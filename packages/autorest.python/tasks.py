--- conflicted
+++ resolved
@@ -528,11 +528,6 @@
         "test/multiapi/specification/multiapisecurity/README.md",
         # create multiapi client with keyword only params
         "test/multiapi/specification/multiapikeywordonly/README.md",
-<<<<<<< HEAD
-        # create basic multiapi client (package-name=multiapicombiner)
-        "test/multiapi/specification/multiapicombiner/README.md",
-=======
->>>>>>> 16efde4b
     ]
 
     cmds = [_multiapi_command_line(spec, debug) for spec in available_specifications if swagger_name.lower() in spec]
