--- conflicted
+++ resolved
@@ -72,30 +72,19 @@
     def __init__(
         self,
         credential: "TokenCredential",
-<<<<<<< HEAD
         api_version: Optional[str]=None,
-        base_url: str = "http://localhost:3000",
+        base_url: Optional[str] = None,
         profile: KnownProfiles=KnownProfiles.default,
         **kwargs: Any
     ):
         if api_version:
             kwargs.setdefault('api_version', api_version)
-        self._config = MultiapiServiceClientConfiguration(credential, **kwargs)
-=======
-        api_version: Optional[str] = None,
-        base_url: Optional[str] = None,
-        profile: KnownProfiles = KnownProfiles.default,
-        **kwargs: Any
-    ):
-        if api_version:
-            kwargs.setdefault("api_version", api_version)
         _cloud = kwargs.pop("cloud_setting", None) or settings.current.azure_cloud  # type: ignore
         _endpoints = get_arm_endpoints(_cloud)
         if not base_url:
             base_url = _endpoints["resource_manager"]
         credential_scopes = kwargs.pop("credential_scopes", _endpoints["credential_scopes"])
         self._config = MultiapiServiceClientConfiguration(credential, credential_scopes=credential_scopes, **kwargs)
->>>>>>> a763189a
         _policies = kwargs.pop("policies", None)
         if _policies is None:
             _policies = [
@@ -114,16 +103,11 @@
                 policies.SensitiveHeaderCleanupPolicy(**kwargs) if self._config.redirect_policy else None,
                 self._config.http_logging_policy,
             ]
-<<<<<<< HEAD
-        self._client: ARMPipelineClient = ARMPipelineClient(base_url=base_url, policies=_policies, **kwargs)
+        self._client: ARMPipelineClient = ARMPipelineClient(base_url=cast(str, base_url), policies=_policies, **kwargs)
         super(MultiapiServiceClient, self).__init__(
             api_version=api_version,
             profile=profile
         )
-=======
-        self._client: ARMPipelineClient = ARMPipelineClient(base_url=cast(str, base_url), policies=_policies, **kwargs)
-        super(MultiapiServiceClient, self).__init__(api_version=api_version, profile=profile)
->>>>>>> a763189a
 
     @classmethod
     def _models_dict(cls, api_version):
