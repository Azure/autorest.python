--- conflicted
+++ resolved
@@ -35,11 +35,7 @@
   },
   "devDependencies": {
     "@microsoft.azure/autorest.testserver": "^3.3.50",
-<<<<<<< HEAD
-    "@typespec/http-client-python": "/Users/isabellacai/Desktop/github/typespec/packages/http-client-python/typespec-http-client-python-0.3.1.tgz",
-=======
-    "@typespec/http-client-python": "0.3.1",
->>>>>>> b5ec957c
+    "@typespec/http-client-python": "0.3.2",
     "chalk": "5.3.0",
     "typescript": "~5.1.6"
   },
