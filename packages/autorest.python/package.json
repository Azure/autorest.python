{
  "name": "@autorest/python",
  "version": "6.28.2",
  "description": "The Python extension for generators in AutoRest.",
  "scripts": {
    "start": "node ./scripts/run-python3.js ./scripts/start.py",
    "prepare": "node ./scripts/run-python3.js ./scripts/prepare.py",
    "build": "tsx ./scripts/copy-generator.ts --force",
    "install": "tsx ./scripts/copy-generator.ts && node ./scripts/run-python3.js ./scripts/install.py",
    "debug": "node ./scripts/run-python3.js ./scripts/start.py --debug",
    "test": "tsx ./scripts/eng/run-tests.ts --validFolders azure/legacy azure/version-tolerant vanilla/legacy vanilla/version-tolerant dpg/version-tolerant",
    "lint": "tsx ./scripts/eng/lint.ts --folderName autorest --skipEslint true",
    "format": "tsx ./scripts/eng/format.ts"
  },
  "main": "index.js",
  "repository": {
    "type": "git",
    "url": "https://github.com/Azure/autorest.python/tree/main"
  },
  "readme": "https://github.com/Azure/autorest.python/blob/main/README.md",
  "keywords": [
    "autorest",
    "python"
  ],
  "author": "Microsoft Corporation",
  "license": "MIT",
  "bugs": {
    "url": "https://github.com/Azure/autorest.python/issues"
  },
  "homepage": "https://github.com/Azure/autorest.python/blob/main/README.md",
  "dependencies": {
<<<<<<< HEAD
    "@typespec/http-client-python": "/Users/isabellacai/Desktop/github/typespec/packages/http-client-python/typespec-http-client-python-0.6.6.tgz",
=======
    "@typespec/http-client-python": "~0.6.9",
>>>>>>> badf2e11
    "@autorest/system-requirements": "~1.0.2",
    "fs-extra": "~11.2.0",
    "tsx": "~4.19.1"
  },
  "devDependencies": {
    "@microsoft.azure/autorest.testserver": "^3.3.50",
    "chalk": "5.3.0",
    "typescript": "~5.1.6"
  },
  "files": [
    "autorest/**/*.py",
    "autorest/**/*.jinja2",
    "scripts/",
    "setup.py",
    "requirements.txt",
    "generator/"
  ]
}<|MERGE_RESOLUTION|>--- conflicted
+++ resolved
@@ -29,11 +29,7 @@
   },
   "homepage": "https://github.com/Azure/autorest.python/blob/main/README.md",
   "dependencies": {
-<<<<<<< HEAD
-    "@typespec/http-client-python": "/Users/isabellacai/Desktop/github/typespec/packages/http-client-python/typespec-http-client-python-0.6.6.tgz",
-=======
     "@typespec/http-client-python": "~0.6.9",
->>>>>>> badf2e11
     "@autorest/system-requirements": "~1.0.2",
     "fs-extra": "~11.2.0",
     "tsx": "~4.19.1"
