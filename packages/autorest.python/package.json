{
<<<<<<< HEAD
    "name": "@autorest/python",
    "version": "6.1.6",
    "description": "The Python extension for generators in AutoRest.",
    "scripts": {
        "prepare": "node run-python3.js prepare.py",
        "start": "node run-python3.js start.py",
        "install": "node run-python3.js install.py",
        "debug": "node run-python3.js start.py --debug"
    },
    "repository": {
        "type": "git",
        "url": "https://github.com/Azure/autorest.python/tree/autorestv3"
    },
    "readme": "https://github.com/Azure/autorest.python/blob/autorestv3/README.md",
    "keywords": [
        "autorest",
        "python"
    ],
    "author": "Microsoft Corporation",
    "license": "MIT",
    "bugs": {
        "url": "https://github.com/Azure/autorest.python/issues"
    },
    "homepage": "https://github.com/Azure/autorest.python/blob/autorestv3/README.md",
    "dependencies": {
        "@azure-tools/python-generator-core": "workspace:*",
        "@autorest/system-requirements": "~1.0.0"
    },
    "devDependencies": {
        "@microsoft.azure/autorest.testserver": "^3.3.38",
        "typescript": "^4.8.3"
    },
    "files": [
        "autorest/**/*.py",
        "autorest/**/*.jinja2",
        "setup.py",
        "install.py",
        "prepare.py",
        "start.py",
        "requirements.txt",
        "run-python3.js",
        "venvtools.py"
    ]
=======
  "name": "@autorest/python",
  "version": "6.1.7",
  "description": "The Python extension for generators in AutoRest.",
  "scripts": {
    "prepare": "node run-python3.js prepare.py",
    "start": "node run-python3.js start.py",
    "install": "node run-python3.js install.py",
    "debug": "node run-python3.js start.py --debug"
  },
  "repository": {
    "type": "git",
    "url": "https://github.com/Azure/autorest.python/tree/autorestv3"
  },
  "readme": "https://github.com/Azure/autorest.python/blob/autorestv3/README.md",
  "keywords": [
    "autorest",
    "python"
  ],
  "author": "Microsoft Corporation",
  "license": "MIT",
  "bugs": {
    "url": "https://github.com/Azure/autorest.python/issues"
  },
  "homepage": "https://github.com/Azure/autorest.python/blob/autorestv3/README.md",
  "dependencies": {
    "@autorest/system-requirements": "~1.0.0"
  },
  "devDependencies": {
    "@microsoft.azure/autorest.testserver": "^3.3.38",
    "typescript": "^4.8.3"
  },
  "files": [
    "autorest/**/*.py",
    "autorest/**/*.jinja2",
    "setup.py",
    "install.py",
    "prepare.py",
    "start.py",
    "venvtools.py",
    "run-python3.js",
    "requirements.txt",
    "run_cadl.py"
  ]
>>>>>>> f4333626
}<|MERGE_RESOLUTION|>--- conflicted
+++ resolved
@@ -1,49 +1,4 @@
 {
-<<<<<<< HEAD
-    "name": "@autorest/python",
-    "version": "6.1.6",
-    "description": "The Python extension for generators in AutoRest.",
-    "scripts": {
-        "prepare": "node run-python3.js prepare.py",
-        "start": "node run-python3.js start.py",
-        "install": "node run-python3.js install.py",
-        "debug": "node run-python3.js start.py --debug"
-    },
-    "repository": {
-        "type": "git",
-        "url": "https://github.com/Azure/autorest.python/tree/autorestv3"
-    },
-    "readme": "https://github.com/Azure/autorest.python/blob/autorestv3/README.md",
-    "keywords": [
-        "autorest",
-        "python"
-    ],
-    "author": "Microsoft Corporation",
-    "license": "MIT",
-    "bugs": {
-        "url": "https://github.com/Azure/autorest.python/issues"
-    },
-    "homepage": "https://github.com/Azure/autorest.python/blob/autorestv3/README.md",
-    "dependencies": {
-        "@azure-tools/python-generator-core": "workspace:*",
-        "@autorest/system-requirements": "~1.0.0"
-    },
-    "devDependencies": {
-        "@microsoft.azure/autorest.testserver": "^3.3.38",
-        "typescript": "^4.8.3"
-    },
-    "files": [
-        "autorest/**/*.py",
-        "autorest/**/*.jinja2",
-        "setup.py",
-        "install.py",
-        "prepare.py",
-        "start.py",
-        "requirements.txt",
-        "run-python3.js",
-        "venvtools.py"
-    ]
-=======
   "name": "@autorest/python",
   "version": "6.1.7",
   "description": "The Python extension for generators in AutoRest.",
@@ -69,6 +24,7 @@
   },
   "homepage": "https://github.com/Azure/autorest.python/blob/autorestv3/README.md",
   "dependencies": {
+    "@azure-tools/python-generator-core": "workspace:*",
     "@autorest/system-requirements": "~1.0.0"
   },
   "devDependencies": {
@@ -84,8 +40,6 @@
     "start.py",
     "venvtools.py",
     "run-python3.js",
-    "requirements.txt",
-    "run_cadl.py"
+    "requirements.txt"
   ]
->>>>>>> f4333626
 }