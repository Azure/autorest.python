--- conflicted
+++ resolved
@@ -15,11 +15,8 @@
 **Other Changes**
 
 - Install `typing-extensions` instead of `typing_extensions` #1538
-<<<<<<< HEAD
 - Optimize rule about name of generated sample files to avoid too long path  #1540
-=======
 - Pad special characters in names #1535
->>>>>>> 299c0d96
 
 ### 2022-10-26 - 6.2.2
 
