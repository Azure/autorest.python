--- conflicted
+++ resolved
@@ -1,10 +1,6 @@
 # Release History
 
-<<<<<<< HEAD
-### 2022-xx-xx - 6.x.x
-=======
 ### 2022-11-XX - 6.2.7
->>>>>>> abde23ed
 
 | Library                                                                 | Min Version |
 | ----------------------------------------------------------------------- | ----------- |
@@ -18,11 +14,8 @@
 
 **Other Changes**
 
-<<<<<<< HEAD
 - Clean pyright issues #1547
-=======
 - Optimize rule about name of generated sample files to avoid too long path  #1540
->>>>>>> abde23ed
 
 ### 2022-11-07 - 6.2.6
 
