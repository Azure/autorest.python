--- conflicted
+++ resolved
@@ -13,19 +13,13 @@
 
 **Bug Fixes**
 
-<<<<<<< HEAD
+- Fix `api_version` error when there are multi different `api-version`(not multiapi)   #1429
 - Fix `--clear-output-folder` when `--black=true`  #1410
 
 **Other Changes**
 
+- Default `304` errors to throw `azure.core.exception.ResourceNotFoundError`s  #1415
 - Add support of `--black=true` for `--multiapi` and `--multiclient`  #1410
-=======
-- Fix `api_version` error when there are multi different `api-version`(not multiapi)   #1429
-
-**Other Changes**
-
-- Default `304` errors to throw `azure.core.exception.ResourceNotFoundError`s  #1415
->>>>>>> a048a2b8
 
 ### 2022-08-31 - 6.1.4
 
