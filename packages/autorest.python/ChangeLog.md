--- conflicted
+++ resolved
@@ -13,15 +13,12 @@
 
 **Bug Fixes**
 
-<<<<<<< HEAD
-- Fix type annotation exception for `lro/lro-paging`  #1425
-=======
 - Fix `api_version` error when there are multi different `api-version`(not multiapi)   #1429
+- Fix generator raising `KeyError` in corner case when generating an LRO-paging operation  #1425
 
 **Other Changes**
 
 - Default `304` errors to throw `azure.core.exception.ResourceNotFoundError`s  #1415
->>>>>>> a048a2b8
 
 ### 2022-08-31 - 6.1.4
 
