--- conflicted
+++ resolved
@@ -1,10 +1,6 @@
 # Release
 
-<<<<<<< HEAD
-### 2023-04-xx - 6.4.10
-=======
 ### 2023-04-19 - 6.4.10
->>>>>>> 5823035f
 
 | Library                                                                 | Min Version |
 | ----------------------------------------------------------------------- | ----------- |
@@ -18,11 +14,7 @@
 
 **Bug Fixes**
 
-<<<<<<< HEAD
-- Do not generate page result model for DPG #1825
-=======
 - Correctly handle `azure.core.serialization.NULL` #1857
->>>>>>> 5823035f
 
 ### 2023-04-11 - 6.4.9
 
