# Release

<<<<<<< HEAD
### 2023-06-XX - 6.5.2
=======
### 2023-06-xx - 6.5.2
>>>>>>> a0d54246

| Library                                                                 | Min Version |
| ----------------------------------------------------------------------- | ----------- |
| `@autorest/core`                                                        | `3.9.2`     |
| `@autorest/modelerfour`                                                 | `4.24.3`    |
| `azure-core` dep of generated code                                      | `1.27.0`    |
| `isodate` dep of generated code                                         | `0.6.1`     |
| `msrest` dep of generated code (If generating legacy code)              | `0.7.1`     |
| `azure-mgmt-core` dep of generated code (If generating mgmt plane code) | `1.3.2`     |
| `typing-extensions` dep of generated code (If generating with constants)| `4.0.1`     |

<<<<<<< HEAD
**Bug Fixes**

- Optimize default value for `api_version` for better compatibility of multiapi package #1934
=======
**New Features**

- Support repeatable headers #1958
>>>>>>> a0d54246

### 2023-06-08 - 6.5.1

| Library                                                                 | Min Version |
| ----------------------------------------------------------------------- | ----------- |
| `@autorest/core`                                                        | `3.9.2`     |
| `@autorest/modelerfour`                                                 | `4.24.3`    |
| `azure-core` dep of generated code                                      | `1.27.0`    |
| `isodate` dep of generated code                                         | `0.6.1`     |
| `msrest` dep of generated code (If generating legacy code)              | `0.7.1`     |
| `azure-mgmt-core` dep of generated code (If generating mgmt plane code) | `1.3.2`     |
| `typing-extensions` dep of generated code (If generating with constants)| `4.0.1`     |

**New Features**

- Support Http auth #1860

### 2023-06-02 - 6.5.0

| Library                                                                 | Min Version |
| ----------------------------------------------------------------------- | ----------- |
| `@autorest/core`                                                        | `3.9.2`     |
| `@autorest/modelerfour`                                                 | `4.24.3`    |
| `azure-core` dep of generated code                                      | `1.24.0`    |
| `isodate` dep of generated code                                         | `0.6.1`     |
| `msrest` dep of generated code (If generating legacy code)              | `0.7.1`     |
| `azure-mgmt-core` dep of generated code (If generating mgmt plane code) | `1.3.2`     |
| `typing-extensions` dep of generated code (If generating with constants)| `4.0.1`     |

**New Features**

- Support `x-ms-internal` for swagger #1947

**Bug Fixes**

- Fix `x-ms-client-default` for model property  #1937
- Added sub-namespace folder when generating samples #1920
- Optimize logic to find related params in example files #1916

### 2023-05-19 - 6.4.15

| Library                                                                 | Min Version |
| ----------------------------------------------------------------------- | ----------- |
| `@autorest/core`                                                        | `3.9.2`     |
| `@autorest/modelerfour`                                                 | `4.24.3`    |
| `azure-core` dep of generated code                                      | `1.24.0`    |
| `isodate` dep of generated code                                         | `0.6.1`     |
| `msrest` dep of generated code (If generating legacy code)              | `0.7.1`     |
| `azure-mgmt-core` dep of generated code (If generating mgmt plane code) | `1.3.2`     |
| `typing-extensions` dep of generated code (If generating with constants)| `4.0.1`     |

**Bug Fixes**

- Fix pylint and mypy bugs for internal models #1922

### 2023-05-16 - 6.4.14

| Library                                                                 | Min Version |
| ----------------------------------------------------------------------- | ----------- |
| `@autorest/core`                                                        | `3.9.2`     |
| `@autorest/modelerfour`                                                 | `4.24.3`    |
| `azure-core` dep of generated code                                      | `1.24.0`    |
| `isodate` dep of generated code                                         | `0.6.1`     |
| `msrest` dep of generated code (If generating legacy code)              | `0.7.1`     |
| `azure-mgmt-core` dep of generated code (If generating mgmt plane code) | `1.3.2`     |
| `typing-extensions` dep of generated code (If generating with constants)| `4.0.1`     |

**Other Changes**

- Add support for encode in typespec

### 2023-05-15 - 6.4.13

| Library                                                                 | Min Version |
| ----------------------------------------------------------------------- | ----------- |
| `@autorest/core`                                                        | `3.9.2`     |
| `@autorest/modelerfour`                                                 | `4.24.3`    |
| `azure-core` dep of generated code                                      | `1.24.0`    |
| `isodate` dep of generated code                                         | `0.6.1`     |
| `msrest` dep of generated code (If generating legacy code)              | `0.7.1`     |
| `azure-mgmt-core` dep of generated code (If generating mgmt plane code) | `1.3.2`     |
| `typing-extensions` dep of generated code (If generating with constants)| `4.0.1`     |

**Bug Fixes**

- Fix linting errors in vendored model base code #1915

### 2023-05-12 - 6.4.12

| Library                                                                 | Min Version |
| ----------------------------------------------------------------------- | ----------- |
| `@autorest/core`                                                        | `3.9.2`     |
| `@autorest/modelerfour`                                                 | `4.24.3`    |
| `azure-core` dep of generated code                                      | `1.24.0`    |
| `isodate` dep of generated code                                         | `0.6.1`     |
| `msrest` dep of generated code (If generating legacy code)              | `0.7.1`     |
| `azure-mgmt-core` dep of generated code (If generating mgmt plane code) | `1.3.2`     |
| `typing-extensions` dep of generated code (If generating with constants)| `4.0.1`     |

**Other Changes**

- optimize output folder to avoid sample files are overwritten  #1875

### 2023-04-20 - 6.4.11

| Library                                                                 | Min Version |
| ----------------------------------------------------------------------- | ----------- |
| `@autorest/core`                                                        | `3.9.2`     |
| `@autorest/modelerfour`                                                 | `4.24.3`    |
| `azure-core` dep of generated code                                      | `1.24.0`    |
| `isodate` dep of generated code                                         | `0.6.1`     |
| `msrest` dep of generated code (If generating legacy code)              | `0.7.1`     |
| `azure-mgmt-core` dep of generated code (If generating mgmt plane code) | `1.3.2`     |
| `typing-extensions` dep of generated code (If generating with constants)| `4.0.1`     |

**Bug Fixes**

- Do not generate page result model for DPG #1825

### 2023-04-19 - 6.4.10

| Library                                                                 | Min Version |
| ----------------------------------------------------------------------- | ----------- |
| `@autorest/core`                                                        | `3.9.2`     |
| `@autorest/modelerfour`                                                 | `4.24.3`    |
| `azure-core` dep of generated code                                      | `1.24.0`    |
| `isodate` dep of generated code                                         | `0.6.1`     |
| `msrest` dep of generated code (If generating legacy code)              | `0.7.1`     |
| `azure-mgmt-core` dep of generated code (If generating mgmt plane code) | `1.3.2`     |
| `typing-extensions` dep of generated code (If generating with constants)| `4.0.1`     |

**Bug Fixes**

- Correctly handle `azure.core.serialization.NULL` #1857

### 2023-04-11 - 6.4.9

| Library                                                                 | Min Version |
| ----------------------------------------------------------------------- | ----------- |
| `@autorest/core`                                                        | `3.9.2`     |
| `@autorest/modelerfour`                                                 | `4.24.3`    |
| `azure-core` dep of generated code                                      | `1.24.0`    |
| `isodate` dep of generated code                                         | `0.6.1`     |
| `msrest` dep of generated code (If generating legacy code)              | `0.7.1`     |
| `azure-mgmt-core` dep of generated code (If generating mgmt plane code) | `1.3.2`     |
| `typing-extensions` dep of generated code (If generating with constants)| `4.0.1`     |

**Bug Fixes**

- Fix IO input support for legacy generated code #1842

### 2023-04-10 - 6.4.8

| Library                                                                 | Min Version |
| ----------------------------------------------------------------------- | ----------- |
| `@autorest/core`                                                        | `3.9.2`     |
| `@autorest/modelerfour`                                                 | `4.24.3`    |
| `azure-core` dep of generated code                                      | `1.24.0`    |
| `isodate` dep of generated code                                         | `0.6.1`     |
| `msrest` dep of generated code (If generating legacy code)              | `0.7.1`     |
| `azure-mgmt-core` dep of generated code (If generating mgmt plane code) | `1.3.2`     |
| `typing-extensions` dep of generated code (If generating with constants)| `4.0.1`     |

**Other Changes**

- set default vaule from `package-name` if `package-pprint-name` is not configured  #1841
- Optimize logic about `is_xml` when serialization #1835

### 2023-03-30 - 6.4.7

| Library                                                                 | Min Version |
| ----------------------------------------------------------------------- | ----------- |
| `@autorest/core`                                                        | `3.9.2`     |
| `@autorest/modelerfour`                                                 | `4.24.3`    |
| `azure-core` dep of generated code                                      | `1.24.0`    |
| `isodate` dep of generated code                                         | `0.6.1`     |
| `msrest` dep of generated code (If generating legacy code)              | `0.7.1`     |
| `azure-mgmt-core` dep of generated code (If generating mgmt plane code) | `1.3.2`     |
| `typing-extensions` dep of generated code (If generating with constants)| `4.0.1`     |

**Bug Fixes**

- Add padded enums for legacy generated code #1820

**Other Changes**

- Add support for generating internal models and operations  #1798

### 2023-03-27 - 6.4.6

| Library                                                                 | Min Version |
| ----------------------------------------------------------------------- | ----------- |
| `@autorest/core`                                                        | `3.9.2`     |
| `@autorest/modelerfour`                                                 | `4.24.3`    |
| `azure-core` dep of generated code                                      | `1.24.0`    |
| `isodate` dep of generated code                                         | `0.6.1`     |
| `msrest` dep of generated code (If generating legacy code)              | `0.7.1`     |
| `azure-mgmt-core` dep of generated code (If generating mgmt plane code) | `1.3.2`     |
| `typing-extensions` dep of generated code (If generating with constants)| `4.0.1`     |

**Bug Fixes**

- Switch typing for `api-version` parameters from a literal to a string #1796
- Fix cases of lro paging where generation was failing on `itemType` #1817
- Fix generation of `version-tolerant: false` with `only-path-and-body-params-positional: true` so client signature is not impacted #1809

### 2023-03-14 - 6.4.5

| Library                                                                 | Min Version |
| ----------------------------------------------------------------------- | ----------- |
| `@autorest/core`                                                        | `3.9.2`     |
| `@autorest/modelerfour`                                                 | `4.24.3`    |
| `azure-core` dep of generated code                                      | `1.24.0`    |
| `isodate` dep of generated code                                         | `0.6.1`     |
| `msrest` dep of generated code (If generating legacy code)              | `0.7.1`     |
| `azure-mgmt-core` dep of generated code (If generating mgmt plane code) | `1.3.2`     |
| `typing-extensions` dep of generated code (If generating with constants)| `4.0.1`     |

**Bug Fixes**

- Fix vendored xml serialization code #1795

### 2023-03-14 - 6.4.4

| Library                                                                 | Min Version |
| ----------------------------------------------------------------------- | ----------- |
| `@autorest/core`                                                        | `3.9.2`     |
| `@autorest/modelerfour`                                                 | `4.24.3`    |
| `azure-core` dep of generated code                                      | `1.24.0`    |
| `isodate` dep of generated code                                         | `0.6.1`     |
| `msrest` dep of generated code (If generating legacy code)              | `0.7.1`     |
| `azure-mgmt-core` dep of generated code (If generating mgmt plane code) | `1.3.2`     |
| `typing-extensions` dep of generated code (If generating with constants)| `4.0.1`     |

**Other Changes**

- Code refactoring #1786

### 2023-03-07 - 6.4.3

| Library                                                                 | Min Version |
| ----------------------------------------------------------------------- | ----------- |
| `@autorest/core`                                                        | `3.9.2`     |
| `@autorest/modelerfour`                                                 | `4.24.3`    |
| `azure-core` dep of generated code                                      | `1.24.0`    |
| `isodate` dep of generated code                                         | `0.6.1`     |
| `msrest` dep of generated code (If generating legacy code)              | `0.7.1`     |
| `azure-mgmt-core` dep of generated code (If generating mgmt plane code) | `1.3.2`     |
| `typing-extensions` dep of generated code (If generating with constants)| `4.0.1`     |

**Other Changes**

- Expose `stream` keyword for TypeSpec generations #1777

### 2023-03-06 - 6.4.2

| Library                                                                 | Min Version |
| ----------------------------------------------------------------------- | ----------- |
| `@autorest/core`                                                        | `3.9.2`     |
| `@autorest/modelerfour`                                                 | `4.24.3`    |
| `azure-core` dep of generated code                                      | `1.24.0`    |
| `isodate` dep of generated code                                         | `0.6.1`     |
| `msrest` dep of generated code (If generating legacy code)              | `0.7.1`     |
| `azure-mgmt-core` dep of generated code (If generating mgmt plane code) | `1.3.2`     |
| `typing-extensions` dep of generated code (If generating with constants)| `4.0.1`     |

**Bug Fixes**

- Fix import for `by_version` for multiapi package #1774

**Other Changes**

- Modify how we deal with LRO initial operations. No longer clone one past serialization from defined LRO operation #1775

### 2023-03-01 - 6.4.1

| Library                                                                 | Min Version |
| ----------------------------------------------------------------------- | ----------- |
| `@autorest/core`                                                        | `3.9.2`     |
| `@autorest/modelerfour`                                                 | `4.24.3`    |
| `azure-core` dep of generated code                                      | `1.24.0`    |
| `isodate` dep of generated code                                         | `0.6.1`     |
| `msrest` dep of generated code (If generating legacy code)              | `0.7.1`     |
| `azure-mgmt-core` dep of generated code (If generating mgmt plane code) | `1.3.2`     |
| `typing-extensions` dep of generated code (If generating with constants)| `4.0.1`     |

**Bug Fixes**

- Make internal pipeline client typing compatible with latest-in-main azure-core #1765

### 2023-02-01 - 6.4.0

| Library                                                                 | Min Version |
| ----------------------------------------------------------------------- | ----------- |
| `@autorest/core`                                                        | `3.9.2`     |
| `@autorest/modelerfour`                                                 | `4.24.3`    |
| `azure-core` dep of generated code                                      | `1.24.0`    |
| `isodate` dep of generated code                                         | `0.6.1`     |
| `msrest` dep of generated code (If generating legacy code)              | `0.7.1`     |
| `azure-mgmt-core` dep of generated code (If generating mgmt plane code) | `1.3.2`     |
| `typing-extensions` dep of generated code (If generating with constants)| `4.0.1`     |

**New Features**

- Add support for `--generate-sample` with multiapi packages  #1681

**Bug Fixes**

- Don't fail on generation if `black` can not read a file #1716

### 2023-01-23 - 6.3.2

| Library                                                                 | Min Version |
| ----------------------------------------------------------------------- | ----------- |
| `@autorest/core`                                                        | `3.9.2`     |
| `@autorest/modelerfour`                                                 | `4.24.3`    |
| `azure-core` dep of generated code                                      | `1.24.0`    |
| `isodate` dep of generated code                                         | `0.6.1`     |
| `msrest` dep of generated code (If generating legacy code)              | `0.7.1`     |
| `azure-mgmt-core` dep of generated code (If generating mgmt plane code) | `1.3.2`     |
| `typing-extensions` dep of generated code (If generating with constants)| `4.0.1`     |

**Bug Fixes**

- fix casing when generating code to handle parameter grouping #1707

### 2023-01-23 - 6.3.1

| Library                                                                 | Min Version |
| ----------------------------------------------------------------------- | ----------- |
| `@autorest/core`                                                        | `3.9.2`     |
| `@autorest/modelerfour`                                                 | `4.24.3`    |
| `azure-core` dep of generated code                                      | `1.24.0`    |
| `isodate` dep of generated code                                         | `0.6.1`     |
| `msrest` dep of generated code (If generating legacy code)              | `0.7.1`     |
| `azure-mgmt-core` dep of generated code (If generating mgmt plane code) | `1.3.2`     |
| `typing-extensions` dep of generated code (If generating with constants)| `4.0.1`     |

**Other Changes**

- Make DPG models type complete #1689

### 2023-01-18 - 6.3.0

| Library                                                                 | Min Version |
| ----------------------------------------------------------------------- | ----------- |
| `@autorest/core`                                                        | `3.9.2`     |
| `@autorest/modelerfour`                                                 | `4.24.3`    |
| `azure-core` dep of generated code                                      | `1.24.0`    |
| `isodate` dep of generated code                                         | `0.6.1`     |
| `msrest` dep of generated code (If generating legacy code)              | `0.7.1`     |
| `azure-mgmt-core` dep of generated code (If generating mgmt plane code) | `1.3.2`     |
| `typing-extensions` dep of generated code (If generating with constants)| `4.0.1`     |

**New Features**

- Generate M4 externalDocs in Sphinx operation doc #1676

**Bug Fixes**

- Fix JSON template description #1679


### 2023-01-11 - 6.2.16

| Library                                                                 | Min Version |
| ----------------------------------------------------------------------- | ----------- |
| `@autorest/core`                                                        | `3.9.2`     |
| `@autorest/modelerfour`                                                 | `4.24.3`    |
| `azure-core` dep of generated code                                      | `1.24.0`    |
| `isodate` dep of generated code                                         | `0.6.1`     |
| `msrest` dep of generated code (If generating legacy code)              | `0.7.1`     |
| `azure-mgmt-core` dep of generated code (If generating mgmt plane code) | `1.3.2`     |
| `typing-extensions` dep of generated code (If generating with constants)| `4.0.1`     |

**New Features**

- Support `azure.core.serialization.NULL` in msrest model #1669
- Support `azure.core.serialization.NULL` in dpg model serialization #1669

### 2023-01-069 - 6.2.15

| Library                                                                 | Min Version |
| ----------------------------------------------------------------------- | ----------- |
| `@autorest/core`                                                        | `3.9.2`     |
| `@autorest/modelerfour`                                                 | `4.24.3`    |
| `azure-core` dep of generated code                                      | `1.24.0`    |
| `isodate` dep of generated code                                         | `0.6.1`     |
| `msrest` dep of generated code (If generating legacy code)              | `0.7.1`     |
| `azure-mgmt-core` dep of generated code (If generating mgmt plane code) | `1.3.2`     |
| `typing-extensions` dep of generated code (If generating with constants) | `4.0.1`     |

**Other Changes**

- Bump Pyright  #1653

### 2023-01-06 - 6.2.14

| Library                                                                 | Min Version |
| ----------------------------------------------------------------------- | ----------- |
| `@autorest/core`                                                        | `3.9.2`     |
| `@autorest/modelerfour`                                                 | `4.24.3`    |
| `azure-core` dep of generated code                                      | `1.24.0`    |
| `isodate` dep of generated code                                         | `0.6.1`     |
| `msrest` dep of generated code (If generating legacy code)              | `0.7.1`     |
| `azure-mgmt-core` dep of generated code (If generating mgmt plane code) | `1.3.2`     |
| `typing-extensions` dep of generated code (If generating with constants) | `4.0.1`     |

**Bug Fixes**

- Document Enum items with """ pair #1655

**New Features**

- Flatten JSONModelType body properties as operation parameters #1623

### 2022-12-16 - 6.2.13

| Library                                                                 | Min Version |
| ----------------------------------------------------------------------- | ----------- |
| `@autorest/core`                                                        | `3.9.2`     |
| `@autorest/modelerfour`                                                 | `4.24.3`    |
| `azure-core` dep of generated code                                      | `1.24.0`    |
| `isodate` dep of generated code                                         | `0.6.1`     |
| `msrest` dep of generated code (If generating legacy code)              | `0.7.1`     |
| `azure-mgmt-core` dep of generated code (If generating mgmt plane code) | `1.3.2`     |
| `typing-extensions` dep of generated code (If generating with constants) | `4.0.1`     |

**Bug Fixes**

- Fix support for multiapi with `--only-path-and-body-params-positional` #1606

### 2022-12-15 - 6.2.12

| Library                                                                 | Min Version |
| ----------------------------------------------------------------------- | ----------- |
| `@autorest/core`                                                        | `3.9.2`     |
| `@autorest/modelerfour`                                                 | `4.24.3`    |
| `azure-core` dep of generated code                                      | `1.24.0`    |
| `isodate` dep of generated code                                         | `0.6.1`     |
| `msrest` dep of generated code (If generating legacy code)              | `0.7.1`     |
| `azure-mgmt-core` dep of generated code (If generating mgmt plane code) | `1.3.2`     |
| `typing-extensions` dep of generated code (If generating with constants) | `4.0.1`     |

**Bug Fixes**

- Make vendored msrest models type-complete #1618

### 2022-12-07 - 6.2.11

| Library                                                                 | Min Version |
| ----------------------------------------------------------------------- | ----------- |
| `@autorest/core`                                                        | `3.9.2`     |
| `@autorest/modelerfour`                                                 | `4.24.3`    |
| `azure-core` dep of generated code                                      | `1.24.0`    |
| `isodate` dep of generated code                                         | `0.6.1`     |
| `msrest` dep of generated code (If generating legacy code)              | `0.7.1`     |
| `azure-mgmt-core` dep of generated code (If generating mgmt plane code) | `1.3.2`     |
| `typing-extensions` dep of generated code (If generating with constants) | `4.0.1`     |

**Bug Fixes**

- Fix LRO response in case the polling and final responses are different body models #1600

### 2022-12-05 - 6.2.10

| Library                                                                 | Min Version |
| ----------------------------------------------------------------------- | ----------- |
| `@autorest/core`                                                        | `3.9.2`     |
| `@autorest/modelerfour`                                                 | `4.24.3`    |
| `azure-core` dep of generated code                                      | `1.24.0`    |
| `isodate` dep of generated code                                         | `0.6.1`     |
| `msrest` dep of generated code (If generating legacy code)              | `0.7.1`     |
| `azure-mgmt-core` dep of generated code (If generating mgmt plane code) | `1.3.2`     |
| `typing-extensions` dep of generated code (If generating with constants) | `4.0.1`     |

**Bug Fixes**

- Fix deserialization for model type property #1594

### 2022-11-17 - 6.2.9

| Library                                                                 | Min Version |
| ----------------------------------------------------------------------- | ----------- |
| `@autorest/core`                                                        | `3.9.2`     |
| `@autorest/modelerfour`                                                 | `4.24.3`    |
| `azure-core` dep of generated code                                      | `1.24.0`    |
| `isodate` dep of generated code                                         | `0.6.1`     |
| `msrest` dep of generated code (If generating legacy code)              | `0.7.1`     |
| `azure-mgmt-core` dep of generated code (If generating mgmt plane code) | `1.3.2`     |
| `typing-extensions` dep of generated code (If generating with constants) | `4.0.1`     |

**Bug Fixes**

- Fix list type for xml generation with models #1583

### 2022-11-16 - 6.2.8

| Library                                                                 | Min Version |
| ----------------------------------------------------------------------- | ----------- |
| `@autorest/core`                                                        | `3.9.2`     |
| `@autorest/modelerfour`                                                 | `4.24.3`    |
| `azure-core` dep of generated code                                      | `1.24.0`    |
| `isodate` dep of generated code                                         | `0.6.1`     |
| `msrest` dep of generated code (If generating legacy code)              | `0.7.1`     |
| `azure-mgmt-core` dep of generated code (If generating mgmt plane code) | `1.3.2`     |
| `typing-extensions` dep of generated code (If generating with constants) | `4.0.1`     |

**Other Changes**

- Add support for CADL `package-mode` #1574

### 2022-11-15 - 6.2.7

| Library                                                                 | Min Version |
| ----------------------------------------------------------------------- | ----------- |
| `@autorest/core`                                                        | `3.9.2`     |
| `@autorest/modelerfour`                                                 | `4.24.3`    |
| `azure-core` dep of generated code                                      | `1.24.0`    |
| `isodate` dep of generated code                                         | `0.6.1`     |
| `msrest` dep of generated code (If generating legacy code)              | `0.7.1`     |
| `azure-mgmt-core` dep of generated code (If generating mgmt plane code) | `1.3.2`     |
| `typing-extensions` dep of generated code (If generating with constants) | `4.0.1`     |

**Other Changes**

- Clean pyright issues #1547
- Optimize rule about name of generated sample files to avoid too long path  #1540

### 2022-11-07 - 6.2.6

| Library                                                                 | Min Version |
| ----------------------------------------------------------------------- | ----------- |
| `@autorest/core`                                                        | `3.9.2`     |
| `@autorest/modelerfour`                                                 | `4.24.3`    |
| `azure-core` dep of generated code                                      | `1.24.0`    |
| `isodate` dep of generated code                                         | `0.6.1`     |
| `msrest` dep of generated code (If generating legacy code)              | `0.7.1`     |
| `azure-mgmt-core` dep of generated code (If generating mgmt plane code) | `1.3.2`     |
| `typing-extensions` dep of generated code (If generating with constants) | `4.0.1`     |

**Bug Fixes**

- Fix clients with enum params  #1558

### 2022-11-04 - 6.2.5

| Library                                                                 | Min Version |
| ----------------------------------------------------------------------- | ----------- |
| `@autorest/core`                                                        | `3.9.2`     |
| `@autorest/modelerfour`                                                 | `4.24.3`    |
| `azure-core` dep of generated code                                      | `1.24.0`    |
| `isodate` dep of generated code                                         | `0.6.1`     |
| `msrest` dep of generated code (If generating legacy code)              | `0.7.1`     |
| `azure-mgmt-core` dep of generated code (If generating mgmt plane code) | `1.3.2`     |
| `typing-extensions` dep of generated code (If generating with constants) | `4.0.1`     |

**Bug Fixes**

- Don't continue paging empty next links  #1557
- Fix deserialization of msrest models containing private models  #1556

### 2022-11-03 - 6.2.4

| Library                                                                 | Min Version |
| ----------------------------------------------------------------------- | ----------- |
| `@autorest/core`                                                        | `3.9.2`     |
| `@autorest/modelerfour`                                                 | `4.24.3`    |
| `azure-core` dep of generated code                                      | `1.24.0`    |
| `isodate` dep of generated code                                         | `0.6.1`     |
| `msrest` dep of generated code (If generating legacy code)              | `0.7.1`     |
| `azure-mgmt-core` dep of generated code (If generating mgmt plane code) | `1.3.2`     |
| `typing-extensions` dep of generated code (If generating with constants) | `4.0.1`     |

**Bug Fixes**

- Handle complex string for generated sample  #1546
- Allow `api-version` to be a path parameter #1551

### 2022-10-31 - 6.2.3

| Library                                                                 | Min Version |
| ----------------------------------------------------------------------- | ----------- |
| `@autorest/core`                                                        | `3.9.2`     |
| `@autorest/modelerfour`                                                 | `4.24.3`    |
| `azure-core` dep of generated code                                      | `1.24.0`    |
| `isodate` dep of generated code                                         | `0.6.1`     |
| `msrest` dep of generated code (If generating legacy code)              | `0.7.1`     |
| `azure-mgmt-core` dep of generated code (If generating mgmt plane code) | `1.3.2`     |
| `typing-extensions` dep of generated code (If generating with constants) | `4.0.1`     |

**Other Changes**

- Install `typing-extensions` instead of `typing_extensions` #1538
- Pad special characters in names #1535

### 2022-10-26 - 6.2.2

| Library                                                                 | Min Version |
| ----------------------------------------------------------------------- | ----------- |
| `@autorest/core`                                                        | `3.9.2`     |
| `@autorest/modelerfour`                                                 | `4.24.3`    |
| `azure-core` dep of generated code                                      | `1.24.0`    |
| `isodate` dep of generated code                                         | `0.6.1`     |
| `msrest` dep of generated code (If generating legacy code)              | `0.7.1`     |
| `azure-mgmt-core` dep of generated code (If generating mgmt plane code) | `1.3.2`     |
| `typing-extensions` dep of generated code (If generating with constants) | `4.0.1`     |

**Bug Fixes**

- Make special `api-version` logic more generic to allow for path parameters  #1537

### 2022-10-25 - 6.2.1

| Library                                                                 | Min Version |
| ----------------------------------------------------------------------- | ----------- |
| `@autorest/core`                                                        | `3.9.2`     |
| `@autorest/modelerfour`                                                 | `4.24.3`    |
| `azure-core` dep of generated code                                      | `1.24.0`    |
| `isodate` dep of generated code                                         | `0.6.1`     |
| `msrest` dep of generated code (If generating legacy code)              | `0.7.1`     |
| `azure-mgmt-core` dep of generated code (If generating mgmt plane code) | `1.3.2`     |
| `typing-extensions` dep of generated code (If generating with constants) | `4.0.1`     |

**Bug Fixes**

- Fixed lro operation name in auto-generated sample  #1521

**Other Changes**

- Type constant properties as Literals #1464
- Deserialize complex schema response for cadl generated operation #1520

### 2022-10-19 - 6.2.0

| Library                                                                 | Min Version |
| ----------------------------------------------------------------------- | ----------- |
| `@autorest/core`                                                        | `3.9.2`     |
| `@autorest/modelerfour`                                                 | `4.24.3`    |
| `azure-core` dep of generated code                                      | `1.24.0`    |
| `isodate` dep of generated code                                         | `0.6.1`     |
| `msrest` dep of generated code (If generating legacy code)              | `0.7.1`     |
| `azure-mgmt-core` dep of generated code (If generating mgmt plane code) | `1.3.2`     |

**New Features**

- Add new flag `--generate-sample` to generate samples automatically  #1505

### 2022-10-11 - 6.1.11

| Library                                                                 | Min Version |
| ----------------------------------------------------------------------- | ----------- |
| `@autorest/core`                                                        | `3.9.2`     |
| `@autorest/modelerfour`                                                 | `4.24.3`    |
| `azure-core` dep of generated code                                      | `1.24.0`    |
| `isodate` dep of generated code                                         | `0.6.1`     |
| `msrest` dep of generated code (If generating legacy code)              | `0.7.1`     |
| `azure-mgmt-core` dep of generated code (If generating mgmt plane code) | `1.3.2`     |

**New Features**

- Handle all unrecognized types as "string"  #1483
- Make sure to urlencode next link when paging with multiple pages  #1504

### 2022-10-10 - 6.1.10

| Library                                                                 | Min Version |
| ----------------------------------------------------------------------- | ----------- |
| `@autorest/core`                                                        | `3.8.4`     |
| `@autorest/modelerfour`                                                 | `4.23.5`    |
| `azure-core` dep of generated code                                      | `1.24.0`    |
| `isodate` dep of generated code                                         | `0.6.1`     |
| `msrest` dep of generated code (If generating legacy code)              | `0.7.1`     |
| `azure-mgmt-core` dep of generated code (If generating mgmt plane code) | `1.3.2`     |

**Bug Fixes**

- Fix `--postprocess` for windows and embeded packages #1491
- Be able to detect bodies with JSON content types with charsets as JSON requests  #1490

### 2022-09-29 - 6.1.9

| Library                                                                 | Min Version |
| ----------------------------------------------------------------------- | ----------- |
| `@autorest/core`                                                        | `3.8.4`     |
| `@autorest/modelerfour`                                                 | `4.23.5`    |
| `azure-core` dep of generated code                                      | `1.24.0`    |
| `isodate` dep of generated code                                         | `0.6.1`     |
| `msrest` dep of generated code (If generating legacy code)              | `0.7.1`     |
| `azure-mgmt-core` dep of generated code (If generating mgmt plane code) | `1.3.2`     |

**Bug Fixes**

- Can now handle multiple pages when paging in a multiapi SDK  #1486
- Fix bug for paging with a DPG SDK with `msrest` models  #1487

### 2022-09-23 - 6.1.8

| Library                                                                 | Min Version |
| ----------------------------------------------------------------------- | ----------- |
| `@autorest/core`                                                        | `3.8.4`     |
| `@autorest/modelerfour`                                                 | `4.23.5`    |
| `azure-core` dep of generated code                                      | `1.24.0`    |
| `isodate` dep of generated code                                         | `0.6.1`     |
| `msrest` dep of generated code (If generating legacy code)              | `0.7.1`     |
| `azure-mgmt-core` dep of generated code (If generating mgmt plane code) | `1.3.2`     |

**Other Changes**

- Cadl configuraiton support #1467

### 2022-09-21 - 6.1.7

| Library                                                                 | Min Version |
| ----------------------------------------------------------------------- | ----------- |
| `@autorest/core`                                                        | `3.8.4`     |
| `@autorest/modelerfour`                                                 | `4.23.5`    |
| `azure-core` dep of generated code                                      | `1.24.0`    |
| `isodate` dep of generated code                                         | `0.6.1`     |
| `msrest` dep of generated code (If generating legacy code)              | `0.7.1`     |
| `azure-mgmt-core` dep of generated code (If generating mgmt plane code) | `1.3.2`     |

**Bug Fixes**

- Add models for cadl generation

### 2022-09-15 - 6.1.6

| Library                                                                 | Min Version |
| ----------------------------------------------------------------------- | ----------- |
| `@autorest/core`                                                        | `3.8.4`     |
| `@autorest/modelerfour`                                                 | `4.23.5`    |
| `azure-core` dep of generated code                                      | `1.24.0`    |
| `isodate` dep of generated code                                         | `0.6.1`     |
| `msrest` dep of generated code (If generating legacy code)              | `0.7.1`     |
| `azure-mgmt-core` dep of generated code (If generating mgmt plane code) | `1.3.2`     |

**Bug Fixes**

- Fix `--clear-output-folder` when `--black=true`  #1410

### 2022-09-06 - 6.1.5

| Library                                                                 | Min Version |
| ----------------------------------------------------------------------- | ----------- |
| `@autorest/core`                                                        | `3.8.4`     |
| `@autorest/modelerfour`                                                 | `4.23.5`    |
| `azure-core` dep of generated code                                      | `1.24.0`    |
| `isodate` dep of generated code                                         | `0.6.1`     |
| `msrest` dep of generated code (If generating legacy code)              | `0.7.1`     |
| `azure-mgmt-core` dep of generated code (If generating mgmt plane code) | `1.3.2`     |

**Bug Fixes**

- Fix `api_version` error when there are multi different `api-version`(not multiapi)   #1429
- Fix generator raising `KeyError` in corner case when generating an LRO-paging operation  #1425

**Other Changes**

- Default `304` errors to throw `azure.core.exception.ResourceNotFoundError`s  #1415

### 2022-08-31 - 6.1.4

| Library                                                                 | Min Version |
| ----------------------------------------------------------------------- | ----------- |
| `@autorest/core`                                                        | `3.8.4`     |
| `@autorest/modelerfour`                                                 | `4.23.5`    |
| `azure-core` dep of generated code                                      | `1.24.0`    |
| `isodate` dep of generated code                                         | `0.6.1`     |
| `msrest` dep of generated code (If generating legacy code)              | `0.7.1`     |
| `azure-mgmt-core` dep of generated code (If generating mgmt plane code) | `1.3.2`     |

**Bug Fixes**

- Fix generation failure for `format: password`  #1404
- Fix `content_type` error when paging with body  #1407
- Fix excessive warning level logging in vendored `failsafe_deserialize`  #1419

**Other Changes**

- Upgrade min dependency for `azure-mgmt-core` to `1.3.2`  #1404

### 2022-08-22 - 6.1.3

| Library                                                                 | Min Version |
| ----------------------------------------------------------------------- | ----------- |
| `@autorest/core`                                                        | `3.8.4`     |
| `@autorest/modelerfour`                                                 | `4.23.5`    |
| `azure-core` dep of generated code                                      | `1.24.0`    |
| `isodate` dep of generated code                                         | `0.6.1`     |
| `msrest` dep of generated code (If generating legacy code)              | `0.7.1`     |
| `azure-mgmt-core` dep of generated code (If generating mgmt plane code) | `1.3.2`     |

**Bug Fixes**

- Fix circular recursion for lropaging  #1400

### 2022-08-16 - 6.1.2

| Library                                                                 | Min Version |
| ----------------------------------------------------------------------- | ----------- |
| `@autorest/core`                                                        | `3.8.1`     |
| `@autorest/modelerfour`                                                 | `4.23.5`    |
| `azure-core` dep of generated code                                      | `1.24.0`    |
| `isodate` dep of generated code                                         | `0.6.1`     |
| `msrest` dep of generated code (If generating legacy code)              | `0.7.1`     |
| `azure-mgmt-core` dep of generated code (If generating mgmt plane code) | `1.3.0`     |

**Bug Fixes**

- Correctly document polymorphic page responses  #1389
- Add `__version__` to `__init__.py` for multiapi  #1393

### 2022-07-20 - 6.1.1

| Library                                                                 | Min Version |
| ----------------------------------------------------------------------- | ----------- |
| `@autorest/core`                                                        | `3.8.1`     |
| `@autorest/modelerfour`                                                 | `4.23.5`    |
| `azure-core` dep of generated code                                      | `1.24.0`    |
| `isodate` dep of generated code                                         | `0.6.1`     |
| `msrest` dep of generated code (If generating legacy code)              | `0.7.1`     |
| `azure-mgmt-core` dep of generated code (If generating mgmt plane code) | `1.3.0`     |

**Other Changes**

- Get skeleton for cadl generation released  #1358

### 2022-07-20 - 6.1.0

| Library                                                                 | Min Version |
| ----------------------------------------------------------------------- | ----------- |
| `@autorest/core`                                                        | `3.8.1`     |
| `@autorest/modelerfour`                                                 | `4.23.5`    |
| `azure-core` dep of generated code                                      | `1.24.0`    |
| `isodate` dep of generated code                                         | `0.6.1`     |
| `msrest` dep of generated code (If generating legacy code)              | `0.7.1`     |
| `azure-mgmt-core` dep of generated code (If generating mgmt plane code) | `1.3.0`     |

**New Features**

- Add new plugin `MultiClient` and new flag `--multiclientscript` to handle package structure of multi client  #1328

**Bug Fixes**

- Fallback unrecognized type as string to avoid a fatal error. #1341
- Fix regression in default namespace for SDKs generated without `--namespace` flag  #1354

**Other Changes**

- Generated code no longer supports Python 3.6  #1353
- Order json input and response template entries by whether they are required or not #1335
- Reduce extreme amount of `black` logs when running in `--debug` mode to just log errors

### 2022-06-29 - 6.0.1

| Library                                                                 | Min Version |
| ----------------------------------------------------------------------- | ----------- |
| `@autorest/core`                                                        | `3.8.1`     |
| `@autorest/modelerfour`                                                 | `4.23.5`    |
| `azure-core` dep of generated code                                      | `1.24.0`    |
| `isodate` dep of generated code                                         | `0.6.1`     |
| `msrest` dep of generated code (If generating legacy code)              | `0.7.1`     |
| `azure-mgmt-core` dep of generated code (If generating mgmt plane code) | `1.3.0`     |

**Bug Fixes**

- Ignore linting error for clients with no credentials  #1333

### 2022-06-24 - 6.0.0

| Library                                                                 | Min Version |
| ----------------------------------------------------------------------- | ----------- |
| `@autorest/core`                                                        | `3.8.1`     |
| `@autorest/modelerfour`                                                 | `4.23.5`    |
| `azure-core` dep of generated code                                      | `1.24.0`    |
| `isodate` dep of generated code                                         | `0.6.1`     |
| `msrest` dep of generated code (If generating legacy code)              | `0.7.1`     |
| `azure-mgmt-core` dep of generated code (If generating mgmt plane code) | `1.3.0`     |

**Breaking Changes**

- Don't generate paging variables `maxpagesize` for DPG generations. Users should pass in `maxpagesize` to the `by_page` method of their
pager  #1320

### 2022-06-17 - 6.0.0-rc.1

| Library                                                                 | Min Version |
| ----------------------------------------------------------------------- | ----------- |
| `@autorest/core`                                                        | `3.8.1`     |
| `@autorest/modelerfour`                                                 | `4.23.5`    |
| `azure-core` dep of generated code                                      | `1.24.0`    |
| `isodate` dep of generated code                                         | `0.6.1`     |
| `msrest` dep of generated code (If generating legacy code)              | `0.7.1`     |
| `azure-mgmt-core` dep of generated code (If generating mgmt plane code) | `1.3.0`     |

**Breaking Changes**

- Default to generating DPG SDKs with `--version-tolerant` now defaulting to `true`. For a list of flag default changes, please
see [here](https://github.com/Azure/autorest.python/issues/1186)  #1304
- Only generate Python3 SDKs  #1297
- Don't reformat initial query parameters into the next link. However, we do append `api-version` parameters if they are not present in the next link  #1297  #1309
- Don't generate operations with more than two body types. SDK authors need to implement this operation themselves  #1300

**New Features**

- Automatically format generated code with `black`. To not format, pass in `--black=false`  #1304

**Other**

- Remove testing support for `--low-level-client` SDKs  #1303

### 2022-06-13 - 5.19.0

| Library                                                                 | Min Version |
| ----------------------------------------------------------------------- | ----------- |
| `@autorest/core`                                                        | `3.8.1`     |
| `@autorest/modelerfour`                                                 | `4.23.5`    |
| `azure-core` dep of generated code                                      | `1.24.0`    |
| `msrest` dep of generated code                                          | `0.7.0`    |
| `azure-mgmt-core` dep of generated code (If generating mgmt plane code) | `1.3.0`     |

**New Features**

- Add _serialization.py for `--client-side-validation=false` generation, and migrate serilization from msrest to _serialization.py #1236

### 2022-06-09 - 5.18.0

| Library                                                                 | Min Version |
| ----------------------------------------------------------------------- | ----------- |
| `@autorest/core`                                                        | `3.8.1`     |
| `@autorest/modelerfour`                                                 | `4.23.5`    |
| `azure-core` dep of generated code                                      | `1.24.0`    |
| `msrest` dep of generated code                                          | `0.7.0`    |
| `azure-mgmt-core` dep of generated code (If generating mgmt plane code) | `1.3.0`     |

**Breaking Changes in Version Tolerant**

- No longer allow users to specify `api_version` on the method level  #1281
- Make `content_type` param required with no default if streaming with no `application/octet-stream`  #1288

**Bug Fixes**

- Fix duplicate params in signature with `--payload-flattening-threshold`  #1289
- Fix overloaded request builder signatures  #1289
- Improve docstring templates, specifically for polymorphic bodies  #1279


### 2022-06-02 - 5.17.0

| Library                                                                 | Min Version |
| ----------------------------------------------------------------------- | ----------- |
| `@autorest/core`                                                        | `3.8.1`     |
| `@autorest/modelerfour`                                                 | `4.23.5`    |
| `azure-core` dep of generated code                                      | `1.23.0`    |
| `msrest` dep of generated code                                          | `0.6.21`    |
| `azure-mgmt-core` dep of generated code (If generating mgmt plane code) | `1.3.0`     |

**New Features**

- Hide `api_version` in doc string for singleapi SDK even if contains multi api versions  #1239
- Add overloads for operations with different body types. We now sniff bodies and assign content type based off of body type.  #1230
- Add flag `--postprocess`. Run this after doing customizations for full mypy support

**Breaking Changes in Version Tolerant**

- Have stream responses directly return an iterator of bytes, so you don't need to call `.iter_bytes()` on the response object.  #1254
- If generating with `--models-mode=msrest` in version tolerant, we hide paging models  #1259

**Breaking Changes in Request Builders**

- Request builders for LRO operations have the `_initial` suffix removed from their name  #1241
- Request builders from groups with reserved words will now be padded with the word "Operations" instead of "Builders"  #1243

**Bug Fixes**

- Make sure `any-object` schemas from swagger are typed with `MutableMapping`s  #1243
- Make typing for parameters `Optional` only if `None` is a valid input, not only if it is specified as `optional` in swagger  #1244
- Fix for render failure of `README.md` when `--package-mode==dataplane` #1247
- Fix typing for stream responses to iterators of bytes.  #1254
- Additional linting support  #1265
- Fix Sphinx documentation for raised exception #1264
- Use `api_version` in `_config` as default value for operation function  #1268

**Other Changes**

- Update template files for `--package-mode` # 1248

### 2022-04-18 - 5.16.0

| Library                                                                 | Min Version |
| ----------------------------------------------------------------------- | ----------- |
| `@autorest/core`                                                        | `3.6.2`     |
| `@autorest/modelerfour`                                                 | `4.19.1`    |
| `azure-core` dep of generated code                                      | `1.23.0`    |
| `msrest` dep of generated code                                          | `0.6.21`    |
| `azure-mgmt-core` dep of generated code (If generating mgmt plane code) | `1.3.0`     |

**Breaking Changes in Version Tolerant Generation**

- We no longer generate operations for operations with multipart or urlencoded bodies. SDK writers must implement these operations in their customized patch file. See https://aka.ms/azsdk/python/dpcodegen/python/customize for how to customize generated code #1223

**Bug Fixes**

- Drop package dependency on "@azure-tools/extension", switch to "@autorest/system-requirements" #1229
- Fix `content_type` generation in multiapi SDKs with multiple content types for bodies #1232

### 2022-04-07 - 5.15.0

| Library                                                                 | Min Version |
| ----------------------------------------------------------------------- | ----------- |
| `@autorest/core`                                                        | `3.6.2`     |
| `@autorest/modelerfour`                                                 | `4.19.1`    |
| `azure-core` dep of generated code                                      | `1.23.0`    |
| `msrest` dep of generated code                                          | `0.6.21`    |
| `azure-mgmt-core` dep of generated code (If generating mgmt plane code) | `1.3.0`     |

**New Features**

- Add support for security configurations in the swagger. For more information, see https://github.com/Azure/autorest/blob/main/docs/generate/authentication.md #1161
- Add support for handwritten customizations of generated code. For more information, see https://aka.ms/azsdk/python/dpcodegen/python/customize #1153
- Allow `header` and `params` as kwargs in operation and request-build function to hand over REST Header and Query parameters case insensitively #1183
- Typing operation parameters as JSON, Primitives or Any for `--version-tolerant` #1210

**Bug Fixes**

- Make `--version-tolerant` generated code mypy compatible in the `azure-sdk-for-python` repo. Tested only with the `--black` flag #1185
- Remove unnecessary vendored code in the `_vendor` file if the SDK has no operations #1196
- Fix the generation of the root `__init__` files for packages with only models #1195
- Add pylint and mypy support for `--version-tolerant` generations with `--models-mode=msrest` #1202

**Breaking Changes in Version Tolerant Generation**

- Change client filenames to `_client.py` #1206
- Change the models filename from `_models_py3.py` to `_models.py` #1204
- Change the enums filename to `_enums.py` #1204

### 2022-03-08 - 5.14.0

| Library                                                                 | Min Version |
| ----------------------------------------------------------------------- | ----------- |
| `@autorest/core`                                                        | `3.6.2`     |
| `@autorest/modelerfour`                                                 | `4.19.1`    |
| `azure-core` dep of generated code                                      | `1.20.1`    |
| `msrest` dep of generated code                                          | `0.6.21`    |
| `azure-mgmt-core` dep of generated code (If generating mgmt plane code) | `1.3.0`     |

**New Features**

- Add flag `--package-mode=mgmtplane|dataplane|<custom package template folder>` to generate necessary files for package #1154

**Bug Fixes**

- Improve operation group documentation to prevent users from initializing operation groups themselves #1179

### 2022-03-03 - 5.13.0

| Library                                                                 | Min Version |
| ----------------------------------------------------------------------- | ----------- |
| `@autorest/core`                                                        | `3.6.2`     |
| `@autorest/modelerfour`                                                 | `4.19.1`    |
| `azure-core` dep of generated code                                      | `1.20.1`    |
| `msrest` dep of generated code                                          | `0.6.21`    |
| `azure-mgmt-core` dep of generated code (If generating mgmt plane code) | `1.3.0`     |

**Breaking Changes in Version Tolerant Generation**

- We now generate with optional constant parameters as None by defaulting `--default-optional-constants-to-none` to True #1171
- Version tolerant paging does not reformat initial query parameters into the next link #1168

**New Features**

- Add flag `--default-optional-constants-to-none` with which optional constant parameters is default to None #1171
- Add flag `--reformat-next-link`, determines whether we reformat initial query parameters into the next link. Defaults to `True` for the GA generator, forced to `False` for `--version-tolerant`.

**Bug Fixes**

- Add default value consistently for parameters #1164
- Make `content_type` param keyword-only if there are multiple content types #1167

**Other Changes**

- Drop testing support for 2.7 packages #1175

### 2022-02-09 - 5.12.6

| Library                                                                 | Min Version |
| ----------------------------------------------------------------------- | ----------- |
| `@autorest/core`                                                        | `3.6.2`     |
| `@autorest/modelerfour`                                                 | `4.19.1`    |
| `azure-core` dep of generated code                                      | `1.20.1`    |
| `msrest` dep of generated code                                          | `0.6.21`    |
| `azure-mgmt-core` dep of generated code (If generating mgmt plane code) | `1.3.0`     |

**Bug Fixes**

- Remove unused `metadata` value for paging and long running operations with `version-tolerant` generations #1131
- Remove name conflicts with parameters called `url`, `header_parameters`, and `query_parameters` #1143
- Make `--version-tolerant` generated code pylint compatible in the `azure-sdk-for-python` repo when generated with the `--black` flag #1147, #1144, #1130

### 2022-01-26 - 5.12.5

| Library                                                                 | Min Version |
| ----------------------------------------------------------------------- | ----------- |
| `@autorest/core`                                                        | `3.6.2`     |
| `@autorest/modelerfour`                                                 | `4.19.1`    |
| `azure-core` dep of generated code                                      | `1.20.1`    |
| `msrest` dep of generated code                                          | `0.6.21`    |
| `azure-mgmt-core` dep of generated code (If generating mgmt plane code) | `1.3.0`     |

**Bug Fixes**

- Fix usage of `--black` flag outside of repo #1126
- Remove unused `metadata` value for `version-tolerant` generations #1127

### 2022-01-14 - 5.12.4

| Library                                                                 | Min Version |
| ----------------------------------------------------------------------- | ----------- |
| `@autorest/core`                                                        | `3.6.2`     |
| `@autorest/modelerfour`                                                 | `4.19.1`    |
| `azure-core` dep of generated code                                      | `1.20.1`    |
| `msrest` dep of generated code                                          | `0.6.21`    |
| `azure-mgmt-core` dep of generated code (If generating mgmt plane code) | `1.3.0`     |

**Bug Fixes**

- Remove duplicate generation of properties in classes that inherit from multiple classes #1120

### 2022-01-13 - 5.12.3

| Library                                                                 | Min Version |
| ----------------------------------------------------------------------- | ----------- |
| `@autorest/core`                                                        | `3.6.2`     |
| `@autorest/modelerfour`                                                 | `4.19.1`    |
| `azure-core` dep of generated code                                      | `1.20.1`    |
| `msrest` dep of generated code                                          | `0.6.21`    |
| `azure-mgmt-core` dep of generated code (If generating mgmt plane code) | `1.3.0`     |

**Bug Fixes**

- Unify multiapi constant behavior with single API version #1119
- Clean up docstrings by removing descriptions for client constants on methods and request builders #1119

### 2022-01-11 - 5.12.2

| Library                                                                 | Min Version |
| ----------------------------------------------------------------------- | ----------- |
| `@autorest/core`                                                        | `3.6.2`     |
| `@autorest/modelerfour`                                                 | `4.19.1`    |
| `azure-core` dep of generated code                                      | `1.20.1`    |
| `msrest` dep of generated code                                          | `0.6.21`    |
| `azure-mgmt-core` dep of generated code (If generating mgmt plane code) | `1.3.0`     |

**Bug Fixes**

- Fix installation of autorest python package #1118

### 2022-01-10 - 5.12.1

| Library                                                                 | Min Version |
| ----------------------------------------------------------------------- | ----------- |
| `@autorest/core`                                                        | `3.6.2`     |
| `@autorest/modelerfour`                                                 | `4.19.1`    |
| `azure-core` dep of generated code                                      | `1.20.1`    |
| `msrest` dep of generated code                                          | `0.6.21`    |
| `azure-mgmt-core` dep of generated code (If generating mgmt plane code) | `1.3.0`     |

**Bug Fixes**

- Fix support for json merge patch #1117

### 2021-12-06 - 5.12.0

| Library                                                                 | Min Version |
| ----------------------------------------------------------------------- | ----------- |
| `@autorest/core`                                                        | `3.6.2`     |
| `@autorest/modelerfour`                                                 | `4.19.1`    |
| `azure-core` dep of generated code                                      | `1.20.1`    |
| `msrest` dep of generated code                                          | `0.6.21`    |
| `azure-mgmt-core` dep of generated code (If generating mgmt plane code) | `1.3.0`     |

**Breaking Changes in Version Tolerant Generation**

- Remove metadata property for version tolerant and low level client generations #1090
- Generate SDKs with `--python3-only` defaulting to `True` for version tolerant and low level client #1087

**New Features**

- Generate a `_patch.py` file if one does not exist. These files are used to customize the generated code #1092

**Bug Fixes**

- Can now handle body params with names `json`, `content`, `data`, and `files` #1081
- Improve generated templates for `data` and `files` input body params by adding quotes around the keys #1082
- Using flag `--python3-only` will get you typed sync client and config files #1085
- Pin `mistune` dependency to less than `2.x.x` so autorest can be successfully installed #1106

### 2021-11-05 - 5.11.2

| Library                                                                 | Min Version |
| ----------------------------------------------------------------------- | ----------- |
| `@autorest/core`                                                        | `3.6.2`     |
| `@autorest/modelerfour`                                                 | `4.19.1`    |
| `azure-core` dep of generated code                                      | `1.20.0`    |
| `msrest` dep of generated code                                          | `0.6.21`    |
| `azure-mgmt-core` dep of generated code (If generating mgmt plane code) | `1.3.0`     |

**Bug Fixes**

- Respect no client side validation for low level client generations #1080

### 2021-11-05 - 5.11.1

| Library                                                                 | Min Version |
| ----------------------------------------------------------------------- | ----------- |
| `@autorest/core`                                                        | `3.6.2`     |
| `@autorest/modelerfour`                                                 | `4.19.1`    |
| `azure-core` dep of generated code                                      | `1.20.0`    |
| `msrest` dep of generated code                                          | `0.6.21`    |
| `azure-mgmt-core` dep of generated code (If generating mgmt plane code) | `1.3.0`     |

**Bug Fixes**

- Hide mixin operations for version tolerant generation #1071

### 2021-11-04 - 5.11.0

| Library                                                                 | Min Version |
| ----------------------------------------------------------------------- | ----------- |
| `@autorest/core`                                                        | `3.6.2`     |
| `@autorest/modelerfour`                                                 | `4.19.1`    |
| `azure-core` dep of generated code                                      | `1.20.0`    |
| `msrest` dep of generated code                                          | `0.6.21`    |
| `azure-mgmt-core` dep of generated code (If generating mgmt plane code) | `1.3.0`     |

**New Features**

- Add `_patch.py` support for `aio` folder #1070

**Bug Fixes**

- Fix documentation for HEAD calls that perform boolean checks on returned status codes in version tolerant code #1072
- Fix body grouping by content types for binary bodies #1076
- Fix default content type determination #1078

### 2021-11-01 - 5.10.0

| Library                                                                 | Min Version |
| ----------------------------------------------------------------------- | ----------- |
| `@autorest/core`                                                        | `3.6.2`     |
| `@autorest/modelerfour`                                                 | `4.19.1`    |
| `azure-core` dep of generated code                                      | `1.19.1`    |
| `msrest` dep of generated code                                          | `0.6.21`    |
| `azure-mgmt-core` dep of generated code (If generating mgmt plane code) | `1.3.0`     |

**New Features**

- Allow users to override constant swagger params with kwarg input #1060

### 2021-10-15 - 5.9.3

| Library                                                                 | Min Version |
| ----------------------------------------------------------------------- | ----------- |
| `@autorest/core`                                                        | `3.6.2`     |
| `@autorest/modelerfour`                                                 | `4.19.1`    |
| `azure-core` dep of generated code                                      | `1.19.0`    |
| `msrest` dep of generated code                                          | `0.6.21`    |
| `azure-mgmt-core` dep of generated code (If generating mgmt plane code) | `1.3.0`     |

**Bug Fixes**

- Fix generation of form-data inputs #1061

### 2021-10-05 - 5.9.2

| Library                                                                 | Min Version |
| ----------------------------------------------------------------------- | ----------- |
| `@autorest/core`                                                        | `3.6.2`     |
| `@autorest/modelerfour`                                                 | `4.19.1`    |
| `azure-core` dep of generated code                                      | `1.19.0`    |
| `msrest` dep of generated code                                          | `0.6.21`    |
| `azure-mgmt-core` dep of generated code (If generating mgmt plane code) | `1.3.0`     |

**New Features**

- Updating generated code for `azure-core` release `1.19.0`.

### 2021-09-27 - 5.9.1

| Library                                                                 | Min Version |
| ----------------------------------------------------------------------- | ----------- |
| `@autorest/core`                                                        | `3.6.2`     |
| `@autorest/modelerfour`                                                 | `4.19.1`    |
| `azure-core` dep of generated code                                      | `1.18.0`    |
| `msrest` dep of generated code                                          | `0.6.21`    |
| `azure-mgmt-core` dep of generated code (If generating mgmt plane code) | `1.3.0`     |

**New Features**

- We have added a **provisional** `rest` layer to our generated code. We have also added the following **provisional** flags listed [here](https://github.com/Azure/autorest.python/wiki/Generating-Low-Level-Client#generate-a-low-level-client). #875
- With this new release, we are also dropping support for Python 3.5 + async. #875
- For mgmt plan SDK, default policy changes from `BearerTokenCredentialPolicy` to `ARMChallengeAuthenticationPolicy`.
- We now add tracing by default, the flag `--trace` now defaults to `True` if you have operations.
- Added flag `--python3-only` for users looking to generate SDKs that only support Python 3 #1044

**Bug Fixes**

- Correctly pad operation groups with reserved names with `Operations` #1005
- Fix the generated docstrings for input kwargs of models #1026
- Pass pipeline context to `msrest` in `failsafe_deserialize` so `msrest` has access to the context #1030

### 2021-09-27 - 5.9.0

YANKED

### 2021-07-13 - 5.8.4

min Autorest core version: 3.4.5

min Modelerfour version: 4.19.1

**Bug Fixes**

- Fix case where we have a grouped parameter whose name is a reserved property name #970
- Remove all hosts from global parameters, regardless of how many m4 sends us #972

### 2021-07-06 - 5.8.3

min Autorest core version: 3.3.0

min Modelerfour version: 4.19.1

**Bug Fixes**

- Fix LRO path parameterization when we have a constant path parameter #968

### 2021-06-22 - 5.8.2

min Autorest core version: 3.3.0

min Modelerfour version: 4.19.1

**Bug Fixes**

- We are now more lenient with our checks for the content type parameter #956

### 2021-06-16 - 5.8.1

min Autorest core version: 3.3.0

min Modelerfour version: 4.19.1

**Bug Fixes**

- Fix optional properties with constant schemas. Now, properties that have constant schemas but are optional will not have the hardcoded constant value,
  but will default to its `x-ms-client-default` or `None` #952

### 2021-05-17 - 5.8.0

min Autorest core version: 3.3.0

min Modelerfour version: 4.19.1

**New Features**

- Add support for parameters and properties that can be of type "Anything". #946

### 2021-04-20 - 5.7.0

min Autorest core version: 3.1.0

min Modelerfour version: 4.15.456

**Bug Fixes**

- Fix data plane LRO operations so they poll by default. Bumping minor version because this bug fix will change some default behavior. #936

### 2021-04-07 - 5.6.6

min Autorest core version: 3.1.0

min Modelerfour version: 4.15.456

**Bug Fixes**

- Fix docstrings so they don't get split on hyphens #931

### 2021-04-07 - 5.6.5

min Autorest core version: 3.1.0

min Modelerfour version: 4.15.456

**Bug Fixes**

- Fix regression in multiapi generation for multiapi versions without mixin operations #928

### 2021-03-01 - 5.6.4

min Autorest core version: 3.1.0

min Modelerfour version: 4.15.456

**Bug Fixes**

- Bump `Autorest core` minimum version to be able to deal with indented `python` blocks in config files

### 2021-02-10 - 5.6.3

min Autorest core version: 3.0.6372

min Modelerfour version: 4.15.456

**Bug Fixes**

- Bump `Autorest core` minimum version to [correctly deal with](https://github.com/Azure/autorest/pull/3860) overriding configs. Fixes submodule-specific code in our multiapi client #880

### 2021-02-04 - 5.6.2

Autorest core version: 3.0.6318

Modelerfour version: 4.15.456

**Bug Fixes**

- Bump `Modelerfour` minimum version to [correctly deal with](https://github.com/Azure/autorest.modelerfour/pull/385) parameters specified as `'required': false` in swagger #877

### 2021-01-27 - 5.6.1

Autorest core version: 3.0.6318

Modelerfour version: 4.15.442

**Bug Fixes**

- Instead of throwing a `DeserializationError` in the case of failed error model deserialization, we swallow the error and return the `HttpResponseError` to users.
  WARNING: You need to make sure your `msrest` version is `0.6.21` or above, or a lot of your calls will fail with an `AttributeError` message #870

### 2021-01-15 - 5.6.0

Autorest core version: 3.0.6318

Modelerfour version: 4.15.442

**New Features**

- Add support for [`black`](https://pypi.org/project/black/) formatting of your generated files. Pass flag `--black` when generating to get this behavior. #836

**Bug Fixes**

- Wrap individual enum descriptions #844
- Bump `Modelerfour` minimum version to `4.15.442` to fix [circular reference error](https://github.com/Azure/autorest/issues/3630). Special thanks to @amrElroumy for this PR. #866

### 2020-11-12 - 5.5.0

Autorest core version: 3.0.6318

Modelerfour version: 4.15.421

**New Features**

- Can now take in custom pollers and pagers through directives. This will override the defaults (`LROPoller` and `ItemPaged`, respectively). See [this readme](https://github.com/Azure/autorest.python/tree/main/test/azure/specification/custompollerpager) for the directive to use to override. #821

### 2020-11-11 - 5.4.3

Autorest core version: 3.0.6320

Modelerfour version: 4.15.421

**Bug Fixes**

- Correctly choose schema from response with 200 status code in the case of LRO operations with multiple responses #814
- Fix conflict for model deserialization when operation has input param with name `models` #819

### 2020-11-09 - 5.4.2

Autorest core version: 3.0.6320

Modelerfour version: 4.15.421

**Bug Fixes**

- Set discriminator value in cases where discriminator is readonly #815

### 2020-11-03 - 5.4.1

Autorest core version: 3.0.6318

Modelerfour version: 4.15.421

**Bug Fixes**

- Honor default value for properties if `x-ms-client-default` value is passed #798
- Can now generate services with no operations #801

### 2020-10-19 - 5.4.0

Autorest core version: 3.0.6318

Modelerfour version: 4.15.421

**New Features**

- Add support for `--python.debugger`. With this flag, you can start debugging using VS Code. Make sure to still set up your [debugging configuration](https://github.com/Azure/autorest.python/wiki/Autorest-v3-based-generator-cheatsheet#vscode-debug) #790

**Bug Fixes**

- Correctly handling inheritance of class properties for inheritance chains > 3 levels #795

### 2020-10-06 - 5.3.5

Autorest core version: 3.0.6318

Modelerfour version: 4.15.421

**Bug Fixes**

- Can now correctly poll in the case of parameterized endpoints with relative polling urls #784

### 2020-09-24 - 5.3.4

Autorest core version: 3.0.6318

Modelerfour version: 4.15.421

**Bug Fixes**

- Include `content_type` docstrings for LRO and paging operations in the case of multiple media types #778
- Return response body if its content type is `text/plain` (taken from m4 update - m4 PR #353)

### 2020-09-17 - 5.3.3

Autorest core version: 3.0.6318

Modelerfour version: 4.15.419

**Bug fixes**

- Fix trailing comma issues in metadata.json (unblocks resource multiapi generation) #777

### 2020-09-14 - 5.3.2

Autorest core version: 3.0.6318

Modelerfour version: 4.15.419

**Bug fixes**

- Allow client side validation to be turned off for multiapi mixin operations #775

### 2020-09-14 - 5.3.1

Autorest core version: 3.0.6318

Modelerfour version: 4.15.419

**Bug fixes**

- Min autorest core is now 3.0.6318 to ensure client-side-validation is disabled by default (per track2 guidelines) #772

### 2020-09-11 - 5.3.0

Autorest Core version: 3.0.6306

Modelerfour version: 4.15.419

GA of autorest V5!

**Breaking Changes**

- Raise `ValueError` instead of `NotImplementedError` if API version code doesn't exist #764

### 2020-08-31 - 5.2.0-preview.1

Autorest Core version: 3.0.6306

Modelerfour version: 4.15.410

**Breaking Changes**

- Removed the `_async` suffix from async files #759

**New Features**

- Add mapping of 401 to `ClientAuthenticationError` for default error map #763
- Updated minimum `azure-core` version to 1.8.0 #747
- Updated minimum `msrest` version to 0.6.18 #747
- Support for `multipart/form-data` #746

**Bug fixes**

- Fix "multi" in Swagger (will generate correctly multiple query param now)

### 2020-08-07 - 5.1.0-preview.7

Autorest Core version: 3.0.6302
Modelerfour version: 4.15.400

**New Features**

- Add `azure-mgmt-core` as a dependency in the generated setup.py file #738
- Correct typing for `credential` when default credential policy type is `AzureKeyCredentialPolicy` #744
- Replace instead of extending `credential_scopes` if user has inputted their own #745

### 2020-08-04 - 5.1.0-preview.6

Autorest Core version: 3.0.6287
Modelerfour version: 4.15.378

**New Features**

- Add support for `x-ms-text` XML extension #722
- Allow users to pass the name of the key header for `AzureKeyCredentialPolicy` during generation. To use, pass in
  `AzureKeyCredentialPolicy` with the `--credential-default-policy-type` flag, and pass in the key header name using
  the `--credential-key-header-name` flag #736

**Bug Fixes**

- Fix duplicate type signatures in multiapi async config file #727
- Allowing single quote in regexp #726

### 2020-06-23 - 5.1.0-preview.5

Autorest Core version: 3.0.6287
Modelerfour version: 4.15.378

**Bug Fixes**

- Correctly have default behavior of csv for array query parameters when collection format is not specified in the swagger
  (taken from m4 update - perks PR #118)
- Fix bug when generating parameters with client default value and constant schema #707
- Make operation mixin signatures for multiapi default to default api version #715
- Fix name in setup.py to default to `package-name` if set #721
- Allow different custom base url host templates across API versions #719

### 2020-07-07 - 5.1.0-preview.4

Modelerfour version: 4.15.378

**New Features**

- Enum values are uppercase (with an alias from the lowercase version) #692
- Add `http_logging_policy` setting for config, and users can override the default by passing in the kwarg `http_logging_policy` #698

### 2020-06-24 - 5.1.0-preview.3

Modelerfour version: 4.13.351

**New Features**

- Supports a function that is both LRO and paging #689
- We have added a `--credential-default-policy-type` flag. Its default value is `BearerTokenCredentialPolicy`, but it can also accept
  `AzureKeyCredentialPolicy`. The value passed in will be the default authentication policy in the client's config, so users using the
  generated library will use that auth policy unless they pass in a separate one through kwargs #686
- Added support for a data plane multiapi client #693

**Bug Fixes**

- Fix typing for discriminator values in models, so Python 3.5 can import py3 file for models #691

**Bug Fixes**

- Make enum names all upper case. This fixes issues that arise if the name of an enum is also a method that can be applied to, say, a string.
  For example, if an enum's name is count. Made sure this fix will not break users currently accessing with lower case enum names #692

### 2020-06-08 - 5.1.0-preview.2

Modelerfour version: 4.13.351

**Bug Fixes**

- Fixed "Failed to install or start extension" issue arising when invoking autorest from a tar file, by correcctly calling Python 3. #678
- Generating correct formatting for LRO and paging operation docstrings #652
- Generating correct content and formatting for LRO and paging operations in multiapi mixin #652

### 2020-06-03 - 5.1.0-preview.1

Modelerfour version: 4.13.351

**Disclaimer**

This version requires azure-core 1.6.0 and contains features and bugfixes 5.0.0-preview.8

**Features**

- Refactor async LRO poller with a AsyncLROPoller class + "begin\_" prefix
- Add continuation_token kwargs to LRO methods

**Bug Fixes**

- Corrected generation of the item name of paging response when extracting data #648
- Corrected return type typing annotation for operations that return an optional body #656
- Fixed mypy issue by only setting the generated `deserialized` variable to None if the operation has an optional return type #656
- Fixed generation of pkgutil init files #661
- Have the next operation in a paging call use the HTTP verb GET if the next operation is not defined #664

### 2020-05-22 - 5.0.0-preview.8

Modelerfour version: 4.13.351

**Bug Fixes**

- Corrected ordering of summary and description in generated methods #640
- Have `IOSchema` call super init to get all of the properties shared in `BaseType` #642

### 2020-05-15 - 5.0.0-preview.7

Modelerfour version: 4.13.351

**Bug Fixes**

- Adding `self` as a reserved key word for parameters to avoid "duplicate argument 'self' in function definition" error #630
- Removed `self` as a reserved key word for method and model names #630

### 2020-05-13 - 5.0.0-preview.6

Modelerfour version: 4.13.351

**Bug Fixes**

- No longer assuming that response with body from an LRO call is an ObjectSchema #623
- Checking whether "protocol" entry exists in yaml in name converter to remove erroneous "KeyError: 'protocol'" #628

### 2020-05-08 - 5.0.0-preview.5

Modelerfour version: 4.13.351

**Bug Fixes**

- Users can pass in content types with ';' inside (such as 'text/plain; encoding=UTF-8') #619
- Allowing parameters to be of type `IO` as well #618
- Can now generate without FATAL: bad indentation error (taken from m4 update - perks PR #105)

### 2020-05-06 - 5.0.0-preview.4

Modelerfour version: 4.13.346

**New Features**

- Displaying the default and possible values for content type in the docstring for operations with multiple requests #615

**Bug Fixes**

- Fixing `AsyncTokenCredential` typing import and adding to service client #591
- Can now pass `content_type` and `error_map` kwargs to LRO functions without error #597
- Now making sure to include the content type of exceptions when passing content types to 'Accept' header #602
- `include_apis` in `Metrics` for tables swagger now cased correctly #603
- Corrected spacing after `if cls:` block in operations #606

### 2020-04-23 - 5.0.0-preview.3

Modelerfour version: 4.12.301

**Bug Fixes**

- Fixed sync lro method naming in MultiAPI operation mixins #572

### 2020-04-22 - 5.0.0-preview.2

Modelerfour version: 4.12.301

**New Features**

- User can now pass in credential scopes through kwargs #575
- Default error map always contains a mapping of 404 to `ResourceNotFoundError` and 409 to `ResourceExistsError` #580

**Bug Fixes**

- Not generating async multiapi client if `--no-async` flag is specified #586
- Fixes query parameter handling in paging operations #172
- Fixes losing 404/409 default is user pass a user_map #580

### 2020-04-16 - 5.0.0-preview.1

Modelerfour version: 4.12.301

**Breaking Changes**

- If the user would like to add a patch file, they now must name the file `_patch.py` #573

**New features**

- Support non-ARM polling by default (azure-core 1.4.0)
- Adding multiple inheritance #567
- Accept polling_interval keyword passed to LRO operations #571

**Bug Fixes**

- Fixed some generated typing hints (such as LROPoller) #507

### 2020-04-09 - 5.0.0-dev.20200409.1

Modelerfour version: 4.12.301

**Bug Fixes**

- Separating out typing imports in TYPE_CHECKING block #538
- Overriding a property inherited from a parent if they both have the same name #563

**New Features**

- Client side validation is now disabled by default #558
- We now also generate an async multiapi client when running multiapiscript # 480

### 2020-04-06 - 5.0.0-dev.20200406.1

Modelerfour version: 4.12.294

**New Features**

- Can now directly patch a client by defining a `patch.py` file in the top-level of the module with a `patch_sdk` function #548
- Can now handle `time` formats #551

### 2020-04-03 - 5.0.0-dev.20200403.1

Modelerfour version: 4.12.276

**Bug Fixes**

- Fixes parameter ordering so parameters with default values are all ordered at the end #545
- Fixes `TokenCredential` and `AsyncTokenCredential` sphinx docstring #546

### 2020-04-01 - 5.0.0-dev.20200401.1

Modelerfour version: 4.12.276

**Bug Fixes**

- Now the generic models file and python3 models file have the same behavior in regards to required properties and their default values #532
- Can now specify non-string enums #534
- Fixes `TokenCredential` typing #535

### 2020-03-30 - 5.0.0-dev.20200330.1

Modelerfour version: 4.12.276

**Bug Fixes**

- Fix enum default and required default #532

### 2020-03-26 - 5.0.0-dev.20200326.1

Modelerfour version: 4.12.276

**Bug Fixes**

- Will no longer permit generated enums and models to have the same name #504
- No longer exposing models from operation groups without importing them #486
- Now correctly deserializes error's that have an empty object (AnyType) as a model #516
- Added a list of parameter names to reserved parameter words, so there won't be clashes #525
- If a property's schema is readonly, we will show that property as being readonly (taken from m4 update #234)
- Remove `"azure-"` prefix from user agent name #523
- Correcting issue in generating multiapi with submodule, where generated user agent name included the `#` #505

### 2020-01-17 - 4.0.74

- Declare "self" as reserved keyword

### 2019-06-12 - 4.0.71

- no-async flag to skip async code generation

### 2019-05-21 - 4.0.70

- Beta version of --keep-version-file for ARM generator

### 2019-02-13 - 4.0.67

- All models will now be generated in two files `_models` and `_models_py3`, and paging in a page file
- Breaking changes: Import of models and enums from package must be done from package.models

### 2019-02-11 - 4.0.66

- Fix async cross-link documentation

### 2019-02-08 - 4.0.65

- New version of async generation. Requires msrest 0.6.3 and msrestazure 0.6.0.

  - namespace.XXXXClientAsync is now namespace.aio.XXXClient

- Support now MICROSOFT_MIT_SMALL and MICROSOFT_MIT_SMALL_NO_CODEGEN headers options

### 2019-01-08 - 4.0.64

- New version of async generation. Requires msrest 0.6.3 and msrestazure 0.6.0.

### 2018-12-17 - 4.0.63

- Autorest now generates async code.

**This version requires EXACTLY msrest 0.6.0 to 0.6.2 and is considered deprecated. Do NOT generate with it.**

### 2018-07-09 - 3.0.58

- Fix some complex XML parsing issues. Requires msrest 0.5.2

### 2018-07-05 - 3.0.56

- Differentiate Default and AzureAsyncOperation LRO options
- Fix bug with operation flattenning if operation has a parameter called "foo" and model too disambiguiated as "foo1"

### 2018-06-13 - 3.0.54

This version requires msrestazure 0.4.32

- Add support for LRO options

### 2018-06-13 - 3.0.53

This version requires msrest 0.5.0

- XML support
- Big fix on headers (Accept/Content-Type) to better reflect consumes/produces of Swagger
- Refactoring of "send" to better separate request creation and request sending

### 2018-06-08 - 3.0.52

- Beta version of --keep-version-file

### 2018-05-08 - 3.0.51

- Py3 model files must inherit from Py3 files

### 2018-04-18 - 3.0.50

- Add context manager to SDK client that keeps the same sessions across requests.

### 2018-04-17 - 3.0.49

- Fix some valid discriminator + flatten scenarios #2889

### 2018-04-16 - 3.0.48

- Fix bad comma on py3 models if super class has no attributes

### 2018-03-27 - 3.0.43

- Add documentation to enum #49

### 2018-03-07 - 3.0.41

**Breaking changes**

- Model signatures are now using only keywords-arguments syntax. Every positional arguments are required to be rewritten as keywords-arguments.
  To keep auto-completion in most cases, models are now generated for Python 2 and Python 3. Python 3 uses the "\*" syntax for keyword-only arguments.
- Enum type are now using the "str" mixin (`class AzureEnum(str, Enum)`) to improve experiences when unkown enum are met. This is not a breaking change,
  but documentation about mixin enum and some recommendations should be known:
  https://docs.python.org/3/library/enum.html#others
  At a glance:

  - "is" should not be used at all.
  - "format" will return the string value, where "%s" string formatting will return `NameOfEnum.stringvalue`. Format syntax should be used always.

- New Long Running Operation:

  - Return type changes from msrestazure.azure_operation.AzureOperationPoller to msrest.polling.LROPoller. External API is the same.
  - Return type is now **always** a msrest.polling.LROPoller, whatever the optional parameters.
  - raw=True changes behavior. Instead of not polling and returning the initial call as ClientRawResponse, now we return a LROPoller as well and the final
    resource is returned as a ClientRawResponse.
  - Adding "polling" parameters. Polling=True is the default and poll using ARM algorithm. Polling=False does not poll and return the initial call reponse.
  - Polling accept instances of subclasses of msrest.polling.PollingMethod.
  - `add_done_callback` now does not fail if poller is done, but execute the callback right away.

### 2018-02-16 - 2.1.38

- Externalize Url as a metadata property on operation

### 2018-02-06 - 2.1.35

- Allow "baseUrl" as a custom parameter at the client level.

### 2018-01-04 - 2.1.34

- Fix inheritance and additionalProperties used together

### 2017-12-28 - 2.1.32

- Refactor LRO operations with an external \_XXX_initial call

### 2017-12-22 - 2.1.30

- Add "async", "await" and "mro" as Python reserved keywords.

### 2017-12-13 - 2.1.28

- All Model call super(XX, self).**init**()

### 2017-11-27 - 2.0.25

- Add no-namespace-folders option
- Add basic-setup-py. Change the default behavior to do NOT generate the setup.py.

### 2017-11-22 - 2.0.23

- Add "models" link inside operation groups
- Add help for Python

### 2017-10-19 - 2.0.18

- Fix namespace folders in Vanilla generator

### 2017-10-10 - 2.0.17

- Fix paging description

### 2017-10-10 - 2.0.16

- Improve polymorphic discriminator documentation (#17)
- Add deprecated support (#16)
- Fix invalid headers test (#15)
- Fix invalid python code in some scenario (#14)
- Stop checking str type for client parameter (#12)
- Add client-side-validation to Autorest.Python (#11)

### 2017-09-27 - 2.0.14

- Improve documentation cross-reference (#9)

### 2017-09-26 - 2.0.13

- Remove constraint on array type, if array is used in the URL (#8)<|MERGE_RESOLUTION|>--- conflicted
+++ resolved
@@ -1,10 +1,6 @@
 # Release
 
-<<<<<<< HEAD
-### 2023-06-XX - 6.5.2
-=======
 ### 2023-06-xx - 6.5.2
->>>>>>> a0d54246
 
 | Library                                                                 | Min Version |
 | ----------------------------------------------------------------------- | ----------- |
@@ -16,15 +12,14 @@
 | `azure-mgmt-core` dep of generated code (If generating mgmt plane code) | `1.3.2`     |
 | `typing-extensions` dep of generated code (If generating with constants)| `4.0.1`     |
 
-<<<<<<< HEAD
+**New Features**
+
+- Support repeatable headers #1958
+
 **Bug Fixes**
 
 - Optimize default value for `api_version` for better compatibility of multiapi package #1934
-=======
-**New Features**
-
-- Support repeatable headers #1958
->>>>>>> a0d54246
+
 
 ### 2023-06-08 - 6.5.1
 
