# Release History

<<<<<<< HEAD
### 2023-01-XX - 6.2.17
=======
### 2023-01-xx - 6.2.xx
>>>>>>> 17208288

| Library                                                                 | Min Version |
| ----------------------------------------------------------------------- | ----------- |
| `@autorest/core`                                                        | `3.9.2`     |
| `@autorest/modelerfour`                                                 | `4.24.3`    |
| `azure-core` dep of generated code                                      | `1.24.0`    |
| `isodate` dep of generated code                                         | `0.6.1`     |
| `msrest` dep of generated code (If generating legacy code)              | `0.7.1`     |
| `azure-mgmt-core` dep of generated code (If generating mgmt plane code) | `1.3.2`     |
| `typing-extensions` dep of generated code (If generating with constants)| `4.0.1`     |

**New Features**

<<<<<<< HEAD
- Add `--default-api-version` to support `--generate-sample` for mutliapi package  #1681
=======
- Generate M4 externalDocs in Sphinx operation doc #1676
>>>>>>> 17208288

### 2023-01-11 - 6.2.16

| Library                                                                 | Min Version |
| ----------------------------------------------------------------------- | ----------- |
| `@autorest/core`                                                        | `3.9.2`     |
| `@autorest/modelerfour`                                                 | `4.24.3`    |
| `azure-core` dep of generated code                                      | `1.24.0`    |
| `isodate` dep of generated code                                         | `0.6.1`     |
| `msrest` dep of generated code (If generating legacy code)              | `0.7.1`     |
| `azure-mgmt-core` dep of generated code (If generating mgmt plane code) | `1.3.2`     |
| `typing-extensions` dep of generated code (If generating with constants)| `4.0.1`     |

**New Features**

- Support `azure.core.serialization.NULL` in msrest model #1669
- Support `azure.core.serialization.NULL` in dpg model serialization #1669

### 2023-01-069 - 6.2.15

| Library                                                                 | Min Version |
| ----------------------------------------------------------------------- | ----------- |
| `@autorest/core`                                                        | `3.9.2`     |
| `@autorest/modelerfour`                                                 | `4.24.3`    |
| `azure-core` dep of generated code                                      | `1.24.0`    |
| `isodate` dep of generated code                                         | `0.6.1`     |
| `msrest` dep of generated code (If generating legacy code)              | `0.7.1`     |
| `azure-mgmt-core` dep of generated code (If generating mgmt plane code) | `1.3.2`     |
| `typing-extensions` dep of generated code (If generating with constants) | `4.0.1`     |

**Other Changes**

- Bump Pyright  #1653

### 2023-01-06 - 6.2.14

| Library                                                                 | Min Version |
| ----------------------------------------------------------------------- | ----------- |
| `@autorest/core`                                                        | `3.9.2`     |
| `@autorest/modelerfour`                                                 | `4.24.3`    |
| `azure-core` dep of generated code                                      | `1.24.0`    |
| `isodate` dep of generated code                                         | `0.6.1`     |
| `msrest` dep of generated code (If generating legacy code)              | `0.7.1`     |
| `azure-mgmt-core` dep of generated code (If generating mgmt plane code) | `1.3.2`     |
| `typing-extensions` dep of generated code (If generating with constants) | `4.0.1`     |

**Bug Fixes**

- Document Enum items with """ pair #1655

**New Features**

- Flatten JSONModelType body properties as operation parameters #1623

### 2022-12-16 - 6.2.13

| Library                                                                 | Min Version |
| ----------------------------------------------------------------------- | ----------- |
| `@autorest/core`                                                        | `3.9.2`     |
| `@autorest/modelerfour`                                                 | `4.24.3`    |
| `azure-core` dep of generated code                                      | `1.24.0`    |
| `isodate` dep of generated code                                         | `0.6.1`     |
| `msrest` dep of generated code (If generating legacy code)              | `0.7.1`     |
| `azure-mgmt-core` dep of generated code (If generating mgmt plane code) | `1.3.2`     |
| `typing-extensions` dep of generated code (If generating with constants) | `4.0.1`     |

**Bug Fixes**

- Fix support for multiapi with `--only-path-and-body-params-positional` #1606

### 2022-12-15 - 6.2.12

| Library                                                                 | Min Version |
| ----------------------------------------------------------------------- | ----------- |
| `@autorest/core`                                                        | `3.9.2`     |
| `@autorest/modelerfour`                                                 | `4.24.3`    |
| `azure-core` dep of generated code                                      | `1.24.0`    |
| `isodate` dep of generated code                                         | `0.6.1`     |
| `msrest` dep of generated code (If generating legacy code)              | `0.7.1`     |
| `azure-mgmt-core` dep of generated code (If generating mgmt plane code) | `1.3.2`     |
| `typing-extensions` dep of generated code (If generating with constants) | `4.0.1`     |

**Bug Fixes**

- Make vendored msrest models type-complete #1618

### 2022-12-07 - 6.2.11

| Library                                                                 | Min Version |
| ----------------------------------------------------------------------- | ----------- |
| `@autorest/core`                                                        | `3.9.2`     |
| `@autorest/modelerfour`                                                 | `4.24.3`    |
| `azure-core` dep of generated code                                      | `1.24.0`    |
| `isodate` dep of generated code                                         | `0.6.1`     |
| `msrest` dep of generated code (If generating legacy code)              | `0.7.1`     |
| `azure-mgmt-core` dep of generated code (If generating mgmt plane code) | `1.3.2`     |
| `typing-extensions` dep of generated code (If generating with constants) | `4.0.1`     |

**Bug Fixes**

- Fix LRO response in case the polling and final responses are different body models #1600

### 2022-12-05 - 6.2.10

| Library                                                                 | Min Version |
| ----------------------------------------------------------------------- | ----------- |
| `@autorest/core`                                                        | `3.9.2`     |
| `@autorest/modelerfour`                                                 | `4.24.3`    |
| `azure-core` dep of generated code                                      | `1.24.0`    |
| `isodate` dep of generated code                                         | `0.6.1`     |
| `msrest` dep of generated code (If generating legacy code)              | `0.7.1`     |
| `azure-mgmt-core` dep of generated code (If generating mgmt plane code) | `1.3.2`     |
| `typing-extensions` dep of generated code (If generating with constants) | `4.0.1`     |

**Bug Fixes**

- Fix deserialization for model type property #1594

### 2022-11-17 - 6.2.9

| Library                                                                 | Min Version |
| ----------------------------------------------------------------------- | ----------- |
| `@autorest/core`                                                        | `3.9.2`     |
| `@autorest/modelerfour`                                                 | `4.24.3`    |
| `azure-core` dep of generated code                                      | `1.24.0`    |
| `isodate` dep of generated code                                         | `0.6.1`     |
| `msrest` dep of generated code (If generating legacy code)              | `0.7.1`     |
| `azure-mgmt-core` dep of generated code (If generating mgmt plane code) | `1.3.2`     |
| `typing-extensions` dep of generated code (If generating with constants) | `4.0.1`     |

**Bug Fixes**

- Fix list type for xml generation with models #1583

### 2022-11-16 - 6.2.8

| Library                                                                 | Min Version |
| ----------------------------------------------------------------------- | ----------- |
| `@autorest/core`                                                        | `3.9.2`     |
| `@autorest/modelerfour`                                                 | `4.24.3`    |
| `azure-core` dep of generated code                                      | `1.24.0`    |
| `isodate` dep of generated code                                         | `0.6.1`     |
| `msrest` dep of generated code (If generating legacy code)              | `0.7.1`     |
| `azure-mgmt-core` dep of generated code (If generating mgmt plane code) | `1.3.2`     |
| `typing-extensions` dep of generated code (If generating with constants) | `4.0.1`     |

**Other Changes**

- Add support for CADL `package-mode` #1574

### 2022-11-15 - 6.2.7

| Library                                                                 | Min Version |
| ----------------------------------------------------------------------- | ----------- |
| `@autorest/core`                                                        | `3.9.2`     |
| `@autorest/modelerfour`                                                 | `4.24.3`    |
| `azure-core` dep of generated code                                      | `1.24.0`    |
| `isodate` dep of generated code                                         | `0.6.1`     |
| `msrest` dep of generated code (If generating legacy code)              | `0.7.1`     |
| `azure-mgmt-core` dep of generated code (If generating mgmt plane code) | `1.3.2`     |
| `typing-extensions` dep of generated code (If generating with constants) | `4.0.1`     |

**Other Changes**

- Clean pyright issues #1547
- Optimize rule about name of generated sample files to avoid too long path  #1540

### 2022-11-07 - 6.2.6

| Library                                                                 | Min Version |
| ----------------------------------------------------------------------- | ----------- |
| `@autorest/core`                                                        | `3.9.2`     |
| `@autorest/modelerfour`                                                 | `4.24.3`    |
| `azure-core` dep of generated code                                      | `1.24.0`    |
| `isodate` dep of generated code                                         | `0.6.1`     |
| `msrest` dep of generated code (If generating legacy code)              | `0.7.1`     |
| `azure-mgmt-core` dep of generated code (If generating mgmt plane code) | `1.3.2`     |
| `typing-extensions` dep of generated code (If generating with constants) | `4.0.1`     |

**Bug Fixes**

- Fix clients with enum params  #1558

### 2022-11-04 - 6.2.5

| Library                                                                 | Min Version |
| ----------------------------------------------------------------------- | ----------- |
| `@autorest/core`                                                        | `3.9.2`     |
| `@autorest/modelerfour`                                                 | `4.24.3`    |
| `azure-core` dep of generated code                                      | `1.24.0`    |
| `isodate` dep of generated code                                         | `0.6.1`     |
| `msrest` dep of generated code (If generating legacy code)              | `0.7.1`     |
| `azure-mgmt-core` dep of generated code (If generating mgmt plane code) | `1.3.2`     |
| `typing-extensions` dep of generated code (If generating with constants) | `4.0.1`     |

**Bug Fixes**

- Don't continue paging empty next links  #1557
- Fix deserialization of msrest models containing private models  #1556

### 2022-11-03 - 6.2.4

| Library                                                                 | Min Version |
| ----------------------------------------------------------------------- | ----------- |
| `@autorest/core`                                                        | `3.9.2`     |
| `@autorest/modelerfour`                                                 | `4.24.3`    |
| `azure-core` dep of generated code                                      | `1.24.0`    |
| `isodate` dep of generated code                                         | `0.6.1`     |
| `msrest` dep of generated code (If generating legacy code)              | `0.7.1`     |
| `azure-mgmt-core` dep of generated code (If generating mgmt plane code) | `1.3.2`     |
| `typing-extensions` dep of generated code (If generating with constants) | `4.0.1`     |

**Bug Fixes**

- Handle complex string for generated sample  #1546
- Allow `api-version` to be a path parameter #1551

### 2022-10-31 - 6.2.3

| Library                                                                 | Min Version |
| ----------------------------------------------------------------------- | ----------- |
| `@autorest/core`                                                        | `3.9.2`     |
| `@autorest/modelerfour`                                                 | `4.24.3`    |
| `azure-core` dep of generated code                                      | `1.24.0`    |
| `isodate` dep of generated code                                         | `0.6.1`     |
| `msrest` dep of generated code (If generating legacy code)              | `0.7.1`     |
| `azure-mgmt-core` dep of generated code (If generating mgmt plane code) | `1.3.2`     |
| `typing-extensions` dep of generated code (If generating with constants) | `4.0.1`     |

**Other Changes**

- Install `typing-extensions` instead of `typing_extensions` #1538
- Pad special characters in names #1535

### 2022-10-26 - 6.2.2

| Library                                                                 | Min Version |
| ----------------------------------------------------------------------- | ----------- |
| `@autorest/core`                                                        | `3.9.2`     |
| `@autorest/modelerfour`                                                 | `4.24.3`    |
| `azure-core` dep of generated code                                      | `1.24.0`    |
| `isodate` dep of generated code                                         | `0.6.1`     |
| `msrest` dep of generated code (If generating legacy code)              | `0.7.1`     |
| `azure-mgmt-core` dep of generated code (If generating mgmt plane code) | `1.3.2`     |
| `typing-extensions` dep of generated code (If generating with constants) | `4.0.1`     |

**Bug Fixes**

- Make special `api-version` logic more generic to allow for path parameters  #1537

### 2022-10-25 - 6.2.1

| Library                                                                 | Min Version |
| ----------------------------------------------------------------------- | ----------- |
| `@autorest/core`                                                        | `3.9.2`     |
| `@autorest/modelerfour`                                                 | `4.24.3`    |
| `azure-core` dep of generated code                                      | `1.24.0`    |
| `isodate` dep of generated code                                         | `0.6.1`     |
| `msrest` dep of generated code (If generating legacy code)              | `0.7.1`     |
| `azure-mgmt-core` dep of generated code (If generating mgmt plane code) | `1.3.2`     |
| `typing-extensions` dep of generated code (If generating with constants) | `4.0.1`     |

**Bug Fixes**

- Fixed lro operation name in auto-generated sample  #1521

**Other Changes**

- Type constant properties as Literals #1464
- Deserialize complex schema response for cadl generated operation #1520

### 2022-10-19 - 6.2.0

| Library                                                                 | Min Version |
| ----------------------------------------------------------------------- | ----------- |
| `@autorest/core`                                                        | `3.9.2`     |
| `@autorest/modelerfour`                                                 | `4.24.3`    |
| `azure-core` dep of generated code                                      | `1.24.0`    |
| `isodate` dep of generated code                                         | `0.6.1`     |
| `msrest` dep of generated code (If generating legacy code)              | `0.7.1`     |
| `azure-mgmt-core` dep of generated code (If generating mgmt plane code) | `1.3.2`     |

**New Features**

- Add new flag `--generate-sample` to generate samples automatically  #1505

### 2022-10-11 - 6.1.11

| Library                                                                 | Min Version |
| ----------------------------------------------------------------------- | ----------- |
| `@autorest/core`                                                        | `3.9.2`     |
| `@autorest/modelerfour`                                                 | `4.24.3`    |
| `azure-core` dep of generated code                                      | `1.24.0`    |
| `isodate` dep of generated code                                         | `0.6.1`     |
| `msrest` dep of generated code (If generating legacy code)              | `0.7.1`     |
| `azure-mgmt-core` dep of generated code (If generating mgmt plane code) | `1.3.2`     |

**New Features**

- Handle all unrecognized types as "string"  #1483
- Make sure to urlencode next link when paging with multiple pages  #1504

### 2022-10-10 - 6.1.10

| Library                                                                 | Min Version |
| ----------------------------------------------------------------------- | ----------- |
| `@autorest/core`                                                        | `3.8.4`     |
| `@autorest/modelerfour`                                                 | `4.23.5`    |
| `azure-core` dep of generated code                                      | `1.24.0`    |
| `isodate` dep of generated code                                         | `0.6.1`     |
| `msrest` dep of generated code (If generating legacy code)              | `0.7.1`     |
| `azure-mgmt-core` dep of generated code (If generating mgmt plane code) | `1.3.2`     |

**Bug Fixes**

- Fix `--postprocess` for windows and embeded packages #1491
- Be able to detect bodies with JSON content types with charsets as JSON requests  #1490

### 2022-09-29 - 6.1.9

| Library                                                                 | Min Version |
| ----------------------------------------------------------------------- | ----------- |
| `@autorest/core`                                                        | `3.8.4`     |
| `@autorest/modelerfour`                                                 | `4.23.5`    |
| `azure-core` dep of generated code                                      | `1.24.0`    |
| `isodate` dep of generated code                                         | `0.6.1`     |
| `msrest` dep of generated code (If generating legacy code)              | `0.7.1`     |
| `azure-mgmt-core` dep of generated code (If generating mgmt plane code) | `1.3.2`     |

**Bug Fixes**

- Can now handle multiple pages when paging in a multiapi SDK  #1486
- Fix bug for paging with a DPG SDK with `msrest` models  #1487

### 2022-09-23 - 6.1.8

| Library                                                                 | Min Version |
| ----------------------------------------------------------------------- | ----------- |
| `@autorest/core`                                                        | `3.8.4`     |
| `@autorest/modelerfour`                                                 | `4.23.5`    |
| `azure-core` dep of generated code                                      | `1.24.0`    |
| `isodate` dep of generated code                                         | `0.6.1`     |
| `msrest` dep of generated code (If generating legacy code)              | `0.7.1`     |
| `azure-mgmt-core` dep of generated code (If generating mgmt plane code) | `1.3.2`     |

**Other Changes**

- Cadl configuraiton support #1467

### 2022-09-21 - 6.1.7

| Library                                                                 | Min Version |
| ----------------------------------------------------------------------- | ----------- |
| `@autorest/core`                                                        | `3.8.4`     |
| `@autorest/modelerfour`                                                 | `4.23.5`    |
| `azure-core` dep of generated code                                      | `1.24.0`    |
| `isodate` dep of generated code                                         | `0.6.1`     |
| `msrest` dep of generated code (If generating legacy code)              | `0.7.1`     |
| `azure-mgmt-core` dep of generated code (If generating mgmt plane code) | `1.3.2`     |

**Bug Fixes**

- Add models for cadl generation

### 2022-09-15 - 6.1.6

| Library                                                                 | Min Version |
| ----------------------------------------------------------------------- | ----------- |
| `@autorest/core`                                                        | `3.8.4`     |
| `@autorest/modelerfour`                                                 | `4.23.5`    |
| `azure-core` dep of generated code                                      | `1.24.0`    |
| `isodate` dep of generated code                                         | `0.6.1`     |
| `msrest` dep of generated code (If generating legacy code)              | `0.7.1`     |
| `azure-mgmt-core` dep of generated code (If generating mgmt plane code) | `1.3.2`     |

**Bug Fixes**

- Fix `--clear-output-folder` when `--black=true`  #1410

### 2022-09-06 - 6.1.5

| Library                                                                 | Min Version |
| ----------------------------------------------------------------------- | ----------- |
| `@autorest/core`                                                        | `3.8.4`     |
| `@autorest/modelerfour`                                                 | `4.23.5`    |
| `azure-core` dep of generated code                                      | `1.24.0`    |
| `isodate` dep of generated code                                         | `0.6.1`     |
| `msrest` dep of generated code (If generating legacy code)              | `0.7.1`     |
| `azure-mgmt-core` dep of generated code (If generating mgmt plane code) | `1.3.2`     |

**Bug Fixes**

- Fix `api_version` error when there are multi different `api-version`(not multiapi)   #1429
- Fix generator raising `KeyError` in corner case when generating an LRO-paging operation  #1425

**Other Changes**

- Default `304` errors to throw `azure.core.exception.ResourceNotFoundError`s  #1415

### 2022-08-31 - 6.1.4

| Library                                                                 | Min Version |
| ----------------------------------------------------------------------- | ----------- |
| `@autorest/core`                                                        | `3.8.4`     |
| `@autorest/modelerfour`                                                 | `4.23.5`    |
| `azure-core` dep of generated code                                      | `1.24.0`    |
| `isodate` dep of generated code                                         | `0.6.1`     |
| `msrest` dep of generated code (If generating legacy code)              | `0.7.1`     |
| `azure-mgmt-core` dep of generated code (If generating mgmt plane code) | `1.3.2`     |

**Bug Fixes**

- Fix generation failure for `format: password`  #1404
- Fix `content_type` error when paging with body  #1407
- Fix excessive warning level logging in vendored `failsafe_deserialize`  #1419

**Other Changes**

- Upgrade min dependency for `azure-mgmt-core` to `1.3.2`  #1404

### 2022-08-22 - 6.1.3

| Library                                                                 | Min Version |
| ----------------------------------------------------------------------- | ----------- |
| `@autorest/core`                                                        | `3.8.4`     |
| `@autorest/modelerfour`                                                 | `4.23.5`    |
| `azure-core` dep of generated code                                      | `1.24.0`    |
| `isodate` dep of generated code                                         | `0.6.1`     |
| `msrest` dep of generated code (If generating legacy code)              | `0.7.1`     |
| `azure-mgmt-core` dep of generated code (If generating mgmt plane code) | `1.3.2`     |

**Bug Fixes**

- Fix circular recursion for lropaging  #1400

### 2022-08-16 - 6.1.2

| Library                                                                 | Min Version |
| ----------------------------------------------------------------------- | ----------- |
| `@autorest/core`                                                        | `3.8.1`     |
| `@autorest/modelerfour`                                                 | `4.23.5`    |
| `azure-core` dep of generated code                                      | `1.24.0`    |
| `isodate` dep of generated code                                         | `0.6.1`     |
| `msrest` dep of generated code (If generating legacy code)              | `0.7.1`     |
| `azure-mgmt-core` dep of generated code (If generating mgmt plane code) | `1.3.0`     |

**Bug Fixes**

- Correctly document polymorphic page responses  #1389
- Add `__version__` to `__init__.py` for multiapi  #1393

### 2022-07-20 - 6.1.1

| Library                                                                 | Min Version |
| ----------------------------------------------------------------------- | ----------- |
| `@autorest/core`                                                        | `3.8.1`     |
| `@autorest/modelerfour`                                                 | `4.23.5`    |
| `azure-core` dep of generated code                                      | `1.24.0`    |
| `isodate` dep of generated code                                         | `0.6.1`     |
| `msrest` dep of generated code (If generating legacy code)              | `0.7.1`     |
| `azure-mgmt-core` dep of generated code (If generating mgmt plane code) | `1.3.0`     |

**Other Changes**

- Get skeleton for cadl generation released  #1358

### 2022-07-20 - 6.1.0

| Library                                                                 | Min Version |
| ----------------------------------------------------------------------- | ----------- |
| `@autorest/core`                                                        | `3.8.1`     |
| `@autorest/modelerfour`                                                 | `4.23.5`    |
| `azure-core` dep of generated code                                      | `1.24.0`    |
| `isodate` dep of generated code                                         | `0.6.1`     |
| `msrest` dep of generated code (If generating legacy code)              | `0.7.1`     |
| `azure-mgmt-core` dep of generated code (If generating mgmt plane code) | `1.3.0`     |

**New Features**

- Add new plugin `MultiClient` and new flag `--multiclientscript` to handle package structure of multi client  #1328

**Bug Fixes**

- Fallback unrecognized type as string to avoid a fatal error. #1341
- Fix regression in default namespace for SDKs generated without `--namespace` flag  #1354

**Other Changes**

- Generated code no longer supports Python 3.6  #1353
- Order json input and response template entries by whether they are required or not #1335
- Reduce extreme amount of `black` logs when running in `--debug` mode to just log errors

### 2022-06-29 - 6.0.1

| Library                                                                 | Min Version |
| ----------------------------------------------------------------------- | ----------- |
| `@autorest/core`                                                        | `3.8.1`     |
| `@autorest/modelerfour`                                                 | `4.23.5`    |
| `azure-core` dep of generated code                                      | `1.24.0`    |
| `isodate` dep of generated code                                         | `0.6.1`     |
| `msrest` dep of generated code (If generating legacy code)              | `0.7.1`     |
| `azure-mgmt-core` dep of generated code (If generating mgmt plane code) | `1.3.0`     |

**Bug Fixes**

- Ignore linting error for clients with no credentials  #1333

### 2022-06-24 - 6.0.0

| Library                                                                 | Min Version |
| ----------------------------------------------------------------------- | ----------- |
| `@autorest/core`                                                        | `3.8.1`     |
| `@autorest/modelerfour`                                                 | `4.23.5`    |
| `azure-core` dep of generated code                                      | `1.24.0`    |
| `isodate` dep of generated code                                         | `0.6.1`     |
| `msrest` dep of generated code (If generating legacy code)              | `0.7.1`     |
| `azure-mgmt-core` dep of generated code (If generating mgmt plane code) | `1.3.0`     |

**Breaking Changes**

- Don't generate paging variables `maxpagesize` for DPG generations. Users should pass in `maxpagesize` to the `by_page` method of their
pager  #1320

### 2022-06-17 - 6.0.0-rc.1

| Library                                                                 | Min Version |
| ----------------------------------------------------------------------- | ----------- |
| `@autorest/core`                                                        | `3.8.1`     |
| `@autorest/modelerfour`                                                 | `4.23.5`    |
| `azure-core` dep of generated code                                      | `1.24.0`    |
| `isodate` dep of generated code                                         | `0.6.1`     |
| `msrest` dep of generated code (If generating legacy code)              | `0.7.1`     |
| `azure-mgmt-core` dep of generated code (If generating mgmt plane code) | `1.3.0`     |

**Breaking Changes**

- Default to generating DPG SDKs with `--version-tolerant` now defaulting to `true`. For a list of flag default changes, please
see [here](https://github.com/Azure/autorest.python/issues/1186)  #1304
- Only generate Python3 SDKs  #1297
- Don't reformat initial query parameters into the next link. However, we do append `api-version` parameters if they are not present in the next link  #1297  #1309
- Don't generate operations with more than two body types. SDK authors need to implement this operation themselves  #1300

**New Features**

- Automatically format generated code with `black`. To not format, pass in `--black=false`  #1304

**Other**

- Remove testing support for `--low-level-client` SDKs  #1303

### 2022-06-13 - 5.19.0

| Library                                                                 | Min Version |
| ----------------------------------------------------------------------- | ----------- |
| `@autorest/core`                                                        | `3.8.1`     |
| `@autorest/modelerfour`                                                 | `4.23.5`    |
| `azure-core` dep of generated code                                      | `1.24.0`    |
| `msrest` dep of generated code                                          | `0.7.0`    |
| `azure-mgmt-core` dep of generated code (If generating mgmt plane code) | `1.3.0`     |

**New Features**

- Add _serialization.py for `--client-side-validation=false` generation, and migrate serilization from msrest to _serialization.py #1236

### 2022-06-09 - 5.18.0

| Library                                                                 | Min Version |
| ----------------------------------------------------------------------- | ----------- |
| `@autorest/core`                                                        | `3.8.1`     |
| `@autorest/modelerfour`                                                 | `4.23.5`    |
| `azure-core` dep of generated code                                      | `1.24.0`    |
| `msrest` dep of generated code                                          | `0.7.0`    |
| `azure-mgmt-core` dep of generated code (If generating mgmt plane code) | `1.3.0`     |

**Breaking Changes in Version Tolerant**

- No longer allow users to specify `api_version` on the method level  #1281
- Make `content_type` param required with no default if streaming with no `application/octet-stream`  #1288

**Bug Fixes**

- Fix duplicate params in signature with `--payload-flattening-threshold`  #1289
- Fix overloaded request builder signatures  #1289
- Improve docstring templates, specifically for polymorphic bodies  #1279


### 2022-06-02 - 5.17.0

| Library                                                                 | Min Version |
| ----------------------------------------------------------------------- | ----------- |
| `@autorest/core`                                                        | `3.8.1`     |
| `@autorest/modelerfour`                                                 | `4.23.5`    |
| `azure-core` dep of generated code                                      | `1.23.0`    |
| `msrest` dep of generated code                                          | `0.6.21`    |
| `azure-mgmt-core` dep of generated code (If generating mgmt plane code) | `1.3.0`     |

**New Features**

- Hide `api_version` in doc string for singleapi SDK even if contains multi api versions  #1239
- Add overloads for operations with different body types. We now sniff bodies and assign content type based off of body type.  #1230
- Add flag `--postprocess`. Run this after doing customizations for full mypy support

**Breaking Changes in Version Tolerant**

- Have stream responses directly return an iterator of bytes, so you don't need to call `.iter_bytes()` on the response object.  #1254
- If generating with `--models-mode=msrest` in version tolerant, we hide paging models  #1259

**Breaking Changes in Request Builders**

- Request builders for LRO operations have the `_initial` suffix removed from their name  #1241
- Request builders from groups with reserved words will now be padded with the word "Operations" instead of "Builders"  #1243

**Bug Fixes**

- Make sure `any-object` schemas from swagger are typed with `MutableMapping`s  #1243
- Make typing for parameters `Optional` only if `None` is a valid input, not only if it is specified as `optional` in swagger  #1244
- Fix for render failure of `README.md` when `--package-mode==dataplane` #1247
- Fix typing for stream responses to iterators of bytes.  #1254
- Additional linting support  #1265
- Fix Sphinx documentation for raised exception #1264
- Use `api_version` in `_config` as default value for operation function  #1268

**Other Changes**

- Update template files for `--package-mode` # 1248

### 2022-04-18 - 5.16.0

| Library                                                                 | Min Version |
| ----------------------------------------------------------------------- | ----------- |
| `@autorest/core`                                                        | `3.6.2`     |
| `@autorest/modelerfour`                                                 | `4.19.1`    |
| `azure-core` dep of generated code                                      | `1.23.0`    |
| `msrest` dep of generated code                                          | `0.6.21`    |
| `azure-mgmt-core` dep of generated code (If generating mgmt plane code) | `1.3.0`     |

**Breaking Changes in Version Tolerant Generation**

- We no longer generate operations for operations with multipart or urlencoded bodies. SDK writers must implement these operations in their customized patch file. See https://aka.ms/azsdk/python/dpcodegen/python/customize for how to customize generated code #1223

**Bug Fixes**

- Drop package dependency on "@azure-tools/extension", switch to "@autorest/system-requirements" #1229
- Fix `content_type` generation in multiapi SDKs with multiple content types for bodies #1232

### 2022-04-07 - 5.15.0

| Library                                                                 | Min Version |
| ----------------------------------------------------------------------- | ----------- |
| `@autorest/core`                                                        | `3.6.2`     |
| `@autorest/modelerfour`                                                 | `4.19.1`    |
| `azure-core` dep of generated code                                      | `1.23.0`    |
| `msrest` dep of generated code                                          | `0.6.21`    |
| `azure-mgmt-core` dep of generated code (If generating mgmt plane code) | `1.3.0`     |

**New Features**

- Add support for security configurations in the swagger. For more information, see https://github.com/Azure/autorest/blob/main/docs/generate/authentication.md #1161
- Add support for handwritten customizations of generated code. For more information, see https://aka.ms/azsdk/python/dpcodegen/python/customize #1153
- Allow `header` and `params` as kwargs in operation and request-build function to hand over REST Header and Query parameters case insensitively #1183
- Typing operation parameters as JSON, Primitives or Any for `--version-tolerant` #1210

**Bug Fixes**

- Make `--version-tolerant` generated code mypy compatible in the `azure-sdk-for-python` repo. Tested only with the `--black` flag #1185
- Remove unnecessary vendored code in the `_vendor` file if the SDK has no operations #1196
- Fix the generation of the root `__init__` files for packages with only models #1195
- Add pylint and mypy support for `--version-tolerant` generations with `--models-mode=msrest` #1202

**Breaking Changes in Version Tolerant Generation**

- Change client filenames to `_client.py` #1206
- Change the models filename from `_models_py3.py` to `_models.py` #1204
- Change the enums filename to `_enums.py` #1204

### 2022-03-08 - 5.14.0

| Library                                                                 | Min Version |
| ----------------------------------------------------------------------- | ----------- |
| `@autorest/core`                                                        | `3.6.2`     |
| `@autorest/modelerfour`                                                 | `4.19.1`    |
| `azure-core` dep of generated code                                      | `1.20.1`    |
| `msrest` dep of generated code                                          | `0.6.21`    |
| `azure-mgmt-core` dep of generated code (If generating mgmt plane code) | `1.3.0`     |

**New Features**

- Add flag `--package-mode=mgmtplane|dataplane|<custom package template folder>` to generate necessary files for package #1154

**Bug Fixes**

- Improve operation group documentation to prevent users from initializing operation groups themselves #1179

### 2022-03-03 - 5.13.0

| Library                                                                 | Min Version |
| ----------------------------------------------------------------------- | ----------- |
| `@autorest/core`                                                        | `3.6.2`     |
| `@autorest/modelerfour`                                                 | `4.19.1`    |
| `azure-core` dep of generated code                                      | `1.20.1`    |
| `msrest` dep of generated code                                          | `0.6.21`    |
| `azure-mgmt-core` dep of generated code (If generating mgmt plane code) | `1.3.0`     |

**Breaking Changes in Version Tolerant Generation**

- We now generate with optional constant parameters as None by defaulting `--default-optional-constants-to-none` to True #1171
- Version tolerant paging does not reformat initial query parameters into the next link #1168

**New Features**

- Add flag `--default-optional-constants-to-none` with which optional constant parameters is default to None #1171
- Add flag `--reformat-next-link`, determines whether we reformat initial query parameters into the next link. Defaults to `True` for the GA generator, forced to `False` for `--version-tolerant`.

**Bug Fixes**

- Add default value consistently for parameters #1164
- Make `content_type` param keyword-only if there are multiple content types #1167

**Other Changes**

- Drop testing support for 2.7 packages #1175

### 2022-02-09 - 5.12.6

| Library                                                                 | Min Version |
| ----------------------------------------------------------------------- | ----------- |
| `@autorest/core`                                                        | `3.6.2`     |
| `@autorest/modelerfour`                                                 | `4.19.1`    |
| `azure-core` dep of generated code                                      | `1.20.1`    |
| `msrest` dep of generated code                                          | `0.6.21`    |
| `azure-mgmt-core` dep of generated code (If generating mgmt plane code) | `1.3.0`     |

**Bug Fixes**

- Remove unused `metadata` value for paging and long running operations with `version-tolerant` generations #1131
- Remove name conflicts with parameters called `url`, `header_parameters`, and `query_parameters` #1143
- Make `--version-tolerant` generated code pylint compatible in the `azure-sdk-for-python` repo when generated with the `--black` flag #1147, #1144, #1130

### 2022-01-26 - 5.12.5

| Library                                                                 | Min Version |
| ----------------------------------------------------------------------- | ----------- |
| `@autorest/core`                                                        | `3.6.2`     |
| `@autorest/modelerfour`                                                 | `4.19.1`    |
| `azure-core` dep of generated code                                      | `1.20.1`    |
| `msrest` dep of generated code                                          | `0.6.21`    |
| `azure-mgmt-core` dep of generated code (If generating mgmt plane code) | `1.3.0`     |

**Bug Fixes**

- Fix usage of `--black` flag outside of repo #1126
- Remove unused `metadata` value for `version-tolerant` generations #1127

### 2022-01-14 - 5.12.4

| Library                                                                 | Min Version |
| ----------------------------------------------------------------------- | ----------- |
| `@autorest/core`                                                        | `3.6.2`     |
| `@autorest/modelerfour`                                                 | `4.19.1`    |
| `azure-core` dep of generated code                                      | `1.20.1`    |
| `msrest` dep of generated code                                          | `0.6.21`    |
| `azure-mgmt-core` dep of generated code (If generating mgmt plane code) | `1.3.0`     |

**Bug Fixes**

- Remove duplicate generation of properties in classes that inherit from multiple classes #1120

### 2022-01-13 - 5.12.3

| Library                                                                 | Min Version |
| ----------------------------------------------------------------------- | ----------- |
| `@autorest/core`                                                        | `3.6.2`     |
| `@autorest/modelerfour`                                                 | `4.19.1`    |
| `azure-core` dep of generated code                                      | `1.20.1`    |
| `msrest` dep of generated code                                          | `0.6.21`    |
| `azure-mgmt-core` dep of generated code (If generating mgmt plane code) | `1.3.0`     |

**Bug Fixes**

- Unify multiapi constant behavior with single API version #1119
- Clean up docstrings by removing descriptions for client constants on methods and request builders #1119

### 2022-01-11 - 5.12.2

| Library                                                                 | Min Version |
| ----------------------------------------------------------------------- | ----------- |
| `@autorest/core`                                                        | `3.6.2`     |
| `@autorest/modelerfour`                                                 | `4.19.1`    |
| `azure-core` dep of generated code                                      | `1.20.1`    |
| `msrest` dep of generated code                                          | `0.6.21`    |
| `azure-mgmt-core` dep of generated code (If generating mgmt plane code) | `1.3.0`     |

**Bug Fixes**

- Fix installation of autorest python package #1118

### 2022-01-10 - 5.12.1

| Library                                                                 | Min Version |
| ----------------------------------------------------------------------- | ----------- |
| `@autorest/core`                                                        | `3.6.2`     |
| `@autorest/modelerfour`                                                 | `4.19.1`    |
| `azure-core` dep of generated code                                      | `1.20.1`    |
| `msrest` dep of generated code                                          | `0.6.21`    |
| `azure-mgmt-core` dep of generated code (If generating mgmt plane code) | `1.3.0`     |

**Bug Fixes**

- Fix support for json merge patch #1117

### 2021-12-06 - 5.12.0

| Library                                                                 | Min Version |
| ----------------------------------------------------------------------- | ----------- |
| `@autorest/core`                                                        | `3.6.2`     |
| `@autorest/modelerfour`                                                 | `4.19.1`    |
| `azure-core` dep of generated code                                      | `1.20.1`    |
| `msrest` dep of generated code                                          | `0.6.21`    |
| `azure-mgmt-core` dep of generated code (If generating mgmt plane code) | `1.3.0`     |

**Breaking Changes in Version Tolerant Generation**

- Remove metadata property for version tolerant and low level client generations #1090
- Generate SDKs with `--python3-only` defaulting to `True` for version tolerant and low level client #1087

**New Features**

- Generate a `_patch.py` file if one does not exist. These files are used to customize the generated code #1092

**Bug Fixes**

- Can now handle body params with names `json`, `content`, `data`, and `files` #1081
- Improve generated templates for `data` and `files` input body params by adding quotes around the keys #1082
- Using flag `--python3-only` will get you typed sync client and config files #1085
- Pin `mistune` dependency to less than `2.x.x` so autorest can be successfully installed #1106

### 2021-11-05 - 5.11.2

| Library                                                                 | Min Version |
| ----------------------------------------------------------------------- | ----------- |
| `@autorest/core`                                                        | `3.6.2`     |
| `@autorest/modelerfour`                                                 | `4.19.1`    |
| `azure-core` dep of generated code                                      | `1.20.0`    |
| `msrest` dep of generated code                                          | `0.6.21`    |
| `azure-mgmt-core` dep of generated code (If generating mgmt plane code) | `1.3.0`     |

**Bug Fixes**

- Respect no client side validation for low level client generations #1080

### 2021-11-05 - 5.11.1

| Library                                                                 | Min Version |
| ----------------------------------------------------------------------- | ----------- |
| `@autorest/core`                                                        | `3.6.2`     |
| `@autorest/modelerfour`                                                 | `4.19.1`    |
| `azure-core` dep of generated code                                      | `1.20.0`    |
| `msrest` dep of generated code                                          | `0.6.21`    |
| `azure-mgmt-core` dep of generated code (If generating mgmt plane code) | `1.3.0`     |

**Bug Fixes**

- Hide mixin operations for version tolerant generation #1071

### 2021-11-04 - 5.11.0

| Library                                                                 | Min Version |
| ----------------------------------------------------------------------- | ----------- |
| `@autorest/core`                                                        | `3.6.2`     |
| `@autorest/modelerfour`                                                 | `4.19.1`    |
| `azure-core` dep of generated code                                      | `1.20.0`    |
| `msrest` dep of generated code                                          | `0.6.21`    |
| `azure-mgmt-core` dep of generated code (If generating mgmt plane code) | `1.3.0`     |

**New Features**

- Add `_patch.py` support for `aio` folder #1070

**Bug Fixes**

- Fix documentation for HEAD calls that perform boolean checks on returned status codes in version tolerant code #1072
- Fix body grouping by content types for binary bodies #1076
- Fix default content type determination #1078

### 2021-11-01 - 5.10.0

| Library                                                                 | Min Version |
| ----------------------------------------------------------------------- | ----------- |
| `@autorest/core`                                                        | `3.6.2`     |
| `@autorest/modelerfour`                                                 | `4.19.1`    |
| `azure-core` dep of generated code                                      | `1.19.1`    |
| `msrest` dep of generated code                                          | `0.6.21`    |
| `azure-mgmt-core` dep of generated code (If generating mgmt plane code) | `1.3.0`     |

**New Features**

- Allow users to override constant swagger params with kwarg input #1060

### 2021-10-15 - 5.9.3

| Library                                                                 | Min Version |
| ----------------------------------------------------------------------- | ----------- |
| `@autorest/core`                                                        | `3.6.2`     |
| `@autorest/modelerfour`                                                 | `4.19.1`    |
| `azure-core` dep of generated code                                      | `1.19.0`    |
| `msrest` dep of generated code                                          | `0.6.21`    |
| `azure-mgmt-core` dep of generated code (If generating mgmt plane code) | `1.3.0`     |

**Bug Fixes**

- Fix generation of form-data inputs #1061

### 2021-10-05 - 5.9.2

| Library                                                                 | Min Version |
| ----------------------------------------------------------------------- | ----------- |
| `@autorest/core`                                                        | `3.6.2`     |
| `@autorest/modelerfour`                                                 | `4.19.1`    |
| `azure-core` dep of generated code                                      | `1.19.0`    |
| `msrest` dep of generated code                                          | `0.6.21`    |
| `azure-mgmt-core` dep of generated code (If generating mgmt plane code) | `1.3.0`     |

**New Features**

- Updating generated code for `azure-core` release `1.19.0`.

### 2021-09-27 - 5.9.1

| Library                                                                 | Min Version |
| ----------------------------------------------------------------------- | ----------- |
| `@autorest/core`                                                        | `3.6.2`     |
| `@autorest/modelerfour`                                                 | `4.19.1`    |
| `azure-core` dep of generated code                                      | `1.18.0`    |
| `msrest` dep of generated code                                          | `0.6.21`    |
| `azure-mgmt-core` dep of generated code (If generating mgmt plane code) | `1.3.0`     |

**New Features**

- We have added a **provisional** `rest` layer to our generated code. We have also added the following **provisional** flags listed [here](https://github.com/Azure/autorest.python/wiki/Generating-Low-Level-Client#generate-a-low-level-client). #875
- With this new release, we are also dropping support for Python 3.5 + async. #875
- For mgmt plan SDK, default policy changes from `BearerTokenCredentialPolicy` to `ARMChallengeAuthenticationPolicy`.
- We now add tracing by default, the flag `--trace` now defaults to `True` if you have operations.
- Added flag `--python3-only` for users looking to generate SDKs that only support Python 3 #1044

**Bug Fixes**

- Correctly pad operation groups with reserved names with `Operations` #1005
- Fix the generated docstrings for input kwargs of models #1026
- Pass pipeline context to `msrest` in `failsafe_deserialize` so `msrest` has access to the context #1030

### 2021-09-27 - 5.9.0

YANKED

### 2021-07-13 - 5.8.4

min Autorest core version: 3.4.5

min Modelerfour version: 4.19.1

**Bug Fixes**

- Fix case where we have a grouped parameter whose name is a reserved property name #970
- Remove all hosts from global parameters, regardless of how many m4 sends us #972

### 2021-07-06 - 5.8.3

min Autorest core version: 3.3.0

min Modelerfour version: 4.19.1

**Bug Fixes**

- Fix LRO path parameterization when we have a constant path parameter #968

### 2021-06-22 - 5.8.2

min Autorest core version: 3.3.0

min Modelerfour version: 4.19.1

**Bug Fixes**

- We are now more lenient with our checks for the content type parameter #956

### 2021-06-16 - 5.8.1

min Autorest core version: 3.3.0

min Modelerfour version: 4.19.1

**Bug Fixes**

- Fix optional properties with constant schemas. Now, properties that have constant schemas but are optional will not have the hardcoded constant value,
  but will default to its `x-ms-client-default` or `None` #952

### 2021-05-17 - 5.8.0

min Autorest core version: 3.3.0

min Modelerfour version: 4.19.1

**New Features**

- Add support for parameters and properties that can be of type "Anything". #946

### 2021-04-20 - 5.7.0

min Autorest core version: 3.1.0

min Modelerfour version: 4.15.456

**Bug Fixes**

- Fix data plane LRO operations so they poll by default. Bumping minor version because this bug fix will change some default behavior. #936

### 2021-04-07 - 5.6.6

min Autorest core version: 3.1.0

min Modelerfour version: 4.15.456

**Bug Fixes**

- Fix docstrings so they don't get split on hyphens #931

### 2021-04-07 - 5.6.5

min Autorest core version: 3.1.0

min Modelerfour version: 4.15.456

**Bug Fixes**

- Fix regression in multiapi generation for multiapi versions without mixin operations #928

### 2021-03-01 - 5.6.4

min Autorest core version: 3.1.0

min Modelerfour version: 4.15.456

**Bug Fixes**

- Bump `Autorest core` minimum version to be able to deal with indented `python` blocks in config files

### 2021-02-10 - 5.6.3

min Autorest core version: 3.0.6372

min Modelerfour version: 4.15.456

**Bug Fixes**

- Bump `Autorest core` minimum version to [correctly deal with](https://github.com/Azure/autorest/pull/3860) overriding configs. Fixes submodule-specific code in our multiapi client #880

### 2021-02-04 - 5.6.2

Autorest core version: 3.0.6318

Modelerfour version: 4.15.456

**Bug Fixes**

- Bump `Modelerfour` minimum version to [correctly deal with](https://github.com/Azure/autorest.modelerfour/pull/385) parameters specified as `'required': false` in swagger #877

### 2021-01-27 - 5.6.1

Autorest core version: 3.0.6318

Modelerfour version: 4.15.442

**Bug Fixes**

- Instead of throwing a `DeserializationError` in the case of failed error model deserialization, we swallow the error and return the `HttpResponseError` to users.
  WARNING: You need to make sure your `msrest` version is `0.6.21` or above, or a lot of your calls will fail with an `AttributeError` message #870

### 2021-01-15 - 5.6.0

Autorest core version: 3.0.6318

Modelerfour version: 4.15.442

**New Features**

- Add support for [`black`](https://pypi.org/project/black/) formatting of your generated files. Pass flag `--black` when generating to get this behavior. #836

**Bug Fixes**

- Wrap individual enum descriptions #844
- Bump `Modelerfour` minimum version to `4.15.442` to fix [circular reference error](https://github.com/Azure/autorest/issues/3630). Special thanks to @amrElroumy for this PR. #866

### 2020-11-12 - 5.5.0

Autorest core version: 3.0.6318

Modelerfour version: 4.15.421

**New Features**

- Can now take in custom pollers and pagers through directives. This will override the defaults (`LROPoller` and `ItemPaged`, respectively). See [this readme](https://github.com/Azure/autorest.python/tree/autorestv3/test/azure/specification/custompollerpager) for the directive to use to override. #821

### 2020-11-11 - 5.4.3

Autorest core version: 3.0.6320

Modelerfour version: 4.15.421

**Bug Fixes**

- Correctly choose schema from response with 200 status code in the case of LRO operations with multiple responses #814
- Fix conflict for model deserialization when operation has input param with name `models` #819

### 2020-11-09 - 5.4.2

Autorest core version: 3.0.6320

Modelerfour version: 4.15.421

**Bug Fixes**

- Set discriminator value in cases where discriminator is readonly #815

### 2020-11-03 - 5.4.1

Autorest core version: 3.0.6318

Modelerfour version: 4.15.421

**Bug Fixes**

- Honor default value for properties if `x-ms-client-default` value is passed #798
- Can now generate services with no operations #801

### 2020-10-19 - 5.4.0

Autorest core version: 3.0.6318

Modelerfour version: 4.15.421

**New Features**

- Add support for `--python.debugger`. With this flag, you can start debugging using VS Code. Make sure to still set up your [debugging configuration](https://github.com/Azure/autorest.python/wiki/Autorest-v3-based-generator-cheatsheet#vscode-debug) #790

**Bug Fixes**

- Correctly handling inheritance of class properties for inheritance chains > 3 levels #795

### 2020-10-06 - 5.3.5

Autorest core version: 3.0.6318

Modelerfour version: 4.15.421

**Bug Fixes**

- Can now correctly poll in the case of parameterized endpoints with relative polling urls #784

### 2020-09-24 - 5.3.4

Autorest core version: 3.0.6318

Modelerfour version: 4.15.421

**Bug Fixes**

- Include `content_type` docstrings for LRO and paging operations in the case of multiple media types #778
- Return response body if its content type is `text/plain` (taken from m4 update - m4 PR #353)

### 2020-09-17 - 5.3.3

Autorest core version: 3.0.6318

Modelerfour version: 4.15.419

**Bug fixes**

- Fix trailing comma issues in metadata.json (unblocks resource multiapi generation) #777

### 2020-09-14 - 5.3.2

Autorest core version: 3.0.6318

Modelerfour version: 4.15.419

**Bug fixes**

- Allow client side validation to be turned off for multiapi mixin operations #775

### 2020-09-14 - 5.3.1

Autorest core version: 3.0.6318

Modelerfour version: 4.15.419

**Bug fixes**

- Min autorest core is now 3.0.6318 to ensure client-side-validation is disabled by default (per track2 guidelines) #772

### 2020-09-11 - 5.3.0

Autorest Core version: 3.0.6306

Modelerfour version: 4.15.419

GA of autorest V5!

**Breaking Changes**

- Raise `ValueError` instead of `NotImplementedError` if API version code doesn't exist #764

### 2020-08-31 - 5.2.0-preview.1

Autorest Core version: 3.0.6306

Modelerfour version: 4.15.410

**Breaking Changes**

- Removed the `_async` suffix from async files #759

**New Features**

- Add mapping of 401 to `ClientAuthenticationError` for default error map #763
- Updated minimum `azure-core` version to 1.8.0 #747
- Updated minimum `msrest` version to 0.6.18 #747
- Support for `multipart/form-data` #746

**Bug fixes**

- Fix "multi" in Swagger (will generate correctly multiple query param now)

### 2020-08-07 - 5.1.0-preview.7

Autorest Core version: 3.0.6302
Modelerfour version: 4.15.400

**New Features**

- Add `azure-mgmt-core` as a dependency in the generated setup.py file #738
- Correct typing for `credential` when default credential policy type is `AzureKeyCredentialPolicy` #744
- Replace instead of extending `credential_scopes` if user has inputted their own #745

### 2020-08-04 - 5.1.0-preview.6

Autorest Core version: 3.0.6287
Modelerfour version: 4.15.378

**New Features**

- Add support for `x-ms-text` XML extension #722
- Allow users to pass the name of the key header for `AzureKeyCredentialPolicy` during generation. To use, pass in
  `AzureKeyCredentialPolicy` with the `--credential-default-policy-type` flag, and pass in the key header name using
  the `--credential-key-header-name` flag #736

**Bug Fixes**

- Fix duplicate type signatures in multiapi async config file #727
- Allowing single quote in regexp #726

### 2020-06-23 - 5.1.0-preview.5

Autorest Core version: 3.0.6287
Modelerfour version: 4.15.378

**Bug Fixes**

- Correctly have default behavior of csv for array query parameters when collection format is not specified in the swagger
  (taken from m4 update - perks PR #118)
- Fix bug when generating parameters with client default value and constant schema #707
- Make operation mixin signatures for multiapi default to default api version #715
- Fix name in setup.py to default to `package-name` if set #721
- Allow different custom base url host templates across API versions #719

### 2020-07-07 - 5.1.0-preview.4

Modelerfour version: 4.15.378

**New Features**

- Enum values are uppercase (with an alias from the lowercase version) #692
- Add `http_logging_policy` setting for config, and users can override the default by passing in the kwarg `http_logging_policy` #698

### 2020-06-24 - 5.1.0-preview.3

Modelerfour version: 4.13.351

**New Features**

- Supports a function that is both LRO and paging #689
- We have added a `--credential-default-policy-type` flag. Its default value is `BearerTokenCredentialPolicy`, but it can also accept
  `AzureKeyCredentialPolicy`. The value passed in will be the default authentication policy in the client's config, so users using the
  generated library will use that auth policy unless they pass in a separate one through kwargs #686
- Added support for a data plane multiapi client #693

**Bug Fixes**

- Fix typing for discriminator values in models, so Python 3.5 can import py3 file for models #691

**Bug Fixes**

- Make enum names all upper case. This fixes issues that arise if the name of an enum is also a method that can be applied to, say, a string.
  For example, if an enum's name is count. Made sure this fix will not break users currently accessing with lower case enum names #692

### 2020-06-08 - 5.1.0-preview.2

Modelerfour version: 4.13.351

**Bug Fixes**

- Fixed "Failed to install or start extension" issue arising when invoking autorest from a tar file, by correcctly calling Python 3. #678
- Generating correct formatting for LRO and paging operation docstrings #652
- Generating correct content and formatting for LRO and paging operations in multiapi mixin #652

### 2020-06-03 - 5.1.0-preview.1

Modelerfour version: 4.13.351

**Disclaimer**

This version requires azure-core 1.6.0 and contains features and bugfixes 5.0.0-preview.8

**Features**

- Refactor async LRO poller with a AsyncLROPoller class + "begin\_" prefix
- Add continuation_token kwargs to LRO methods

**Bug Fixes**

- Corrected generation of the item name of paging response when extracting data #648
- Corrected return type typing annotation for operations that return an optional body #656
- Fixed mypy issue by only setting the generated `deserialized` variable to None if the operation has an optional return type #656
- Fixed generation of pkgutil init files #661
- Have the next operation in a paging call use the HTTP verb GET if the next operation is not defined #664

### 2020-05-22 - 5.0.0-preview.8

Modelerfour version: 4.13.351

**Bug Fixes**

- Corrected ordering of summary and description in generated methods #640
- Have `IOSchema` call super init to get all of the properties shared in `BaseType` #642

### 2020-05-15 - 5.0.0-preview.7

Modelerfour version: 4.13.351

**Bug Fixes**

- Adding `self` as a reserved key word for parameters to avoid "duplicate argument 'self' in function definition" error #630
- Removed `self` as a reserved key word for method and model names #630

### 2020-05-13 - 5.0.0-preview.6

Modelerfour version: 4.13.351

**Bug Fixes**

- No longer assuming that response with body from an LRO call is an ObjectSchema #623
- Checking whether "protocol" entry exists in yaml in name converter to remove erroneous "KeyError: 'protocol'" #628

### 2020-05-08 - 5.0.0-preview.5

Modelerfour version: 4.13.351

**Bug Fixes**

- Users can pass in content types with ';' inside (such as 'text/plain; encoding=UTF-8') #619
- Allowing parameters to be of type `IO` as well #618
- Can now generate without FATAL: bad indentation error (taken from m4 update - perks PR #105)

### 2020-05-06 - 5.0.0-preview.4

Modelerfour version: 4.13.346

**New Features**

- Displaying the default and possible values for content type in the docstring for operations with multiple requests #615

**Bug Fixes**

- Fixing `AsyncTokenCredential` typing import and adding to service client #591
- Can now pass `content_type` and `error_map` kwargs to LRO functions without error #597
- Now making sure to include the content type of exceptions when passing content types to 'Accept' header #602
- `include_apis` in `Metrics` for tables swagger now cased correctly #603
- Corrected spacing after `if cls:` block in operations #606

### 2020-04-23 - 5.0.0-preview.3

Modelerfour version: 4.12.301

**Bug Fixes**

- Fixed sync lro method naming in MultiAPI operation mixins #572

### 2020-04-22 - 5.0.0-preview.2

Modelerfour version: 4.12.301

**New Features**

- User can now pass in credential scopes through kwargs #575
- Default error map always contains a mapping of 404 to `ResourceNotFoundError` and 409 to `ResourceExistsError` #580

**Bug Fixes**

- Not generating async multiapi client if `--no-async` flag is specified #586
- Fixes query parameter handling in paging operations #172
- Fixes losing 404/409 default is user pass a user_map #580

### 2020-04-16 - 5.0.0-preview.1

Modelerfour version: 4.12.301

**Breaking Changes**

- If the user would like to add a patch file, they now must name the file `_patch.py` #573

**New features**

- Support non-ARM polling by default (azure-core 1.4.0)
- Adding multiple inheritance #567
- Accept polling_interval keyword passed to LRO operations #571

**Bug Fixes**

- Fixed some generated typing hints (such as LROPoller) #507

### 2020-04-09 - 5.0.0-dev.20200409.1

Modelerfour version: 4.12.301

**Bug Fixes**

- Separating out typing imports in TYPE_CHECKING block #538
- Overriding a property inherited from a parent if they both have the same name #563

**New Features**

- Client side validation is now disabled by default #558
- We now also generate an async multiapi client when running multiapiscript # 480

### 2020-04-06 - 5.0.0-dev.20200406.1

Modelerfour version: 4.12.294

**New Features**

- Can now directly patch a client by defining a `patch.py` file in the top-level of the module with a `patch_sdk` function #548
- Can now handle `time` formats #551

### 2020-04-03 - 5.0.0-dev.20200403.1

Modelerfour version: 4.12.276

**Bug Fixes**

- Fixes parameter ordering so parameters with default values are all ordered at the end #545
- Fixes `TokenCredential` and `AsyncTokenCredential` sphinx docstring #546

### 2020-04-01 - 5.0.0-dev.20200401.1

Modelerfour version: 4.12.276

**Bug Fixes**

- Now the generic models file and python3 models file have the same behavior in regards to required properties and their default values #532
- Can now specify non-string enums #534
- Fixes `TokenCredential` typing #535

### 2020-03-30 - 5.0.0-dev.20200330.1

Modelerfour version: 4.12.276

**Bug Fixes**

- Fix enum default and required default #532

### 2020-03-26 - 5.0.0-dev.20200326.1

Modelerfour version: 4.12.276

**Bug Fixes**

- Will no longer permit generated enums and models to have the same name #504
- No longer exposing models from operation groups without importing them #486
- Now correctly deserializes error's that have an empty object (AnyType) as a model #516
- Added a list of parameter names to reserved parameter words, so there won't be clashes #525
- If a property's schema is readonly, we will show that property as being readonly (taken from m4 update #234)
- Remove `"azure-"` prefix from user agent name #523
- Correcting issue in generating multiapi with submodule, where generated user agent name included the `#` #505

### 2020-01-17 - 4.0.74

- Declare "self" as reserved keyword

### 2019-06-12 - 4.0.71

- no-async flag to skip async code generation

### 2019-05-21 - 4.0.70

- Beta version of --keep-version-file for ARM generator

### 2019-02-13 - 4.0.67

- All models will now be generated in two files `_models` and `_models_py3`, and paging in a page file
- Breaking changes: Import of models and enums from package must be done from package.models

### 2019-02-11 - 4.0.66

- Fix async cross-link documentation

### 2019-02-08 - 4.0.65

- New version of async generation. Requires msrest 0.6.3 and msrestazure 0.6.0.

  - namespace.XXXXClientAsync is now namespace.aio.XXXClient

- Support now MICROSOFT_MIT_SMALL and MICROSOFT_MIT_SMALL_NO_CODEGEN headers options

### 2019-01-08 - 4.0.64

- New version of async generation. Requires msrest 0.6.3 and msrestazure 0.6.0.

### 2018-12-17 - 4.0.63

- Autorest now generates async code.

**This version requires EXACTLY msrest 0.6.0 to 0.6.2 and is considered deprecated. Do NOT generate with it.**

### 2018-07-09 - 3.0.58

- Fix some complex XML parsing issues. Requires msrest 0.5.2

### 2018-07-05 - 3.0.56

- Differentiate Default and AzureAsyncOperation LRO options
- Fix bug with operation flattenning if operation has a parameter called "foo" and model too disambiguiated as "foo1"

### 2018-06-13 - 3.0.54

This version requires msrestazure 0.4.32

- Add support for LRO options

### 2018-06-13 - 3.0.53

This version requires msrest 0.5.0

- XML support
- Big fix on headers (Accept/Content-Type) to better reflect consumes/produces of Swagger
- Refactoring of "send" to better separate request creation and request sending

### 2018-06-08 - 3.0.52

- Beta version of --keep-version-file

### 2018-05-08 - 3.0.51

- Py3 model files must inherit from Py3 files

### 2018-04-18 - 3.0.50

- Add context manager to SDK client that keeps the same sessions across requests.

### 2018-04-17 - 3.0.49

- Fix some valid discriminator + flatten scenarios #2889

### 2018-04-16 - 3.0.48

- Fix bad comma on py3 models if super class has no attributes

### 2018-03-27 - 3.0.43

- Add documentation to enum #49

### 2018-03-07 - 3.0.41

**Breaking changes**

- Model signatures are now using only keywords-arguments syntax. Every positional arguments are required to be rewritten as keywords-arguments.
  To keep auto-completion in most cases, models are now generated for Python 2 and Python 3. Python 3 uses the "\*" syntax for keyword-only arguments.
- Enum type are now using the "str" mixin (`class AzureEnum(str, Enum)`) to improve experiences when unkown enum are met. This is not a breaking change,
  but documentation about mixin enum and some recommendations should be known:
  https://docs.python.org/3/library/enum.html#others
  At a glance:

  - "is" should not be used at all.
  - "format" will return the string value, where "%s" string formatting will return `NameOfEnum.stringvalue`. Format syntax should be used always.

- New Long Running Operation:

  - Return type changes from msrestazure.azure_operation.AzureOperationPoller to msrest.polling.LROPoller. External API is the same.
  - Return type is now **always** a msrest.polling.LROPoller, whatever the optional parameters.
  - raw=True changes behavior. Instead of not polling and returning the initial call as ClientRawResponse, now we return a LROPoller as well and the final
    resource is returned as a ClientRawResponse.
  - Adding "polling" parameters. Polling=True is the default and poll using ARM algorithm. Polling=False does not poll and return the initial call reponse.
  - Polling accept instances of subclasses of msrest.polling.PollingMethod.
  - `add_done_callback` now does not fail if poller is done, but execute the callback right away.

### 2018-02-16 - 2.1.38

- Externalize Url as a metadata property on operation

### 2018-02-06 - 2.1.35

- Allow "baseUrl" as a custom parameter at the client level.

### 2018-01-04 - 2.1.34

- Fix inheritance and additionalProperties used together

### 2017-12-28 - 2.1.32

- Refactor LRO operations with an external \_XXX_initial call

### 2017-12-22 - 2.1.30

- Add "async", "await" and "mro" as Python reserved keywords.

### 2017-12-13 - 2.1.28

- All Model call super(XX, self).**init**()

### 2017-11-27 - 2.0.25

- Add no-namespace-folders option
- Add basic-setup-py. Change the default behavior to do NOT generate the setup.py.

### 2017-11-22 - 2.0.23

- Add "models" link inside operation groups
- Add help for Python

### 2017-10-19 - 2.0.18

- Fix namespace folders in Vanilla generator

### 2017-10-10 - 2.0.17

- Fix paging description

### 2017-10-10 - 2.0.16

- Improve polymorphic discriminator documentation (#17)
- Add deprecated support (#16)
- Fix invalid headers test (#15)
- Fix invalid python code in some scenario (#14)
- Stop checking str type for client parameter (#12)
- Add client-side-validation to Autorest.Python (#11)

### 2017-09-27 - 2.0.14

- Improve documentation cross-reference (#9)

### 2017-09-26 - 2.0.13

- Remove constraint on array type, if array is used in the URL (#8)<|MERGE_RESOLUTION|>--- conflicted
+++ resolved
@@ -1,10 +1,6 @@
 # Release History
 
-<<<<<<< HEAD
-### 2023-01-XX - 6.2.17
-=======
 ### 2023-01-xx - 6.2.xx
->>>>>>> 17208288
 
 | Library                                                                 | Min Version |
 | ----------------------------------------------------------------------- | ----------- |
@@ -18,11 +14,8 @@
 
 **New Features**
 
-<<<<<<< HEAD
+- Generate M4 externalDocs in Sphinx operation doc #1676
 - Add `--default-api-version` to support `--generate-sample` for mutliapi package  #1681
-=======
-- Generate M4 externalDocs in Sphinx operation doc #1676
->>>>>>> 17208288
 
 ### 2023-01-11 - 6.2.16
 
