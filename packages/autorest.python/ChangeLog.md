# Release History

<<<<<<< HEAD
### 2022-11-XX - 6.2.6
=======
### 2022-11-xx - 6.2.6
>>>>>>> b16219d9

| Library                                                                 | Min Version |
| ----------------------------------------------------------------------- | ----------- |
| `@autorest/core`                                                        | `3.9.2`     |
| `@autorest/modelerfour`                                                 | `4.24.3`    |
| `azure-core` dep of generated code                                      | `1.24.0`    |
| `isodate` dep of generated code                                         | `0.6.1`     |
| `msrest` dep of generated code (If generating legacy code)              | `0.7.1`     |
| `azure-mgmt-core` dep of generated code (If generating mgmt plane code) | `1.3.2`     |
| `typing-extensions` dep of generated code (If generating with constants) | `4.0.1`     |

<<<<<<< HEAD
**Other Changes**

- Optimize rule about name of generated sample files to avoid too long path  #1540
=======
**Bug Fixes**

- Fix clients with enum params  #1558
>>>>>>> b16219d9

### 2022-11-04 - 6.2.5

| Library                                                                 | Min Version |
| ----------------------------------------------------------------------- | ----------- |
| `@autorest/core`                                                        | `3.9.2`     |
| `@autorest/modelerfour`                                                 | `4.24.3`    |
| `azure-core` dep of generated code                                      | `1.24.0`    |
| `isodate` dep of generated code                                         | `0.6.1`     |
| `msrest` dep of generated code (If generating legacy code)              | `0.7.1`     |
| `azure-mgmt-core` dep of generated code (If generating mgmt plane code) | `1.3.2`     |
| `typing-extensions` dep of generated code (If generating with constants) | `4.0.1`     |

**Bug Fixes**

- Don't continue paging empty next links  #1557
- Fix deserialization of msrest models containing private models  #1556

### 2022-11-03 - 6.2.4

| Library                                                                 | Min Version |
| ----------------------------------------------------------------------- | ----------- |
| `@autorest/core`                                                        | `3.9.2`     |
| `@autorest/modelerfour`                                                 | `4.24.3`    |
| `azure-core` dep of generated code                                      | `1.24.0`    |
| `isodate` dep of generated code                                         | `0.6.1`     |
| `msrest` dep of generated code (If generating legacy code)              | `0.7.1`     |
| `azure-mgmt-core` dep of generated code (If generating mgmt plane code) | `1.3.2`     |
| `typing-extensions` dep of generated code (If generating with constants) | `4.0.1`     |

**Bug Fixes**

- Handle complex string for generated sample  #1546
- Allow `api-version` to be a path parameter #1551

### 2022-10-31 - 6.2.3

| Library                                                                 | Min Version |
| ----------------------------------------------------------------------- | ----------- |
| `@autorest/core`                                                        | `3.9.2`     |
| `@autorest/modelerfour`                                                 | `4.24.3`    |
| `azure-core` dep of generated code                                      | `1.24.0`    |
| `isodate` dep of generated code                                         | `0.6.1`     |
| `msrest` dep of generated code (If generating legacy code)              | `0.7.1`     |
| `azure-mgmt-core` dep of generated code (If generating mgmt plane code) | `1.3.2`     |
| `typing-extensions` dep of generated code (If generating with constants) | `4.0.1`     |

**Other Changes**

- Install `typing-extensions` instead of `typing_extensions` #1538
- Pad special characters in names #1535

### 2022-10-26 - 6.2.2

| Library                                                                 | Min Version |
| ----------------------------------------------------------------------- | ----------- |
| `@autorest/core`                                                        | `3.9.2`     |
| `@autorest/modelerfour`                                                 | `4.24.3`    |
| `azure-core` dep of generated code                                      | `1.24.0`    |
| `isodate` dep of generated code                                         | `0.6.1`     |
| `msrest` dep of generated code (If generating legacy code)              | `0.7.1`     |
| `azure-mgmt-core` dep of generated code (If generating mgmt plane code) | `1.3.2`     |
| `typing-extensions` dep of generated code (If generating with constants) | `4.0.1`     |

**Bug Fixes**

- Make special `api-version` logic more generic to allow for path parameters  #1537

### 2022-10-25 - 6.2.1

| Library                                                                 | Min Version |
| ----------------------------------------------------------------------- | ----------- |
| `@autorest/core`                                                        | `3.9.2`     |
| `@autorest/modelerfour`                                                 | `4.24.3`    |
| `azure-core` dep of generated code                                      | `1.24.0`    |
| `isodate` dep of generated code                                         | `0.6.1`     |
| `msrest` dep of generated code (If generating legacy code)              | `0.7.1`     |
| `azure-mgmt-core` dep of generated code (If generating mgmt plane code) | `1.3.2`     |
| `typing-extensions` dep of generated code (If generating with constants) | `4.0.1`     |

**Bug Fixes**

- Fixed lro operation name in auto-generated sample  #1521

**Other Changes**

- Type constant properties as Literals #1464
- Deserialize complex schema response for cadl generated operation #1520

### 2022-10-19 - 6.2.0

| Library                                                                 | Min Version |
| ----------------------------------------------------------------------- | ----------- |
| `@autorest/core`                                                        | `3.9.2`     |
| `@autorest/modelerfour`                                                 | `4.24.3`    |
| `azure-core` dep of generated code                                      | `1.24.0`    |
| `isodate` dep of generated code                                         | `0.6.1`     |
| `msrest` dep of generated code (If generating legacy code)              | `0.7.1`     |
| `azure-mgmt-core` dep of generated code (If generating mgmt plane code) | `1.3.2`     |

**New Features**

- Add new flag `--generate-sample` to generate samples automatically  #1505

### 2022-10-11 - 6.1.11

| Library                                                                 | Min Version |
| ----------------------------------------------------------------------- | ----------- |
| `@autorest/core`                                                        | `3.9.2`     |
| `@autorest/modelerfour`                                                 | `4.24.3`    |
| `azure-core` dep of generated code                                      | `1.24.0`    |
| `isodate` dep of generated code                                         | `0.6.1`     |
| `msrest` dep of generated code (If generating legacy code)              | `0.7.1`     |
| `azure-mgmt-core` dep of generated code (If generating mgmt plane code) | `1.3.2`     |

**New Features**

- Handle all unrecognized types as "string"  #1483
- Make sure to urlencode next link when paging with multiple pages  #1504

### 2022-10-10 - 6.1.10

| Library                                                                 | Min Version |
| ----------------------------------------------------------------------- | ----------- |
| `@autorest/core`                                                        | `3.8.4`     |
| `@autorest/modelerfour`                                                 | `4.23.5`    |
| `azure-core` dep of generated code                                      | `1.24.0`    |
| `isodate` dep of generated code                                         | `0.6.1`     |
| `msrest` dep of generated code (If generating legacy code)              | `0.7.1`     |
| `azure-mgmt-core` dep of generated code (If generating mgmt plane code) | `1.3.2`     |

**Bug Fixes**

- Fix `--postprocess` for windows and embeded packages #1491
- Be able to detect bodies with JSON content types with charsets as JSON requests  #1490

### 2022-09-29 - 6.1.9

| Library                                                                 | Min Version |
| ----------------------------------------------------------------------- | ----------- |
| `@autorest/core`                                                        | `3.8.4`     |
| `@autorest/modelerfour`                                                 | `4.23.5`    |
| `azure-core` dep of generated code                                      | `1.24.0`    |
| `isodate` dep of generated code                                         | `0.6.1`     |
| `msrest` dep of generated code (If generating legacy code)              | `0.7.1`     |
| `azure-mgmt-core` dep of generated code (If generating mgmt plane code) | `1.3.2`     |

**Bug Fixes**

- Can now handle multiple pages when paging in a multiapi SDK  #1486
- Fix bug for paging with a DPG SDK with `msrest` models  #1487

### 2022-09-23 - 6.1.8

| Library                                                                 | Min Version |
| ----------------------------------------------------------------------- | ----------- |
| `@autorest/core`                                                        | `3.8.4`     |
| `@autorest/modelerfour`                                                 | `4.23.5`    |
| `azure-core` dep of generated code                                      | `1.24.0`    |
| `isodate` dep of generated code                                         | `0.6.1`     |
| `msrest` dep of generated code (If generating legacy code)              | `0.7.1`     |
| `azure-mgmt-core` dep of generated code (If generating mgmt plane code) | `1.3.2`     |

**Other Changes**

- Cadl configuraiton support #1467

### 2022-09-21 - 6.1.7

| Library                                                                 | Min Version |
| ----------------------------------------------------------------------- | ----------- |
| `@autorest/core`                                                        | `3.8.4`     |
| `@autorest/modelerfour`                                                 | `4.23.5`    |
| `azure-core` dep of generated code                                      | `1.24.0`    |
| `isodate` dep of generated code                                         | `0.6.1`     |
| `msrest` dep of generated code (If generating legacy code)              | `0.7.1`     |
| `azure-mgmt-core` dep of generated code (If generating mgmt plane code) | `1.3.2`     |

**Bug Fixes**

- Add models for cadl generation

### 2022-09-15 - 6.1.6

| Library                                                                 | Min Version |
| ----------------------------------------------------------------------- | ----------- |
| `@autorest/core`                                                        | `3.8.4`     |
| `@autorest/modelerfour`                                                 | `4.23.5`    |
| `azure-core` dep of generated code                                      | `1.24.0`    |
| `isodate` dep of generated code                                         | `0.6.1`     |
| `msrest` dep of generated code (If generating legacy code)              | `0.7.1`     |
| `azure-mgmt-core` dep of generated code (If generating mgmt plane code) | `1.3.2`     |

**Bug Fixes**

- Fix `--clear-output-folder` when `--black=true`  #1410

### 2022-09-06 - 6.1.5

| Library                                                                 | Min Version |
| ----------------------------------------------------------------------- | ----------- |
| `@autorest/core`                                                        | `3.8.4`     |
| `@autorest/modelerfour`                                                 | `4.23.5`    |
| `azure-core` dep of generated code                                      | `1.24.0`    |
| `isodate` dep of generated code                                         | `0.6.1`     |
| `msrest` dep of generated code (If generating legacy code)              | `0.7.1`     |
| `azure-mgmt-core` dep of generated code (If generating mgmt plane code) | `1.3.2`     |

**Bug Fixes**

- Fix `api_version` error when there are multi different `api-version`(not multiapi)   #1429
- Fix generator raising `KeyError` in corner case when generating an LRO-paging operation  #1425

**Other Changes**

- Default `304` errors to throw `azure.core.exception.ResourceNotFoundError`s  #1415

### 2022-08-31 - 6.1.4

| Library                                                                 | Min Version |
| ----------------------------------------------------------------------- | ----------- |
| `@autorest/core`                                                        | `3.8.4`     |
| `@autorest/modelerfour`                                                 | `4.23.5`    |
| `azure-core` dep of generated code                                      | `1.24.0`    |
| `isodate` dep of generated code                                         | `0.6.1`     |
| `msrest` dep of generated code (If generating legacy code)              | `0.7.1`     |
| `azure-mgmt-core` dep of generated code (If generating mgmt plane code) | `1.3.2`     |

**Bug Fixes**

- Fix generation failure for `format: password`  #1404
- Fix `content_type` error when paging with body  #1407
- Fix excessive warning level logging in vendored `failsafe_deserialize`  #1419

**Other Changes**

- Upgrade min dependency for `azure-mgmt-core` to `1.3.2`  #1404

### 2022-08-22 - 6.1.3

| Library                                                                 | Min Version |
| ----------------------------------------------------------------------- | ----------- |
| `@autorest/core`                                                        | `3.8.4`     |
| `@autorest/modelerfour`                                                 | `4.23.5`    |
| `azure-core` dep of generated code                                      | `1.24.0`    |
| `isodate` dep of generated code                                         | `0.6.1`     |
| `msrest` dep of generated code (If generating legacy code)              | `0.7.1`     |
| `azure-mgmt-core` dep of generated code (If generating mgmt plane code) | `1.3.2`     |

**Bug Fixes**

- Fix circular recursion for lropaging  #1400

### 2022-08-16 - 6.1.2

| Library                                                                 | Min Version |
| ----------------------------------------------------------------------- | ----------- |
| `@autorest/core`                                                        | `3.8.1`     |
| `@autorest/modelerfour`                                                 | `4.23.5`    |
| `azure-core` dep of generated code                                      | `1.24.0`    |
| `isodate` dep of generated code                                         | `0.6.1`     |
| `msrest` dep of generated code (If generating legacy code)              | `0.7.1`     |
| `azure-mgmt-core` dep of generated code (If generating mgmt plane code) | `1.3.0`     |

**Bug Fixes**

- Correctly document polymorphic page responses  #1389
- Add `__version__` to `__init__.py` for multiapi  #1393

### 2022-07-20 - 6.1.1

| Library                                                                 | Min Version |
| ----------------------------------------------------------------------- | ----------- |
| `@autorest/core`                                                        | `3.8.1`     |
| `@autorest/modelerfour`                                                 | `4.23.5`    |
| `azure-core` dep of generated code                                      | `1.24.0`    |
| `isodate` dep of generated code                                         | `0.6.1`     |
| `msrest` dep of generated code (If generating legacy code)              | `0.7.1`     |
| `azure-mgmt-core` dep of generated code (If generating mgmt plane code) | `1.3.0`     |

**Other Changes**

- Get skeleton for cadl generation released  #1358

### 2022-07-20 - 6.1.0

| Library                                                                 | Min Version |
| ----------------------------------------------------------------------- | ----------- |
| `@autorest/core`                                                        | `3.8.1`     |
| `@autorest/modelerfour`                                                 | `4.23.5`    |
| `azure-core` dep of generated code                                      | `1.24.0`    |
| `isodate` dep of generated code                                         | `0.6.1`     |
| `msrest` dep of generated code (If generating legacy code)              | `0.7.1`     |
| `azure-mgmt-core` dep of generated code (If generating mgmt plane code) | `1.3.0`     |

**New Features**

- Add new plugin `MultiClient` and new flag `--multiclientscript` to handle package structure of multi client  #1328

**Bug Fixes**

- Fallback unrecognized type as string to avoid a fatal error. #1341
- Fix regression in default namespace for SDKs generated without `--namespace` flag  #1354

**Other Changes**

- Generated code no longer supports Python 3.6  #1353
- Order json input and response template entries by whether they are required or not #1335
- Reduce extreme amount of `black` logs when running in `--debug` mode to just log errors

### 2022-06-29 - 6.0.1

| Library                                                                 | Min Version |
| ----------------------------------------------------------------------- | ----------- |
| `@autorest/core`                                                        | `3.8.1`     |
| `@autorest/modelerfour`                                                 | `4.23.5`    |
| `azure-core` dep of generated code                                      | `1.24.0`    |
| `isodate` dep of generated code                                         | `0.6.1`     |
| `msrest` dep of generated code (If generating legacy code)              | `0.7.1`     |
| `azure-mgmt-core` dep of generated code (If generating mgmt plane code) | `1.3.0`     |

**Bug Fixes**

- Ignore linting error for clients with no credentials  #1333

### 2022-06-24 - 6.0.0

| Library                                                                 | Min Version |
| ----------------------------------------------------------------------- | ----------- |
| `@autorest/core`                                                        | `3.8.1`     |
| `@autorest/modelerfour`                                                 | `4.23.5`    |
| `azure-core` dep of generated code                                      | `1.24.0`    |
| `isodate` dep of generated code                                         | `0.6.1`     |
| `msrest` dep of generated code (If generating legacy code)              | `0.7.1`     |
| `azure-mgmt-core` dep of generated code (If generating mgmt plane code) | `1.3.0`     |

**Breaking Changes**

- Don't generate paging variables `maxpagesize` for DPG generations. Users should pass in `maxpagesize` to the `by_page` method of their
pager  #1320

### 2022-06-17 - 6.0.0-rc.1

| Library                                                                 | Min Version |
| ----------------------------------------------------------------------- | ----------- |
| `@autorest/core`                                                        | `3.8.1`     |
| `@autorest/modelerfour`                                                 | `4.23.5`    |
| `azure-core` dep of generated code                                      | `1.24.0`    |
| `isodate` dep of generated code                                         | `0.6.1`     |
| `msrest` dep of generated code (If generating legacy code)              | `0.7.1`     |
| `azure-mgmt-core` dep of generated code (If generating mgmt plane code) | `1.3.0`     |

**Breaking Changes**

- Default to generating DPG SDKs with `--version-tolerant` now defaulting to `true`. For a list of flag default changes, please
see [here](https://github.com/Azure/autorest.python/issues/1186)  #1304
- Only generate Python3 SDKs  #1297
- Don't reformat initial query parameters into the next link. However, we do append `api-version` parameters if they are not present in the next link  #1297  #1309
- Don't generate operations with more than two body types. SDK authors need to implement this operation themselves  #1300

**New Features**

- Automatically format generated code with `black`. To not format, pass in `--black=false`  #1304

**Other**

- Remove testing support for `--low-level-client` SDKs  #1303

### 2022-06-13 - 5.19.0

| Library                                                                 | Min Version |
| ----------------------------------------------------------------------- | ----------- |
| `@autorest/core`                                                        | `3.8.1`     |
| `@autorest/modelerfour`                                                 | `4.23.5`    |
| `azure-core` dep of generated code                                      | `1.24.0`    |
| `msrest` dep of generated code                                          | `0.7.0`    |
| `azure-mgmt-core` dep of generated code (If generating mgmt plane code) | `1.3.0`     |

**New Features**

- Add _serialization.py for `--client-side-validation=false` generation, and migrate serilization from msrest to _serialization.py #1236

### 2022-06-09 - 5.18.0

| Library                                                                 | Min Version |
| ----------------------------------------------------------------------- | ----------- |
| `@autorest/core`                                                        | `3.8.1`     |
| `@autorest/modelerfour`                                                 | `4.23.5`    |
| `azure-core` dep of generated code                                      | `1.24.0`    |
| `msrest` dep of generated code                                          | `0.7.0`    |
| `azure-mgmt-core` dep of generated code (If generating mgmt plane code) | `1.3.0`     |

**Breaking Changes in Version Tolerant**

- No longer allow users to specify `api_version` on the method level  #1281
- Make `content_type` param required with no default if streaming with no `application/octet-stream`  #1288

**Bug Fixes**

- Fix duplicate params in signature with `--payload-flattening-threshold`  #1289
- Fix overloaded request builder signatures  #1289
- Improve docstring templates, specifically for polymorphic bodies  #1279


### 2022-06-02 - 5.17.0

| Library                                                                 | Min Version |
| ----------------------------------------------------------------------- | ----------- |
| `@autorest/core`                                                        | `3.8.1`     |
| `@autorest/modelerfour`                                                 | `4.23.5`    |
| `azure-core` dep of generated code                                      | `1.23.0`    |
| `msrest` dep of generated code                                          | `0.6.21`    |
| `azure-mgmt-core` dep of generated code (If generating mgmt plane code) | `1.3.0`     |

**New Features**

- Hide `api_version` in doc string for singleapi SDK even if contains multi api versions  #1239
- Add overloads for operations with different body types. We now sniff bodies and assign content type based off of body type.  #1230
- Add flag `--postprocess`. Run this after doing customizations for full mypy support

**Breaking Changes in Version Tolerant**

- Have stream responses directly return an iterator of bytes, so you don't need to call `.iter_bytes()` on the response object.  #1254
- If generating with `--models-mode=msrest` in version tolerant, we hide paging models  #1259

**Breaking Changes in Request Builders**

- Request builders for LRO operations have the `_initial` suffix removed from their name  #1241
- Request builders from groups with reserved words will now be padded with the word "Operations" instead of "Builders"  #1243

**Bug Fixes**

- Make sure `any-object` schemas from swagger are typed with `MutableMapping`s  #1243
- Make typing for parameters `Optional` only if `None` is a valid input, not only if it is specified as `optional` in swagger  #1244
- Fix for render failure of `README.md` when `--package-mode==dataplane` #1247
- Fix typing for stream responses to iterators of bytes.  #1254
- Additional linting support  #1265
- Fix Sphinx documentation for raised exception #1264
- Use `api_version` in `_config` as default value for operation function  #1268

**Other Changes**

- Update template files for `--package-mode` # 1248

### 2022-04-18 - 5.16.0

| Library                                                                 | Min Version |
| ----------------------------------------------------------------------- | ----------- |
| `@autorest/core`                                                        | `3.6.2`     |
| `@autorest/modelerfour`                                                 | `4.19.1`    |
| `azure-core` dep of generated code                                      | `1.23.0`    |
| `msrest` dep of generated code                                          | `0.6.21`    |
| `azure-mgmt-core` dep of generated code (If generating mgmt plane code) | `1.3.0`     |

**Breaking Changes in Version Tolerant Generation**

- We no longer generate operations for operations with multipart or urlencoded bodies. SDK writers must implement these operations in their customized patch file. See https://aka.ms/azsdk/python/dpcodegen/python/customize for how to customize generated code #1223

**Bug Fixes**

- Drop package dependency on "@azure-tools/extension", switch to "@autorest/system-requirements" #1229
- Fix `content_type` generation in multiapi SDKs with multiple content types for bodies #1232

### 2022-04-07 - 5.15.0

| Library                                                                 | Min Version |
| ----------------------------------------------------------------------- | ----------- |
| `@autorest/core`                                                        | `3.6.2`     |
| `@autorest/modelerfour`                                                 | `4.19.1`    |
| `azure-core` dep of generated code                                      | `1.23.0`    |
| `msrest` dep of generated code                                          | `0.6.21`    |
| `azure-mgmt-core` dep of generated code (If generating mgmt plane code) | `1.3.0`     |

**New Features**

- Add support for security configurations in the swagger. For more information, see https://github.com/Azure/autorest/blob/main/docs/generate/authentication.md #1161
- Add support for handwritten customizations of generated code. For more information, see https://aka.ms/azsdk/python/dpcodegen/python/customize #1153
- Allow `header` and `params` as kwargs in operation and request-build function to hand over REST Header and Query parameters case insensitively #1183
- Typing operation parameters as JSON, Primitives or Any for `--version-tolerant` #1210

**Bug Fixes**

- Make `--version-tolerant` generated code mypy compatible in the `azure-sdk-for-python` repo. Tested only with the `--black` flag #1185
- Remove unnecessary vendored code in the `_vendor` file if the SDK has no operations #1196
- Fix the generation of the root `__init__` files for packages with only models #1195
- Add pylint and mypy support for `--version-tolerant` generations with `--models-mode=msrest` #1202

**Breaking Changes in Version Tolerant Generation**

- Change client filenames to `_client.py` #1206
- Change the models filename from `_models_py3.py` to `_models.py` #1204
- Change the enums filename to `_enums.py` #1204

### 2022-03-08 - 5.14.0

| Library                                                                 | Min Version |
| ----------------------------------------------------------------------- | ----------- |
| `@autorest/core`                                                        | `3.6.2`     |
| `@autorest/modelerfour`                                                 | `4.19.1`    |
| `azure-core` dep of generated code                                      | `1.20.1`    |
| `msrest` dep of generated code                                          | `0.6.21`    |
| `azure-mgmt-core` dep of generated code (If generating mgmt plane code) | `1.3.0`     |

**New Features**

- Add flag `--package-mode=mgmtplane|dataplane|<custom package template folder>` to generate necessary files for package #1154

**Bug Fixes**

- Improve operation group documentation to prevent users from initializing operation groups themselves #1179

### 2022-03-03 - 5.13.0

| Library                                                                 | Min Version |
| ----------------------------------------------------------------------- | ----------- |
| `@autorest/core`                                                        | `3.6.2`     |
| `@autorest/modelerfour`                                                 | `4.19.1`    |
| `azure-core` dep of generated code                                      | `1.20.1`    |
| `msrest` dep of generated code                                          | `0.6.21`    |
| `azure-mgmt-core` dep of generated code (If generating mgmt plane code) | `1.3.0`     |

**Breaking Changes in Version Tolerant Generation**

- We now generate with optional constant parameters as None by defaulting `--default-optional-constants-to-none` to True #1171
- Version tolerant paging does not reformat initial query parameters into the next link #1168

**New Features**

- Add flag `--default-optional-constants-to-none` with which optional constant parameters is default to None #1171
- Add flag `--reformat-next-link`, determines whether we reformat initial query parameters into the next link. Defaults to `True` for the GA generator, forced to `False` for `--version-tolerant`.

**Bug Fixes**

- Add default value consistently for parameters #1164
- Make `content_type` param keyword-only if there are multiple content types #1167

**Other Changes**

- Drop testing support for 2.7 packages #1175

### 2022-02-09 - 5.12.6

| Library                                                                 | Min Version |
| ----------------------------------------------------------------------- | ----------- |
| `@autorest/core`                                                        | `3.6.2`     |
| `@autorest/modelerfour`                                                 | `4.19.1`    |
| `azure-core` dep of generated code                                      | `1.20.1`    |
| `msrest` dep of generated code                                          | `0.6.21`    |
| `azure-mgmt-core` dep of generated code (If generating mgmt plane code) | `1.3.0`     |

**Bug Fixes**

- Remove unused `metadata` value for paging and long running operations with `version-tolerant` generations #1131
- Remove name conflicts with parameters called `url`, `header_parameters`, and `query_parameters` #1143
- Make `--version-tolerant` generated code pylint compatible in the `azure-sdk-for-python` repo when generated with the `--black` flag #1147, #1144, #1130

### 2022-01-26 - 5.12.5

| Library                                                                 | Min Version |
| ----------------------------------------------------------------------- | ----------- |
| `@autorest/core`                                                        | `3.6.2`     |
| `@autorest/modelerfour`                                                 | `4.19.1`    |
| `azure-core` dep of generated code                                      | `1.20.1`    |
| `msrest` dep of generated code                                          | `0.6.21`    |
| `azure-mgmt-core` dep of generated code (If generating mgmt plane code) | `1.3.0`     |

**Bug Fixes**

- Fix usage of `--black` flag outside of repo #1126
- Remove unused `metadata` value for `version-tolerant` generations #1127

### 2022-01-14 - 5.12.4

| Library                                                                 | Min Version |
| ----------------------------------------------------------------------- | ----------- |
| `@autorest/core`                                                        | `3.6.2`     |
| `@autorest/modelerfour`                                                 | `4.19.1`    |
| `azure-core` dep of generated code                                      | `1.20.1`    |
| `msrest` dep of generated code                                          | `0.6.21`    |
| `azure-mgmt-core` dep of generated code (If generating mgmt plane code) | `1.3.0`     |

**Bug Fixes**

- Remove duplicate generation of properties in classes that inherit from multiple classes #1120

### 2022-01-13 - 5.12.3

| Library                                                                 | Min Version |
| ----------------------------------------------------------------------- | ----------- |
| `@autorest/core`                                                        | `3.6.2`     |
| `@autorest/modelerfour`                                                 | `4.19.1`    |
| `azure-core` dep of generated code                                      | `1.20.1`    |
| `msrest` dep of generated code                                          | `0.6.21`    |
| `azure-mgmt-core` dep of generated code (If generating mgmt plane code) | `1.3.0`     |

**Bug Fixes**

- Unify multiapi constant behavior with single API version #1119
- Clean up docstrings by removing descriptions for client constants on methods and request builders #1119

### 2022-01-11 - 5.12.2

| Library                                                                 | Min Version |
| ----------------------------------------------------------------------- | ----------- |
| `@autorest/core`                                                        | `3.6.2`     |
| `@autorest/modelerfour`                                                 | `4.19.1`    |
| `azure-core` dep of generated code                                      | `1.20.1`    |
| `msrest` dep of generated code                                          | `0.6.21`    |
| `azure-mgmt-core` dep of generated code (If generating mgmt plane code) | `1.3.0`     |

**Bug Fixes**

- Fix installation of autorest python package #1118

### 2022-01-10 - 5.12.1

| Library                                                                 | Min Version |
| ----------------------------------------------------------------------- | ----------- |
| `@autorest/core`                                                        | `3.6.2`     |
| `@autorest/modelerfour`                                                 | `4.19.1`    |
| `azure-core` dep of generated code                                      | `1.20.1`    |
| `msrest` dep of generated code                                          | `0.6.21`    |
| `azure-mgmt-core` dep of generated code (If generating mgmt plane code) | `1.3.0`     |

**Bug Fixes**

- Fix support for json merge patch #1117

### 2021-12-06 - 5.12.0

| Library                                                                 | Min Version |
| ----------------------------------------------------------------------- | ----------- |
| `@autorest/core`                                                        | `3.6.2`     |
| `@autorest/modelerfour`                                                 | `4.19.1`    |
| `azure-core` dep of generated code                                      | `1.20.1`    |
| `msrest` dep of generated code                                          | `0.6.21`    |
| `azure-mgmt-core` dep of generated code (If generating mgmt plane code) | `1.3.0`     |

**Breaking Changes in Version Tolerant Generation**

- Remove metadata property for version tolerant and low level client generations #1090
- Generate SDKs with `--python3-only` defaulting to `True` for version tolerant and low level client #1087

**New Features**

- Generate a `_patch.py` file if one does not exist. These files are used to customize the generated code #1092

**Bug Fixes**

- Can now handle body params with names `json`, `content`, `data`, and `files` #1081
- Improve generated templates for `data` and `files` input body params by adding quotes around the keys #1082
- Using flag `--python3-only` will get you typed sync client and config files #1085
- Pin `mistune` dependency to less than `2.x.x` so autorest can be successfully installed #1106

### 2021-11-05 - 5.11.2

| Library                                                                 | Min Version |
| ----------------------------------------------------------------------- | ----------- |
| `@autorest/core`                                                        | `3.6.2`     |
| `@autorest/modelerfour`                                                 | `4.19.1`    |
| `azure-core` dep of generated code                                      | `1.20.0`    |
| `msrest` dep of generated code                                          | `0.6.21`    |
| `azure-mgmt-core` dep of generated code (If generating mgmt plane code) | `1.3.0`     |

**Bug Fixes**

- Respect no client side validation for low level client generations #1080

### 2021-11-05 - 5.11.1

| Library                                                                 | Min Version |
| ----------------------------------------------------------------------- | ----------- |
| `@autorest/core`                                                        | `3.6.2`     |
| `@autorest/modelerfour`                                                 | `4.19.1`    |
| `azure-core` dep of generated code                                      | `1.20.0`    |
| `msrest` dep of generated code                                          | `0.6.21`    |
| `azure-mgmt-core` dep of generated code (If generating mgmt plane code) | `1.3.0`     |

**Bug Fixes**

- Hide mixin operations for version tolerant generation #1071

### 2021-11-04 - 5.11.0

| Library                                                                 | Min Version |
| ----------------------------------------------------------------------- | ----------- |
| `@autorest/core`                                                        | `3.6.2`     |
| `@autorest/modelerfour`                                                 | `4.19.1`    |
| `azure-core` dep of generated code                                      | `1.20.0`    |
| `msrest` dep of generated code                                          | `0.6.21`    |
| `azure-mgmt-core` dep of generated code (If generating mgmt plane code) | `1.3.0`     |

**New Features**

- Add `_patch.py` support for `aio` folder #1070

**Bug Fixes**

- Fix documentation for HEAD calls that perform boolean checks on returned status codes in version tolerant code #1072
- Fix body grouping by content types for binary bodies #1076
- Fix default content type determination #1078

### 2021-11-01 - 5.10.0

| Library                                                                 | Min Version |
| ----------------------------------------------------------------------- | ----------- |
| `@autorest/core`                                                        | `3.6.2`     |
| `@autorest/modelerfour`                                                 | `4.19.1`    |
| `azure-core` dep of generated code                                      | `1.19.1`    |
| `msrest` dep of generated code                                          | `0.6.21`    |
| `azure-mgmt-core` dep of generated code (If generating mgmt plane code) | `1.3.0`     |

**New Features**

- Allow users to override constant swagger params with kwarg input #1060

### 2021-10-15 - 5.9.3

| Library                                                                 | Min Version |
| ----------------------------------------------------------------------- | ----------- |
| `@autorest/core`                                                        | `3.6.2`     |
| `@autorest/modelerfour`                                                 | `4.19.1`    |
| `azure-core` dep of generated code                                      | `1.19.0`    |
| `msrest` dep of generated code                                          | `0.6.21`    |
| `azure-mgmt-core` dep of generated code (If generating mgmt plane code) | `1.3.0`     |

**Bug Fixes**

- Fix generation of form-data inputs #1061

### 2021-10-05 - 5.9.2

| Library                                                                 | Min Version |
| ----------------------------------------------------------------------- | ----------- |
| `@autorest/core`                                                        | `3.6.2`     |
| `@autorest/modelerfour`                                                 | `4.19.1`    |
| `azure-core` dep of generated code                                      | `1.19.0`    |
| `msrest` dep of generated code                                          | `0.6.21`    |
| `azure-mgmt-core` dep of generated code (If generating mgmt plane code) | `1.3.0`     |

**New Features**

- Updating generated code for `azure-core` release `1.19.0`.

### 2021-09-27 - 5.9.1

| Library                                                                 | Min Version |
| ----------------------------------------------------------------------- | ----------- |
| `@autorest/core`                                                        | `3.6.2`     |
| `@autorest/modelerfour`                                                 | `4.19.1`    |
| `azure-core` dep of generated code                                      | `1.18.0`    |
| `msrest` dep of generated code                                          | `0.6.21`    |
| `azure-mgmt-core` dep of generated code (If generating mgmt plane code) | `1.3.0`     |

**New Features**

- We have added a **provisional** `rest` layer to our generated code. We have also added the following **provisional** flags listed [here](https://github.com/Azure/autorest.python/wiki/Generating-Low-Level-Client#generate-a-low-level-client). #875
- With this new release, we are also dropping support for Python 3.5 + async. #875
- For mgmt plan SDK, default policy changes from `BearerTokenCredentialPolicy` to `ARMChallengeAuthenticationPolicy`.
- We now add tracing by default, the flag `--trace` now defaults to `True` if you have operations.
- Added flag `--python3-only` for users looking to generate SDKs that only support Python 3 #1044

**Bug Fixes**

- Correctly pad operation groups with reserved names with `Operations` #1005
- Fix the generated docstrings for input kwargs of models #1026
- Pass pipeline context to `msrest` in `failsafe_deserialize` so `msrest` has access to the context #1030

### 2021-09-27 - 5.9.0

YANKED

### 2021-07-13 - 5.8.4

min Autorest core version: 3.4.5

min Modelerfour version: 4.19.1

**Bug Fixes**

- Fix case where we have a grouped parameter whose name is a reserved property name #970
- Remove all hosts from global parameters, regardless of how many m4 sends us #972

### 2021-07-06 - 5.8.3

min Autorest core version: 3.3.0

min Modelerfour version: 4.19.1

**Bug Fixes**

- Fix LRO path parameterization when we have a constant path parameter #968

### 2021-06-22 - 5.8.2

min Autorest core version: 3.3.0

min Modelerfour version: 4.19.1

**Bug Fixes**

- We are now more lenient with our checks for the content type parameter #956

### 2021-06-16 - 5.8.1

min Autorest core version: 3.3.0

min Modelerfour version: 4.19.1

**Bug Fixes**

- Fix optional properties with constant schemas. Now, properties that have constant schemas but are optional will not have the hardcoded constant value,
  but will default to its `x-ms-client-default` or `None` #952

### 2021-05-17 - 5.8.0

min Autorest core version: 3.3.0

min Modelerfour version: 4.19.1

**New Features**

- Add support for parameters and properties that can be of type "Anything". #946

### 2021-04-20 - 5.7.0

min Autorest core version: 3.1.0

min Modelerfour version: 4.15.456

**Bug Fixes**

- Fix data plane LRO operations so they poll by default. Bumping minor version because this bug fix will change some default behavior. #936

### 2021-04-07 - 5.6.6

min Autorest core version: 3.1.0

min Modelerfour version: 4.15.456

**Bug Fixes**

- Fix docstrings so they don't get split on hyphens #931

### 2021-04-07 - 5.6.5

min Autorest core version: 3.1.0

min Modelerfour version: 4.15.456

**Bug Fixes**

- Fix regression in multiapi generation for multiapi versions without mixin operations #928

### 2021-03-01 - 5.6.4

min Autorest core version: 3.1.0

min Modelerfour version: 4.15.456

**Bug Fixes**

- Bump `Autorest core` minimum version to be able to deal with indented `python` blocks in config files

### 2021-02-10 - 5.6.3

min Autorest core version: 3.0.6372

min Modelerfour version: 4.15.456

**Bug Fixes**

- Bump `Autorest core` minimum version to [correctly deal with](https://github.com/Azure/autorest/pull/3860) overriding configs. Fixes submodule-specific code in our multiapi client #880

### 2021-02-04 - 5.6.2

Autorest core version: 3.0.6318

Modelerfour version: 4.15.456

**Bug Fixes**

- Bump `Modelerfour` minimum version to [correctly deal with](https://github.com/Azure/autorest.modelerfour/pull/385) parameters specified as `'required': false` in swagger #877

### 2021-01-27 - 5.6.1

Autorest core version: 3.0.6318

Modelerfour version: 4.15.442

**Bug Fixes**

- Instead of throwing a `DeserializationError` in the case of failed error model deserialization, we swallow the error and return the `HttpResponseError` to users.
  WARNING: You need to make sure your `msrest` version is `0.6.21` or above, or a lot of your calls will fail with an `AttributeError` message #870

### 2021-01-15 - 5.6.0

Autorest core version: 3.0.6318

Modelerfour version: 4.15.442

**New Features**

- Add support for [`black`](https://pypi.org/project/black/) formatting of your generated files. Pass flag `--black` when generating to get this behavior. #836

**Bug Fixes**

- Wrap individual enum descriptions #844
- Bump `Modelerfour` minimum version to `4.15.442` to fix [circular reference error](https://github.com/Azure/autorest/issues/3630). Special thanks to @amrElroumy for this PR. #866

### 2020-11-12 - 5.5.0

Autorest core version: 3.0.6318

Modelerfour version: 4.15.421

**New Features**

- Can now take in custom pollers and pagers through directives. This will override the defaults (`LROPoller` and `ItemPaged`, respectively). See [this readme](https://github.com/Azure/autorest.python/tree/autorestv3/test/azure/specification/custompollerpager) for the directive to use to override. #821

### 2020-11-11 - 5.4.3

Autorest core version: 3.0.6320

Modelerfour version: 4.15.421

**Bug Fixes**

- Correctly choose schema from response with 200 status code in the case of LRO operations with multiple responses #814
- Fix conflict for model deserialization when operation has input param with name `models` #819

### 2020-11-09 - 5.4.2

Autorest core version: 3.0.6320

Modelerfour version: 4.15.421

**Bug Fixes**

- Set discriminator value in cases where discriminator is readonly #815

### 2020-11-03 - 5.4.1

Autorest core version: 3.0.6318

Modelerfour version: 4.15.421

**Bug Fixes**

- Honor default value for properties if `x-ms-client-default` value is passed #798
- Can now generate services with no operations #801

### 2020-10-19 - 5.4.0

Autorest core version: 3.0.6318

Modelerfour version: 4.15.421

**New Features**

- Add support for `--python.debugger`. With this flag, you can start debugging using VS Code. Make sure to still set up your [debugging configuration](https://github.com/Azure/autorest.python/wiki/Autorest-v3-based-generator-cheatsheet#vscode-debug) #790

**Bug Fixes**

- Correctly handling inheritance of class properties for inheritance chains > 3 levels #795

### 2020-10-06 - 5.3.5

Autorest core version: 3.0.6318

Modelerfour version: 4.15.421

**Bug Fixes**

- Can now correctly poll in the case of parameterized endpoints with relative polling urls #784

### 2020-09-24 - 5.3.4

Autorest core version: 3.0.6318

Modelerfour version: 4.15.421

**Bug Fixes**

- Include `content_type` docstrings for LRO and paging operations in the case of multiple media types #778
- Return response body if its content type is `text/plain` (taken from m4 update - m4 PR #353)

### 2020-09-17 - 5.3.3

Autorest core version: 3.0.6318

Modelerfour version: 4.15.419

**Bug fixes**

- Fix trailing comma issues in metadata.json (unblocks resource multiapi generation) #777

### 2020-09-14 - 5.3.2

Autorest core version: 3.0.6318

Modelerfour version: 4.15.419

**Bug fixes**

- Allow client side validation to be turned off for multiapi mixin operations #775

### 2020-09-14 - 5.3.1

Autorest core version: 3.0.6318

Modelerfour version: 4.15.419

**Bug fixes**

- Min autorest core is now 3.0.6318 to ensure client-side-validation is disabled by default (per track2 guidelines) #772

### 2020-09-11 - 5.3.0

Autorest Core version: 3.0.6306

Modelerfour version: 4.15.419

GA of autorest V5!

**Breaking Changes**

- Raise `ValueError` instead of `NotImplementedError` if API version code doesn't exist #764

### 2020-08-31 - 5.2.0-preview.1

Autorest Core version: 3.0.6306

Modelerfour version: 4.15.410

**Breaking Changes**

- Removed the `_async` suffix from async files #759

**New Features**

- Add mapping of 401 to `ClientAuthenticationError` for default error map #763
- Updated minimum `azure-core` version to 1.8.0 #747
- Updated minimum `msrest` version to 0.6.18 #747
- Support for `multipart/form-data` #746

**Bug fixes**

- Fix "multi" in Swagger (will generate correctly multiple query param now)

### 2020-08-07 - 5.1.0-preview.7

Autorest Core version: 3.0.6302
Modelerfour version: 4.15.400

**New Features**

- Add `azure-mgmt-core` as a dependency in the generated setup.py file #738
- Correct typing for `credential` when default credential policy type is `AzureKeyCredentialPolicy` #744
- Replace instead of extending `credential_scopes` if user has inputted their own #745

### 2020-08-04 - 5.1.0-preview.6

Autorest Core version: 3.0.6287
Modelerfour version: 4.15.378

**New Features**

- Add support for `x-ms-text` XML extension #722
- Allow users to pass the name of the key header for `AzureKeyCredentialPolicy` during generation. To use, pass in
  `AzureKeyCredentialPolicy` with the `--credential-default-policy-type` flag, and pass in the key header name using
  the `--credential-key-header-name` flag #736

**Bug Fixes**

- Fix duplicate type signatures in multiapi async config file #727
- Allowing single quote in regexp #726

### 2020-06-23 - 5.1.0-preview.5

Autorest Core version: 3.0.6287
Modelerfour version: 4.15.378

**Bug Fixes**

- Correctly have default behavior of csv for array query parameters when collection format is not specified in the swagger
  (taken from m4 update - perks PR #118)
- Fix bug when generating parameters with client default value and constant schema #707
- Make operation mixin signatures for multiapi default to default api version #715
- Fix name in setup.py to default to `package-name` if set #721
- Allow different custom base url host templates across API versions #719

### 2020-07-07 - 5.1.0-preview.4

Modelerfour version: 4.15.378

**New Features**

- Enum values are uppercase (with an alias from the lowercase version) #692
- Add `http_logging_policy` setting for config, and users can override the default by passing in the kwarg `http_logging_policy` #698

### 2020-06-24 - 5.1.0-preview.3

Modelerfour version: 4.13.351

**New Features**

- Supports a function that is both LRO and paging #689
- We have added a `--credential-default-policy-type` flag. Its default value is `BearerTokenCredentialPolicy`, but it can also accept
  `AzureKeyCredentialPolicy`. The value passed in will be the default authentication policy in the client's config, so users using the
  generated library will use that auth policy unless they pass in a separate one through kwargs #686
- Added support for a data plane multiapi client #693

**Bug Fixes**

- Fix typing for discriminator values in models, so Python 3.5 can import py3 file for models #691

**Bug Fixes**

- Make enum names all upper case. This fixes issues that arise if the name of an enum is also a method that can be applied to, say, a string.
  For example, if an enum's name is count. Made sure this fix will not break users currently accessing with lower case enum names #692

### 2020-06-08 - 5.1.0-preview.2

Modelerfour version: 4.13.351

**Bug Fixes**

- Fixed "Failed to install or start extension" issue arising when invoking autorest from a tar file, by correcctly calling Python 3. #678
- Generating correct formatting for LRO and paging operation docstrings #652
- Generating correct content and formatting for LRO and paging operations in multiapi mixin #652

### 2020-06-03 - 5.1.0-preview.1

Modelerfour version: 4.13.351

**Disclaimer**

This version requires azure-core 1.6.0 and contains features and bugfixes 5.0.0-preview.8

**Features**

- Refactor async LRO poller with a AsyncLROPoller class + "begin\_" prefix
- Add continuation_token kwargs to LRO methods

**Bug Fixes**

- Corrected generation of the item name of paging response when extracting data #648
- Corrected return type typing annotation for operations that return an optional body #656
- Fixed mypy issue by only setting the generated `deserialized` variable to None if the operation has an optional return type #656
- Fixed generation of pkgutil init files #661
- Have the next operation in a paging call use the HTTP verb GET if the next operation is not defined #664

### 2020-05-22 - 5.0.0-preview.8

Modelerfour version: 4.13.351

**Bug Fixes**

- Corrected ordering of summary and description in generated methods #640
- Have `IOSchema` call super init to get all of the properties shared in `BaseType` #642

### 2020-05-15 - 5.0.0-preview.7

Modelerfour version: 4.13.351

**Bug Fixes**

- Adding `self` as a reserved key word for parameters to avoid "duplicate argument 'self' in function definition" error #630
- Removed `self` as a reserved key word for method and model names #630

### 2020-05-13 - 5.0.0-preview.6

Modelerfour version: 4.13.351

**Bug Fixes**

- No longer assuming that response with body from an LRO call is an ObjectSchema #623
- Checking whether "protocol" entry exists in yaml in name converter to remove erroneous "KeyError: 'protocol'" #628

### 2020-05-08 - 5.0.0-preview.5

Modelerfour version: 4.13.351

**Bug Fixes**

- Users can pass in content types with ';' inside (such as 'text/plain; encoding=UTF-8') #619
- Allowing parameters to be of type `IO` as well #618
- Can now generate without FATAL: bad indentation error (taken from m4 update - perks PR #105)

### 2020-05-06 - 5.0.0-preview.4

Modelerfour version: 4.13.346

**New Features**

- Displaying the default and possible values for content type in the docstring for operations with multiple requests #615

**Bug Fixes**

- Fixing `AsyncTokenCredential` typing import and adding to service client #591
- Can now pass `content_type` and `error_map` kwargs to LRO functions without error #597
- Now making sure to include the content type of exceptions when passing content types to 'Accept' header #602
- `include_apis` in `Metrics` for tables swagger now cased correctly #603
- Corrected spacing after `if cls:` block in operations #606

### 2020-04-23 - 5.0.0-preview.3

Modelerfour version: 4.12.301

**Bug Fixes**

- Fixed sync lro method naming in MultiAPI operation mixins #572

### 2020-04-22 - 5.0.0-preview.2

Modelerfour version: 4.12.301

**New Features**

- User can now pass in credential scopes through kwargs #575
- Default error map always contains a mapping of 404 to `ResourceNotFoundError` and 409 to `ResourceExistsError` #580

**Bug Fixes**

- Not generating async multiapi client if `--no-async` flag is specified #586
- Fixes query parameter handling in paging operations #172
- Fixes losing 404/409 default is user pass a user_map #580

### 2020-04-16 - 5.0.0-preview.1

Modelerfour version: 4.12.301

**Breaking Changes**

- If the user would like to add a patch file, they now must name the file `_patch.py` #573

**New features**

- Support non-ARM polling by default (azure-core 1.4.0)
- Adding multiple inheritance #567
- Accept polling_interval keyword passed to LRO operations #571

**Bug Fixes**

- Fixed some generated typing hints (such as LROPoller) #507

### 2020-04-09 - 5.0.0-dev.20200409.1

Modelerfour version: 4.12.301

**Bug Fixes**

- Separating out typing imports in TYPE_CHECKING block #538
- Overriding a property inherited from a parent if they both have the same name #563

**New Features**

- Client side validation is now disabled by default #558
- We now also generate an async multiapi client when running multiapiscript # 480

### 2020-04-06 - 5.0.0-dev.20200406.1

Modelerfour version: 4.12.294

**New Features**

- Can now directly patch a client by defining a `patch.py` file in the top-level of the module with a `patch_sdk` function #548
- Can now handle `time` formats #551

### 2020-04-03 - 5.0.0-dev.20200403.1

Modelerfour version: 4.12.276

**Bug Fixes**

- Fixes parameter ordering so parameters with default values are all ordered at the end #545
- Fixes `TokenCredential` and `AsyncTokenCredential` sphinx docstring #546

### 2020-04-01 - 5.0.0-dev.20200401.1

Modelerfour version: 4.12.276

**Bug Fixes**

- Now the generic models file and python3 models file have the same behavior in regards to required properties and their default values #532
- Can now specify non-string enums #534
- Fixes `TokenCredential` typing #535

### 2020-03-30 - 5.0.0-dev.20200330.1

Modelerfour version: 4.12.276

**Bug Fixes**

- Fix enum default and required default #532

### 2020-03-26 - 5.0.0-dev.20200326.1

Modelerfour version: 4.12.276

**Bug Fixes**

- Will no longer permit generated enums and models to have the same name #504
- No longer exposing models from operation groups without importing them #486
- Now correctly deserializes error's that have an empty object (AnyType) as a model #516
- Added a list of parameter names to reserved parameter words, so there won't be clashes #525
- If a property's schema is readonly, we will show that property as being readonly (taken from m4 update #234)
- Remove `"azure-"` prefix from user agent name #523
- Correcting issue in generating multiapi with submodule, where generated user agent name included the `#` #505

### 2020-01-17 - 4.0.74

- Declare "self" as reserved keyword

### 2019-06-12 - 4.0.71

- no-async flag to skip async code generation

### 2019-05-21 - 4.0.70

- Beta version of --keep-version-file for ARM generator

### 2019-02-13 - 4.0.67

- All models will now be generated in two files `_models` and `_models_py3`, and paging in a page file
- Breaking changes: Import of models and enums from package must be done from package.models

### 2019-02-11 - 4.0.66

- Fix async cross-link documentation

### 2019-02-08 - 4.0.65

- New version of async generation. Requires msrest 0.6.3 and msrestazure 0.6.0.

  - namespace.XXXXClientAsync is now namespace.aio.XXXClient

- Support now MICROSOFT_MIT_SMALL and MICROSOFT_MIT_SMALL_NO_CODEGEN headers options

### 2019-01-08 - 4.0.64

- New version of async generation. Requires msrest 0.6.3 and msrestazure 0.6.0.

### 2018-12-17 - 4.0.63

- Autorest now generates async code.

**This version requires EXACTLY msrest 0.6.0 to 0.6.2 and is considered deprecated. Do NOT generate with it.**

### 2018-07-09 - 3.0.58

- Fix some complex XML parsing issues. Requires msrest 0.5.2

### 2018-07-05 - 3.0.56

- Differentiate Default and AzureAsyncOperation LRO options
- Fix bug with operation flattenning if operation has a parameter called "foo" and model too disambiguiated as "foo1"

### 2018-06-13 - 3.0.54

This version requires msrestazure 0.4.32

- Add support for LRO options

### 2018-06-13 - 3.0.53

This version requires msrest 0.5.0

- XML support
- Big fix on headers (Accept/Content-Type) to better reflect consumes/produces of Swagger
- Refactoring of "send" to better separate request creation and request sending

### 2018-06-08 - 3.0.52

- Beta version of --keep-version-file

### 2018-05-08 - 3.0.51

- Py3 model files must inherit from Py3 files

### 2018-04-18 - 3.0.50

- Add context manager to SDK client that keeps the same sessions across requests.

### 2018-04-17 - 3.0.49

- Fix some valid discriminator + flatten scenarios #2889

### 2018-04-16 - 3.0.48

- Fix bad comma on py3 models if super class has no attributes

### 2018-03-27 - 3.0.43

- Add documentation to enum #49

### 2018-03-07 - 3.0.41

**Breaking changes**

- Model signatures are now using only keywords-arguments syntax. Every positional arguments are required to be rewritten as keywords-arguments.
  To keep auto-completion in most cases, models are now generated for Python 2 and Python 3. Python 3 uses the "\*" syntax for keyword-only arguments.
- Enum type are now using the "str" mixin (`class AzureEnum(str, Enum)`) to improve experiences when unkown enum are met. This is not a breaking change,
  but documentation about mixin enum and some recommendations should be known:
  https://docs.python.org/3/library/enum.html#others
  At a glance:

  - "is" should not be used at all.
  - "format" will return the string value, where "%s" string formatting will return `NameOfEnum.stringvalue`. Format syntax should be used always.

- New Long Running Operation:

  - Return type changes from msrestazure.azure_operation.AzureOperationPoller to msrest.polling.LROPoller. External API is the same.
  - Return type is now **always** a msrest.polling.LROPoller, whatever the optional parameters.
  - raw=True changes behavior. Instead of not polling and returning the initial call as ClientRawResponse, now we return a LROPoller as well and the final
    resource is returned as a ClientRawResponse.
  - Adding "polling" parameters. Polling=True is the default and poll using ARM algorithm. Polling=False does not poll and return the initial call reponse.
  - Polling accept instances of subclasses of msrest.polling.PollingMethod.
  - `add_done_callback` now does not fail if poller is done, but execute the callback right away.

### 2018-02-16 - 2.1.38

- Externalize Url as a metadata property on operation

### 2018-02-06 - 2.1.35

- Allow "baseUrl" as a custom parameter at the client level.

### 2018-01-04 - 2.1.34

- Fix inheritance and additionalProperties used together

### 2017-12-28 - 2.1.32

- Refactor LRO operations with an external \_XXX_initial call

### 2017-12-22 - 2.1.30

- Add "async", "await" and "mro" as Python reserved keywords.

### 2017-12-13 - 2.1.28

- All Model call super(XX, self).**init**()

### 2017-11-27 - 2.0.25

- Add no-namespace-folders option
- Add basic-setup-py. Change the default behavior to do NOT generate the setup.py.

### 2017-11-22 - 2.0.23

- Add "models" link inside operation groups
- Add help for Python

### 2017-10-19 - 2.0.18

- Fix namespace folders in Vanilla generator

### 2017-10-10 - 2.0.17

- Fix paging description

### 2017-10-10 - 2.0.16

- Improve polymorphic discriminator documentation (#17)
- Add deprecated support (#16)
- Fix invalid headers test (#15)
- Fix invalid python code in some scenario (#14)
- Stop checking str type for client parameter (#12)
- Add client-side-validation to Autorest.Python (#11)

### 2017-09-27 - 2.0.14

- Improve documentation cross-reference (#9)

### 2017-09-26 - 2.0.13

- Remove constraint on array type, if array is used in the URL (#8)<|MERGE_RESOLUTION|>--- conflicted
+++ resolved
@@ -1,10 +1,6 @@
 # Release History
 
-<<<<<<< HEAD
-### 2022-11-XX - 6.2.6
-=======
 ### 2022-11-xx - 6.2.6
->>>>>>> b16219d9
 
 | Library                                                                 | Min Version |
 | ----------------------------------------------------------------------- | ----------- |
@@ -16,15 +12,10 @@
 | `azure-mgmt-core` dep of generated code (If generating mgmt plane code) | `1.3.2`     |
 | `typing-extensions` dep of generated code (If generating with constants) | `4.0.1`     |
 
-<<<<<<< HEAD
-**Other Changes**
-
+**Bug Fixes**
+
+- Fix clients with enum params  #1558
 - Optimize rule about name of generated sample files to avoid too long path  #1540
-=======
-**Bug Fixes**
-
-- Fix clients with enum params  #1558
->>>>>>> b16219d9
 
 ### 2022-11-04 - 6.2.5
 
