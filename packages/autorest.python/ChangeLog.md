--- conflicted
+++ resolved
@@ -1,10 +1,6 @@
 # Release History
 
-<<<<<<< HEAD
 ### 2023-xx-xx - 6.2.xx
-=======
-### 2023-01-xx - 6.2.xx
->>>>>>> 46d67cab
 
 | Library                                                                 | Min Version |
 | ----------------------------------------------------------------------- | ----------- |
@@ -16,15 +12,14 @@
 | `azure-mgmt-core` dep of generated code (If generating mgmt plane code) | `1.3.2`     |
 | `typing-extensions` dep of generated code (If generating with constants)| `4.0.1`     |
 
-<<<<<<< HEAD
-**Other Changes**
+**New Features**
+
+- Generate M4 externalDocs in Sphinx operation doc #1676
+
+**Bug Fixes**
 
 - Fix JSON template description #1679
-=======
-**New Features**
-
-- Generate M4 externalDocs in Sphinx operation doc #1676
->>>>>>> 46d67cab
+
 
 ### 2023-01-11 - 6.2.16
 
