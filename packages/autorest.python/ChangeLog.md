--- conflicted
+++ resolved
@@ -1,10 +1,22 @@
 # Release
 
-<<<<<<< HEAD
-### 2023-05-XX - 6.4.15
-=======
+### 2023-05-XX - 6.4.16
+
+| Library                                                                 | Min Version |
+| ----------------------------------------------------------------------- | ----------- |
+| `@autorest/core`                                                        | `3.9.2`     |
+| `@autorest/modelerfour`                                                 | `4.24.3`    |
+| `azure-core` dep of generated code                                      | `1.24.0`    |
+| `isodate` dep of generated code                                         | `0.6.1`     |
+| `msrest` dep of generated code (If generating legacy code)              | `0.7.1`     |
+| `azure-mgmt-core` dep of generated code (If generating mgmt plane code) | `1.3.2`     |
+| `typing-extensions` dep of generated code (If generating with constants)| `4.0.1`     |
+
+**Bug Fixes**
+
+- Added sub-namespace folder when generating samples #1920
+
 ### 2023-05-19 - 6.4.15
->>>>>>> ca5fdbb1
 
 | Library                                                                 | Min Version |
 | ----------------------------------------------------------------------- | ----------- |
@@ -18,12 +30,8 @@
 
 **Bug Fixes**
 
-<<<<<<< HEAD
-- Added sub-namespace folder when generating samples #1920
 - Optimize logic to find realted params in example files #1916
-=======
 - Fix pylint and mypy bugs for internal models #1922
->>>>>>> ca5fdbb1
 
 ### 2023-05-16 - 6.4.14
 
