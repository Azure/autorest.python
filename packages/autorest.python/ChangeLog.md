# Release History

### 2022-11-04 - 6.2.5

| Library                                                                 | Min Version |
| ----------------------------------------------------------------------- | ----------- |
| `@autorest/core`                                                        | `3.9.2`     |
| `@autorest/modelerfour`                                                 | `4.24.3`    |
| `azure-core` dep of generated code                                      | `1.24.0`    |
| `isodate` dep of generated code                                         | `0.6.1`     |
| `msrest` dep of generated code (If generating legacy code)              | `0.7.1`     |
| `azure-mgmt-core` dep of generated code (If generating mgmt plane code) | `1.3.2`     |
| `typing-extensions` dep of generated code (If generating with constants) | `4.0.1`     |

**Bug Fixes**

- Don't continue paging empty next links  #1557
<<<<<<< HEAD
- Fix clients with enum params  #1558
=======
- Fix deserialization of msrest models containing private models  #1556
>>>>>>> bafb49ba

### 2022-11-03 - 6.2.4

| Library                                                                 | Min Version |
| ----------------------------------------------------------------------- | ----------- |
| `@autorest/core`                                                        | `3.9.2`     |
| `@autorest/modelerfour`                                                 | `4.24.3`    |
| `azure-core` dep of generated code                                      | `1.24.0`    |
| `isodate` dep of generated code                                         | `0.6.1`     |
| `msrest` dep of generated code (If generating legacy code)              | `0.7.1`     |
| `azure-mgmt-core` dep of generated code (If generating mgmt plane code) | `1.3.2`     |
| `typing-extensions` dep of generated code (If generating with constants) | `4.0.1`     |

**Bug Fixes**

- Handle complex string for generated sample  #1546
- Allow `api-version` to be a path parameter #1551

### 2022-10-31 - 6.2.3

| Library                                                                 | Min Version |
| ----------------------------------------------------------------------- | ----------- |
| `@autorest/core`                                                        | `3.9.2`     |
| `@autorest/modelerfour`                                                 | `4.24.3`    |
| `azure-core` dep of generated code                                      | `1.24.0`    |
| `isodate` dep of generated code                                         | `0.6.1`     |
| `msrest` dep of generated code (If generating legacy code)              | `0.7.1`     |
| `azure-mgmt-core` dep of generated code (If generating mgmt plane code) | `1.3.2`     |
| `typing-extensions` dep of generated code (If generating with constants) | `4.0.1`     |

**Other Changes**

- Install `typing-extensions` instead of `typing_extensions` #1538
- Pad special characters in names #1535

### 2022-10-26 - 6.2.2

| Library                                                                 | Min Version |
| ----------------------------------------------------------------------- | ----------- |
| `@autorest/core`                                                        | `3.9.2`     |
| `@autorest/modelerfour`                                                 | `4.24.3`    |
| `azure-core` dep of generated code                                      | `1.24.0`    |
| `isodate` dep of generated code                                         | `0.6.1`     |
| `msrest` dep of generated code (If generating legacy code)              | `0.7.1`     |
| `azure-mgmt-core` dep of generated code (If generating mgmt plane code) | `1.3.2`     |
| `typing-extensions` dep of generated code (If generating with constants) | `4.0.1`     |

**Bug Fixes**

- Make special `api-version` logic more generic to allow for path parameters  #1537

### 2022-10-25 - 6.2.1

| Library                                                                 | Min Version |
| ----------------------------------------------------------------------- | ----------- |
| `@autorest/core`                                                        | `3.9.2`     |
| `@autorest/modelerfour`                                                 | `4.24.3`    |
| `azure-core` dep of generated code                                      | `1.24.0`    |
| `isodate` dep of generated code                                         | `0.6.1`     |
| `msrest` dep of generated code (If generating legacy code)              | `0.7.1`     |
| `azure-mgmt-core` dep of generated code (If generating mgmt plane code) | `1.3.2`     |
| `typing-extensions` dep of generated code (If generating with constants) | `4.0.1`     |

**Bug Fixes**

- Fixed lro operation name in auto-generated sample  #1521

**Other Changes**

- Type constant properties as Literals #1464
- Deserialize complex schema response for cadl generated operation #1520

### 2022-10-19 - 6.2.0

| Library                                                                 | Min Version |
| ----------------------------------------------------------------------- | ----------- |
| `@autorest/core`                                                        | `3.9.2`     |
| `@autorest/modelerfour`                                                 | `4.24.3`    |
| `azure-core` dep of generated code                                      | `1.24.0`    |
| `isodate` dep of generated code                                         | `0.6.1`     |
| `msrest` dep of generated code (If generating legacy code)              | `0.7.1`     |
| `azure-mgmt-core` dep of generated code (If generating mgmt plane code) | `1.3.2`     |

**New Features**

- Add new flag `--generate-sample` to generate samples automatically  #1505

### 2022-10-11 - 6.1.11

| Library                                                                 | Min Version |
| ----------------------------------------------------------------------- | ----------- |
| `@autorest/core`                                                        | `3.9.2`     |
| `@autorest/modelerfour`                                                 | `4.24.3`    |
| `azure-core` dep of generated code                                      | `1.24.0`    |
| `isodate` dep of generated code                                         | `0.6.1`     |
| `msrest` dep of generated code (If generating legacy code)              | `0.7.1`     |
| `azure-mgmt-core` dep of generated code (If generating mgmt plane code) | `1.3.2`     |

**New Features**

- Handle all unrecognized types as "string"  #1483
- Make sure to urlencode next link when paging with multiple pages  #1504

### 2022-10-10 - 6.1.10

| Library                                                                 | Min Version |
| ----------------------------------------------------------------------- | ----------- |
| `@autorest/core`                                                        | `3.8.4`     |
| `@autorest/modelerfour`                                                 | `4.23.5`    |
| `azure-core` dep of generated code                                      | `1.24.0`    |
| `isodate` dep of generated code                                         | `0.6.1`     |
| `msrest` dep of generated code (If generating legacy code)              | `0.7.1`     |
| `azure-mgmt-core` dep of generated code (If generating mgmt plane code) | `1.3.2`     |

**Bug Fixes**

- Fix `--postprocess` for windows and embeded packages #1491
- Be able to detect bodies with JSON content types with charsets as JSON requests  #1490

### 2022-09-29 - 6.1.9

| Library                                                                 | Min Version |
| ----------------------------------------------------------------------- | ----------- |
| `@autorest/core`                                                        | `3.8.4`     |
| `@autorest/modelerfour`                                                 | `4.23.5`    |
| `azure-core` dep of generated code                                      | `1.24.0`    |
| `isodate` dep of generated code                                         | `0.6.1`     |
| `msrest` dep of generated code (If generating legacy code)              | `0.7.1`     |
| `azure-mgmt-core` dep of generated code (If generating mgmt plane code) | `1.3.2`     |

**Bug Fixes**

- Can now handle multiple pages when paging in a multiapi SDK  #1486
- Fix bug for paging with a DPG SDK with `msrest` models  #1487

### 2022-09-23 - 6.1.8

| Library                                                                 | Min Version |
| ----------------------------------------------------------------------- | ----------- |
| `@autorest/core`                                                        | `3.8.4`     |
| `@autorest/modelerfour`                                                 | `4.23.5`    |
| `azure-core` dep of generated code                                      | `1.24.0`    |
| `isodate` dep of generated code                                         | `0.6.1`     |
| `msrest` dep of generated code (If generating legacy code)              | `0.7.1`     |
| `azure-mgmt-core` dep of generated code (If generating mgmt plane code) | `1.3.2`     |

**Other Changes**

- Cadl configuraiton support #1467

### 2022-09-21 - 6.1.7

| Library                                                                 | Min Version |
| ----------------------------------------------------------------------- | ----------- |
| `@autorest/core`                                                        | `3.8.4`     |
| `@autorest/modelerfour`                                                 | `4.23.5`    |
| `azure-core` dep of generated code                                      | `1.24.0`    |
| `isodate` dep of generated code                                         | `0.6.1`     |
| `msrest` dep of generated code (If generating legacy code)              | `0.7.1`     |
| `azure-mgmt-core` dep of generated code (If generating mgmt plane code) | `1.3.2`     |

**Bug Fixes**

- Add models for cadl generation

### 2022-09-15 - 6.1.6

| Library                                                                 | Min Version |
| ----------------------------------------------------------------------- | ----------- |
| `@autorest/core`                                                        | `3.8.4`     |
| `@autorest/modelerfour`                                                 | `4.23.5`    |
| `azure-core` dep of generated code                                      | `1.24.0`    |
| `isodate` dep of generated code                                         | `0.6.1`     |
| `msrest` dep of generated code (If generating legacy code)              | `0.7.1`     |
| `azure-mgmt-core` dep of generated code (If generating mgmt plane code) | `1.3.2`     |

**Bug Fixes**

- Fix `--clear-output-folder` when `--black=true`  #1410

### 2022-09-06 - 6.1.5

| Library                                                                 | Min Version |
| ----------------------------------------------------------------------- | ----------- |
| `@autorest/core`                                                        | `3.8.4`     |
| `@autorest/modelerfour`                                                 | `4.23.5`    |
| `azure-core` dep of generated code                                      | `1.24.0`    |
| `isodate` dep of generated code                                         | `0.6.1`     |
| `msrest` dep of generated code (If generating legacy code)              | `0.7.1`     |
| `azure-mgmt-core` dep of generated code (If generating mgmt plane code) | `1.3.2`     |

**Bug Fixes**

- Fix `api_version` error when there are multi different `api-version`(not multiapi)   #1429
- Fix generator raising `KeyError` in corner case when generating an LRO-paging operation  #1425

**Other Changes**

- Default `304` errors to throw `azure.core.exception.ResourceNotFoundError`s  #1415

### 2022-08-31 - 6.1.4

| Library                                                                 | Min Version |
| ----------------------------------------------------------------------- | ----------- |
| `@autorest/core`                                                        | `3.8.4`     |
| `@autorest/modelerfour`                                                 | `4.23.5`    |
| `azure-core` dep of generated code                                      | `1.24.0`    |
| `isodate` dep of generated code                                         | `0.6.1`     |
| `msrest` dep of generated code (If generating legacy code)              | `0.7.1`     |
| `azure-mgmt-core` dep of generated code (If generating mgmt plane code) | `1.3.2`     |

**Bug Fixes**

- Fix generation failure for `format: password`  #1404
- Fix `content_type` error when paging with body  #1407
- Fix excessive warning level logging in vendored `failsafe_deserialize`  #1419

**Other Changes**

- Upgrade min dependency for `azure-mgmt-core` to `1.3.2`  #1404

### 2022-08-22 - 6.1.3

| Library                                                                 | Min Version |
| ----------------------------------------------------------------------- | ----------- |
| `@autorest/core`                                                        | `3.8.4`     |
| `@autorest/modelerfour`                                                 | `4.23.5`    |
| `azure-core` dep of generated code                                      | `1.24.0`    |
| `isodate` dep of generated code                                         | `0.6.1`     |
| `msrest` dep of generated code (If generating legacy code)              | `0.7.1`     |
| `azure-mgmt-core` dep of generated code (If generating mgmt plane code) | `1.3.2`     |

**Bug Fixes**

- Fix circular recursion for lropaging  #1400

### 2022-08-16 - 6.1.2

| Library                                                                 | Min Version |
| ----------------------------------------------------------------------- | ----------- |
| `@autorest/core`                                                        | `3.8.1`     |
| `@autorest/modelerfour`                                                 | `4.23.5`    |
| `azure-core` dep of generated code                                      | `1.24.0`    |
| `isodate` dep of generated code                                         | `0.6.1`     |
| `msrest` dep of generated code (If generating legacy code)              | `0.7.1`     |
| `azure-mgmt-core` dep of generated code (If generating mgmt plane code) | `1.3.0`     |

**Bug Fixes**

- Correctly document polymorphic page responses  #1389
- Add `__version__` to `__init__.py` for multiapi  #1393

### 2022-07-20 - 6.1.1

| Library                                                                 | Min Version |
| ----------------------------------------------------------------------- | ----------- |
| `@autorest/core`                                                        | `3.8.1`     |
| `@autorest/modelerfour`                                                 | `4.23.5`    |
| `azure-core` dep of generated code                                      | `1.24.0`    |
| `isodate` dep of generated code                                         | `0.6.1`     |
| `msrest` dep of generated code (If generating legacy code)              | `0.7.1`     |
| `azure-mgmt-core` dep of generated code (If generating mgmt plane code) | `1.3.0`     |

**Other Changes**

- Get skeleton for cadl generation released  #1358

### 2022-07-20 - 6.1.0

| Library                                                                 | Min Version |
| ----------------------------------------------------------------------- | ----------- |
| `@autorest/core`                                                        | `3.8.1`     |
| `@autorest/modelerfour`                                                 | `4.23.5`    |
| `azure-core` dep of generated code                                      | `1.24.0`    |
| `isodate` dep of generated code                                         | `0.6.1`     |
| `msrest` dep of generated code (If generating legacy code)              | `0.7.1`     |
| `azure-mgmt-core` dep of generated code (If generating mgmt plane code) | `1.3.0`     |

**New Features**

- Add new plugin `MultiClient` and new flag `--multiclientscript` to handle package structure of multi client  #1328

**Bug Fixes**

- Fallback unrecognized type as string to avoid a fatal error. #1341
- Fix regression in default namespace for SDKs generated without `--namespace` flag  #1354

**Other Changes**

- Generated code no longer supports Python 3.6  #1353
- Order json input and response template entries by whether they are required or not #1335
- Reduce extreme amount of `black` logs when running in `--debug` mode to just log errors

### 2022-06-29 - 6.0.1

| Library                                                                 | Min Version |
| ----------------------------------------------------------------------- | ----------- |
| `@autorest/core`                                                        | `3.8.1`     |
| `@autorest/modelerfour`                                                 | `4.23.5`    |
| `azure-core` dep of generated code                                      | `1.24.0`    |
| `isodate` dep of generated code                                         | `0.6.1`     |
| `msrest` dep of generated code (If generating legacy code)              | `0.7.1`     |
| `azure-mgmt-core` dep of generated code (If generating mgmt plane code) | `1.3.0`     |

**Bug Fixes**

- Ignore linting error for clients with no credentials  #1333

### 2022-06-24 - 6.0.0

| Library                                                                 | Min Version |
| ----------------------------------------------------------------------- | ----------- |
| `@autorest/core`                                                        | `3.8.1`     |
| `@autorest/modelerfour`                                                 | `4.23.5`    |
| `azure-core` dep of generated code                                      | `1.24.0`    |
| `isodate` dep of generated code                                         | `0.6.1`     |
| `msrest` dep of generated code (If generating legacy code)              | `0.7.1`     |
| `azure-mgmt-core` dep of generated code (If generating mgmt plane code) | `1.3.0`     |

**Breaking Changes**

- Don't generate paging variables `maxpagesize` for DPG generations. Users should pass in `maxpagesize` to the `by_page` method of their
pager  #1320

### 2022-06-17 - 6.0.0-rc.1

| Library                                                                 | Min Version |
| ----------------------------------------------------------------------- | ----------- |
| `@autorest/core`                                                        | `3.8.1`     |
| `@autorest/modelerfour`                                                 | `4.23.5`    |
| `azure-core` dep of generated code                                      | `1.24.0`    |
| `isodate` dep of generated code                                         | `0.6.1`     |
| `msrest` dep of generated code (If generating legacy code)              | `0.7.1`     |
| `azure-mgmt-core` dep of generated code (If generating mgmt plane code) | `1.3.0`     |

**Breaking Changes**

- Default to generating DPG SDKs with `--version-tolerant` now defaulting to `true`. For a list of flag default changes, please
see [here](https://github.com/Azure/autorest.python/issues/1186)  #1304
- Only generate Python3 SDKs  #1297
- Don't reformat initial query parameters into the next link. However, we do append `api-version` parameters if they are not present in the next link  #1297  #1309
- Don't generate operations with more than two body types. SDK authors need to implement this operation themselves  #1300

**New Features**

- Automatically format generated code with `black`. To not format, pass in `--black=false`  #1304

**Other**

- Remove testing support for `--low-level-client` SDKs  #1303

### 2022-06-13 - 5.19.0

| Library                                                                 | Min Version |
| ----------------------------------------------------------------------- | ----------- |
| `@autorest/core`                                                        | `3.8.1`     |
| `@autorest/modelerfour`                                                 | `4.23.5`    |
| `azure-core` dep of generated code                                      | `1.24.0`    |
| `msrest` dep of generated code                                          | `0.7.0`    |
| `azure-mgmt-core` dep of generated code (If generating mgmt plane code) | `1.3.0`     |

**New Features**

- Add _serialization.py for `--client-side-validation=false` generation, and migrate serilization from msrest to _serialization.py #1236

### 2022-06-09 - 5.18.0

| Library                                                                 | Min Version |
| ----------------------------------------------------------------------- | ----------- |
| `@autorest/core`                                                        | `3.8.1`     |
| `@autorest/modelerfour`                                                 | `4.23.5`    |
| `azure-core` dep of generated code                                      | `1.24.0`    |
| `msrest` dep of generated code                                          | `0.7.0`    |
| `azure-mgmt-core` dep of generated code (If generating mgmt plane code) | `1.3.0`     |

**Breaking Changes in Version Tolerant**

- No longer allow users to specify `api_version` on the method level  #1281
- Make `content_type` param required with no default if streaming with no `application/octet-stream`  #1288

**Bug Fixes**

- Fix duplicate params in signature with `--payload-flattening-threshold`  #1289
- Fix overloaded request builder signatures  #1289
- Improve docstring templates, specifically for polymorphic bodies  #1279


### 2022-06-02 - 5.17.0

| Library                                                                 | Min Version |
| ----------------------------------------------------------------------- | ----------- |
| `@autorest/core`                                                        | `3.8.1`     |
| `@autorest/modelerfour`                                                 | `4.23.5`    |
| `azure-core` dep of generated code                                      | `1.23.0`    |
| `msrest` dep of generated code                                          | `0.6.21`    |
| `azure-mgmt-core` dep of generated code (If generating mgmt plane code) | `1.3.0`     |

**New Features**

- Hide `api_version` in doc string for singleapi SDK even if contains multi api versions  #1239
- Add overloads for operations with different body types. We now sniff bodies and assign content type based off of body type.  #1230
- Add flag `--postprocess`. Run this after doing customizations for full mypy support

**Breaking Changes in Version Tolerant**

- Have stream responses directly return an iterator of bytes, so you don't need to call `.iter_bytes()` on the response object.  #1254
- If generating with `--models-mode=msrest` in version tolerant, we hide paging models  #1259

**Breaking Changes in Request Builders**

- Request builders for LRO operations have the `_initial` suffix removed from their name  #1241
- Request builders from groups with reserved words will now be padded with the word "Operations" instead of "Builders"  #1243

**Bug Fixes**

- Make sure `any-object` schemas from swagger are typed with `MutableMapping`s  #1243
- Make typing for parameters `Optional` only if `None` is a valid input, not only if it is specified as `optional` in swagger  #1244
- Fix for render failure of `README.md` when `--package-mode==dataplane` #1247
- Fix typing for stream responses to iterators of bytes.  #1254
- Additional linting support  #1265
- Fix Sphinx documentation for raised exception #1264
- Use `api_version` in `_config` as default value for operation function  #1268

**Other Changes**

- Update template files for `--package-mode` # 1248

### 2022-04-18 - 5.16.0

| Library                                                                 | Min Version |
| ----------------------------------------------------------------------- | ----------- |
| `@autorest/core`                                                        | `3.6.2`     |
| `@autorest/modelerfour`                                                 | `4.19.1`    |
| `azure-core` dep of generated code                                      | `1.23.0`    |
| `msrest` dep of generated code                                          | `0.6.21`    |
| `azure-mgmt-core` dep of generated code (If generating mgmt plane code) | `1.3.0`     |

**Breaking Changes in Version Tolerant Generation**

- We no longer generate operations for operations with multipart or urlencoded bodies. SDK writers must implement these operations in their customized patch file. See https://aka.ms/azsdk/python/dpcodegen/python/customize for how to customize generated code #1223

**Bug Fixes**

- Drop package dependency on "@azure-tools/extension", switch to "@autorest/system-requirements" #1229
- Fix `content_type` generation in multiapi SDKs with multiple content types for bodies #1232

### 2022-04-07 - 5.15.0

| Library                                                                 | Min Version |
| ----------------------------------------------------------------------- | ----------- |
| `@autorest/core`                                                        | `3.6.2`     |
| `@autorest/modelerfour`                                                 | `4.19.1`    |
| `azure-core` dep of generated code                                      | `1.23.0`    |
| `msrest` dep of generated code                                          | `0.6.21`    |
| `azure-mgmt-core` dep of generated code (If generating mgmt plane code) | `1.3.0`     |

**New Features**

- Add support for security configurations in the swagger. For more information, see https://github.com/Azure/autorest/blob/main/docs/generate/authentication.md #1161
- Add support for handwritten customizations of generated code. For more information, see https://aka.ms/azsdk/python/dpcodegen/python/customize #1153
- Allow `header` and `params` as kwargs in operation and request-build function to hand over REST Header and Query parameters case insensitively #1183
- Typing operation parameters as JSON, Primitives or Any for `--version-tolerant` #1210

**Bug Fixes**

- Make `--version-tolerant` generated code mypy compatible in the `azure-sdk-for-python` repo. Tested only with the `--black` flag #1185
- Remove unnecessary vendored code in the `_vendor` file if the SDK has no operations #1196
- Fix the generation of the root `__init__` files for packages with only models #1195
- Add pylint and mypy support for `--version-tolerant` generations with `--models-mode=msrest` #1202

**Breaking Changes in Version Tolerant Generation**

- Change client filenames to `_client.py` #1206
- Change the models filename from `_models_py3.py` to `_models.py` #1204
- Change the enums filename to `_enums.py` #1204

### 2022-03-08 - 5.14.0

| Library                                                                 | Min Version |
| ----------------------------------------------------------------------- | ----------- |
| `@autorest/core`                                                        | `3.6.2`     |
| `@autorest/modelerfour`                                                 | `4.19.1`    |
| `azure-core` dep of generated code                                      | `1.20.1`    |
| `msrest` dep of generated code                                          | `0.6.21`    |
| `azure-mgmt-core` dep of generated code (If generating mgmt plane code) | `1.3.0`     |

**New Features**

- Add flag `--package-mode=mgmtplane|dataplane|<custom package template folder>` to generate necessary files for package #1154

**Bug Fixes**

- Improve operation group documentation to prevent users from initializing operation groups themselves #1179

### 2022-03-03 - 5.13.0

| Library                                                                 | Min Version |
| ----------------------------------------------------------------------- | ----------- |
| `@autorest/core`                                                        | `3.6.2`     |
| `@autorest/modelerfour`                                                 | `4.19.1`    |
| `azure-core` dep of generated code                                      | `1.20.1`    |
| `msrest` dep of generated code                                          | `0.6.21`    |
| `azure-mgmt-core` dep of generated code (If generating mgmt plane code) | `1.3.0`     |

**Breaking Changes in Version Tolerant Generation**

- We now generate with optional constant parameters as None by defaulting `--default-optional-constants-to-none` to True #1171
- Version tolerant paging does not reformat initial query parameters into the next link #1168

**New Features**

- Add flag `--default-optional-constants-to-none` with which optional constant parameters is default to None #1171
- Add flag `--reformat-next-link`, determines whether we reformat initial query parameters into the next link. Defaults to `True` for the GA generator, forced to `False` for `--version-tolerant`.

**Bug Fixes**

- Add default value consistently for parameters #1164
- Make `content_type` param keyword-only if there are multiple content types #1167

**Other Changes**

- Drop testing support for 2.7 packages #1175

### 2022-02-09 - 5.12.6

| Library                                                                 | Min Version |
| ----------------------------------------------------------------------- | ----------- |
| `@autorest/core`                                                        | `3.6.2`     |
| `@autorest/modelerfour`                                                 | `4.19.1`    |
| `azure-core` dep of generated code                                      | `1.20.1`    |
| `msrest` dep of generated code                                          | `0.6.21`    |
| `azure-mgmt-core` dep of generated code (If generating mgmt plane code) | `1.3.0`     |

**Bug Fixes**

- Remove unused `metadata` value for paging and long running operations with `version-tolerant` generations #1131
- Remove name conflicts with parameters called `url`, `header_parameters`, and `query_parameters` #1143
- Make `--version-tolerant` generated code pylint compatible in the `azure-sdk-for-python` repo when generated with the `--black` flag #1147, #1144, #1130

### 2022-01-26 - 5.12.5

| Library                                                                 | Min Version |
| ----------------------------------------------------------------------- | ----------- |
| `@autorest/core`                                                        | `3.6.2`     |
| `@autorest/modelerfour`                                                 | `4.19.1`    |
| `azure-core` dep of generated code                                      | `1.20.1`    |
| `msrest` dep of generated code                                          | `0.6.21`    |
| `azure-mgmt-core` dep of generated code (If generating mgmt plane code) | `1.3.0`     |

**Bug Fixes**

- Fix usage of `--black` flag outside of repo #1126
- Remove unused `metadata` value for `version-tolerant` generations #1127

### 2022-01-14 - 5.12.4

| Library                                                                 | Min Version |
| ----------------------------------------------------------------------- | ----------- |
| `@autorest/core`                                                        | `3.6.2`     |
| `@autorest/modelerfour`                                                 | `4.19.1`    |
| `azure-core` dep of generated code                                      | `1.20.1`    |
| `msrest` dep of generated code                                          | `0.6.21`    |
| `azure-mgmt-core` dep of generated code (If generating mgmt plane code) | `1.3.0`     |

**Bug Fixes**

- Remove duplicate generation of properties in classes that inherit from multiple classes #1120

### 2022-01-13 - 5.12.3

| Library                                                                 | Min Version |
| ----------------------------------------------------------------------- | ----------- |
| `@autorest/core`                                                        | `3.6.2`     |
| `@autorest/modelerfour`                                                 | `4.19.1`    |
| `azure-core` dep of generated code                                      | `1.20.1`    |
| `msrest` dep of generated code                                          | `0.6.21`    |
| `azure-mgmt-core` dep of generated code (If generating mgmt plane code) | `1.3.0`     |

**Bug Fixes**

- Unify multiapi constant behavior with single API version #1119
- Clean up docstrings by removing descriptions for client constants on methods and request builders #1119

### 2022-01-11 - 5.12.2

| Library                                                                 | Min Version |
| ----------------------------------------------------------------------- | ----------- |
| `@autorest/core`                                                        | `3.6.2`     |
| `@autorest/modelerfour`                                                 | `4.19.1`    |
| `azure-core` dep of generated code                                      | `1.20.1`    |
| `msrest` dep of generated code                                          | `0.6.21`    |
| `azure-mgmt-core` dep of generated code (If generating mgmt plane code) | `1.3.0`     |

**Bug Fixes**

- Fix installation of autorest python package #1118

### 2022-01-10 - 5.12.1

| Library                                                                 | Min Version |
| ----------------------------------------------------------------------- | ----------- |
| `@autorest/core`                                                        | `3.6.2`     |
| `@autorest/modelerfour`                                                 | `4.19.1`    |
| `azure-core` dep of generated code                                      | `1.20.1`    |
| `msrest` dep of generated code                                          | `0.6.21`    |
| `azure-mgmt-core` dep of generated code (If generating mgmt plane code) | `1.3.0`     |

**Bug Fixes**

- Fix support for json merge patch #1117

### 2021-12-06 - 5.12.0

| Library                                                                 | Min Version |
| ----------------------------------------------------------------------- | ----------- |
| `@autorest/core`                                                        | `3.6.2`     |
| `@autorest/modelerfour`                                                 | `4.19.1`    |
| `azure-core` dep of generated code                                      | `1.20.1`    |
| `msrest` dep of generated code                                          | `0.6.21`    |
| `azure-mgmt-core` dep of generated code (If generating mgmt plane code) | `1.3.0`     |

**Breaking Changes in Version Tolerant Generation**

- Remove metadata property for version tolerant and low level client generations #1090
- Generate SDKs with `--python3-only` defaulting to `True` for version tolerant and low level client #1087

**New Features**

- Generate a `_patch.py` file if one does not exist. These files are used to customize the generated code #1092

**Bug Fixes**

- Can now handle body params with names `json`, `content`, `data`, and `files` #1081
- Improve generated templates for `data` and `files` input body params by adding quotes around the keys #1082
- Using flag `--python3-only` will get you typed sync client and config files #1085
- Pin `mistune` dependency to less than `2.x.x` so autorest can be successfully installed #1106

### 2021-11-05 - 5.11.2

| Library                                                                 | Min Version |
| ----------------------------------------------------------------------- | ----------- |
| `@autorest/core`                                                        | `3.6.2`     |
| `@autorest/modelerfour`                                                 | `4.19.1`    |
| `azure-core` dep of generated code                                      | `1.20.0`    |
| `msrest` dep of generated code                                          | `0.6.21`    |
| `azure-mgmt-core` dep of generated code (If generating mgmt plane code) | `1.3.0`     |

**Bug Fixes**

- Respect no client side validation for low level client generations #1080

### 2021-11-05 - 5.11.1

| Library                                                                 | Min Version |
| ----------------------------------------------------------------------- | ----------- |
| `@autorest/core`                                                        | `3.6.2`     |
| `@autorest/modelerfour`                                                 | `4.19.1`    |
| `azure-core` dep of generated code                                      | `1.20.0`    |
| `msrest` dep of generated code                                          | `0.6.21`    |
| `azure-mgmt-core` dep of generated code (If generating mgmt plane code) | `1.3.0`     |

**Bug Fixes**

- Hide mixin operations for version tolerant generation #1071

### 2021-11-04 - 5.11.0

| Library                                                                 | Min Version |
| ----------------------------------------------------------------------- | ----------- |
| `@autorest/core`                                                        | `3.6.2`     |
| `@autorest/modelerfour`                                                 | `4.19.1`    |
| `azure-core` dep of generated code                                      | `1.20.0`    |
| `msrest` dep of generated code                                          | `0.6.21`    |
| `azure-mgmt-core` dep of generated code (If generating mgmt plane code) | `1.3.0`     |

**New Features**

- Add `_patch.py` support for `aio` folder #1070

**Bug Fixes**

- Fix documentation for HEAD calls that perform boolean checks on returned status codes in version tolerant code #1072
- Fix body grouping by content types for binary bodies #1076
- Fix default content type determination #1078

### 2021-11-01 - 5.10.0

| Library                                                                 | Min Version |
| ----------------------------------------------------------------------- | ----------- |
| `@autorest/core`                                                        | `3.6.2`     |
| `@autorest/modelerfour`                                                 | `4.19.1`    |
| `azure-core` dep of generated code                                      | `1.19.1`    |
| `msrest` dep of generated code                                          | `0.6.21`    |
| `azure-mgmt-core` dep of generated code (If generating mgmt plane code) | `1.3.0`     |

**New Features**

- Allow users to override constant swagger params with kwarg input #1060

### 2021-10-15 - 5.9.3

| Library                                                                 | Min Version |
| ----------------------------------------------------------------------- | ----------- |
| `@autorest/core`                                                        | `3.6.2`     |
| `@autorest/modelerfour`                                                 | `4.19.1`    |
| `azure-core` dep of generated code                                      | `1.19.0`    |
| `msrest` dep of generated code                                          | `0.6.21`    |
| `azure-mgmt-core` dep of generated code (If generating mgmt plane code) | `1.3.0`     |

**Bug Fixes**

- Fix generation of form-data inputs #1061

### 2021-10-05 - 5.9.2

| Library                                                                 | Min Version |
| ----------------------------------------------------------------------- | ----------- |
| `@autorest/core`                                                        | `3.6.2`     |
| `@autorest/modelerfour`                                                 | `4.19.1`    |
| `azure-core` dep of generated code                                      | `1.19.0`    |
| `msrest` dep of generated code                                          | `0.6.21`    |
| `azure-mgmt-core` dep of generated code (If generating mgmt plane code) | `1.3.0`     |

**New Features**

- Updating generated code for `azure-core` release `1.19.0`.

### 2021-09-27 - 5.9.1

| Library                                                                 | Min Version |
| ----------------------------------------------------------------------- | ----------- |
| `@autorest/core`                                                        | `3.6.2`     |
| `@autorest/modelerfour`                                                 | `4.19.1`    |
| `azure-core` dep of generated code                                      | `1.18.0`    |
| `msrest` dep of generated code                                          | `0.6.21`    |
| `azure-mgmt-core` dep of generated code (If generating mgmt plane code) | `1.3.0`     |

**New Features**

- We have added a **provisional** `rest` layer to our generated code. We have also added the following **provisional** flags listed [here](https://github.com/Azure/autorest.python/wiki/Generating-Low-Level-Client#generate-a-low-level-client). #875
- With this new release, we are also dropping support for Python 3.5 + async. #875
- For mgmt plan SDK, default policy changes from `BearerTokenCredentialPolicy` to `ARMChallengeAuthenticationPolicy`.
- We now add tracing by default, the flag `--trace` now defaults to `True` if you have operations.
- Added flag `--python3-only` for users looking to generate SDKs that only support Python 3 #1044

**Bug Fixes**

- Correctly pad operation groups with reserved names with `Operations` #1005
- Fix the generated docstrings for input kwargs of models #1026
- Pass pipeline context to `msrest` in `failsafe_deserialize` so `msrest` has access to the context #1030

### 2021-09-27 - 5.9.0

YANKED

### 2021-07-13 - 5.8.4

min Autorest core version: 3.4.5

min Modelerfour version: 4.19.1

**Bug Fixes**

- Fix case where we have a grouped parameter whose name is a reserved property name #970
- Remove all hosts from global parameters, regardless of how many m4 sends us #972

### 2021-07-06 - 5.8.3

min Autorest core version: 3.3.0

min Modelerfour version: 4.19.1

**Bug Fixes**

- Fix LRO path parameterization when we have a constant path parameter #968

### 2021-06-22 - 5.8.2

min Autorest core version: 3.3.0

min Modelerfour version: 4.19.1

**Bug Fixes**

- We are now more lenient with our checks for the content type parameter #956

### 2021-06-16 - 5.8.1

min Autorest core version: 3.3.0

min Modelerfour version: 4.19.1

**Bug Fixes**

- Fix optional properties with constant schemas. Now, properties that have constant schemas but are optional will not have the hardcoded constant value,
  but will default to its `x-ms-client-default` or `None` #952

### 2021-05-17 - 5.8.0

min Autorest core version: 3.3.0

min Modelerfour version: 4.19.1

**New Features**

- Add support for parameters and properties that can be of type "Anything". #946

### 2021-04-20 - 5.7.0

min Autorest core version: 3.1.0

min Modelerfour version: 4.15.456

**Bug Fixes**

- Fix data plane LRO operations so they poll by default. Bumping minor version because this bug fix will change some default behavior. #936

### 2021-04-07 - 5.6.6

min Autorest core version: 3.1.0

min Modelerfour version: 4.15.456

**Bug Fixes**

- Fix docstrings so they don't get split on hyphens #931

### 2021-04-07 - 5.6.5

min Autorest core version: 3.1.0

min Modelerfour version: 4.15.456

**Bug Fixes**

- Fix regression in multiapi generation for multiapi versions without mixin operations #928

### 2021-03-01 - 5.6.4

min Autorest core version: 3.1.0

min Modelerfour version: 4.15.456

**Bug Fixes**

- Bump `Autorest core` minimum version to be able to deal with indented `python` blocks in config files

### 2021-02-10 - 5.6.3

min Autorest core version: 3.0.6372

min Modelerfour version: 4.15.456

**Bug Fixes**

- Bump `Autorest core` minimum version to [correctly deal with](https://github.com/Azure/autorest/pull/3860) overriding configs. Fixes submodule-specific code in our multiapi client #880

### 2021-02-04 - 5.6.2

Autorest core version: 3.0.6318

Modelerfour version: 4.15.456

**Bug Fixes**

- Bump `Modelerfour` minimum version to [correctly deal with](https://github.com/Azure/autorest.modelerfour/pull/385) parameters specified as `'required': false` in swagger #877

### 2021-01-27 - 5.6.1

Autorest core version: 3.0.6318

Modelerfour version: 4.15.442

**Bug Fixes**

- Instead of throwing a `DeserializationError` in the case of failed error model deserialization, we swallow the error and return the `HttpResponseError` to users.
  WARNING: You need to make sure your `msrest` version is `0.6.21` or above, or a lot of your calls will fail with an `AttributeError` message #870

### 2021-01-15 - 5.6.0

Autorest core version: 3.0.6318

Modelerfour version: 4.15.442

**New Features**

- Add support for [`black`](https://pypi.org/project/black/) formatting of your generated files. Pass flag `--black` when generating to get this behavior. #836

**Bug Fixes**

- Wrap individual enum descriptions #844
- Bump `Modelerfour` minimum version to `4.15.442` to fix [circular reference error](https://github.com/Azure/autorest/issues/3630). Special thanks to @amrElroumy for this PR. #866

### 2020-11-12 - 5.5.0

Autorest core version: 3.0.6318

Modelerfour version: 4.15.421

**New Features**

- Can now take in custom pollers and pagers through directives. This will override the defaults (`LROPoller` and `ItemPaged`, respectively). See [this readme](https://github.com/Azure/autorest.python/tree/autorestv3/test/azure/specification/custompollerpager) for the directive to use to override. #821

### 2020-11-11 - 5.4.3

Autorest core version: 3.0.6320

Modelerfour version: 4.15.421

**Bug Fixes**

- Correctly choose schema from response with 200 status code in the case of LRO operations with multiple responses #814
- Fix conflict for model deserialization when operation has input param with name `models` #819

### 2020-11-09 - 5.4.2

Autorest core version: 3.0.6320

Modelerfour version: 4.15.421

**Bug Fixes**

- Set discriminator value in cases where discriminator is readonly #815

### 2020-11-03 - 5.4.1

Autorest core version: 3.0.6318

Modelerfour version: 4.15.421

**Bug Fixes**

- Honor default value for properties if `x-ms-client-default` value is passed #798
- Can now generate services with no operations #801

### 2020-10-19 - 5.4.0

Autorest core version: 3.0.6318

Modelerfour version: 4.15.421

**New Features**

- Add support for `--python.debugger`. With this flag, you can start debugging using VS Code. Make sure to still set up your [debugging configuration](https://github.com/Azure/autorest.python/wiki/Autorest-v3-based-generator-cheatsheet#vscode-debug) #790

**Bug Fixes**

- Correctly handling inheritance of class properties for inheritance chains > 3 levels #795

### 2020-10-06 - 5.3.5

Autorest core version: 3.0.6318

Modelerfour version: 4.15.421

**Bug Fixes**

- Can now correctly poll in the case of parameterized endpoints with relative polling urls #784

### 2020-09-24 - 5.3.4

Autorest core version: 3.0.6318

Modelerfour version: 4.15.421

**Bug Fixes**

- Include `content_type` docstrings for LRO and paging operations in the case of multiple media types #778
- Return response body if its content type is `text/plain` (taken from m4 update - m4 PR #353)

### 2020-09-17 - 5.3.3

Autorest core version: 3.0.6318

Modelerfour version: 4.15.419

**Bug fixes**

- Fix trailing comma issues in metadata.json (unblocks resource multiapi generation) #777

### 2020-09-14 - 5.3.2

Autorest core version: 3.0.6318

Modelerfour version: 4.15.419

**Bug fixes**

- Allow client side validation to be turned off for multiapi mixin operations #775

### 2020-09-14 - 5.3.1

Autorest core version: 3.0.6318

Modelerfour version: 4.15.419

**Bug fixes**

- Min autorest core is now 3.0.6318 to ensure client-side-validation is disabled by default (per track2 guidelines) #772

### 2020-09-11 - 5.3.0

Autorest Core version: 3.0.6306

Modelerfour version: 4.15.419

GA of autorest V5!

**Breaking Changes**

- Raise `ValueError` instead of `NotImplementedError` if API version code doesn't exist #764

### 2020-08-31 - 5.2.0-preview.1

Autorest Core version: 3.0.6306

Modelerfour version: 4.15.410

**Breaking Changes**

- Removed the `_async` suffix from async files #759

**New Features**

- Add mapping of 401 to `ClientAuthenticationError` for default error map #763
- Updated minimum `azure-core` version to 1.8.0 #747
- Updated minimum `msrest` version to 0.6.18 #747
- Support for `multipart/form-data` #746

**Bug fixes**

- Fix "multi" in Swagger (will generate correctly multiple query param now)

### 2020-08-07 - 5.1.0-preview.7

Autorest Core version: 3.0.6302
Modelerfour version: 4.15.400

**New Features**

- Add `azure-mgmt-core` as a dependency in the generated setup.py file #738
- Correct typing for `credential` when default credential policy type is `AzureKeyCredentialPolicy` #744
- Replace instead of extending `credential_scopes` if user has inputted their own #745

### 2020-08-04 - 5.1.0-preview.6

Autorest Core version: 3.0.6287
Modelerfour version: 4.15.378

**New Features**

- Add support for `x-ms-text` XML extension #722
- Allow users to pass the name of the key header for `AzureKeyCredentialPolicy` during generation. To use, pass in
  `AzureKeyCredentialPolicy` with the `--credential-default-policy-type` flag, and pass in the key header name using
  the `--credential-key-header-name` flag #736

**Bug Fixes**

- Fix duplicate type signatures in multiapi async config file #727
- Allowing single quote in regexp #726

### 2020-06-23 - 5.1.0-preview.5

Autorest Core version: 3.0.6287
Modelerfour version: 4.15.378

**Bug Fixes**

- Correctly have default behavior of csv for array query parameters when collection format is not specified in the swagger
  (taken from m4 update - perks PR #118)
- Fix bug when generating parameters with client default value and constant schema #707
- Make operation mixin signatures for multiapi default to default api version #715
- Fix name in setup.py to default to `package-name` if set #721
- Allow different custom base url host templates across API versions #719

### 2020-07-07 - 5.1.0-preview.4

Modelerfour version: 4.15.378

**New Features**

- Enum values are uppercase (with an alias from the lowercase version) #692
- Add `http_logging_policy` setting for config, and users can override the default by passing in the kwarg `http_logging_policy` #698

### 2020-06-24 - 5.1.0-preview.3

Modelerfour version: 4.13.351

**New Features**

- Supports a function that is both LRO and paging #689
- We have added a `--credential-default-policy-type` flag. Its default value is `BearerTokenCredentialPolicy`, but it can also accept
  `AzureKeyCredentialPolicy`. The value passed in will be the default authentication policy in the client's config, so users using the
  generated library will use that auth policy unless they pass in a separate one through kwargs #686
- Added support for a data plane multiapi client #693

**Bug Fixes**

- Fix typing for discriminator values in models, so Python 3.5 can import py3 file for models #691

**Bug Fixes**

- Make enum names all upper case. This fixes issues that arise if the name of an enum is also a method that can be applied to, say, a string.
  For example, if an enum's name is count. Made sure this fix will not break users currently accessing with lower case enum names #692

### 2020-06-08 - 5.1.0-preview.2

Modelerfour version: 4.13.351

**Bug Fixes**

- Fixed "Failed to install or start extension" issue arising when invoking autorest from a tar file, by correcctly calling Python 3. #678
- Generating correct formatting for LRO and paging operation docstrings #652
- Generating correct content and formatting for LRO and paging operations in multiapi mixin #652

### 2020-06-03 - 5.1.0-preview.1

Modelerfour version: 4.13.351

**Disclaimer**

This version requires azure-core 1.6.0 and contains features and bugfixes 5.0.0-preview.8

**Features**

- Refactor async LRO poller with a AsyncLROPoller class + "begin\_" prefix
- Add continuation_token kwargs to LRO methods

**Bug Fixes**

- Corrected generation of the item name of paging response when extracting data #648
- Corrected return type typing annotation for operations that return an optional body #656
- Fixed mypy issue by only setting the generated `deserialized` variable to None if the operation has an optional return type #656
- Fixed generation of pkgutil init files #661
- Have the next operation in a paging call use the HTTP verb GET if the next operation is not defined #664

### 2020-05-22 - 5.0.0-preview.8

Modelerfour version: 4.13.351

**Bug Fixes**

- Corrected ordering of summary and description in generated methods #640
- Have `IOSchema` call super init to get all of the properties shared in `BaseType` #642

### 2020-05-15 - 5.0.0-preview.7

Modelerfour version: 4.13.351

**Bug Fixes**

- Adding `self` as a reserved key word for parameters to avoid "duplicate argument 'self' in function definition" error #630
- Removed `self` as a reserved key word for method and model names #630

### 2020-05-13 - 5.0.0-preview.6

Modelerfour version: 4.13.351

**Bug Fixes**

- No longer assuming that response with body from an LRO call is an ObjectSchema #623
- Checking whether "protocol" entry exists in yaml in name converter to remove erroneous "KeyError: 'protocol'" #628

### 2020-05-08 - 5.0.0-preview.5

Modelerfour version: 4.13.351

**Bug Fixes**

- Users can pass in content types with ';' inside (such as 'text/plain; encoding=UTF-8') #619
- Allowing parameters to be of type `IO` as well #618
- Can now generate without FATAL: bad indentation error (taken from m4 update - perks PR #105)

### 2020-05-06 - 5.0.0-preview.4

Modelerfour version: 4.13.346

**New Features**

- Displaying the default and possible values for content type in the docstring for operations with multiple requests #615

**Bug Fixes**

- Fixing `AsyncTokenCredential` typing import and adding to service client #591
- Can now pass `content_type` and `error_map` kwargs to LRO functions without error #597
- Now making sure to include the content type of exceptions when passing content types to 'Accept' header #602
- `include_apis` in `Metrics` for tables swagger now cased correctly #603
- Corrected spacing after `if cls:` block in operations #606

### 2020-04-23 - 5.0.0-preview.3

Modelerfour version: 4.12.301

**Bug Fixes**

- Fixed sync lro method naming in MultiAPI operation mixins #572

### 2020-04-22 - 5.0.0-preview.2

Modelerfour version: 4.12.301

**New Features**

- User can now pass in credential scopes through kwargs #575
- Default error map always contains a mapping of 404 to `ResourceNotFoundError` and 409 to `ResourceExistsError` #580

**Bug Fixes**

- Not generating async multiapi client if `--no-async` flag is specified #586
- Fixes query parameter handling in paging operations #172
- Fixes losing 404/409 default is user pass a user_map #580

### 2020-04-16 - 5.0.0-preview.1

Modelerfour version: 4.12.301

**Breaking Changes**

- If the user would like to add a patch file, they now must name the file `_patch.py` #573

**New features**

- Support non-ARM polling by default (azure-core 1.4.0)
- Adding multiple inheritance #567
- Accept polling_interval keyword passed to LRO operations #571

**Bug Fixes**

- Fixed some generated typing hints (such as LROPoller) #507

### 2020-04-09 - 5.0.0-dev.20200409.1

Modelerfour version: 4.12.301

**Bug Fixes**

- Separating out typing imports in TYPE_CHECKING block #538
- Overriding a property inherited from a parent if they both have the same name #563

**New Features**

- Client side validation is now disabled by default #558
- We now also generate an async multiapi client when running multiapiscript # 480

### 2020-04-06 - 5.0.0-dev.20200406.1

Modelerfour version: 4.12.294

**New Features**

- Can now directly patch a client by defining a `patch.py` file in the top-level of the module with a `patch_sdk` function #548
- Can now handle `time` formats #551

### 2020-04-03 - 5.0.0-dev.20200403.1

Modelerfour version: 4.12.276

**Bug Fixes**

- Fixes parameter ordering so parameters with default values are all ordered at the end #545
- Fixes `TokenCredential` and `AsyncTokenCredential` sphinx docstring #546

### 2020-04-01 - 5.0.0-dev.20200401.1

Modelerfour version: 4.12.276

**Bug Fixes**

- Now the generic models file and python3 models file have the same behavior in regards to required properties and their default values #532
- Can now specify non-string enums #534
- Fixes `TokenCredential` typing #535

### 2020-03-30 - 5.0.0-dev.20200330.1

Modelerfour version: 4.12.276

**Bug Fixes**

- Fix enum default and required default #532

### 2020-03-26 - 5.0.0-dev.20200326.1

Modelerfour version: 4.12.276

**Bug Fixes**

- Will no longer permit generated enums and models to have the same name #504
- No longer exposing models from operation groups without importing them #486
- Now correctly deserializes error's that have an empty object (AnyType) as a model #516
- Added a list of parameter names to reserved parameter words, so there won't be clashes #525
- If a property's schema is readonly, we will show that property as being readonly (taken from m4 update #234)
- Remove `"azure-"` prefix from user agent name #523
- Correcting issue in generating multiapi with submodule, where generated user agent name included the `#` #505

### 2020-01-17 - 4.0.74

- Declare "self" as reserved keyword

### 2019-06-12 - 4.0.71

- no-async flag to skip async code generation

### 2019-05-21 - 4.0.70

- Beta version of --keep-version-file for ARM generator

### 2019-02-13 - 4.0.67

- All models will now be generated in two files `_models` and `_models_py3`, and paging in a page file
- Breaking changes: Import of models and enums from package must be done from package.models

### 2019-02-11 - 4.0.66

- Fix async cross-link documentation

### 2019-02-08 - 4.0.65

- New version of async generation. Requires msrest 0.6.3 and msrestazure 0.6.0.

  - namespace.XXXXClientAsync is now namespace.aio.XXXClient

- Support now MICROSOFT_MIT_SMALL and MICROSOFT_MIT_SMALL_NO_CODEGEN headers options

### 2019-01-08 - 4.0.64

- New version of async generation. Requires msrest 0.6.3 and msrestazure 0.6.0.

### 2018-12-17 - 4.0.63

- Autorest now generates async code.

**This version requires EXACTLY msrest 0.6.0 to 0.6.2 and is considered deprecated. Do NOT generate with it.**

### 2018-07-09 - 3.0.58

- Fix some complex XML parsing issues. Requires msrest 0.5.2

### 2018-07-05 - 3.0.56

- Differentiate Default and AzureAsyncOperation LRO options
- Fix bug with operation flattenning if operation has a parameter called "foo" and model too disambiguiated as "foo1"

### 2018-06-13 - 3.0.54

This version requires msrestazure 0.4.32

- Add support for LRO options

### 2018-06-13 - 3.0.53

This version requires msrest 0.5.0

- XML support
- Big fix on headers (Accept/Content-Type) to better reflect consumes/produces of Swagger
- Refactoring of "send" to better separate request creation and request sending

### 2018-06-08 - 3.0.52

- Beta version of --keep-version-file

### 2018-05-08 - 3.0.51

- Py3 model files must inherit from Py3 files

### 2018-04-18 - 3.0.50

- Add context manager to SDK client that keeps the same sessions across requests.

### 2018-04-17 - 3.0.49

- Fix some valid discriminator + flatten scenarios #2889

### 2018-04-16 - 3.0.48

- Fix bad comma on py3 models if super class has no attributes

### 2018-03-27 - 3.0.43

- Add documentation to enum #49

### 2018-03-07 - 3.0.41

**Breaking changes**

- Model signatures are now using only keywords-arguments syntax. Every positional arguments are required to be rewritten as keywords-arguments.
  To keep auto-completion in most cases, models are now generated for Python 2 and Python 3. Python 3 uses the "\*" syntax for keyword-only arguments.
- Enum type are now using the "str" mixin (`class AzureEnum(str, Enum)`) to improve experiences when unkown enum are met. This is not a breaking change,
  but documentation about mixin enum and some recommendations should be known:
  https://docs.python.org/3/library/enum.html#others
  At a glance:

  - "is" should not be used at all.
  - "format" will return the string value, where "%s" string formatting will return `NameOfEnum.stringvalue`. Format syntax should be used always.

- New Long Running Operation:

  - Return type changes from msrestazure.azure_operation.AzureOperationPoller to msrest.polling.LROPoller. External API is the same.
  - Return type is now **always** a msrest.polling.LROPoller, whatever the optional parameters.
  - raw=True changes behavior. Instead of not polling and returning the initial call as ClientRawResponse, now we return a LROPoller as well and the final
    resource is returned as a ClientRawResponse.
  - Adding "polling" parameters. Polling=True is the default and poll using ARM algorithm. Polling=False does not poll and return the initial call reponse.
  - Polling accept instances of subclasses of msrest.polling.PollingMethod.
  - `add_done_callback` now does not fail if poller is done, but execute the callback right away.

### 2018-02-16 - 2.1.38

- Externalize Url as a metadata property on operation

### 2018-02-06 - 2.1.35

- Allow "baseUrl" as a custom parameter at the client level.

### 2018-01-04 - 2.1.34

- Fix inheritance and additionalProperties used together

### 2017-12-28 - 2.1.32

- Refactor LRO operations with an external \_XXX_initial call

### 2017-12-22 - 2.1.30

- Add "async", "await" and "mro" as Python reserved keywords.

### 2017-12-13 - 2.1.28

- All Model call super(XX, self).**init**()

### 2017-11-27 - 2.0.25

- Add no-namespace-folders option
- Add basic-setup-py. Change the default behavior to do NOT generate the setup.py.

### 2017-11-22 - 2.0.23

- Add "models" link inside operation groups
- Add help for Python

### 2017-10-19 - 2.0.18

- Fix namespace folders in Vanilla generator

### 2017-10-10 - 2.0.17

- Fix paging description

### 2017-10-10 - 2.0.16

- Improve polymorphic discriminator documentation (#17)
- Add deprecated support (#16)
- Fix invalid headers test (#15)
- Fix invalid python code in some scenario (#14)
- Stop checking str type for client parameter (#12)
- Add client-side-validation to Autorest.Python (#11)

### 2017-09-27 - 2.0.14

- Improve documentation cross-reference (#9)

### 2017-09-26 - 2.0.13

- Remove constraint on array type, if array is used in the URL (#8)<|MERGE_RESOLUTION|>--- conflicted
+++ resolved
@@ -1,6 +1,6 @@
 # Release History
 
-### 2022-11-04 - 6.2.5
+### 2022-11-xx - 6.2.6
 
 | Library                                                                 | Min Version |
 | ----------------------------------------------------------------------- | ----------- |
@@ -14,12 +14,24 @@
 
 **Bug Fixes**
 
+- Fix clients with enum params  #1558
+
+### 2022-11-04 - 6.2.5
+
+| Library                                                                 | Min Version |
+| ----------------------------------------------------------------------- | ----------- |
+| `@autorest/core`                                                        | `3.9.2`     |
+| `@autorest/modelerfour`                                                 | `4.24.3`    |
+| `azure-core` dep of generated code                                      | `1.24.0`    |
+| `isodate` dep of generated code                                         | `0.6.1`     |
+| `msrest` dep of generated code (If generating legacy code)              | `0.7.1`     |
+| `azure-mgmt-core` dep of generated code (If generating mgmt plane code) | `1.3.2`     |
+| `typing-extensions` dep of generated code (If generating with constants) | `4.0.1`     |
+
+**Bug Fixes**
+
 - Don't continue paging empty next links  #1557
-<<<<<<< HEAD
-- Fix clients with enum params  #1558
-=======
 - Fix deserialization of msrest models containing private models  #1556
->>>>>>> bafb49ba
 
 ### 2022-11-03 - 6.2.4
 
