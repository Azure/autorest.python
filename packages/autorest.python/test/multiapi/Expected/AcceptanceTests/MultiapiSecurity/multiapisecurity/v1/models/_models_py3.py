--- conflicted
+++ resolved
@@ -7,11 +7,7 @@
 # Changes may cause incorrect behavior and will be lost if the code is regenerated.
 # --------------------------------------------------------------------------
 
-<<<<<<< HEAD
-from typing import List, Optional, TYPE_CHECKING
-=======
-from typing import Any, List, Optional
->>>>>>> 25f9cd97
+from typing import Any, List, Optional, TYPE_CHECKING
 
 from ... import _serialization
 
