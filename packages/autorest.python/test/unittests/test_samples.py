# -------------------------------------------------------------------------
# Copyright (c) Microsoft Corporation. All rights reserved.
# Licensed under the MIT License. See License.txt in the project root for
# license information.
# --------------------------------------------------------------------------
from pathlib import Path


def test_azure_mgmt_test_import():
    # just need to check import so that we could make sure the generated code is valid
    from azure.mgmt.test import AutoRestHeadTestService
    from azure.mgmt.test import operations


def test_azure_test_import():
    # just need to check import so that we could make sure the generated code is valid
    from azure.test._generated import AutoRestSwaggerBATArrayService
    from azure.test._generated import models
    from azure.test._generated import operations

    from azure.test import CustomizeClient


def test_package_mode_for_azure_mgmt_test():
    # check whether packaging files are in the right place

    # Get the path to the samples directory relative to this test file
    current_dir = Path(__file__).parent
    samples_dir = (
        current_dir.parent.parent / "samples" / "specification" / "azure-mgmt-test" / "test" / "azure-mgmt-test"
    )

    # generated_samples/generated_tests/apiview-properties.json/README.md/LICENSE/dev_requirements.txt/MANIFEST.in
    # CHANGELOG.md/setup.py
    # shall exist in root folder instead of inner folder
    for folder_or_file in [
        "generated_samples",
        "generated_tests",
        "apiview-properties.json",
        "README.md",
        "LICENSE",
        "dev_requirements.txt",
        "MANIFEST.in",
        "CHANGELOG.md",
        "setup.py",
    ]:
        assert (samples_dir / folder_or_file).exists(), f"{folder_or_file} not found in {samples_dir}"
        assert not (
            samples_dir / "azure/mgmt/test" / folder_or_file
        ).exists(), f"{folder_or_file} should not exist in inner folder azure/mgmt/test"

    # py.typed shall exist in inner folder instead of root folder
    assert (samples_dir / "azure/mgmt/test/py.typed").exists(), "py.typed should exist in inner folder azure/mgmt/test"
    assert not (samples_dir / "py.typed").exists(), "py.typed should not exist in root folder"

    # generated samples/tests file shall be put directly under generated_samples/generated_tests instead of inner folder,
    # so there shall be no subfolder
    for folder in ["generated_samples", "generated_tests"]:
        subdir = [s for s in (samples_dir / folder).iterdir() if s.is_dir()]
        assert not subdir, f"Subfolder should not exist in {folder} folder"


def test_package_mode_for_azure_mgmt_pyproject():
    import tomli

    pyproject = (
        Path(__file__).parent.parent.parent
        / "samples/specification/azure-mgmt-pyproject/test/azure-mgmt-pyproject/pyproject.toml"
    )
    assert pyproject.exists(), "pyproject.toml should exist in the specified path"

    with open(pyproject, "rb") as f:
        pyproject_data = tomli.load(f)

    tool_azure_sdk_build = pyproject_data.get("tool", {}).get("azure-sdk-build", {})
    assert tool_azure_sdk_build.get("mypy") is False, "mypy shall be kept in pyproject.toml"

    packaging = pyproject_data.get("packaging", {})
    assert packaging.get("is_stable") is False, "is_stable shall be kept in pyproject.toml"
    assert packaging.get("is_arm") is True, "is_arm shall be kept in pyproject.toml"

<<<<<<< HEAD

def test_import_azure_mgmt_pyproject():
    # just need to check import so that we could make sure the generated code is valid
    from azure.mgmt.pyproject import PyprojectMgmtClient
    from azure.mgmt.pyproject import operations
=======
    dependencies = pyproject_data.get("project", {}).get("dependencies", [])
    assert any(
        dep.startswith("azure-mgmt-core") for dep in dependencies
    ), "azure-mgmt-core dependencies shall be kept in pyproject.toml"
>>>>>>> bc91a712
<|MERGE_RESOLUTION|>--- conflicted
+++ resolved
@@ -79,15 +79,13 @@
     assert packaging.get("is_stable") is False, "is_stable shall be kept in pyproject.toml"
     assert packaging.get("is_arm") is True, "is_arm shall be kept in pyproject.toml"
 
-<<<<<<< HEAD
+    dependencies = pyproject_data.get("project", {}).get("dependencies", [])
+    assert any(
+        dep.startswith("azure-mgmt-core") for dep in dependencies
+    ), "azure-mgmt-core dependencies shall be kept in pyproject.toml"
+
 
 def test_import_azure_mgmt_pyproject():
     # just need to check import so that we could make sure the generated code is valid
     from azure.mgmt.pyproject import PyprojectMgmtClient
-    from azure.mgmt.pyproject import operations
-=======
-    dependencies = pyproject_data.get("project", {}).get("dependencies", [])
-    assert any(
-        dep.startswith("azure-mgmt-core") for dep in dependencies
-    ), "azure-mgmt-core dependencies shall be kept in pyproject.toml"
->>>>>>> bc91a712
+    from azure.mgmt.pyproject import operations