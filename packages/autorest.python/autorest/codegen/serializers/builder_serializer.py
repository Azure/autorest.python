# pylint: disable=too-many-lines
# -------------------------------------------------------------------------
# Copyright (c) Microsoft Corporation. All rights reserved.
# Licensed under the MIT License. See License.txt in the project root for
# license information.
# --------------------------------------------------------------------------
import json
from abc import abstractmethod
from collections import defaultdict
from typing import Any, Generic, List, Type, TypeVar, Dict, Union, Optional, cast

from ..models import (
    Operation,
    PagingOperation,
    CodeModel,
    LROOperation,
    LROPagingOperation,
    ModelType,
    DictionaryType,
    ListType,
    RequestBuilder,
    ParameterLocation,
    Response,
    BinaryType,
    BodyParameter,
    ParameterMethodLocation,
    RequestBuilderBodyParameter,
    OverloadedRequestBuilder,
    MultipartBodyParameter,
    Property,
    RequestBuilderType,
    CombinedType,
    JSONModelType,
    DPGModelType,
    ParameterListType,
    ByteArraySchema,
)
from .parameter_serializer import ParameterSerializer, PopKwargType
from ..models.parameter_list import ParameterType
from . import utils

T = TypeVar("T")
OrderedSet = Dict[T, None]

BuilderType = TypeVar(
    "BuilderType",
    bound=Union[
        RequestBuilder,
        Operation,
        PagingOperation,
        LROOperation,
        LROPagingOperation,
        OverloadedRequestBuilder,
    ],
)
OperationType = TypeVar(
    "OperationType",
    bound=Union[Operation, PagingOperation, LROOperation, LROPagingOperation],
)


def _xml_config(send_xml: bool, content_types: List[str]) -> str:
    if not (send_xml and "xml" in str(content_types)):
        return ""
    if len(content_types) == 1:
        return ", is_xml=True"
    return ", is_xml='xml' in str(content_type)"


def _escape_str(input_str: str) -> str:
    replace = input_str.replace("'", "\\'")
    return f'"{replace}"'


def _improve_json_string(template_representation: str) -> Any:
    origin = template_representation.split("\n")
    final = []
    for line in origin:
        idx0 = line.find("#")
        idx1 = line.rfind('"')
        modified_line = ""
        if idx0 > -1 and idx1 > -1:
            modified_line = line[:idx0] + line[idx1:] + "  " + line[idx0:idx1] + "\n"
        else:
            modified_line = line + "\n"
        modified_line = modified_line.replace('"', "").replace("\\", '"')
        final.append(modified_line)
    return "".join(final)


def _json_dumps_template(template_representation: Any) -> Any:
    # only for template use, since it wraps everything in strings
    return _improve_json_string(json.dumps(template_representation, indent=4))


def _get_polymorphic_subtype_template(polymorphic_subtype: ModelType) -> List[str]:
    retval: List[str] = []
    retval.append("")
    retval.append(
        f'# JSON input template for discriminator value "{polymorphic_subtype.discriminator_value}":'
    )
    subtype_template = _json_dumps_template(
        polymorphic_subtype.get_json_template_representation(),
    )

    def _get_polymorphic_parent(
        polymorphic_subtype: Optional[ModelType],
    ) -> Optional[ModelType]:
        if not polymorphic_subtype:
            return None
        try:
            return next(
                p for p in polymorphic_subtype.parents if p.discriminated_subtypes
            )
        except StopIteration:
            return None

    polymorphic_parent = _get_polymorphic_parent(polymorphic_subtype)
    while _get_polymorphic_parent(polymorphic_parent):
        polymorphic_parent = _get_polymorphic_parent(polymorphic_parent)
    retval.extend(
        f"{cast(ModelType, polymorphic_parent).snake_case_name} = {subtype_template}".splitlines()
    )
    return retval


def _serialize_grouped_body(builder: BuilderType) -> List[str]:
    retval: List[str] = []
    for grouped_parameter in builder.parameters.grouped:
        retval.append(f"{grouped_parameter.client_name} = None")
    groupers = [p for p in builder.parameters if p.grouper]
    for grouper in groupers:
        retval.append(f"if {grouper.client_name} is not None:")
        retval.extend(
            [
                f"    {parameter} = {grouper.client_name}.{property}"
                for property, parameter in grouper.property_to_parameter_name.items()
            ]
        )
    return retval


def _serialize_flattened_body(body_parameter: BodyParameter) -> List[str]:
    retval: List[str] = []
    if not body_parameter.property_to_parameter_name:
        raise ValueError(
            "This method can't be called if the operation doesn't need parameter flattening"
        )

    parameter_string = ", ".join(
        f"{property_name}={parameter_name}"
        for property_name, parameter_name in body_parameter.property_to_parameter_name.items()
    )
    model_type = cast(ModelType, body_parameter.type)
    retval.append(
        f"{body_parameter.client_name} = _models.{model_type.name}({parameter_string})"
    )
    return retval


def _serialize_json_model_body(
    body_parameter: BodyParameter, parameters: List[ParameterType]
) -> List[str]:
    retval: List[str] = []
    if not body_parameter.property_to_parameter_name:
        raise ValueError(
            "This method can't be called if the operation doesn't need parameter flattening"
        )

    retval.append(f"if {body_parameter.client_name} is _Unset:")
    for p in parameters:
        if (
            p.client_default_value is None
            and not p.optional
            and p.default_to_unset_sentinel
        ):
            retval.append(f"    if {p.client_name} is _Unset:")
            retval.append(
                f"            raise TypeError('missing required argument: {p.client_name}')"
            )
    parameter_string = ", \n".join(
        f'"{property_name}": {parameter_name}'
        for property_name, parameter_name in body_parameter.property_to_parameter_name.items()
    )
    model_type = cast(ModelType, body_parameter.type)
    if isinstance(model_type, CombinedType) and model_type.target_model_subtype(
        (JSONModelType,)
    ):
        model_type = model_type.target_model_subtype((JSONModelType,))
    retval.append(f"    {body_parameter.client_name} = {{{parameter_string}}}")
    retval.append(f"    {body_parameter.client_name} =  {{")
    retval.append(
        f"        k: v for k, v in {body_parameter.client_name}.items() if v is not None"
    )
    retval.append("    }")
    return retval


def _serialize_multipart_body(builder: BuilderType) -> List[str]:
    retval: List[str] = []
    body_param = cast(MultipartBodyParameter, builder.parameters.body_parameter)
    # we have to construct our form data before passing to the request as well
    retval.append("# Construct form data")
    retval.append(f"_{body_param.client_name} = {{")
    for param in body_param.entries:
        retval.append(f'    "{param.wire_name}": {param.client_name},')
    retval.append("}")
    return retval


def _get_json_response_template_to_status_codes(
    builder: OperationType,
) -> Dict[str, List[str]]:
    retval = defaultdict(list)
    for response in builder.responses:
        json_template = response.get_json_template_representation()
        if not json_template:
            continue
        status_codes = [str(status_code) for status_code in response.status_codes]
        response_json = _json_dumps_template(json_template)
        retval[response_json].extend(status_codes)
    return retval


def _api_version_validation(builder: OperationType) -> str:
    retval: List[str] = []
    if builder.added_on:
        retval.append(f'    method_added_on="{builder.added_on}",')
    params_added_on = defaultdict(list)
    for parameter in builder.parameters:
        if parameter.added_on:
            params_added_on[parameter.added_on].append(parameter.client_name)
    if params_added_on:
        retval.append(f"    params_added_on={dict(params_added_on)},")
    if retval:
        retval_str = "\n".join(retval)
        return f"@api_version_validation(\n{retval_str}\n){builder.pylint_disable}"
    return ""


def is_json_model_type(parameters: ParameterListType) -> bool:
    return (
        parameters.has_body
        and parameters.body_parameter.has_json_model_type
        and any(p.in_flattened_body for p in parameters.parameters)
    )


class _BuilderBaseSerializer(Generic[BuilderType]):  # pylint: disable=abstract-method
    def __init__(self, code_model: CodeModel, async_mode: bool) -> None:
        self.code_model = code_model
        self.async_mode = async_mode
        self.parameter_serializer = ParameterSerializer()

    @property
    @abstractmethod
    def _need_self_param(self) -> bool:
        ...

    @property
    @abstractmethod
    def _function_def(self) -> str:
        """The def keyword for the builder we're serializing, i.e. 'def' or 'async def'"""

    @property
    @abstractmethod
    def _call_method(self) -> str:
        """How to call network calls. Await if we have to await network calls"""

    @property
    @abstractmethod
    def serializer_name(self) -> str:
        """Name of serializer"""

    @abstractmethod
    def response_docstring(self, builder: BuilderType) -> List[str]:
        """Response portion of the docstring"""

    def decorators(self, builder: BuilderType) -> List[str]:
        """Decorators for the method"""
        retval: List[str] = []
        if builder.is_overload:
            return ["@overload"]
        if self.code_model.options["tracing"] and builder.want_tracing:
            retval.append(f"@distributed_trace{'_async' if self.async_mode else ''}")
        return retval

    def _method_signature(self, builder: BuilderType) -> str:
        return self.parameter_serializer.serialize_method(
            function_def=self._function_def,
            method_name=builder.name,
            need_self_param=self._need_self_param,
            method_param_signatures=builder.method_signature(self.async_mode),
            pylint_disable=builder.pylint_disable,
        )

    def method_signature_and_response_type_annotation(
        self, builder: BuilderType, *, want_decorators: Optional[bool] = True
    ) -> str:
        response_type_annotation = builder.response_type_annotation(
            async_mode=self.async_mode
        )
        method_signature = self._method_signature(builder)
        decorators = self.decorators(builder)
        decorators_str = ""
        if decorators and want_decorators:
            decorators_str = "\n".join(decorators) + "\n"
        return (
            decorators_str
            + utils.method_signature_and_response_type_annotation_template(
                method_signature=method_signature,
                response_type_annotation=response_type_annotation,
            )
        )

    def description_and_summary(self, builder: BuilderType) -> List[str]:
        description_list: List[str] = []
        description_list.append(
            f"{builder.summary.strip() if builder.summary else builder.description.strip()}"
        )
        if builder.summary and builder.description:
            description_list.append("")
            description_list.append(builder.description.strip())
        description_list.append("")
        return description_list

    @staticmethod
    def line_too_long(docs: List[str]) -> bool:
        return any(len(line) > 120 for line in docs)

    def example_template(self, builder: BuilderType) -> List[str]:
        template = []
        if builder.abstract:
            return []
        if self._json_input_example_template(builder):
            template.append("")
            template += self._json_input_example_template(builder)
        return template

    def param_description(self, builder: BuilderType) -> List[str]:
        description_list: List[str] = []
        for param in builder.parameters.method:
            if not param.in_docstring or param.hide_in_operation_signature:
                continue
            description_list.extend(
                f":{param.description_keyword} {param.client_name}: {param.description}".replace(
                    "\n", "\n "
                ).split(
                    "\n"
                )
            )
            docstring_type = param.docstring_type(async_mode=self.async_mode)
            description_list.append(
                f":{param.docstring_type_keyword} {param.client_name}: {docstring_type}"
            )
        return description_list

    def param_description_and_response_docstring(
        self, builder: BuilderType
    ) -> List[str]:
        if builder.abstract:
            return []
        return self.param_description(builder) + self.response_docstring(builder)

    @property
    @abstractmethod
    def _json_response_template_name(self) -> str:
        ...

    def _json_input_example_template(self, builder: BuilderType) -> List[str]:
        template: List[str] = []
        if (
            not builder.parameters.has_body
            or builder.parameters.body_parameter.flattened
        ):
            # No input template if now body parameter
            return template

        body_param = builder.parameters.body_parameter
        if not isinstance(
            body_param.type, (ListType, DictionaryType, ModelType, CombinedType)
        ):
            return template

        if (
            isinstance(body_param.type, (ListType, DictionaryType))
            and self.code_model.options["models_mode"] == "msrest"
        ):
            return template

        if isinstance(body_param.type, ModelType) and body_param.type.base == "msrest":
            return template

        json_type = body_param.type
        if isinstance(body_param.type, CombinedType):
<<<<<<< HEAD
            if body_param.type.json_subtype:
                json_type = body_param.type.json_subtype
            elif body_param.type.dpg_model_subtype:
                json_type = body_param.type.dpg_model_subtype
            else:
                return template
=======
            target_model_type = body_param.type.target_model_subtype(
                (JSONModelType, DPGModelType)
            )
            if target_model_type is None:
                return template
            json_type = target_model_type
>>>>>>> b1220391

        polymorphic_subtypes: List[ModelType] = []
        json_type.get_polymorphic_subtypes(polymorphic_subtypes)
        if polymorphic_subtypes:
            # we just assume one kind of polymorphic body for input
            discriminator_name = cast(
                Property, polymorphic_subtypes[0].discriminator
            ).wire_name
            template.append(
                "# The input is polymorphic. The following are possible polymorphic "
                f'inputs based off discriminator "{discriminator_name}":'
            )
            for idx in range(
                min(
                    self.code_model.options["polymorphic_examples"],
                    len(polymorphic_subtypes),
                )
            ):
                template.extend(
                    _get_polymorphic_subtype_template(polymorphic_subtypes[idx])
                )
            template.append("")
        template.append(
            "# JSON input template you can fill out and use as your body input."
        )
        json_template = _json_dumps_template(
            json_type.get_json_template_representation(),
        )
        template.extend(
            f"{builder.parameters.body_parameter.client_name} = {json_template}".splitlines()
        )
        return template

    def serialize_path(self, builder: BuilderType) -> List[str]:
        return self.parameter_serializer.serialize_path(
            builder.parameters.path, self.serializer_name
        )

    @property
    def pipeline_name(self) -> str:
        return f"{'' if self.code_model.options['unbranded'] else '_'}pipeline"


############################## REQUEST BUILDERS ##############################


class RequestBuilderSerializer(
    _BuilderBaseSerializer[RequestBuilderType]
):  # pylint: disable=abstract-method
    def description_and_summary(self, builder: RequestBuilderType) -> List[str]:
        retval = super().description_and_summary(builder)
        retval += [
            "See https://aka.ms/azsdk/dpcodegen/python/send_request for how to incorporate this "
            "request builder into your code flow.",
            "",
        ]
        return retval

    @property
    def _call_method(self) -> str:
        return ""

    @property
    def serializer_name(self) -> str:
        return "_SERIALIZER"

    @property
    def _json_response_template_name(self) -> str:
        return "response.json()"

    @staticmethod
    def declare_non_inputtable_constants(builder: RequestBuilderType) -> List[str]:
        def _get_value(param):
            if param.location in [ParameterLocation.HEADER, ParameterLocation.QUERY]:
                kwarg_dict = (
                    "headers"
                    if param.location == ParameterLocation.HEADER
                    else "params"
                )
                return (
                    f"_{kwarg_dict}.pop('{param.wire_name}', {param.get_declaration()})"
                )
            return f"{param.get_declaration()}"

        return [
            f"{p.client_name} = {_get_value(p)}"
            for p in builder.parameters.constant
            if not p.in_method_signature
        ]

    @property
    def _function_def(self) -> str:
        return "def"

    @property
    def _need_self_param(self) -> bool:
        return False

    def response_docstring(self, builder: RequestBuilderType) -> List[str]:
        request_full_path = f"{self.code_model.core_library}.rest.HttpRequest"
        response_str = (
            f":return: Returns an :class:`~{request_full_path}` that you will pass to the client's "
            + "`send_request` method. See https://aka.ms/azsdk/dpcodegen/python/send_request for how to "
            + "incorporate this response into your code flow."
        )
        rtype_str = f":rtype: ~{request_full_path}"
        return [response_str, rtype_str]

    def pop_kwargs_from_signature(self, builder: RequestBuilderType) -> List[str]:
        return self.parameter_serializer.pop_kwargs_from_signature(
            builder.parameters.kwargs_to_pop,
            check_kwarg_dict=True,
            pop_headers_kwarg=PopKwargType.CASE_INSENSITIVE
            if bool(builder.parameters.headers)
            else PopKwargType.NO,
            pop_params_kwarg=PopKwargType.CASE_INSENSITIVE
            if bool(builder.parameters.query)
            else PopKwargType.NO,
        )

    @staticmethod
    def create_http_request(builder: RequestBuilderType) -> List[str]:
        retval = ["return HttpRequest("]
        retval.append(f'    method="{builder.method}",')
        retval.append("    url=_url,")
        if builder.parameters.query:
            retval.append("    params=_params,")
        if builder.parameters.headers:
            retval.append("    headers=_headers,")
        if (
            builder.parameters.has_body
            and builder.parameters.body_parameter.in_method_signature
        ):
            body_param = builder.parameters.body_parameter
            if (
                body_param.constant
                or body_param.method_location != ParameterMethodLocation.KWARG
            ):
                # we only need to pass it through if it's not a kwarg or it's a popped kwarg
                retval.append(
                    f"    {builder.parameters.body_parameter.client_name}="
                    f"{builder.parameters.body_parameter.client_name},"
                )
        retval.append("    **kwargs")
        retval.append(")")
        return retval

    def serialize_headers(self, builder: RequestBuilderType) -> List[str]:
        retval = ["# Construct headers"]
        for parameter in builder.parameters.headers:
            retval.extend(
                self.parameter_serializer.serialize_query_header(
                    parameter,
                    "headers",
                    self.serializer_name,
                    self.code_model.is_legacy,
                )
            )
        return retval

    def serialize_query(self, builder: RequestBuilderType) -> List[str]:
        retval = ["# Construct parameters"]
        for parameter in builder.parameters.query:
            retval.extend(
                self.parameter_serializer.serialize_query_header(
                    parameter,
                    "params",
                    self.serializer_name,
                    self.code_model.is_legacy,
                )
            )
        return retval

    def construct_url(self, builder: RequestBuilderType) -> str:
        if any(
            o
            for o in ["low_level_client", "version_tolerant"]
            if self.code_model.options.get(o)
        ):
            url_value = _escape_str(builder.url)
        else:
            url_value = f'kwargs.pop("template_url", {_escape_str(builder.url)})'
        return f"_url = {url_value}{'  # pylint: disable=line-too-long' if len(url_value) > 114 else ''}"


############################## NORMAL OPERATIONS ##############################


class _OperationSerializer(
    _BuilderBaseSerializer[OperationType]
):  # pylint: disable=abstract-method
    def description_and_summary(self, builder: OperationType) -> List[str]:
        retval = super().description_and_summary(builder)
        if builder.deprecated:
            retval.append(".. warning::")
            retval.append("    This method is deprecated")
            retval.append("")
        if builder.external_docs and builder.external_docs.get("url"):
            retval.append(".. seealso::")
            retval.append(f"   - {builder.external_docs['url']}")
            retval.append("")
        return retval

    @property
    def _json_response_template_name(self) -> str:
        return "response"

    def example_template(self, builder: OperationType) -> List[str]:
        retval = super().example_template(builder)
        if self.code_model.options["models_mode"] == "msrest":
            return retval
        for response in builder.responses:
            polymorphic_subtypes: List[ModelType] = []
            if not response.type:
                continue
            response.get_polymorphic_subtypes(polymorphic_subtypes)
            if polymorphic_subtypes:
                # we just assume one kind of polymorphic body for input
                discriminator_name = cast(
                    Property, polymorphic_subtypes[0].discriminator
                ).wire_name
                retval.append(
                    "# The response is polymorphic. The following are possible polymorphic "
                    f'responses based off discriminator "{discriminator_name}":'
                )
                for idx in range(
                    min(
                        self.code_model.options["polymorphic_examples"],
                        len(polymorphic_subtypes),
                    )
                ):
                    retval.extend(
                        _get_polymorphic_subtype_template(polymorphic_subtypes[idx])
                    )

        if _get_json_response_template_to_status_codes(builder):
            retval.append("")
            for (
                response_body,
                status_codes,
            ) in _get_json_response_template_to_status_codes(builder).items():
                retval.append(
                    "# response body for status code(s): {}".format(
                        ", ".join(status_codes)
                    )
                )
                retval.extend(
                    f"{self._json_response_template_name} == {response_body}".splitlines()
                )
        return retval

    def make_pipeline_call(self, builder: OperationType) -> List[str]:
        type_ignore = self.async_mode and builder.group_name == ""  # is in a mixin
        stream_value = (
            f'kwargs.pop("stream", {builder.has_stream_response})'
            if builder.expose_stream_keyword and builder.has_response_body
            else builder.has_stream_response
        )
        return [
            f"_stream = {stream_value}",
            f"pipeline_response: PipelineResponse = {self._call_method}self._client.{self.pipeline_name}.run(  "
            + f"{'# type: ignore' if type_ignore else ''} # pylint: disable=protected-access",
            "    _request,",
            "    stream=_stream,",
            "    **kwargs",
            ")",
        ]

    @property
    def _function_def(self) -> str:
        return "async def" if self.async_mode else "def"

    @property
    def _need_self_param(self) -> bool:
        return True

    @property
    def serializer_name(self) -> str:
        return "self._serialize"

    def decorators(self, builder: OperationType) -> List[str]:
        """Decorators for the method"""
        retval = super().decorators(builder)
        if _api_version_validation(builder):
            retval.append(_api_version_validation(builder))
        return retval

    def param_description(self, builder: OperationType) -> List[str]:
        description_list = super().param_description(builder)
        if builder.expose_stream_keyword and builder.has_response_body:
            description_list.append(
                ":keyword bool stream: Whether to stream the response of this operation. "
                "Defaults to False. You will have to context manage the returned stream."
            )
        if not self.code_model.options["version_tolerant"]:
            description_list.append(
                ":keyword callable cls: A custom type or function that will be passed the direct response"
            )
        return description_list

    def pop_kwargs_from_signature(self, builder: OperationType) -> List[str]:
        kwargs_to_pop = builder.parameters.kwargs_to_pop
        kwargs = self.parameter_serializer.pop_kwargs_from_signature(
            kwargs_to_pop,
            check_kwarg_dict=True,
            pop_headers_kwarg=PopKwargType.CASE_INSENSITIVE
            if builder.has_kwargs_to_pop_with_default(
                kwargs_to_pop, ParameterLocation.HEADER  # type: ignore
            )
            else PopKwargType.SIMPLE,
            pop_params_kwarg=PopKwargType.CASE_INSENSITIVE
            if builder.has_kwargs_to_pop_with_default(
                kwargs_to_pop, ParameterLocation.QUERY  # type: ignore
            )
            else PopKwargType.SIMPLE,
            check_client_input=not self.code_model.options["multiapi"],
            operation_name=f"('{builder.name}')" if builder.group_name == "" else "",
        )
        for p in builder.parameters.parameters:
            if p.hide_in_operation_signature:
                kwargs.append(f'{p.client_name} = kwargs.pop("{p.client_name}", None)')
        cls_annotation = builder.cls_type_annotation(async_mode=self.async_mode)
        pylint_disable = ""
        if any(x.startswith("_") for x in cls_annotation.split(".")):
            pylint_disable = "  # pylint: disable=protected-access"
        kwargs.append(
            f"cls: {cls_annotation} = kwargs.pop({pylint_disable}\n    'cls', None\n)"
        )
        return kwargs

    def response_docstring(self, builder: OperationType) -> List[str]:
        response_str = (
            f":return: {builder.response_docstring_text(async_mode=self.async_mode)}"
        )
        rtype_str = (
            f":rtype: {builder.response_docstring_type(async_mode=self.async_mode)}"
        )
        return [
            response_str,
            rtype_str,
            f":raises ~{self.code_model.core_library}.exceptions.HttpResponseError:",
        ]

    def _serialize_body_parameter(self, builder: OperationType) -> List[str]:
        """We need to serialize params if they're not meant to be streamed in.

        This function serializes the body params that need to be serialized.
        """
        retval: List[str] = []
        body_param = cast(BodyParameter, builder.parameters.body_parameter)
        body_kwarg_name = builder.request_builder.parameters.body_parameter.client_name
        send_xml = builder.parameters.body_parameter.type.is_xml
        xml_serialization_ctxt = (
            body_param.type.xml_serialization_ctxt if send_xml else None
        )
        ser_ctxt_name = "serialization_ctxt"
        if xml_serialization_ctxt and self.code_model.options["models_mode"]:
            retval.append(f'{ser_ctxt_name} = {{"xml": {{{xml_serialization_ctxt}}}}}')
        if self.code_model.options["models_mode"] == "msrest":
            is_xml_cmd = _xml_config(
                send_xml, builder.parameters.body_parameter.content_types
            )
            serialization_ctxt_cmd = (
                f", {ser_ctxt_name}={ser_ctxt_name}" if xml_serialization_ctxt else ""
            )
            create_body_call = (
                f"_{body_kwarg_name} = self._serialize.body({body_param.client_name}, "
                f"'{body_param.type.serialization_type}'{is_xml_cmd}{serialization_ctxt_cmd})"
            )
        elif self.code_model.options["models_mode"] == "dpg":
            if hasattr(body_param.type, "encode") and body_param.type.encode:  # type: ignore
                create_body_call = (
                    f"_{body_kwarg_name} = json.dumps({body_param.client_name}, "
                    "cls=SdkJSONEncoder, exclude_readonly=True, "
                    f"format='{body_param.type.encode}')  # type: ignore"  # type: ignore
                )
            else:
                create_body_call = (
                    f"_{body_kwarg_name} = json.dumps({body_param.client_name}, "
                    "cls=SdkJSONEncoder, exclude_readonly=True)  # type: ignore"
                )
        else:
            create_body_call = f"_{body_kwarg_name} = {body_param.client_name}"
        if body_param.optional:
            retval.append(f"if {body_param.client_name} is not None:")
            retval.append("    " + create_body_call)
            retval.append("else:")
            retval.append(f"    _{body_kwarg_name} = None")
        else:
            retval.append(create_body_call)
        return retval

    def _create_body_parameter(
        self,
        builder: OperationType,
    ) -> List[str]:
        """Create the body parameter before we pass it as either json or content to the request builder"""
        retval = []
        body_param = cast(BodyParameter, builder.parameters.body_parameter)
        if hasattr(body_param, "entries"):
            return _serialize_multipart_body(builder)
        body_kwarg_name = builder.request_builder.parameters.body_parameter.client_name
        body_param_type = body_param.type
        if isinstance(body_param_type, BinaryType) or (
            isinstance(body_param.type, ByteArraySchema)
            and body_param.default_content_type != "application/json"
        ):
            retval.append(f"_{body_kwarg_name} = {body_param.client_name}")
            if (
                not body_param.default_content_type
                and not next(
                    p
                    for p in builder.parameters
                    if p.wire_name.lower() == "content-type"
                ).optional
            ):
                content_types = "'" + "', '".join(body_param.content_types) + "'"
                retval.extend(
                    [
                        "if not content_type:",
                        f'    raise TypeError("Missing required keyword-only argument: content_type. '
                        f'Known values are:" + "{content_types}")',
                    ]
                )
        else:
            retval.extend(self._serialize_body_parameter(builder))
        return retval

    def _initialize_overloads(
        self, builder: OperationType, is_paging: bool = False
    ) -> List[str]:
        retval: List[str] = []
        # For paging, we put body parameter in local place outside `prepare_request`
        if is_paging:
            return retval
        same_content_type = (
            len(
                set(
                    o.parameters.body_parameter.default_content_type
                    for o in builder.overloads
                )
            )
            == 1
        )
        if same_content_type:
            default_content_type = builder.overloads[
                0
            ].parameters.body_parameter.default_content_type
            retval.append(f'content_type = content_type or "{default_content_type}"')
        client_names = [
            overload.request_builder.parameters.body_parameter.client_name
            for overload in builder.overloads
        ]
        for v in sorted(set(client_names), key=client_names.index):
            retval.append(f"_{v} = None")
        try:
            # if there is a binary overload, we do a binary check first.
            binary_overload = cast(
                OperationType,
                next(
                    (
                        o
                        for o in builder.overloads
                        if isinstance(o.parameters.body_parameter.type, BinaryType)
                    )
                ),
            )
            binary_body_param = binary_overload.parameters.body_parameter
            retval.append(
                f"if {binary_body_param.type.instance_check_template.format(binary_body_param.client_name)}:"
            )
            if binary_body_param.default_content_type and not same_content_type:
                retval.append(
                    f'    content_type = content_type or "{binary_body_param.default_content_type}"'
                )
            retval.extend(
                f"    {l}" for l in self._create_body_parameter(binary_overload)
            )
            retval.append("else:")
            other_overload = cast(
                OperationType,
                next(
                    (
                        o
                        for o in builder.overloads
                        if not isinstance(o.parameters.body_parameter.type, BinaryType)
                    )
                ),
            )
            retval.extend(
                f"    {l}" for l in self._create_body_parameter(other_overload)
            )
            if (
                other_overload.parameters.body_parameter.default_content_type
                and not same_content_type
            ):
                retval.append(
                    "    content_type = content_type or "
                    f'"{other_overload.parameters.body_parameter.default_content_type}"'
                )
        except StopIteration:
            for idx, overload in enumerate(builder.overloads):
                if_statement = "if" if idx == 0 else "elif"
                body_param = overload.parameters.body_parameter
                retval.append(
                    f"{if_statement} {body_param.type.instance_check_template.format(body_param.client_name)}:"
                )
                if body_param.default_content_type and not same_content_type:
                    retval.append(
                        f'    content_type = content_type or "{body_param.default_content_type}"'
                    )
                retval.extend(
                    f"    {l}"
                    for l in self._create_body_parameter(cast(OperationType, overload))
                )
        return retval

    def _create_request_builder_call(
        self,
        builder: OperationType,
        request_builder: RequestBuilderType,
        is_next_request: bool = False,
    ) -> List[str]:
        retval: List[str] = []
        if self.code_model.options["builders_visibility"] == "embedded":
            request_path_name = request_builder.name
        else:
            group_name = request_builder.group_name
            request_path_name = "rest{}.{}".format(
                ("_" + group_name) if group_name else "",
                request_builder.name,
            )
        retval.append(f"_request = {request_path_name}(")
        for parameter in request_builder.parameters.method:
            if parameter.location == ParameterLocation.BODY:
                # going to pass in body later based off of overloads
                continue
            if (
                is_next_request
                and builder.operation_type == "paging"
                and not bool(builder.next_request_builder)  # type: ignore
                and parameter.location == ParameterLocation.QUERY
            ):
                # if we don't want to reformat query parameters for next link calls
                # in paging operations with a single swagger operation defintion,
                # we skip passing query params when building the next request
                continue
            type_ignore = (
                parameter.grouped_by
                and parameter.client_default_value is not None
                and next(
                    p
                    for p in builder.parameters
                    if p.grouper and p.client_name == parameter.grouped_by
                ).optional
            )
            retval.append(
                f"    {parameter.client_name}={parameter.name_in_high_level_operation},"
                f"{'  # type: ignore' if type_ignore else ''}"
            )
        if request_builder.overloads:
            seen_body_params = set()
            for overload in request_builder.overloads:
                body_param = cast(
                    RequestBuilderBodyParameter, overload.parameters.body_parameter
                )
                if body_param.client_name in seen_body_params:
                    continue
                seen_body_params.add(body_param.client_name)

                retval.append(
                    f"    {body_param.client_name}={body_param.name_in_high_level_operation},"
                )
        elif request_builder.parameters.has_body:
            body_param = cast(
                RequestBuilderBodyParameter, request_builder.parameters.body_parameter
            )
            retval.append(
                f"    {body_param.client_name}={body_param.name_in_high_level_operation},"
            )
        retval.append("    headers=_headers,")
        retval.append("    params=_params,")
        retval.append(")")
        return retval

    def _postprocess_http_request(
        self, builder: OperationType, template_url: Optional[str] = None
    ) -> List[str]:
        retval: List[str] = []
        if not self.code_model.options["version_tolerant"]:
            pass_files = ""
            if (
                builder.parameters.has_body
                and builder.parameters.body_parameter.client_name == "files"
            ):
                pass_files = ", _files"
            retval.append(f"_request = _convert_request(_request{pass_files})")
        if builder.parameters.path:
            retval.extend(self.serialize_path(builder))
        url_to_format = "_request.url"
        if self.code_model.options["version_tolerant"] and template_url:
            url_to_format = template_url
        retval.append(
            "_request.url = self._client.format_url({}{})".format(
                url_to_format,
                ", **path_format_arguments" if builder.parameters.path else "",
            )
        )
        return retval

    def _call_request_builder_helper(  # pylint: disable=too-many-statements
        self,
        builder: OperationType,
        request_builder: RequestBuilderType,
        template_url: Optional[str] = None,
        is_next_request: bool = False,
        is_paging: bool = False,
    ) -> List[str]:
        retval = []
        if builder.parameters.grouped:
            # request builders don't allow grouped parameters, so we group them before making the call
            retval.extend(_serialize_grouped_body(builder))
        if builder.parameters.has_body and builder.parameters.body_parameter.flattened:
            # unflatten before passing to request builder as well
            retval.extend(_serialize_flattened_body(builder.parameters.body_parameter))
        if is_json_model_type(builder.parameters):
            retval.extend(
                _serialize_json_model_body(
                    builder.parameters.body_parameter, builder.parameters.parameters
                )
            )
        if builder.overloads:
            # we are only dealing with two overloads. If there are three, we generate an abstract operation
            retval.extend(self._initialize_overloads(builder, is_paging=is_paging))
        elif builder.parameters.has_body:
            # non-overloaded body
            retval.extend(self._create_body_parameter(builder))
        retval.append("")
        retval.extend(
            self._create_request_builder_call(builder, request_builder, is_next_request)
        )
        retval.extend(self._postprocess_http_request(builder, template_url))
        return retval

    def call_request_builder(
        self, builder: OperationType, is_paging: bool = False
    ) -> List[str]:
        return self._call_request_builder_helper(
            builder, builder.request_builder, is_paging=is_paging
        )

    def response_headers_and_deserialization(
        self,
        builder: OperationType,
        response: Response,
    ) -> List[str]:
        retval: List[str] = [
            (
                f"response_headers['{response_header.wire_name}']=self._deserialize("
                f"'{response_header.serialization_type}', response.headers.get('{response_header.wire_name}'))"
            )
            for response_header in response.headers
        ]
        if response.headers:
            retval.append("")
        deserialize_code: List[str] = []
        if builder.has_stream_response:
            if isinstance(response.type, ByteArraySchema):
                retval.append(f"{'await ' if self.async_mode else ''}response.read()")
                deserialized = "response.content"
            else:
                deserialized = (
                    "response.iter_bytes()"
                    if self.code_model.options["version_tolerant"]
                    else f"response.stream_download(self._client.{self.pipeline_name})"
                )
            deserialize_code.append(f"deserialized = {deserialized}")
        elif response.type:
            pylint_disable = ""
            if isinstance(response.type, ModelType) and response.type.internal:
                pylint_disable = "  # pylint: disable=protected-access"
            if self.code_model.options["models_mode"] == "msrest":
                deserialize_code.append("deserialized = self._deserialize(")
                deserialize_code.append(
                    f"    '{response.serialization_type}',{pylint_disable}"
                )
                deserialize_code.append("    pipeline_response")
                deserialize_code.append(")")
            elif self.code_model.options["models_mode"] == "dpg":
                if builder.has_stream_response:
                    deserialize_code.append("deserialized = response.content")
                else:
                    format_filed = (
                        f', format="{response.type.encode}"'
                        if isinstance(response.type, ByteArraySchema)
                        and response.default_content_type == "application/json"
                        else ""
                    )
                    deserialize_code.append("deserialized = _deserialize(")
                    deserialize_code.append(
                        f"    {response.type.type_annotation(is_operation_file=True)},{pylint_disable}"
                    )
                    deserialize_code.append(
                        f"    response.json(){response.result_property}{format_filed}"
                    )
                    deserialize_code.append(")")

            else:
                deserialized_value = (
                    "ET.fromstring(response.text())"
                    if response.type.is_xml
                    else "response.json()"
                )
                deserialize_code.append("if response.content:")
                deserialize_code.append(f"    deserialized = {deserialized_value}")
                deserialize_code.append("else:")
                deserialize_code.append("    deserialized = None")
        if len(deserialize_code) > 0:
            if builder.expose_stream_keyword and not builder.has_stream_response:
                retval.append("if _stream:")
                retval.append("    deserialized = response.iter_bytes()")
                retval.append("else:")
                retval.extend([f"    {dc}" for dc in deserialize_code])
            else:
                retval.extend(deserialize_code)
        return retval

    def handle_error_response(self, builder: OperationType) -> List[str]:
        async_await = "await " if self.async_mode else ""
        retval = [
            f"if response.status_code not in {str(builder.success_status_codes)}:"
        ]
        if not self.code_model.need_request_converter:
            retval.extend(
                [
                    "    if _stream:",
                    f"        {async_await} response.read()  # Load the body in memory and close the socket",
                ]
            )
        retval.append(
            "    map_error(status_code=response.status_code, response=response, error_map=error_map)"
        )
        error_model = ""
        if (
            builder.default_error_deserialization
            and self.code_model.options["models_mode"]
        ):
            if self.code_model.options["models_mode"] == "dpg":
                retval.append(
                    f"    error = _deserialize({builder.default_error_deserialization},  response.json())"
                )
            else:
                retval.append(
                    f"    error = self._deserialize.failsafe_deserialize({builder.default_error_deserialization}, "
                    "pipeline_response)"
                )
            error_model = ", model=error"
        retval.append(
            "    raise HttpResponseError(response=response{}{})".format(
                error_model,
                ", error_format=ARMErrorFormat"
                if self.code_model.options["azure_arm"]
                else "",
            )
        )
        return retval

    def handle_response(self, builder: OperationType) -> List[str]:
        retval: List[str] = ["response = pipeline_response.http_response"]
        retval.append("")
        retval.extend(self.handle_error_response(builder))
        retval.append("")
        if builder.has_optional_return_type:
            retval.append("deserialized = None")
        if builder.any_response_has_headers:
            retval.append("response_headers = {}")
        if builder.has_response_body or builder.any_response_has_headers:
            if len(builder.responses) > 1:
                for status_code in builder.success_status_codes:
                    response = builder.get_response_from_status(status_code)
                    if response.headers or response.type:
                        retval.append(f"if response.status_code == {status_code}:")
                        retval.extend(
                            [
                                f"    {line}"
                                for line in self.response_headers_and_deserialization(
                                    builder, response
                                )
                            ]
                        )
                        retval.append("")
            else:
                retval.extend(
                    self.response_headers_and_deserialization(
                        builder, builder.responses[0]
                    )
                )
                retval.append("")
        if builder.has_optional_return_type or self.code_model.options["models_mode"]:
            deserialized = "deserialized"
        else:
            deserialized = f"cast({builder.response_type_annotation(async_mode=self.async_mode)}, deserialized)"
        retval.append("if cls:")
        retval.append(
            "    return cls(pipeline_response, {}, {}){}".format(
                deserialized if builder.has_response_body else "None",
                "response_headers" if builder.any_response_has_headers else "{}",
                " # type: ignore",
            )
        )
        if builder.has_response_body and any(
            response.is_stream_response or response.type
            for response in builder.responses
        ):
            retval.append("")
            retval.append(f"return {deserialized}  # type: ignore")
        if (
            builder.request_builder.method == "HEAD"
            and self.code_model.options["head_as_boolean"]
        ):
            retval.append("return 200 <= response.status_code <= 299")
        return retval

    def error_map(self, builder: OperationType) -> List[str]:
        retval = ["error_map = {"]
        if builder.non_default_errors:
            if not 401 in builder.non_default_error_status_codes:
                retval.append("    401: ClientAuthenticationError,")
            if not 404 in builder.non_default_error_status_codes:
                retval.append("    404: ResourceNotFoundError,")
            if not 409 in builder.non_default_error_status_codes:
                retval.append("    409: ResourceExistsError,")
            if not 304 in builder.non_default_error_status_codes:
                retval.append("    304: ResourceNotModifiedError,")
            for excep in builder.non_default_errors:
                error_model_str = ""
                if isinstance(excep.type, ModelType):
                    if self.code_model.options["models_mode"] == "msrest":
                        error_model_str = (
                            f", model=self._deserialize("
                            f"_models.{excep.type.serialization_type}, response)"
                        )
                    elif self.code_model.options["models_mode"] == "dpg":
                        error_model_str = f", model=_deserialize(_models.{excep.type.name}, response.json())"
                error_format_str = (
                    ", error_format=ARMErrorFormat"
                    if self.code_model.options["azure_arm"]
                    else ""
                )
                for status_code in excep.status_codes:
                    if status_code == 401:
                        retval.append(
                            "    401: lambda response: ClientAuthenticationError(response=response"
                            f"{error_model_str}{error_format_str}),"
                        )
                    elif status_code == 404:
                        retval.append(
                            "    404: lambda response: ResourceNotFoundError(response=response"
                            f"{error_model_str}{error_format_str}),"
                        )
                    elif status_code == 409:
                        retval.append(
                            "    409: lambda response: ResourceExistsError(response=response"
                            f"{error_model_str}{error_format_str}),"
                        )
                    elif status_code == 304:
                        retval.append(
                            "    304: lambda response: ResourceNotModifiedError(response=response"
                            f"{error_model_str}{error_format_str}),"
                        )
                    elif not error_model_str and not error_format_str:
                        retval.append(f"    {status_code}: HttpResponseError,")
                    else:
                        retval.append(
                            f"    {status_code}: lambda response: HttpResponseError(response=response"
                            f"{error_model_str}{error_format_str}),"
                        )
        else:
            retval.append(
                "    401: ClientAuthenticationError, 404: ResourceNotFoundError, 409: ResourceExistsError, "
                "304: ResourceNotModifiedError"
            )
        retval.append("}")
        if builder.has_etag:
            retval.extend(
                [
                    "if match_condition == MatchConditions.IfNotModified:",
                    "    error_map[412] = ResourceModifiedError",
                    "elif match_condition == MatchConditions.IfPresent:",
                    "    error_map[412] = ResourceNotFoundError",
                    "elif match_condition == MatchConditions.IfMissing:",
                    "    error_map[412] = ResourceExistsError",
                ]
            )
        retval.append("error_map.update(kwargs.pop('error_map', {}) or {})")
        return retval

    @property
    def _call_method(self) -> str:
        return "await " if self.async_mode else ""


class OperationSerializer(_OperationSerializer[Operation]):
    ...


############################## PAGING OPERATIONS ##############################

PagingOperationType = TypeVar(
    "PagingOperationType", bound=Union[PagingOperation, LROPagingOperation]
)


class _PagingOperationSerializer(
    _OperationSerializer[PagingOperationType]
):  # pylint: disable=abstract-method
    def __init__(self, code_model: CodeModel, async_mode: bool) -> None:
        # for pylint reasons need to redefine init
        # probably because inheritance is going too deep
        super().__init__(code_model, async_mode)
        self.code_model = code_model
        self.async_mode = async_mode
        self.parameter_serializer = ParameterSerializer()

    def serialize_path(self, builder: PagingOperationType) -> List[str]:
        return self.parameter_serializer.serialize_path(
            builder.parameters.path, self.serializer_name
        )

    def decorators(self, builder: PagingOperationType) -> List[str]:
        """Decorators for the method"""
        retval: List[str] = []
        if builder.is_overload:
            return ["@overload"]
        if self.code_model.options["tracing"] and builder.want_tracing:
            retval.append("@distributed_trace")
        if _api_version_validation(builder):
            retval.append(_api_version_validation(builder))
        return retval

    def call_next_link_request_builder(self, builder: PagingOperationType) -> List[str]:
        if builder.next_request_builder:
            request_builder = builder.next_request_builder
            template_url = None
        else:
            request_builder = builder.request_builder
            template_url = "next_link"

        request_builder = builder.next_request_builder or builder.request_builder
        if builder.next_request_builder:
            return self._call_request_builder_helper(
                builder,
                request_builder,
                template_url=template_url,
                is_next_request=True,
            )
        retval: List[str] = []
        query_str = ""
        next_link_str = "next_link"
        try:
            api_version_param = next(
                p
                for p in builder.client.parameters
                if p.is_api_version and p.location == ParameterLocation.QUERY
            )
            retval.append("# make call to next link with the client's api-version")
            retval.append("_parsed_next_link = urllib.parse.urlparse(next_link)")
            retval.extend(
                [
                    "_next_request_params = case_insensitive_dict({",
                    "    key: [urllib.parse.quote(v) for v in value]"
                    "    for key, value in urllib.parse.parse_qs(_parsed_next_link.query).items()"
                    "})",
                ]
            )
            retval.append(
                f'_next_request_params["api-version"] = {api_version_param.full_client_name}'
            )
            query_str = ", params=_next_request_params"
            next_link_str = "urllib.parse.urljoin(next_link, _parsed_next_link.path)"
        except StopIteration:
            pass

        retval.append(f'_request = HttpRequest("GET", {next_link_str}{query_str})')
        retval.extend(self._postprocess_http_request(builder, "_request.url"))

        return retval

    def _prepare_request_callback(self, builder: PagingOperationType) -> List[str]:
        retval = self._initialize_overloads(builder)
        retval.append("def prepare_request(next_link=None):")
        retval.append("    if not next_link:")
        retval.extend(
            [
                f"        {line}"
                for line in self.call_request_builder(builder, is_paging=True)
            ]
        )
        retval.append("")
        retval.append("    else:")
        retval.extend(
            [f"        {line}" for line in self.call_next_link_request_builder(builder)]
        )
        if not builder.next_request_builder and self.code_model.is_legacy:
            retval.append('        _request.method = "GET"')
        else:
            retval.append("")
        retval.append("    return _request")
        return retval

    @property
    def _function_def(self) -> str:
        return "def"

    def _extract_data_callback(self, builder: PagingOperationType) -> List[str]:
        retval = [
            f"{'async ' if self.async_mode else ''}def extract_data(pipeline_response):"
        ]
        response = builder.responses[0]
        deserialized = "pipeline_response.http_response.json()"
        if self.code_model.options["models_mode"] == "msrest":
            deserialize_type = response.serialization_type
            pylint_disable = "  # pylint: disable=protected-access"
            if isinstance(response.type, ModelType) and not response.type.internal:
                deserialize_type = f'"{response.serialization_type}"'
                pylint_disable = ""
            deserialized = f"self._deserialize(\n    {deserialize_type},{pylint_disable}\n    pipeline_response\n)"
            retval.append(f"    deserialized = {deserialized}")
        elif self.code_model.options["models_mode"] == "dpg":
            # we don't want to generate paging models for DPG
            retval.append(f"    deserialized = {deserialized}")
        else:
            retval.append(f"    deserialized = {deserialized}")
        item_name = builder.item_name
        access = (
            f".{item_name}"
            if self.code_model.options["models_mode"] == "msrest"
            else f'["{item_name}"]'
        )
        list_of_elem_deserialized = ""
        if self.code_model.options["models_mode"] == "dpg":
            item_type = builder.item_type.type_annotation(is_operation_file=True)
            list_of_elem_deserialized = (
                f"_deserialize({item_type}, deserialized{access})"
            )
        else:
            list_of_elem_deserialized = f"deserialized{access}"
        retval.append(f"    list_of_elem = {list_of_elem_deserialized}")
        retval.append("    if cls:")
        retval.append("        list_of_elem = cls(list_of_elem) # type: ignore")

        continuation_token_name = builder.continuation_token_name
        if not continuation_token_name:
            cont_token_property = "None"
        elif self.code_model.options["models_mode"] == "msrest":
            cont_token_property = f"deserialized.{continuation_token_name} or None"
        else:
            cont_token_property = (
                f'deserialized.get("{continuation_token_name}") or None'
            )
        list_type = "AsyncList" if self.async_mode else "iter"
        retval.append(f"    return {cont_token_property}, {list_type}(list_of_elem)")
        return retval

    def _get_next_callback(self, builder: PagingOperationType) -> List[str]:
        retval = [f"{'async ' if self.async_mode else ''}def get_next(next_link=None):"]
        retval.append("    _request = prepare_request(next_link)")
        retval.append("")
        retval.extend([f"    {l}" for l in self.make_pipeline_call(builder)])
        retval.append("    response = pipeline_response.http_response")
        retval.append("")
        retval.extend([f"    {line}" for line in self.handle_error_response(builder)])
        retval.append("")
        retval.append("    return pipeline_response")
        return retval

    def set_up_params_for_pager(self, builder: PagingOperationType) -> List[str]:
        retval = []
        retval.extend(self.error_map(builder))
        retval.extend(self._prepare_request_callback(builder))
        retval.append("")
        retval.extend(self._extract_data_callback(builder))
        retval.append("")
        retval.extend(self._get_next_callback(builder))
        return retval


class PagingOperationSerializer(_PagingOperationSerializer[PagingOperation]):
    ...


############################## LRO OPERATIONS ##############################

LROOperationType = TypeVar(
    "LROOperationType", bound=Union[LROOperation, LROPagingOperation]
)


class _LROOperationSerializer(_OperationSerializer[LROOperationType]):
    def __init__(self, code_model: CodeModel, async_mode: bool) -> None:
        # for pylint reasons need to redefine init
        # probably because inheritance is going too deep
        super().__init__(code_model, async_mode)
        self.code_model = code_model
        self.async_mode = async_mode
        self.parameter_serializer = ParameterSerializer()

    def param_description(self, builder: LROOperationType) -> List[str]:
        retval = super().param_description(builder)
        retval.append(
            ":keyword str continuation_token: A continuation token to restart a poller from a saved state."
        )
        retval.append(
            f":keyword polling: By default, your polling method will be {builder.get_polling_method(self.async_mode)}. "
            "Pass in False for this operation to not poll, or pass in your own initialized polling object for a"
            " personal polling strategy."
        )
        retval.append(
            f":paramtype polling: bool or ~{builder.get_base_polling_method_path(self.async_mode)}"
        )
        retval.append(
            ":keyword int polling_interval: Default waiting time between two polls for LRO operations "
            "if no Retry-After header is present."
        )
        return retval

    def serialize_path(self, builder: LROOperationType) -> List[str]:
        return self.parameter_serializer.serialize_path(
            builder.parameters.path, self.serializer_name
        )

    def initial_call(self, builder: LROOperationType) -> List[str]:
        retval = [
            f"polling: Union[bool, {builder.get_base_polling_method(self.async_mode)}] = kwargs.pop('polling', True)",
        ]
        retval.append("lro_delay = kwargs.pop(")
        retval.append("    'polling_interval',")
        retval.append("    self._config.polling_interval")
        retval.append(")")
        retval.append(
            "cont_token: Optional[str] = kwargs.pop('continuation_token', None)"
        )
        retval.append("if cont_token is None:")
        retval.append(
            f"    raw_result = {self._call_method}self.{builder.initial_operation.name}("
            f"{'' if any(rsp.type for rsp in builder.initial_operation.responses) else '  # type: ignore'}"
        )
        retval.extend(
            [
                f"        {parameter.client_name}={parameter.client_name},"
                for parameter in builder.parameters.method
            ]
        )
        retval.append("        cls=lambda x,y,z: x,")
        retval.append("        headers=_headers,")
        retval.append("        params=_params,")
        retval.append("        **kwargs")
        retval.append("    )")
        retval.append("kwargs.pop('error_map', None)")
        return retval

    def return_lro_poller(self, builder: LROOperationType) -> List[str]:
        retval = []
        lro_options_str = (
            "lro_options={'final-state-via': '"
            + builder.lro_options["final-state-via"]
            + "'},"
            if builder.lro_options
            else ""
        )
        path_format_arguments_str = ""
        if builder.parameters.path:
            path_format_arguments_str = "path_format_arguments=path_format_arguments,"
            retval.extend(self.serialize_path(builder))
            retval.append("")
        retval.extend(
            [
                "if polling is True:",
                f"    polling_method: {builder.get_base_polling_method(self.async_mode)} "
                + f"= cast({builder.get_base_polling_method(self.async_mode)}, "
                f"{builder.get_polling_method(self.async_mode)}(",
                "        lro_delay,",
                f"        {lro_options_str}",
                f"        {path_format_arguments_str}",
                "        **kwargs",
                "))",
            ]
        )
        retval.append(
            f"elif polling is False: polling_method = cast({builder.get_base_polling_method(self.async_mode)}, "
            f"{builder.get_no_polling_method(self.async_mode)}())"
        )
        retval.append("else: polling_method = polling")
        retval.append("if cont_token:")
        retval.append(
            f"    return {builder.get_poller_with_response_type(self.async_mode)}.from_continuation_token("
        )
        retval.append("        polling_method=polling_method,")
        retval.append("        continuation_token=cont_token,")
        retval.append("        client=self._client,")
        retval.append("        deserialization_callback=get_long_running_output")
        retval.append("    )")
        retval.append(
            f"return {builder.get_poller_with_response_type(self.async_mode)}("
        )
        retval.append(
            "    self._client, raw_result, get_long_running_output, polling_method  # type: ignore"
        )
        retval.append("    )")
        return retval

    def get_long_running_output(self, builder: LROOperationType) -> List[str]:
        pylint_disable = ""
        if not builder.lro_response:
            pylint_disable = "  # pylint: disable=inconsistent-return-statements"
        retval = [f"def get_long_running_output(pipeline_response):{pylint_disable}"]
        if builder.lro_response:
            if builder.lro_response.headers:
                retval.append("    response_headers = {}")
            if (
                not self.code_model.options["models_mode"]
                or self.code_model.options["models_mode"] == "dpg"
                or builder.lro_response.headers
            ):
                retval.append("    response = pipeline_response.http_response")
            retval.extend(
                [
                    f"    {line}"
                    for line in self.response_headers_and_deserialization(
                        builder, builder.lro_response
                    )
                ]
            )
        retval.append("    if cls:")
        retval.append(
            "        return cls(pipeline_response, {}, {}){}".format(
                "deserialized"
                if builder.lro_response and builder.lro_response.type
                else "None",
                "response_headers"
                if builder.lro_response and builder.lro_response.headers
                else "{}",
                " # type: ignore",
            )
        )
        if builder.lro_response and builder.lro_response.type:
            retval.append("    return deserialized")
        return retval


class LROOperationSerializer(_LROOperationSerializer[LROOperation]):
    ...


############################## LRO PAGING OPERATIONS ##############################


class LROPagingOperationSerializer(
    _LROOperationSerializer[LROPagingOperation],
    _PagingOperationSerializer[LROPagingOperation],
):  # pylint: disable=abstract-method
    @property
    def _call_method(self) -> str:
        return "await " if self.async_mode else ""

    @property
    def _function_def(self) -> str:
        return "async def" if self.async_mode else "def"

    def get_long_running_output(self, builder: LROPagingOperation) -> List[str]:
        retval = ["def get_long_running_output(pipeline_response):"]
        retval.append(f"    {self._function_def} internal_get_next(next_link=None):")
        retval.append("        if next_link is None:")
        retval.append("            return pipeline_response")
        retval.append(f"        return {self._call_method}get_next(next_link)")
        retval.append("")
        retval.append(f"    return {builder.get_pager(self.async_mode)}(")
        retval.append("        internal_get_next, extract_data")
        retval.append("    )")
        return retval

    def decorators(self, builder: LROPagingOperation) -> List[str]:
        """Decorators for the method"""
        return _LROOperationSerializer.decorators(self, builder)  # type: ignore


def get_operation_serializer(
    builder: Operation,
    code_model,
    async_mode: bool,
) -> Union[
    OperationSerializer,
    PagingOperationSerializer,
    LROOperationSerializer,
    LROPagingOperationSerializer,
]:
    retcls: Union[
        Type[OperationSerializer],
        Type[PagingOperationSerializer],
        Type[LROOperationSerializer],
        Type[LROPagingOperationSerializer],
    ] = OperationSerializer
    if builder.operation_type == "lropaging":
        retcls = LROPagingOperationSerializer
    elif builder.operation_type == "lro":
        retcls = LROOperationSerializer
    elif builder.operation_type == "paging":
        retcls = PagingOperationSerializer
    return retcls(code_model, async_mode)<|MERGE_RESOLUTION|>--- conflicted
+++ resolved
@@ -393,21 +393,12 @@
 
         json_type = body_param.type
         if isinstance(body_param.type, CombinedType):
-<<<<<<< HEAD
-            if body_param.type.json_subtype:
-                json_type = body_param.type.json_subtype
-            elif body_param.type.dpg_model_subtype:
-                json_type = body_param.type.dpg_model_subtype
-            else:
-                return template
-=======
             target_model_type = body_param.type.target_model_subtype(
                 (JSONModelType, DPGModelType)
             )
             if target_model_type is None:
                 return template
             json_type = target_model_type
->>>>>>> b1220391
 
         polymorphic_subtypes: List[ModelType] = []
         json_type.get_polymorphic_subtypes(polymorphic_subtypes)
