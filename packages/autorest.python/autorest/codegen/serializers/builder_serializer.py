--- conflicted
+++ resolved
@@ -7,7 +7,7 @@
 import json
 from abc import abstractmethod
 from collections import defaultdict
-from typing import Any, Generic, List, Type, TypeVar, Dict, Union, Optional, cast
+from typing import Any, Generic, List, Union, Optional, cast
 
 from ..models import (
     Operation,
@@ -32,7 +32,6 @@
     Property,
     DatetimeType,
     DurationType,
-    RequestBuilderType,
 )
 from .parameter_serializer import ParameterSerializer, PopKwargType
 from . import utils
@@ -968,13 +967,8 @@
                 retval.append(
                     f"deserialized = self._deserialize('{response.serialization_type}', pipeline_response)"
                 )
-<<<<<<< HEAD
-            elif self.code_model.options["models_mode"] == "dpg" and isinstance(
+            elif self.namespace_model.options["models_mode"] == "dpg" and isinstance(
                 response.type, (ModelType, ListType, DictionaryType, DatetimeType, DurationType)
-=======
-            elif self.namespace_model.options["models_mode"] == "dpg" and isinstance(
-                response.type, ModelType
->>>>>>> 8a34d2b6
             ):
                 retval.append(
                     f"deserialized = _deserialize({response.serialization_type}, response.json())"
