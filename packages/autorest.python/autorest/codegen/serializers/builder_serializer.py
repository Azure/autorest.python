--- conflicted
+++ resolved
@@ -976,22 +976,12 @@
 
     def handle_error_response(self, builder: OperationType) -> List[str]:
         retval = [f"if response.status_code not in {str(builder.success_status_codes)}:"]
-<<<<<<< HEAD
         retval.extend(
             [
                 "    if _stream:",
                 f"        {async_await} response.read()  # Load the body in memory and close the socket",
             ]
         )
-=======
-        if self.need_read_stream_response and self.stream_value(builder) is not False:
-            retval.extend(
-                [
-                    "    if _stream:",
-                    f"        {self.read_stream_response()}",
-                ]
-            )
->>>>>>> bcbc2d34
         type_ignore = "  # type: ignore" if _need_type_ignore(builder) else ""
         retval.append(
             f"    map_error(status_code=response.status_code, response=response, error_map=error_map){type_ignore}"
@@ -1343,13 +1333,7 @@
         retval.append("        params=_params,")
         retval.append("        **kwargs")
         retval.append("    )")
-<<<<<<< HEAD
-        if self.async_mode:
-            retval.append(f"    await raw_result.http_response.load_body()  # type: ignore")
-=======
-        if self.need_read_stream_response:
-            retval.append(f'    {self.read_stream_response("raw_result.http_response")}')
->>>>>>> bcbc2d34
+        
         retval.append("kwargs.pop('error_map', None)")
         return retval
 
