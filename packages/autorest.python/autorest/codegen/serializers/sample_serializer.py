--- conflicted
+++ resolved
@@ -115,15 +115,10 @@
             param_value = self.sample["parameters"].get(name)
             if not param.optional:
                 if not param_value:
-<<<<<<< HEAD
-                    raise Exception(failure_info.format(name, self.sample_origin_name))
+                    raise Exception(failure_info.format(name))
                 operation_params[param.client_name] = self.handle_param(
                     param, param_value
                 )
-=======
-                    raise Exception(failure_info.format(name))
-                operation_params[param.client_name] = self.handle_param(param_value)
->>>>>>> abde23ed
         return operation_params
 
     def _operation_group_name(self) -> str:
