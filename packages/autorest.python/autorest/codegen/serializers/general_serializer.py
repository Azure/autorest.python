# -------------------------------------------------------------------------
# Copyright (c) Microsoft Corporation. All rights reserved.
# Licensed under the MIT License. See License.txt in the project root for
# license information.
# --------------------------------------------------------------------------
import json
from typing import Any, List
from jinja2 import Environment
from .import_serializer import FileImportSerializer, TypingSection
from ..models.imports import MsrestImportType, FileImport
from ..models import (
    ImportType,
    CodeModel,
    TokenCredentialType,
    Client,
)
from .client_serializer import ClientSerializer, ConfigSerializer
from .base_serializer import BaseSerializer


class GeneralSerializer(BaseSerializer):
    """General serializer for SDK root level files"""

    def __init__(self, code_model: CodeModel, env: Environment, async_mode: bool):
        super().__init__(code_model, env)
        self.async_mode = async_mode

    def serialize_setup_file(self) -> str:
        template = self.env.get_template("packaging_templates/setup.py.jinja2")
        params = {}
        params.update(self.code_model.options)
        return template.render(code_model=self.code_model, **params)

    def serialize_package_file(self, template_name: str, **kwargs: Any) -> str:
        template = self.env.get_template(template_name)
        package_parts = (self.code_model.options["package_name"] or "").split("-")[:-1]
        token_credential = any(
            c for c in self.code_model.clients if isinstance(getattr(c.credential, "type", None), TokenCredentialType)
        )
        version = self.code_model.options["package_version"]
        if any(x in version for x in ["a", "b", "rc"]) or version[0] == "0":
            dev_status = "4 - Beta"
        else:
            dev_status = "5 - Production/Stable"
        params = {
            "code_model": self.code_model,
            "dev_status": dev_status,
            "token_credential": token_credential,
            "pkgutil_names": [".".join(package_parts[: i + 1]) for i in range(len(package_parts))],
            "init_names": ["/".join(package_parts[: i + 1]) + "/__init__.py" for i in range(len(package_parts))],
            "client_name": self.code_model.clients[0].name,
            "namespace": self.code_model.namespace,
        }
        params.update(self.code_model.options)
        params.update(kwargs)
        return template.render(file_import=FileImport(self.code_model), **params)

    def serialize_pkgutil_init_file(self) -> str:
        template = self.env.get_template("pkgutil_init.py.jinja2")
        return template.render()

    def serialize_init_file(self, clients: List[Client]) -> str:
        template = self.env.get_template("init.py.jinja2")
        return template.render(
            code_model=self.code_model,
            clients=clients,
            async_mode=self.async_mode,
        )

    def serialize_service_client_file(self, clients: List[Client]) -> str:
        template = self.env.get_template("client_container.py.jinja2")

        imports = FileImport(self.code_model)
        for client in clients:
            imports.merge(client.imports(self.async_mode))

        return template.render(
            code_model=self.code_model,
            clients=clients,
            async_mode=self.async_mode,
            get_serializer=ClientSerializer,
            imports=FileImportSerializer(imports),
        )

    def serialize_vendor_file(self, clients: List[Client]) -> str:
        template = self.env.get_template("vendor.py.jinja2")

        # configure imports
        file_import = FileImport(self.code_model)
        if self.code_model.need_request_converter:
            file_import.add_submodule_import(
                "azure.core.pipeline.transport",
                "HttpRequest",
                ImportType.SDKCORE,
            )

        if self.code_model.need_mixin_abc:
            file_import.add_submodule_import(
                "abc",
                "ABC",
                ImportType.STDLIB,
            )
            file_import.add_submodule_import(
                "" if self.code_model.is_azure_flavor else "runtime",
                f"{'Async' if self.async_mode else ''}PipelineClient",
                ImportType.SDKCORE,
                TypingSection.TYPING,
            )
            file_import.add_msrest_import(
                relative_path=".." if self.async_mode else ".",
                msrest_import_type=MsrestImportType.SerializerDeserializer,
                typing_section=TypingSection.TYPING,
            )
            for client in clients:
                file_import.add_submodule_import(
                    "._configuration",
                    f"{client.name}Configuration",
                    ImportType.LOCAL,
                )
        if self.code_model.has_etag:
            file_import.add_submodule_import("typing", "Optional", ImportType.STDLIB)
            file_import.add_submodule_import(
                "",
                "MatchConditions",
                ImportType.SDKCORE,
            )
<<<<<<< HEAD
        if self.code_model.has_form_data and self.code_model.options["models_mode"] == "dpg":
=======
        if (
            self.code_model.has_form_data
            and self.code_model.options["models_mode"] == "dpg"
            and not self.async_mode
        ):
>>>>>>> 80c2eb53
            file_import.add_submodule_import("typing", "IO", ImportType.STDLIB)
            file_import.add_submodule_import("typing", "Tuple", ImportType.STDLIB)
            file_import.add_submodule_import("typing", "Union", ImportType.STDLIB)
            file_import.add_submodule_import("typing", "Optional", ImportType.STDLIB)
            file_import.add_submodule_import("typing", "Mapping", ImportType.STDLIB)
            file_import.add_submodule_import("typing", "Sequence", ImportType.STDLIB)
            file_import.add_submodule_import("typing", "Dict", ImportType.STDLIB)
            file_import.add_submodule_import("typing", "Any", ImportType.STDLIB)
            file_import.add_submodule_import("typing", "List", ImportType.STDLIB)
            file_import.add_submodule_import(
                "._model_base",
                "SdkJSONEncoder",
                ImportType.LOCAL,
            )
            file_import.add_submodule_import(
                "._model_base",
                "Model",
                ImportType.LOCAL,
            )
            file_import.add_import("json", ImportType.STDLIB)

        return template.render(
            code_model=self.code_model,
            imports=FileImportSerializer(
                file_import,
            ),
            async_mode=self.async_mode,
            clients=clients,
        )

    def serialize_config_file(self, clients: List[Client]) -> str:
        template = self.env.get_template("config_container.py.jinja2")
        imports = FileImport(self.code_model)
        for client in self.code_model.clients:
            imports.merge(client.config.imports(self.async_mode))
        return template.render(
            code_model=self.code_model,
            async_mode=self.async_mode,
            imports=FileImportSerializer(imports),
            get_serializer=ConfigSerializer,
            clients=clients,
        )

    def serialize_version_file(self) -> str:
        template = self.env.get_template("version.py.jinja2")
        return template.render(code_model=self.code_model)

    def serialize_serialization_file(self) -> str:
        template = self.env.get_template("serialization.py.jinja2")
        return template.render(
            code_model=self.code_model,
        )

    def serialize_model_base_file(self) -> str:
        template = self.env.get_template("model_base.py.jinja2")
        return template.render(code_model=self.code_model, file_import=FileImport(self.code_model))

    def serialize_validation_file(self) -> str:
        template = self.env.get_template("validation.py.jinja2")
        return template.render(code_model=self.code_model)

    def serialize_cross_language_definition_file(self) -> str:
        cross_langauge_def_dict = {
            f"{self.code_model.namespace}.models.{model.name}": model.cross_language_definition_id
            for model in self.code_model.model_types
        }
        cross_langauge_def_dict.update(
            {
                f"{self.code_model.namespace}.models.{enum.name}": enum.cross_language_definition_id
                for enum in self.code_model.enums
            }
        )
        cross_langauge_def_dict.update(
            {
                (
                    f"{self.code_model.namespace}.{client.name}."
                    + ("" if operation_group.is_mixin else f"{operation_group.property_name}.")
                    + f"{operation.name}"
                ): operation.cross_language_definition_id
                for client in self.code_model.clients
                for operation_group in client.operation_groups
                for operation in operation_group.operations
                if not operation.name.startswith("_")
            }
        )
        return json.dumps(
            {
                "CrossLanguagePackageId": self.code_model.cross_language_package_id,
                "CrossLanguageDefinitionId": cross_langauge_def_dict,
            },
            indent=4,
        )<|MERGE_RESOLUTION|>--- conflicted
+++ resolved
@@ -124,15 +124,7 @@
                 "MatchConditions",
                 ImportType.SDKCORE,
             )
-<<<<<<< HEAD
-        if self.code_model.has_form_data and self.code_model.options["models_mode"] == "dpg":
-=======
-        if (
-            self.code_model.has_form_data
-            and self.code_model.options["models_mode"] == "dpg"
-            and not self.async_mode
-        ):
->>>>>>> 80c2eb53
+        if self.code_model.has_form_data and self.code_model.options["models_mode"] == "dpg" and not self.async_mode:
             file_import.add_submodule_import("typing", "IO", ImportType.STDLIB)
             file_import.add_submodule_import("typing", "Tuple", ImportType.STDLIB)
             file_import.add_submodule_import("typing", "Union", ImportType.STDLIB)
