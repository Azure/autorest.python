--- conflicted
+++ resolved
@@ -3,12 +3,8 @@
 # Licensed under the MIT License. See License.txt in the project root for
 # license information.
 # --------------------------------------------------------------------------
-<<<<<<< HEAD
 import logging
-from typing import Dict, List, Optional, Any, Union, cast
-=======
 from typing import List, Optional, Any, Union, cast
->>>>>>> 7ba69203
 from pathlib import Path
 from jinja2 import PackageLoader, Environment, FileSystemLoader, StrictUndefined
 
@@ -156,70 +152,20 @@
                     cast(str, self.read_file(namespace_path / Path("models.py"))),
                 )
 
-<<<<<<< HEAD
-        if self.code_model.options["package_mode"]:
-            self._serialize_and_write_package_files(out_path=namespace_path)
+        if self.namespace_model.options["package_mode"]:
+            self._serialize_and_write_package_files(namespace_path=namespace_path)
 
         if (
-            self.code_model.options["show_operations"]
-            and self.code_model.operation_groups
-            and self.code_model.options["generate_sample"]
-            and not self.code_model.options["multiapi"]
+            self.namespace_model.options["show_operations"]
+            and self.namespace_model.operation_groups
+            and self.namespace_model.options["generate_sample"]
+            and not self.namespace_model.options["multiapi"]
         ):
             self._serialize_and_write_sample(env, namespace_path)
 
-    def _serialize_and_write_package_files(self, out_path: Path) -> None:
-        def _serialize_and_write_package_files_proc(**kwargs: Any):
-            for template_name in package_files:
-                file = template_name.replace(".jinja2", "")
-                output_name = out_path / file
-                if not self.read_file(output_name) or file in _REGENERATE_FILES:
-                    template = env.get_template(template_name)
-                    render_result = template.render(**kwargs)
-                    self.write_file(output_name, render_result)
-
-        def _prepare_params() -> Dict[Any, Any]:
-            package_parts = (self.code_model.options["package_name"] or "").split("-")[
-                :-1
-            ]
-            token_cred = isinstance(
-                getattr(self.code_model.credential, "type", None), TokenCredentialType
-            )
-            version = self.code_model.options["package_version"]
-            if any(x in version for x in ["a", "b", "rc"]) or version[0] == "0":
-                dev_status = "4 - Beta"
-            else:
-                dev_status = "5 - Production/Stable"
-            params = {
-                "token_credential": token_cred,
-                "pkgutil_names": [
-                    ".".join(package_parts[: i + 1]) for i in range(len(package_parts))
-                ],
-                "init_names": [
-                    "/".join(package_parts[: i + 1]) + "/__init__.py"
-                    for i in range(len(package_parts))
-                ],
-                "dev_status": dev_status,
-                "client_name": self.code_model.client.name,
-                "namespace": self.code_model.namespace,
-                "code_model": self.code_model,
-            }
-            params.update(self.code_model.options)
-            params.update(self.code_model.package_dependency)
-            return params
-
-        out_path = self._package_root_folder(out_path)
-        if self.code_model.options["package_mode"] in ("dataplane", "mgmtplane"):
-=======
-        if self.namespace_model.options["package_mode"]:
-            self._serialize_and_write_package_files(namespace_path=namespace_path)
-
     def _serialize_and_write_package_files(self, namespace_path: Path) -> None:
-        root_of_sdk = namespace_path / Path(
-            "../" * (self.namespace_model.namespace.count(".") + 1)
-        )
+        root_of_sdk = self._package_root_folder(namespace_path)
         if self.namespace_model.options["package_mode"] in ("dataplane", "mgmtplane"):
->>>>>>> 7ba69203
             env = Environment(
                 loader=PackageLoader(
                     "autorest.codegen", "templates/packaging_templates"
@@ -568,11 +514,11 @@
 
     # find root folder where "setup.py" is
     def _package_root_folder(self, namespace_path: Path) -> Path:
-        return namespace_path / Path("../" * (self.code_model.namespace.count(".") + 1))
+        return namespace_path / Path("../" * (self.namespace_model.namespace.count(".") + 1))
 
     def _serialize_and_write_sample(self, env: Environment, namespace_path: Path):
         out_path = self._package_root_folder(namespace_path) / Path("generated_samples")
-        for op_group in self.code_model.operation_groups:
+        for op_group in self.namespace_model.operation_groups:
             for operation in op_group.operations:
                 samples = operation.yaml_data["samples"]
                 if not samples:
@@ -583,7 +529,7 @@
                         self.write_file(
                             out_path / file_name,
                             SampleSerializer(
-                                code_model=self.code_model,
+                                namespace_model=self.namespace_model,
                                 env=env,
                                 operation_group=op_group,
                                 operation=operation,
@@ -598,7 +544,6 @@
                             "error happens when generate sample with {%s}: {%s}", key, e
                         )
 
-
 class JinjaSerializerAutorest(JinjaSerializer, ReaderAndWriterAutorest):
     def __init__(
         self,
