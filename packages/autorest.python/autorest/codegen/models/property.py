# -------------------------------------------------------------------------
# Copyright (c) Microsoft Corporation. All rights reserved.
# Licensed under the MIT License. See License.txt in the project root for
# license information.
# --------------------------------------------------------------------------
from typing import Any, Dict, Optional, TYPE_CHECKING, List

from .base import BaseModel
from .constant_type import ConstantType
from .enum_type import EnumType
from .base import BaseType
from .imports import FileImport, ImportType
from .utils import add_to_description, add_to_pylint_disable

if TYPE_CHECKING:
    from .code_model import CodeModel
    from .model_type import ModelType


class Property(BaseModel):  # pylint: disable=too-many-instance-attributes
    def __init__(
        self,
        yaml_data: Dict[str, Any],
        code_model: "CodeModel",
        type: BaseType,
    ) -> None:
        super().__init__(yaml_data, code_model)
        self.wire_name: str = self.yaml_data["wireName"]
        self.client_name: str = self.yaml_data["clientName"]
        self.type = type
        self.optional: bool = self.yaml_data["optional"]
        self.readonly: bool = self.yaml_data.get("readonly", False)
        self.visibility: List[str] = self.yaml_data.get("visibility", [])
        self.is_polymorphic: bool = self.yaml_data.get("isPolymorphic", False)
        self.is_discriminator: bool = yaml_data.get("isDiscriminator", False)
        self.client_default_value = yaml_data.get("clientDefaultValue", None)
        if self.client_default_value is None:
            self.client_default_value = self.type.client_default_value
        self.flattened_names: List[str] = yaml_data.get("flattenedNames", [])

    @property
    def pylint_disable(self) -> str:
        retval: str = ""
        if self.yaml_data.get("pylintDisable"):
            retval = add_to_pylint_disable(retval, self.yaml_data["pylintDisable"])
        return retval

    def description(self, *, is_operation_file: bool) -> str:
        from .model_type import ModelType

        description = self.yaml_data.get("description", "")
        if not (self.optional or self.client_default_value):
            description = add_to_description(description, "Required.")
        # don't want model type documentation as part of property doc
        type_description = (
            ""
            if isinstance(self.type, ModelType)
            else self.type.description(is_operation_file=is_operation_file)
        )
        return add_to_description(description, type_description)

    @property
    def client_default_value_declaration(self) -> str:
        if self.client_default_value is not None:
            return self.get_declaration(self.client_default_value)
        if self.type.client_default_value is not None:
            return self.get_declaration(self.type.client_default_value)
        return "None"

    @property
    def constant(self) -> bool:
        # this bool doesn't consider you to be constant if you are a discriminator
        # you also have to be required to be considered a constant
        return (
            isinstance(self.type, ConstantType)
            and not self.optional
            and not self.is_discriminator
        )

    @property
    def is_input(self):
        return not (self.constant or self.readonly or self.is_discriminator)

    @property
    def serialization_type(self) -> str:
        return self.type.serialization_type

    @property
    def msrest_deserialization_key(self) -> str:
        return self.type.msrest_deserialization_key

    @property
    def is_enum_discriminator(self) -> bool:
        return self.is_discriminator and self.type.type == "enum"

    def type_annotation(self, *, is_operation_file: bool = False) -> str:
        if self.is_enum_discriminator:
            # here we are the enum discriminator property on the base model
            return "Literal[None]"
        if self.optional and self.client_default_value is None:
            return f"Optional[{self.type.type_annotation(is_operation_file=is_operation_file)}]"
        return self.type.type_annotation(is_operation_file=is_operation_file)

    def get_declaration(self, value: Any = None) -> Any:
        if self.is_enum_discriminator:
            # here we are the enum discriminator property on the base model
            return None
        return self.type.get_declaration(value)

    def get_json_template_representation(
        self,
        *,
        optional: bool = True,  # pylint: disable=unused-argument
        client_default_value_declaration: Optional[str] = None,
        description: Optional[str] = None,
    ) -> Any:
        if self.client_default_value:
            client_default_value_declaration = self.get_declaration(
                self.client_default_value
            )
        if self.description(is_operation_file=True):
            description = self.description(is_operation_file=True)
        # make sure there is no \n otherwise the json template will be invalid
        description = (description or "").replace("\n", " ")
        return self.type.get_json_template_representation(
            optional=self.optional,
            client_default_value_declaration=client_default_value_declaration,
            description=description,
        )

    def get_polymorphic_subtypes(self, polymorphic_subtypes: List["ModelType"]) -> None:
        from .model_type import ModelType

        if isinstance(self.type, ModelType):
            self.type.get_polymorphic_subtypes(polymorphic_subtypes)

    @property
    def validation(self) -> Optional[Dict[str, Any]]:
        retval: Dict[str, Any] = {}
        if not self.optional:
            retval["required"] = True
        if self.readonly:
            retval["readonly"] = True
        if self.constant:
            retval["constant"] = True
        retval.update(self.type.validation or {})
        return retval or None

    def imports(self, **kwargs) -> FileImport:
<<<<<<< HEAD
        file_import = self.init_file_import()
=======
        file_import = FileImport(self.code_model)
>>>>>>> 80997f62
        if self.is_discriminator and isinstance(self.type, EnumType):
            return file_import
        file_import.merge(
            self.type.imports(**kwargs, relative_path="..", model_typing=True)
        )
        if self.optional and self.client_default_value is None:
            file_import.add_submodule_import("typing", "Optional", ImportType.STDLIB)
        if self.code_model.options["models_mode"] == "dpg":
            file_import.add_submodule_import(
                ".._model_base",
                "rest_discriminator" if self.is_discriminator else "rest_field",
                ImportType.LOCAL,
            )
        return file_import

    @classmethod
    def from_yaml(
        cls,
        yaml_data: Dict[str, Any],
        code_model: "CodeModel",
    ) -> "Property":
        from . import build_type  # pylint: disable=import-outside-toplevel

        return cls(
            yaml_data=yaml_data,
            code_model=code_model,
            type=build_type(yaml_data["type"], code_model),
        )<|MERGE_RESOLUTION|>--- conflicted
+++ resolved
@@ -147,11 +147,7 @@
         return retval or None
 
     def imports(self, **kwargs) -> FileImport:
-<<<<<<< HEAD
         file_import = self.init_file_import()
-=======
-        file_import = FileImport(self.code_model)
->>>>>>> 80997f62
         if self.is_discriminator and isinstance(self.type, EnumType):
             return file_import
         file_import.merge(
