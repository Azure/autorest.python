--- conflicted
+++ resolved
@@ -37,13 +37,10 @@
         if self.client_default_value is None:
             self.client_default_value = self.type.client_default_value
         self.flattened_names: List[str] = yaml_data.get("flattenedNames", [])
-<<<<<<< HEAD
         self.is_flatten: bool = yaml_data.get("flatten", False)
-=======
         self.is_multipart_file_input: bool = yaml_data.get(
             "isMultipartFileInput", False
         )
->>>>>>> 00e6bfde
 
     @property
     def pylint_disable(self) -> str:
