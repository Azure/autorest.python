--- conflicted
+++ resolved
@@ -7,11 +7,7 @@
 import re
 from autorest.codegen.models.imports import FileImport, ImportType, TypingSection
 from .base import BaseType
-<<<<<<< HEAD
-from .model_type import JSONModelType, DPGModelType
-=======
 from .model_type import ModelType
->>>>>>> b1220391
 
 if TYPE_CHECKING:
     from .code_model import CodeModel
@@ -132,41 +128,6 @@
             [build_type(t, code_model) for t in yaml_data["types"]],
         )
 
-<<<<<<< HEAD
-    @staticmethod
-    def _get_json_model_type(t: BaseType) -> Optional[JSONModelType]:
-        if isinstance(t, JSONModelType):
-            return t
-        if isinstance(t, CombinedType):
-            try:
-                return next(
-                    CombinedType._get_json_model_type(sub_t) for sub_t in t.types
-                )
-            except StopIteration:
-                pass
-        return None
-
-    @property
-    def json_subtype(self) -> Optional[JSONModelType]:
-        return CombinedType._get_json_model_type(self)
-
-    @staticmethod
-    def _get_dpg_model_type(t: BaseType) -> Optional[DPGModelType]:
-        if isinstance(t, DPGModelType):
-            return t
-        if isinstance(t, CombinedType):
-            try:
-                return next(
-                    CombinedType._get_dpg_model_type(sub_t) for sub_t in t.types
-                )
-            except StopIteration:
-                pass
-        return None
-
-    @property
-    def dpg_model_subtype(self) -> Optional[DPGModelType]:
-        return CombinedType._get_dpg_model_type(self)
-=======
     def target_model_subtype(
         self,
         target_types: Union[
@@ -177,5 +138,4 @@
         for sub_t in self.types:
             if isinstance(sub_t, target_types):
                 return sub_t  # type: ignore
-        return None
->>>>>>> b1220391
+        return None