# -------------------------------------------------------------------------
# Copyright (c) Microsoft Corporation. All rights reserved.
# Licensed under the MIT License. See License.txt in the project root for
# license information.
# --------------------------------------------------------------------------
from itertools import chain
from typing import (
    Dict,
    List,
    Any,
    Optional,
    Union,
    TYPE_CHECKING,
    Generic,
    TypeVar,
    cast,
)

from .request_builder_parameter import RequestBuilderParameter

from .utils import OrderedSet, add_to_pylint_disable, NAME_LENGTH_LIMIT
from .base_builder import BaseBuilder
from .imports import FileImport, ImportType, TypingSection
from .response import (
    Response,
    PagingResponse,
    LROResponse,
    LROPagingResponse,
    get_response,
)
from .parameter import (
    BodyParameter,
    MultipartBodyParameter,
    Parameter,
    ParameterLocation,
)
from .parameter_list import ParameterList
from .model_type import ModelType
from .base import BaseType
from .request_builder import OverloadedRequestBuilder, RequestBuilder

if TYPE_CHECKING:
    from .code_model import CodeModel
    from .client import Client
    from . import OperationType

ResponseType = TypeVar(
    "ResponseType",
    bound=Union[Response, PagingResponse, LROResponse, LROPagingResponse],
)


def is_internal(target: Optional[BaseType]) -> bool:
    return isinstance(target, ModelType) and target.base == "dpg" and target.internal


class OperationBase(  # pylint: disable=too-many-public-methods
    Generic[ResponseType], BaseBuilder[ParameterList]
):
    def __init__(
        self,
        yaml_data: Dict[str, Any],
        code_model: "CodeModel",
        client: "Client",
        name: str,
        request_builder: Union[RequestBuilder, OverloadedRequestBuilder],
        parameters: ParameterList,
        responses: List[ResponseType],
        exceptions: List[Response],
        *,
        overloads: Optional[List["Operation"]] = None,
    ) -> None:
        super().__init__(
            code_model=code_model,
            client=client,
            yaml_data=yaml_data,
            name=name,
            parameters=parameters,
            overloads=overloads,
        )
        self.overloads: List["Operation"] = overloads or []
        self.responses = responses
        self.request_builder = request_builder
        self.deprecated = False
        self.exceptions = exceptions
        self.is_lro_initial_operation: bool = self.yaml_data.get(
            "isLroInitialOperation", False
        )
        self.include_documentation: bool = not self.is_lro_initial_operation
        self.internal: bool = self.yaml_data.get("internal", False)
        if self.internal:
            self.name = "_" + self.name
        self.has_etag: bool = self.yaml_data.get("hasEtag", False)

    @property
    def expose_stream_keyword(self) -> bool:
        return self.yaml_data.get("exposeStreamKeyword", False)

    @property
    def operation_type(self) -> str:
        return "operation"

    @property
    def has_optional_return_type(self) -> bool:
        """Has optional return type if there are multiple successful response types where some have
        bodies and some are None
        """
        # means if we have at least one successful response with a body and one without
        successful_response_with_body = any(r for r in self.responses if r.type)
        successful_response_without_body = any(r for r in self.responses if not r.type)
        return successful_response_with_body and successful_response_without_body

    def response_type_annotation(self, **kwargs) -> str:
        if (
            self.code_model.options["head_as_boolean"]
            and self.request_builder.method.lower() == "head"
        ):
            return "bool"
        response_type_annotations: OrderedSet[str] = {
            response.type_annotation(**kwargs): None
            for response in self.responses
            if response.type
        }
        response_str = ", ".join(response_type_annotations.keys())
        if len(response_type_annotations) > 1:
            return f"Union[{response_str}]"
        if self.has_optional_return_type:
            return f"Optional[{response_str}]"
        if self.responses:
            return self.responses[0].type_annotation(**kwargs)
        return "None"

    @property
    def pylint_disable(self) -> str:
        retval: str = ""
        if self.response_type_annotation(async_mode=False) == "None":
            # doesn't matter if it's async or not
            retval = add_to_pylint_disable(retval, "inconsistent-return-statements")
        try:
            if any(is_internal(r.type) for r in self.responses) or is_internal(
                self.parameters.body_parameter.type
            ):
                retval = add_to_pylint_disable(retval, "protected-access")
        except ValueError:
            pass
        if len(self.name) > NAME_LENGTH_LIMIT:
            retval = add_to_pylint_disable(retval, "name-too-long")
        return retval

    def cls_type_annotation(self, *, async_mode: bool) -> str:
        if (
            self.request_builder.method.lower() == "head"
            and self.code_model.options["head_as_boolean"]
        ):
            return "ClsType[None]"
        return f"ClsType[{self.response_type_annotation(async_mode=async_mode)}]"

    def _response_docstring_helper(self, attr_name: str, **kwargs: Any) -> str:
        responses_with_body = [r for r in self.responses if r.type]
        if (
            self.request_builder.method.lower() == "head"
            and self.code_model.options["head_as_boolean"]
        ):
            return "bool"
        if responses_with_body:
            response_docstring_values: OrderedSet[str] = {
                getattr(response, attr_name)(**kwargs): None
                for response in responses_with_body
            }
            retval = " or ".join(response_docstring_values.keys())
            if self.has_optional_return_type:
                retval += " or None"
            return retval
        if self.responses:
            return getattr(self.responses[0], attr_name)(**kwargs)
        return "None"

    def response_docstring_text(self, **kwargs) -> str:
        retval = self._response_docstring_helper("docstring_text", **kwargs)
        if not self.code_model.options["version_tolerant"]:
            retval += " or the result of cls(response)"
        if self.code_model.options["models_mode"] == "dpg" and any(
            isinstance(r.type, ModelType) for r in self.responses
        ):
            r = next(r for r in self.responses if isinstance(r.type, ModelType))
            item_type = getattr(r, "item_type", getattr(r, "type"))
            if item_type:
                type_name = item_type.docstring_text(**kwargs)
                retval += f". The {type_name} is compatible with MutableMapping"
        return retval

    def response_docstring_type(self, **kwargs) -> str:
        return self._response_docstring_helper("docstring_type", **kwargs)

    @property
    def has_response_body(self) -> bool:
        """Tell if at least one response has a body."""
        return any(response.type for response in self.responses)

    @property
    def any_response_has_headers(self) -> bool:
        return any(response.headers for response in self.responses)

    @property
    def default_error_deserialization(self) -> Optional[str]:
        default_exceptions = [
            e for e in self.exceptions if "default" in e.status_codes and e.type
        ]
        if not default_exceptions:
            return None
        excep_schema = default_exceptions[0].type
        if isinstance(excep_schema, ModelType):
            return f"_models.{excep_schema.name}"
        # in this case, it's just an AnyType
        return "'object'"

    @property
    def non_default_errors(self) -> List[Response]:
        return [e for e in self.exceptions if "default" not in e.status_codes]

    @property
    def non_default_error_status_codes(self) -> List[Union[str, int]]:
        """Actually returns all of the status codes from exceptions (besides default)"""
        return list(
            chain.from_iterable(
                [error.status_codes for error in self.non_default_errors]
            )
        )

    def _imports_shared(
        self, async_mode: bool, **kwargs: Any  # pylint: disable=unused-argument
    ) -> FileImport:
<<<<<<< HEAD
        file_import = self.init_file_import()
=======
        file_import = FileImport(self.code_model)
>>>>>>> 80997f62
        file_import.add_submodule_import(
            "typing", "Any", ImportType.STDLIB, TypingSection.CONDITIONAL
        )

        response_types = [
            r.type_annotation(async_mode=async_mode, operation=self)
            for r in self.responses
            if r.type
        ]
        if len(set(response_types)) > 1:
            file_import.add_submodule_import(
                "typing", "Union", ImportType.STDLIB, TypingSection.CONDITIONAL
            )
        if self.added_on:
            file_import.add_submodule_import(
                f"{'.' if async_mode else ''}.._validation",
                "api_version_validation",
                ImportType.LOCAL,
            )
        return file_import

    def imports_for_multiapi(self, async_mode: bool, **kwargs: Any) -> FileImport:
        if self.abstract:
<<<<<<< HEAD
            return self.init_file_import()
=======
            return FileImport(self.code_model)
>>>>>>> 80997f62
        file_import = self._imports_shared(async_mode, **kwargs)
        for param in self.parameters.method:
            file_import.merge(
                param.imports_for_multiapi(
                    async_mode,
                    operation=self,
                    **kwargs,
                )
            )
        for response in self.responses:
            file_import.merge(
                response.imports_for_multiapi(
                    async_mode=async_mode, operation=self, **kwargs
                )
            )
        if self.code_model.options["models_mode"]:
            for exception in self.exceptions:
                file_import.merge(
                    exception.imports_for_multiapi(
                        async_mode=async_mode, operation=self, **kwargs
                    )
                )
        return file_import

    @staticmethod
    def has_kwargs_to_pop_with_default(
        kwargs_to_pop: List[
            Union[
                Parameter,
                RequestBuilderParameter,
                BodyParameter,
                MultipartBodyParameter,
            ]
        ],
        location: ParameterLocation,
    ) -> bool:
        return any(
            (kwarg.client_default_value or kwarg.optional)
            and kwarg.location == location
            for kwarg in kwargs_to_pop
        )

    @property
    def need_validation(self) -> bool:
        """Whether we need parameter / operation validation. For API version."""
        return bool(self.added_on) or any(p for p in self.parameters if p.added_on)

    def get_request_builder_import(
        self,
        request_builder: Union[RequestBuilder, OverloadedRequestBuilder],
        async_mode: bool,
    ) -> FileImport:
        """Helper method to get a request builder import."""
<<<<<<< HEAD
        file_import = self.init_file_import()
=======
        file_import = FileImport(self.code_model)
>>>>>>> 80997f62
        if self.code_model.options["builders_visibility"] != "embedded":
            group_name = request_builder.group_name
            rest_import_path = "..." if async_mode else ".."
            if group_name:
                file_import.add_submodule_import(
                    f"{rest_import_path}{self.code_model.rest_layer_name}",
                    group_name,
                    import_type=ImportType.LOCAL,
                    alias=f"rest_{group_name}",
                )
            else:
                file_import.add_submodule_import(
                    rest_import_path,
                    self.code_model.rest_layer_name,
                    import_type=ImportType.LOCAL,
                    alias="rest",
                )
        if self.code_model.options["builders_visibility"] == "embedded" and async_mode:
            file_import.add_submodule_import(
                f"...{self.code_model.operations_folder_name}.{self.filename}",
                request_builder.name,
                import_type=ImportType.LOCAL,
            )
        return file_import

    def imports(  # pylint: disable=too-many-branches, disable=too-many-statements
        self, async_mode: bool, **kwargs: Any
    ) -> FileImport:
        if self.abstract:
<<<<<<< HEAD
            return self.init_file_import()
=======
            return FileImport(self.code_model)
>>>>>>> 80997f62
        file_import = self._imports_shared(async_mode, **kwargs)

        for param in self.parameters.method:
            file_import.merge(
                param.imports(
                    async_mode,
                    operation=self,
                    **kwargs,
                )
            )
        for response in self.responses:
            file_import.merge(
                response.imports(async_mode=async_mode, operation=self, **kwargs)
            )
        if self.code_model.options["models_mode"]:
            for exception in self.exceptions:
                file_import.merge(exception.imports(async_mode=async_mode, **kwargs))

        if self.parameters.has_body and self.parameters.body_parameter.flattened:
            file_import.merge(
                self.parameters.body_parameter.type.imports(operation=self, **kwargs)
            )
        if not async_mode:
            for param in self.parameters.headers:
                if param.wire_name.lower() == "repeatability-request-id":
                    file_import.add_import("uuid", ImportType.STDLIB)
                elif param.wire_name.lower() == "repeatability-first-sent":
                    file_import.add_import("datetime", ImportType.STDLIB)

        # Exceptions
        errors = [
            "map_error",
            "HttpResponseError",
            "ClientAuthenticationError",
            "ResourceNotFoundError",
            "ResourceExistsError",
            "ResourceNotModifiedError",
        ]
        for error in errors:
            file_import.add_submodule_import(
                file_import.import_core_exceptions, error, ImportType.SDKCORE
            )
        if self.code_model.options["azure_arm"]:
            file_import.add_submodule_import(
                "azure.mgmt.core.exceptions", "ARMErrorFormat", ImportType.SDKCORE
            )

        if self.has_kwargs_to_pop_with_default(
            self.parameters.kwargs_to_pop, ParameterLocation.HEADER  # type: ignore
        ) or self.has_kwargs_to_pop_with_default(
            self.parameters.kwargs_to_pop, ParameterLocation.QUERY  # type: ignore
        ):
            file_import.add_submodule_import(
                file_import.import_core_utils,
                "case_insensitive_dict",
                ImportType.SDKCORE,
            )
        if self.deprecated:
            file_import.add_import("warnings", ImportType.STDLIB)

        relative_path = "..." if async_mode else ".."
        if self.code_model.need_request_converter:
            file_import.add_submodule_import(
                f"{relative_path}_vendor", "_convert_request", ImportType.LOCAL
            )
        if self.has_etag:
            file_import.add_submodule_import(
                file_import.import_core_exceptions,
                "ResourceModifiedError",
                ImportType.SDKCORE,
            )
            if not async_mode:
                file_import.add_submodule_import(
                    f"{relative_path}_vendor", "prep_if_match", ImportType.LOCAL
                )
                file_import.add_submodule_import(
                    f"{relative_path}_vendor", "prep_if_none_match", ImportType.LOCAL
                )
        if self.code_model.need_request_converter:
            if async_mode:
                file_import.add_submodule_import(
                    "azure.core.pipeline.transport",
                    "AsyncHttpResponse",
                    ImportType.SDKCORE,
                )
            else:
                file_import.add_submodule_import(
                    "azure.core.pipeline.transport",
                    "HttpResponse",
                    ImportType.SDKCORE,
                )
        else:
            if async_mode:
                file_import.add_submodule_import(
                    file_import.import_core_rest,
                    "AsyncHttpResponse",
                    ImportType.SDKCORE,
                )
            else:
                file_import.add_submodule_import(
                    file_import.import_core_rest,
                    "HttpResponse",
                    ImportType.SDKCORE,
                )
        if (
            self.code_model.options["builders_visibility"] == "embedded"
            and not async_mode
        ):
            file_import.merge(self.request_builder.imports())
        file_import.add_submodule_import(
            file_import.import_core_pipeline,
            "PipelineResponse",
            ImportType.SDKCORE,
        )
        file_import.add_submodule_import(
            file_import.import_core_rest, "HttpRequest", ImportType.SDKCORE
        )
        file_import.add_submodule_import(
            "typing", "Callable", ImportType.STDLIB, TypingSection.CONDITIONAL
        )
        file_import.add_submodule_import(
            "typing", "Optional", ImportType.STDLIB, TypingSection.CONDITIONAL
        )
        file_import.add_submodule_import(
            "typing", "Dict", ImportType.STDLIB, TypingSection.CONDITIONAL
        )
        file_import.add_submodule_import(
            "typing", "TypeVar", ImportType.STDLIB, TypingSection.CONDITIONAL
        )
        if self.code_model.options["tracing"] and self.want_tracing and not async_mode:
            file_import.add_submodule_import(
                "azure.core.tracing.decorator",
                "distributed_trace",
                ImportType.SDKCORE,
            )
        file_import.merge(
            self.get_request_builder_import(self.request_builder, async_mode)
        )
        if self.overloads:
            file_import.add_submodule_import("typing", "overload", ImportType.STDLIB)
        return file_import

    def get_response_from_status(
        self, status_code: Optional[Union[str, int]]
    ) -> ResponseType:
        try:
            return next(r for r in self.responses if status_code in r.status_codes)
        except StopIteration as exc:
            raise ValueError(
                f"Incorrect status code {status_code}, operation {self.name}"
            ) from exc

    @property
    def success_status_codes(self) -> List[Union[str, int]]:
        """The list of all successfull status code."""
        return sorted(
            [code for response in self.responses for code in response.status_codes]
        )

    @property
    def filename(self) -> str:
        basename = self.group_name
        if basename == "":
            # in a mixin
            basename = self.code_model.clients[0].legacy_filename

        if (
            basename == "operations"
            or self.code_model.options["combine_operation_files"]
        ):
            return "_operations"
        return f"_{basename}_operations"

    @property
    def has_stream_response(self) -> bool:
        return any(r.is_stream_response for r in self.responses)

    @classmethod
    def get_request_builder(cls, yaml_data: Dict[str, Any], client: "Client"):
        return client.lookup_request_builder(id(yaml_data))

    @classmethod
    def from_yaml(
        cls,
        yaml_data: Dict[str, Any],
        code_model: "CodeModel",
        client: "Client",
    ):
        name = yaml_data["name"]
        request_builder = cls.get_request_builder(yaml_data, client)
        responses = [
            cast(ResponseType, get_response(r, code_model))
            for r in yaml_data["responses"]
        ]
        exceptions = [
            Response.from_yaml(e, code_model) for e in yaml_data["exceptions"]
        ]
        parameter_list = ParameterList.from_yaml(yaml_data, code_model)
        overloads = [
            cls.from_yaml(overload, code_model, client)
            for overload in yaml_data.get("overloads", [])
        ]

        return cls(
            yaml_data=yaml_data,
            code_model=code_model,
            client=client,
            request_builder=request_builder,
            name=name,
            parameters=parameter_list,
            overloads=overloads,
            responses=responses,
            exceptions=exceptions,
        )


class Operation(OperationBase[Response]):
    def imports(self, async_mode: bool, **kwargs: Any) -> FileImport:
        file_import = super().imports(async_mode, **kwargs)
        if self.abstract:
            return file_import
        if async_mode:
            file_import.add_submodule_import(
                "azure.core.tracing.decorator_async",
                "distributed_trace_async",
                ImportType.SDKCORE,
            )
        if (
            self.has_response_body
            and not self.has_optional_return_type
            and not self.code_model.options["models_mode"]
        ):
            file_import.add_submodule_import("typing", "cast", ImportType.STDLIB)
        if self.code_model.options["models_mode"] == "dpg":
            relative_path = "..." if async_mode else ".."
            if self.parameters.has_body:
                file_import.add_submodule_import(
                    f"{relative_path}_model_base", "AzureJSONEncoder", ImportType.LOCAL
                )
                file_import.add_import("json", ImportType.STDLIB)
            if self.default_error_deserialization or any(
                r.type for r in self.responses
            ):
                file_import.add_submodule_import(
                    f"{relative_path}_model_base", "_deserialize", ImportType.LOCAL
                )

        return file_import


def get_operation(
    yaml_data: Dict[str, Any], code_model: "CodeModel", client: "Client"
) -> "OperationType":
    if yaml_data["discriminator"] == "lropaging":
        from .lro_paging_operation import LROPagingOperation as OperationCls
    elif yaml_data["discriminator"] == "lro":
        from .lro_operation import LROOperation as OperationCls  # type: ignore
    elif yaml_data["discriminator"] == "paging":
        from .paging_operation import PagingOperation as OperationCls  # type: ignore
    else:
        from . import Operation as OperationCls  # type: ignore
    return OperationCls.from_yaml(yaml_data, code_model, client)<|MERGE_RESOLUTION|>--- conflicted
+++ resolved
@@ -230,11 +230,7 @@
     def _imports_shared(
         self, async_mode: bool, **kwargs: Any  # pylint: disable=unused-argument
     ) -> FileImport:
-<<<<<<< HEAD
         file_import = self.init_file_import()
-=======
-        file_import = FileImport(self.code_model)
->>>>>>> 80997f62
         file_import.add_submodule_import(
             "typing", "Any", ImportType.STDLIB, TypingSection.CONDITIONAL
         )
@@ -258,11 +254,7 @@
 
     def imports_for_multiapi(self, async_mode: bool, **kwargs: Any) -> FileImport:
         if self.abstract:
-<<<<<<< HEAD
-            return self.init_file_import()
-=======
             return FileImport(self.code_model)
->>>>>>> 80997f62
         file_import = self._imports_shared(async_mode, **kwargs)
         for param in self.parameters.method:
             file_import.merge(
@@ -316,11 +308,7 @@
         async_mode: bool,
     ) -> FileImport:
         """Helper method to get a request builder import."""
-<<<<<<< HEAD
         file_import = self.init_file_import()
-=======
-        file_import = FileImport(self.code_model)
->>>>>>> 80997f62
         if self.code_model.options["builders_visibility"] != "embedded":
             group_name = request_builder.group_name
             rest_import_path = "..." if async_mode else ".."
@@ -350,11 +338,7 @@
         self, async_mode: bool, **kwargs: Any
     ) -> FileImport:
         if self.abstract:
-<<<<<<< HEAD
             return self.init_file_import()
-=======
-            return FileImport(self.code_model)
->>>>>>> 80997f62
         file_import = self._imports_shared(async_mode, **kwargs)
 
         for param in self.parameters.method:
