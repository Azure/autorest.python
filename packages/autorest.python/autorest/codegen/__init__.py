--- conflicted
+++ resolved
@@ -63,17 +63,11 @@
     def license_header(self) -> str:
         license_header = self.options.get(
             "header-text",
-<<<<<<< HEAD
             (
                 ""
                 if self.unbranded and not self.company_name
                 else DEFAULT_HEADER_TEXT.format(company_name=self.company_name)
             ),
-=======
-            DEFAULT_HEADER_TEXT.format(company_name=self.company_name)
-            if self.company_name
-            else "",
->>>>>>> 34f87a3a
         )
         if license_header:
             license_header = license_header.replace("\n", "\n# ")
