# coding=utf-8
# --------------------------------------------------------------------------
# Copyright (c) {{ code_model.options["company_name"] }} Corporation. All rights reserved.
# Licensed under the MIT License. See License.txt in the project root for
# license information.
# --------------------------------------------------------------------------
# pylint: disable=protected-access, arguments-differ, signature-differs, broad-except

import copy
import calendar
import decimal
import functools
import sys
import logging
import base64
import re
import typing
import enum
import email.utils
import datetime
from json import JSONEncoder
from typing_extensions import Self
import isodate
from {{ code_model.core_library }}.exceptions import DeserializationError
from {{ code_model.core_library }}{{ "" if code_model.is_azure_flavor else ".utils" }} import CaseInsensitiveEnumMeta
from {{ code_model.core_library }}.{{ "" if code_model.is_azure_flavor else "runtime." }}pipeline import PipelineResponse
from {{ code_model.core_library }}.serialization import _Null

if sys.version_info >= (3, 9):
    from collections.abc import MutableMapping
else:
    from typing import MutableMapping

_LOGGER = logging.getLogger(__name__)

__all__ = ["SdkJSONEncoder", "Model", "rest_field", "rest_discriminator"]

TZ_UTC = timezone.utc
_T = typing.TypeVar("_T")


def _timedelta_as_isostr(td: datetime.timedelta) -> str:
    """Converts a datetime.timedelta object into an ISO 8601 formatted string, e.g. 'P4DT12H30M05S'

    Function adapted from the Tin Can Python project: https://github.com/RusticiSoftware/TinCanPython

    :param timedelta td: The timedelta to convert
    :rtype: str
    :return: ISO8601 version of this timedelta
    """

    # Split seconds to larger units
    seconds = td.total_seconds()
    minutes, seconds = divmod(seconds, 60)
    hours, minutes = divmod(minutes, 60)
    days, hours = divmod(hours, 24)

    days, hours, minutes = list(map(int, (days, hours, minutes)))
    seconds = round(seconds, 6)

    # Build date
    date_str = ""
    if days:
        date_str = "%sD" % days

    if hours or minutes or seconds:
        # Build time
        time_str = "T"

        # Hours
        bigger_exists = date_str or hours
        if bigger_exists:
            time_str += "{:02}H".format(hours)

        # Minutes
        bigger_exists = bigger_exists or minutes
        if bigger_exists:
            time_str += "{:02}M".format(minutes)

        # Seconds
        try:
            if seconds.is_integer():
                seconds_string = "{:02}".format(int(seconds))
            else:
                # 9 chars long w/ leading 0, 6 digits after decimal
                seconds_string = "%09.6f" % seconds
                # Remove trailing zeros
                seconds_string = seconds_string.rstrip("0")
        except AttributeError:  # int.is_integer() raises
            seconds_string = "{:02}".format(seconds)

        time_str += "{}S".format(seconds_string)
    else:
        time_str = ""

    return "P" + date_str + time_str


def _serialize_bytes(o, format: typing.Optional[str] = None) -> str:
    encoded = base64.b64encode(o).decode()
    if format == "base64url":
        return encoded.strip("=").replace("+", "-").replace("/", "_")
    return encoded


def _serialize_datetime(o, format: typing.Optional[str] = None):
    if hasattr(o, "year") and hasattr(o, "hour"):
        if format == "rfc7231":
            return email.utils.format_datetime(o, usegmt=True)
        if format == "unix-timestamp":
            return int(calendar.timegm(o.utctimetuple()))

        # astimezone() fails for naive times in Python 2.7, so make make sure o is aware (tzinfo is set)
        if not o.tzinfo:
            iso_formatted = o.replace(tzinfo=TZ_UTC).isoformat()
        else:
            iso_formatted = o.astimezone(TZ_UTC).isoformat()
        # Replace the trailing "+00:00" UTC offset with "Z" (RFC 3339: https://www.ietf.org/rfc/rfc3339.txt)
        return iso_formatted.replace("+00:00", "Z")
    # Next try datetime.date or datetime.time
    return o.isoformat()


def _is_readonly(p):
    try:
        return p._visibility == ["read"]  # pylint: disable=protected-access
    except AttributeError:
        return False


class SdkJSONEncoder(JSONEncoder):
    """A JSON encoder that's capable of serializing datetime objects and bytes."""

    def __init__(self, *args, exclude_readonly: bool = False, format: typing.Optional[str] = None, **kwargs):
        super().__init__(*args, **kwargs)
        self.exclude_readonly = exclude_readonly
        self.format = format

    def default(self, o):  # pylint: disable=too-many-return-statements
        if _is_model(o):
            if self.exclude_readonly:
                readonly_props = [p._rest_name for p in o._attr_to_rest_field.values() if _is_readonly(p)]
                return {k: v for k, v in o.items() if k not in readonly_props}
            return dict(o.items())
        try:
            return super(SdkJSONEncoder, self).default(o)
        except TypeError:
            if isinstance(o, _Null):
                return None
            if isinstance(o, decimal.Decimal):
                return float(o)
            if isinstance(o, (bytes, bytearray)):
                return _serialize_bytes(o, self.format)
            try:
                # First try datetime.datetime
                return _serialize_datetime(o, self.format)
            except AttributeError:
                pass
            # Last, try datetime.timedelta
            try:
                return _timedelta_as_isostr(o)
            except AttributeError:
                # This will be raised when it hits value.total_seconds in the method above
                pass
            return super(SdkJSONEncoder, self).default(o)


_VALID_DATE = re.compile(r"\d{4}[-]\d{2}[-]\d{2}T\d{2}:\d{2}:\d{2}" + r"\.?\d*Z?[-+]?[\d{2}]?:?[\d{2}]?")
_VALID_RFC7231 = re.compile(
    r"(Mon|Tue|Wed|Thu|Fri|Sat|Sun),\s\d{2}\s"
    r"(Jan|Feb|Mar|Apr|May|Jun|Jul|Aug|Sep|Oct|Nov|Dec)\s\d{4}\s\d{2}:\d{2}:\d{2}\sGMT"
)

def _deserialize_datetime(attr: typing.Union[str, datetime.datetime]) -> datetime.datetime:
    """Deserialize ISO-8601 formatted string into Datetime object.

    :param str attr: response string to be deserialized.
    :rtype: ~datetime.datetime
    :returns: The datetime object from that input
    """
    if isinstance(attr, datetime.datetime):
        # i'm already deserialized
        return attr
    attr = attr.upper()
    match = _VALID_DATE.match(attr)
    if not match:
        raise ValueError("Invalid datetime string: " + attr)

    check_decimal = attr.split(".")
    if len(check_decimal) > 1:
        decimal_str = ""
        for digit in check_decimal[1]:
            if digit.isdigit():
                decimal_str += digit
            else:
                break
        if len(decimal_str) > 6:
            attr = attr.replace(decimal_str, decimal_str[0:6])

    date_obj = isodate.parse_datetime(attr)
    test_utc = date_obj.utctimetuple()
    if test_utc.tm_year > 9999 or test_utc.tm_year < 1:
        raise OverflowError("Hit max or min date")
    return date_obj

def _deserialize_datetime_rfc7231(attr: typing.Union[str, datetime.datetime]) -> datetime.datetime:
    """Deserialize RFC7231 formatted string into Datetime object.

    :param str attr: response string to be deserialized.
    :rtype: ~datetime.datetime
    :returns: The datetime object from that input
    """
    if isinstance(attr, datetime.datetime):
        # i'm already deserialized
        return attr
    match = _VALID_RFC7231.match(attr)
    if not match:
        raise ValueError("Invalid datetime string: " + attr)

    return email.utils.parsedate_to_datetime(attr)

class SdkDecoder:
    @staticmethod
    def deserialize_datetime(
        attr: typing.Union[str, datetime.datetime],
        *,
        encode: typing.Union[typing.Literal["rfc3339"], typing.Literal["rfc7231"]] = "rfc3339",
    ) -> datetime.datetime:
        if encode == "rfc3339":
            return _deserialize_datetime(attr)
        return _deserialize_datetime_rfc7231(attr)
    
    @staticmethod
    def deserialize_date(attr: typing.Union[str, datetime.date]) -> datetime.date:
        """Deserialize ISO-8601 formatted string into Date object.
        :param str attr: response string to be deserialized.
        :rtype: date
        :returns: The date object from that input
        """
        # This must NOT use defaultmonth/defaultday. Using None ensure this raises an exception.
        if isinstance(attr, datetime.date):
            return attr
        return isodate.parse_date(attr, defaultmonth=None, defaultday=None)  # type: ignore
    
    @staticmethod
    def deserialize_bytes(
        attr: typing.Union[str, bytes],
        *,
        encode: typing.Union[typing.Literal["base64"], typing.Literal["base64url"]] = "base64",
    ) -> bytes:
        if isinstance(attr, (bytes, bytearray)):
            return attr
        if encode == "base64url":
            padding = "=" * (3 - (len(attr) + 3) % 4)  # type: ignore
            attr = attr + padding  # type: ignore
            encoded = attr.replace("-", "+").replace("_", "/")
        else:
            encoded = attr
        return bytes(base64.b64decode(encoded))

    
    @staticmethod
    def deserialize_duration(attr: str) -> datetime.timedelta:
        if isinstance(attr, datetime.timedelta):
            return attr
        return isodate.parse_duration(attr)

    @staticmethod
    def deserialize_time(attr: typing.Union[str, datetime.time]) -> datetime.time:
        """Deserialize ISO-8601 formatted string into time object.

        :param str attr: response string to be deserialized.
        :rtype: datetime.time
        :returns: The time object from that input
        """
        if isinstance(attr, datetime.time):
            return attr
        return isodate.parse_time(attr)
    
    @staticmethod
    def deserialize_any(attr: typing.Any) -> typing.Any:
        return attr
    
    @staticmethod
    def deserialize_decimal(attr: str) -> decimal.Decimal:
        if isinstance(attr, decimal.Decimal):
            return attr
        return decimal.Decimal(str(attr))
    
    @staticmethod
    def deserialize_union(deserializers: typing.List[typing.Callable], attr: typing.Any) -> typing.Any:
        for deserializer in deserializers:
            try:
                return _deserialize(deserializer, attr)
            except DeserializationError:
                pass
        raise DeserializationError()
    
    @staticmethod
    def deserialize_dict(
        value_deserializer: typing.Optional[typing.Callable],
        attr: typing.Dict[typing.Any, typing.Any],
    ):
        if attr is None:
            return attr
        return {k: _deserialize(value_deserializer, v) for k, v in attr.items()}
    
    @staticmethod
    def deserialize_sequence(
        entry_deserializers: typing.List[typing.Callable],
        obj: typing.Sequence,
    ):
        return type(obj)(_deserialize(deserializer, entry) for entry, deserializer in zip(obj, entry_deserializers))


_DESERIALIZE_MAPPING = {
    datetime.datetime: SdkDecoder.deserialize_datetime,
    datetime.date: SdkDecoder.deserialize_date,
    datetime.time: SdkDecoder.deserialize_time,
    bytes: SdkDecoder.deserialize_bytes,
    bytearray: SdkDecoder.deserialize_bytes,
    datetime.timedelta: SdkDecoder.deserialize_duration,
    typing.Any: SdkDecoder.deserialize_any,
    decimal.Decimal: SdkDecoder.deserialize_decimal,
}

_DESERIALIZE_MAPPING_WITHFORMAT = {
    "rfc3339": SdkDecoder.deserialize_datetime,
    "rfc7231": functools.partial(SdkDecoder.deserialize_datetime, encode="rfc7231"),
    "base64": SdkDecoder.deserialize_bytes,
    "base64url": functools.partial(SdkDecoder.deserialize_bytes, encode="base64url")
}

def get_deserializer(annotation: typing.Any, rf: typing.Optional["_RestField"] = None):
    if rf and rf._format:
        return _DESERIALIZE_MAPPING_WITHFORMAT.get(rf._format)
    return _DESERIALIZE_MAPPING.get(annotation)


def _get_type_alias_type(module_name: str, alias_name: str):
    types = {
        k: v
        for k, v in sys.modules[module_name].__dict__.items()
        if isinstance(v, typing._GenericAlias)  # type: ignore
    }
    if alias_name not in types:
        return alias_name
    return types[alias_name]


def _get_model(module_name: str, model_name: str):
    models = {k: v for k, v in sys.modules[module_name].__dict__.items() if isinstance(v, type)}
    module_end = module_name.rsplit(".", 1)[0]
    models.update({k: v for k, v in sys.modules[module_end].__dict__.items() if isinstance(v, type)})
    if isinstance(model_name, str):
        model_name = model_name.split(".")[-1]
    if model_name not in models:
        return model_name
    return models[model_name]


_UNSET = object()


class _MyMutableMapping(MutableMapping[str, typing.Any]):  # pylint: disable=unsubscriptable-object
    def __init__(self, data: typing.Dict[str, typing.Any]) -> None:
        self._data = data

    def __contains__(self, key: typing.Any) -> bool:
        return key in self._data

    def __getitem__(self, key: str) -> typing.Any:
        return self._data.__getitem__(key)

    def __setitem__(self, key: str, value: typing.Any) -> None:
        self._data.__setitem__(key, value)

    def __delitem__(self, key: str) -> None:
        self._data.__delitem__(key)

    def __iter__(self) -> typing.Iterator[typing.Any]:
        return self._data.__iter__()

    def __len__(self) -> int:
        return self._data.__len__()

    def __ne__(self, other: typing.Any) -> bool:
        return not self.__eq__(other)

    def keys(self) -> typing.KeysView[str]:
        return self._data.keys()

    def values(self) -> typing.ValuesView[typing.Any]:
        return self._data.values()

    def items(self) -> typing.ItemsView[str, typing.Any]:
        return self._data.items()

    def get(self, key: str, default: typing.Any = None) -> typing.Any:
        try:
            return self[key]
        except KeyError:
            return default

    @typing.overload
    def pop(self, key: str) -> typing.Any: ...

    @typing.overload
    def pop(self, key: str, default: _T) -> _T: ...

    @typing.overload
    def pop(self, key: str, default: typing.Any) -> typing.Any: ...

    def pop(self, key: str, default: typing.Any = _UNSET) -> typing.Any:
        if default is _UNSET:
            return self._data.pop(key)
        return self._data.pop(key, default)

    def popitem(self) -> typing.Tuple[str, typing.Any]:
        return self._data.popitem()

    def clear(self) -> None:
        self._data.clear()

    def update(self, *args: typing.Any, **kwargs: typing.Any) -> None:
        self._data.update(*args, **kwargs)

    @typing.overload
    def setdefault(self, key: str, default: None = None) -> None: ...

    @typing.overload
    def setdefault(self, key: str, default: typing.Any) -> typing.Any: ...

    def setdefault(self, key: str, default: typing.Any = _UNSET) -> typing.Any:
        if default is _UNSET:
            return self._data.setdefault(key)
        return self._data.setdefault(key, default)

    def __eq__(self, other: typing.Any) -> bool:
        try:
            other_model = self.__class__(other)
        except Exception:
            return False
        return self._data == other_model._data

    def __repr__(self) -> str:
        return str(self._data)


def _is_model(obj: typing.Any) -> bool:
    return getattr(obj, "_is_model", False)


def _serialize(o, format: typing.Optional[str] = None):  # pylint: disable=too-many-return-statements
    if isinstance(o, list):
        return [_serialize(x, format) for x in o]
    if isinstance(o, dict):
        return {k: _serialize(v, format) for k, v in o.items()}
    if isinstance(o, set):
        return {_serialize(x, format) for x in o}
    if isinstance(o, tuple):
        return tuple(_serialize(x, format) for x in o)
    if isinstance(o, (bytes, bytearray)):
        return _serialize_bytes(o, format)
    if isinstance(o, decimal.Decimal):
        return float(o)
    if isinstance(o, enum.Enum):
        return o.value
    try:
        # First try datetime.datetime
        return _serialize_datetime(o, format)
    except AttributeError:
        pass
    # Last, try datetime.timedelta
    try:
        return _timedelta_as_isostr(o)
    except AttributeError:
        # This will be raised when it hits value.total_seconds in the method above
        pass
    return o


def _get_rest_field(
    attr_to_rest_field: typing.Dict[str, "_RestField"], rest_name: str
) -> typing.Optional["_RestField"]:
    try:
        return next(rf for rf in attr_to_rest_field.values() if rf._rest_name == rest_name)
    except StopIteration:
        return None


def _create_value(rf: typing.Optional["_RestField"], value: typing.Any) -> typing.Any:
    if not rf:
        return _serialize(value, None)
    if rf._is_multipart_file_input:
        return value
    if rf._is_model:
        return _deserialize(rf._type, value)
    return _serialize(value, rf._format)


class Model(_MyMutableMapping):
    _is_model = True

    def __init__(self, *args: typing.Any, **kwargs: typing.Any) -> None:
        class_name = self.__class__.__name__
        if len(args) > 1:
            raise TypeError(f"{class_name}.__init__() takes 2 positional arguments but {len(args) + 1} were given")
        dict_to_pass = {
            rest_field._rest_name: rest_field._default
            for rest_field in self._attr_to_rest_field.values()
            if rest_field._default is not _UNSET
        }
        if args:
            dict_to_pass.update(
                {k: _create_value(_get_rest_field(self._attr_to_rest_field, k), v) for k, v in args[0].items()}
            )
        else:
            non_attr_kwargs = [k for k in kwargs if k not in self._attr_to_rest_field]
            if non_attr_kwargs:
                # actual type errors only throw the first wrong keyword arg they see, so following that.
                raise TypeError(f"{class_name}.__init__() got an unexpected keyword argument '{non_attr_kwargs[0]}'")
            dict_to_pass.update(
                {
                    self._attr_to_rest_field[k]._rest_name: _create_value(self._attr_to_rest_field[k], v)
                    for k, v in kwargs.items()
                    if v is not None
                }
            )
        super().__init__(dict_to_pass)

    def copy(self) -> "Model":
        return Model(self.__dict__)

    def __new__(cls, *args: typing.Any, **kwargs: typing.Any) -> Self:  # pylint: disable=unused-argument
        # we know the last three classes in mro are going to be 'Model', 'dict', and 'object'
        mros = cls.__mro__[:-3][::-1]  # ignore model, dict, and object parents, and reverse the mro order
        attr_to_rest_field: typing.Dict[str, _RestField] = {  # map attribute name to rest_field property
            k: v for mro_class in mros for k, v in mro_class.__dict__.items() if k[0] != "_" and hasattr(v, "_type")
        }
        annotations = {
            k: v
            for mro_class in mros
            if hasattr(mro_class, "__annotations__")  # pylint: disable=no-member
            for k, v in mro_class.__annotations__.items()  # pylint: disable=no-member
        }
        for attr, rf in attr_to_rest_field.items():
            rf._module = cls.__module__
            if not rf._type:
                rf._type = rf._get_deserialize_callable_from_annotation(annotations.get(attr, None))
            if not rf._rest_name_input:
                rf._rest_name_input = attr
        cls._attr_to_rest_field: typing.Dict[str, _RestField] = dict(attr_to_rest_field.items())

        return super().__new__(cls)  # pylint: disable=no-value-for-parameter

    def __init_subclass__(cls, discriminator: typing.Optional[str] = None) -> None:
        for base in cls.__bases__:
            if hasattr(base, "__mapping__"):  # pylint: disable=no-member
                base.__mapping__[discriminator or cls.__name__] = cls  # type: ignore  # pylint: disable=no-member

    @classmethod
    def _get_discriminator(cls, exist_discriminators) -> typing.Optional[str]:
        for v in cls.__dict__.values():
            if (
                isinstance(v, _RestField) and v._is_discriminator and v._rest_name not in exist_discriminators
            ):  # pylint: disable=protected-access
                return v._rest_name  # pylint: disable=protected-access
        return None

    @classmethod
    def _deserialize(cls, data, exist_discriminators):
        if not hasattr(cls, "__mapping__"):  # pylint: disable=no-member
            return cls(data)
        discriminator = cls._get_discriminator(exist_discriminators)
        exist_discriminators.append(discriminator)
        mapped_cls = cls.__mapping__.get(data.get(discriminator), cls)  # pyright: ignore # pylint: disable=no-member
        if mapped_cls == cls:
            return cls(data)
        return mapped_cls._deserialize(data, exist_discriminators)  # pylint: disable=protected-access

    def as_dict(self, *, exclude_readonly: bool = False) -> typing.Dict[str, typing.Any]:
        """Return a dict that can be JSONify using json.dump.

        :keyword bool exclude_readonly: Whether to remove the readonly properties.
        :returns: A dict JSON compatible object
        :rtype: dict
        """

        result = {}
        if exclude_readonly:
            readonly_props = [p._rest_name for p in self._attr_to_rest_field.values() if _is_readonly(p)]
        for k, v in self.items():
            if exclude_readonly and k in readonly_props:  # pyright: ignore
                continue
            is_multipart_file_input = False
            try:
                is_multipart_file_input = next(
                    rf for rf in self._attr_to_rest_field.values() if rf._rest_name == k
                )._is_multipart_file_input
            except StopIteration:
                pass
            result[k] = v if is_multipart_file_input else Model._as_dict_value(v, exclude_readonly=exclude_readonly)
        return result

    @staticmethod
    def _as_dict_value(v: typing.Any, exclude_readonly: bool = False) -> typing.Any:
        if v is None or isinstance(v, _Null):
            return None
        if isinstance(v, (list, tuple, set)):
            return type(v)(Model._as_dict_value(x, exclude_readonly=exclude_readonly) for x in v)
        if isinstance(v, dict):
            return {dk: Model._as_dict_value(dv, exclude_readonly=exclude_readonly) for dk, dv in v.items()}
        return v.as_dict(exclude_readonly=exclude_readonly) if hasattr(v, "as_dict") else v


def _sorted_annotations(types: typing.List[typing.Any]) -> typing.List[typing.Any]:
    return sorted(
        types,
        key=lambda x: hasattr(x, "__name__") and x.__name__.lower() in ("str", "float", "int", "bool"),
    )

def _get_deserialize_callable_from_annotation(  # pylint: disable=R0911, R0915, R0912
    annotation: typing.Any,
    module: typing.Optional[str],
    rf: typing.Optional["_RestField"] = None,
) -> typing.Optional[typing.Callable[[typing.Any], typing.Any]]:
    if not annotation or annotation in [int, float]:
        return None

    # is it a type alias?
    if isinstance(annotation, str):
        if module is not None:
            annotation = _get_type_alias_type(module, annotation)

    # is it a forward ref / in quotes?
    if isinstance(annotation, (str, typing.ForwardRef)):
        try:
            model_name = annotation.__forward_arg__  # type: ignore
        except AttributeError:
            model_name = annotation
        if module is not None:
            annotation = _get_model(module, model_name)

    try:
        if module and _is_model(annotation):
            if rf:
                rf._is_model = True

            return functools.partial(_deserialize_model, annotation)  # pyright: ignore
    except Exception:
        pass

    # is it a literal?
    try:
        if annotation.__origin__ is typing.Literal:  # pyright: ignore
            return None
    except AttributeError:
        pass

<<<<<<< HEAD
=======
    # is it optional?
    try:
        if any(a for a in annotation.__args__ if a == type(None)):  # pyright: ignore
            if len(annotation.__args__) <= 2: # pyright: ignore
                if_obj_deserializer = _get_deserialize_callable_from_annotation(
                    next(a for a in annotation.__args__ if a != type(None)), module, rf # pyright: ignore
                )

                return functools.partial(_deserialize_with_optional, if_obj_deserializer)
            # the type is Optional[Union[...]], we need to remove the None type from the Union
            annotation_copy = copy.copy(annotation)
            annotation_copy.__args__ = [a for a in annotation_copy.__args__ if a != type(None)] # pyright: ignore
            return _get_deserialize_callable_from_annotation(annotation_copy, module, rf)
    except AttributeError:
        pass

    # is it union?
>>>>>>> 081bdb2f
    if getattr(annotation, "__origin__", None) is typing.Union:
        # initial ordering is we make `string` the last deserialization option, because it is often them most generic
        deserializers: typing.List[typing.Callable] = [
            _get_deserialize_callable_from_annotation(arg, module, rf)
<<<<<<< HEAD
            for arg in sorted(
                annotation.__args__, key=lambda x: hasattr(x, "__name__") and x.__name__ == "str"  # pyright: ignore
            )
=======
            for arg in _sorted_annotations(annotation.__args__)  # pyright: ignore
>>>>>>> 081bdb2f
        ]

        return functools.partial(SdkDecoder.deserialize_union, deserializers)

    try:
        if annotation._name == "Dict":  # pyright: ignore
            value_deserializer = _get_deserialize_callable_from_annotation(
                annotation.__args__[1], module, rf  # pyright: ignore
            )

            return functools.partial(
                SdkDecoder.deserialize_dict,
                value_deserializer,
            )
    except (AttributeError, IndexError):
        pass
    try:
        if annotation._name in ["List", "Set", "Tuple", "Sequence"]:  # pyright: ignore
            if len(annotation.__args__) > 1:  # pyright: ignore

                entry_deserializers: typing.List[typing.Callable] = [
                    _get_deserialize_callable_from_annotation(dt, module, rf)
                    for dt in annotation.__args__  # pyright: ignore
                ]
                return functools.partial(SdkDecoder.deserialize_sequence, entry_deserializers)
            deserializer: typing.Callable = _get_deserialize_callable_from_annotation(
                annotation.__args__[0], module, rf  # pyright: ignore
            )

            return functools.partial(SdkDecoder.deserialize_sequence, [deserializer])
    except (TypeError, IndexError, AttributeError, SyntaxError):
        pass

    def _deserialize_default(
        deserializer,
        obj,
    ):
        if obj is None:
            return obj
        try:
            return _deserialize_with_callable(deserializer, obj)
        except Exception:
            pass
        return obj

    if get_deserializer(annotation, rf):
        return functools.partial(_deserialize_default, get_deserializer(annotation, rf))

    return functools.partial(_deserialize_default, annotation)


def _deserialize_with_callable(
    deserializer: typing.Optional[typing.Callable[[typing.Any], typing.Any]],
    value: typing.Any,
):
    try:
        if value is None or isinstance(value, _Null):
            return None
        if deserializer is None:
            return value
        if isinstance(deserializer, CaseInsensitiveEnumMeta):
            try:
                return deserializer(value)
            except ValueError:
                # for unknown value, return raw value
                return value
        if isinstance(deserializer, type) and issubclass(deserializer, Model):
            return deserializer._deserialize(value, [])
        return typing.cast(typing.Callable[[typing.Any], typing.Any], deserializer)(value)
    except Exception as e:
        raise DeserializationError() from e


def _deserialize(
    deserializer: typing.Any,
    value: typing.Any,
    module: typing.Optional[str] = None,
    rf: typing.Optional["_RestField"] = None,
    format: typing.Optional[str] = None,
) -> typing.Any:
    if isinstance(value, PipelineResponse):
        value = value.http_response.json()
    if rf is None and format:
        rf = _RestField(format=format)
    if not isinstance(deserializer, functools.partial):
        deserializer = _get_deserialize_callable_from_annotation(deserializer, module, rf)
    return _deserialize_with_callable(deserializer, value)


class _RestField:
    def __init__(
        self,
        *,
        name: typing.Optional[str] = None,
        type: typing.Optional[typing.Callable] = None,  # pylint: disable=redefined-builtin
        is_discriminator: bool = False,
        visibility: typing.Optional[typing.List[str]] = None,
        default: typing.Any = _UNSET,
        format: typing.Optional[str] = None,
        is_multipart_file_input: bool = False,
    ):
        self._type = type
        self._rest_name_input = name
        self._module: typing.Optional[str] = None
        self._is_discriminator = is_discriminator
        self._visibility = visibility
        self._is_model = False
        self._default = default
        self._format = format
        self._is_multipart_file_input = is_multipart_file_input

    @property
    def _class_type(self) -> typing.Any:
        return getattr(self._type, "args", [None])[0]

    @property
    def _rest_name(self) -> str:
        if self._rest_name_input is None:
            raise ValueError("Rest name was never set")
        return self._rest_name_input

    def __get__(self, obj: Model, type=None):  # pylint: disable=redefined-builtin
        # by this point, type and rest_name will have a value bc we default
        # them in __new__ of the Model class
        item = obj.get(self._rest_name)
        if item is None:
            return item
        if self._is_model:
            return item
        return _deserialize(self._type, _serialize(item, self._format), rf=self)

    def __set__(self, obj: Model, value) -> None:
        if value is None:
            # we want to wipe out entries if users set attr to None
            try:
                obj.__delitem__(self._rest_name)
            except KeyError:
                pass
            return
        if self._is_model:
            if not _is_model(value):
                value = _deserialize(self._type, value)
            obj.__setitem__(self._rest_name, value)
            return
        obj.__setitem__(self._rest_name, _serialize(value, self._format))

    def _get_deserialize_callable_from_annotation(
        self, annotation: typing.Any
    ) -> typing.Optional[typing.Callable[[typing.Any], typing.Any]]:
        return _get_deserialize_callable_from_annotation(annotation, self._module, self)


def rest_field(
    *,
    name: typing.Optional[str] = None,
    type: typing.Optional[typing.Callable] = None,  # pylint: disable=redefined-builtin
    visibility: typing.Optional[typing.List[str]] = None,
    default: typing.Any = _UNSET,
    format: typing.Optional[str] = None,
    is_multipart_file_input: bool = False,
) -> typing.Any:
    return _RestField(
        name=name,
        type=type,
        visibility=visibility,
        default=default,
        format=format,
        is_multipart_file_input=is_multipart_file_input,
    )


def rest_discriminator(
    *,
    name: typing.Optional[str] = None,
    type: typing.Optional[typing.Callable] = None,  # pylint: disable=redefined-builtin
) -> typing.Any:
    return _RestField(name=name, type=type, is_discriminator=True)<|MERGE_RESOLUTION|>--- conflicted
+++ resolved
@@ -658,8 +658,6 @@
     except AttributeError:
         pass
 
-<<<<<<< HEAD
-=======
     # is it optional?
     try:
         if any(a for a in annotation.__args__ if a == type(None)):  # pyright: ignore
@@ -677,18 +675,11 @@
         pass
 
     # is it union?
->>>>>>> 081bdb2f
     if getattr(annotation, "__origin__", None) is typing.Union:
         # initial ordering is we make `string` the last deserialization option, because it is often them most generic
         deserializers: typing.List[typing.Callable] = [
             _get_deserialize_callable_from_annotation(arg, module, rf)
-<<<<<<< HEAD
-            for arg in sorted(
-                annotation.__args__, key=lambda x: hasattr(x, "__name__") and x.__name__ == "str"  # pyright: ignore
-            )
-=======
             for arg in _sorted_annotations(annotation.__args__)  # pyright: ignore
->>>>>>> 081bdb2f
         ]
 
         return functools.partial(SdkDecoder.deserialize_union, deserializers)
