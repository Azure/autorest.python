{% import 'keywords.jinja2' as keywords with context %}
{{ code_model.options['license_header'] }}

{{ imports }}

{% if code_model.need_request_converter and not async_mode %}
def _convert_request(request, files=None):
    data = request.content if not files else None
    request = HttpRequest(method=request.method, url=request.url, headers=request.headers, data=data)
    if files:
        request.set_formdata_body(files)
    return request
{% endif %}
{% if code_model.need_mixin_abc %}
    {% for client in clients | selectattr("has_mixin") %}
{% set pylint_disable = "# pylint: disable=name-too-long" if (client.name | length) + ("MixinABC" | length) > 40 else "" %}
class {{ client.name }}MixinABC(  {{ pylint_disable }}
    ABC
):
    """DO NOT use this class. It is for internal typing use only."""
    _client: "{{ keywords.async_class }}PipelineClient"
    _config: {{ client.name }}Configuration
    _serialize: "Serializer"
    _deserialize: "Deserializer"
    {% endfor %}
{% endif %}
{% if code_model.has_abstract_operations %}

def raise_if_not_implemented(cls, abstract_methods):
    not_implemented = [f for f in abstract_methods if not callable(getattr(cls, f, None))]
    if not_implemented:
        raise NotImplementedError("The following methods on operation group '{}' are not implemented: '{}'."
        " Please refer to https://aka.ms/azsdk/python/dpcodegen/python/customize to learn how to customize.".format(
        cls.__name__, '\', \''.join(not_implemented))
        )
{% endif %}

{% if code_model.has_etag %}
def quote_etag(etag: Optional[str]) -> Optional[str]:
    if not etag or etag == "*":
        return etag
<<<<<<< HEAD
    if etag.startswith("W/"):
        return  etag
=======
    if etag.startswith('W/'):
        return etag
>>>>>>> a2cfbd48
    if etag.startswith('"') and etag.endswith('"'):
        return etag
    if etag.startswith("'") and etag.endswith("'"):
        return etag
    return '"' + etag + '"'


def prep_if_match(etag: Optional[str], match_condition: Optional[MatchConditions]) -> Optional[str]:
    if match_condition == MatchConditions.IfNotModified:
        if_match = quote_etag(etag) if etag else None
        return if_match
    if match_condition == MatchConditions.IfPresent:
        return "*"
    return None


def prep_if_none_match(etag: Optional[str], match_condition: Optional[MatchConditions]) -> Optional[str]:
    if match_condition == MatchConditions.IfModified:
        if_none_match = quote_etag(etag) if etag else None
        return if_none_match
    if match_condition == MatchConditions.IfMissing:
        return "*"
    return None
{% endif %}<|MERGE_RESOLUTION|>--- conflicted
+++ resolved
@@ -39,13 +39,8 @@
 def quote_etag(etag: Optional[str]) -> Optional[str]:
     if not etag or etag == "*":
         return etag
-<<<<<<< HEAD
     if etag.startswith("W/"):
-        return  etag
-=======
-    if etag.startswith('W/'):
         return etag
->>>>>>> a2cfbd48
     if etag.startswith('"') and etag.endswith('"'):
         return etag
     if etag.startswith("'") and etag.endswith("'"):
