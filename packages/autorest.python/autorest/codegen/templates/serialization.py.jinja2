# --------------------------------------------------------------------------
#
# Copyright (c) {{ code_model.options["company_name"] }} Corporation. All rights reserved.
#
# The MIT License (MIT)
#
# Permission is hereby granted, free of charge, to any person obtaining a copy
# of this software and associated documentation files (the ""Software""), to
# deal in the Software without restriction, including without limitation the
# rights to use, copy, modify, merge, publish, distribute, sublicense, and/or
# sell copies of the Software, and to permit persons to whom the Software is
# furnished to do so, subject to the following conditions:
#
# The above copyright notice and this permission notice shall be included in
# all copies or substantial portions of the Software.
#
# THE SOFTWARE IS PROVIDED *AS IS*, WITHOUT WARRANTY OF ANY KIND, EXPRESS OR
# IMPLIED, INCLUDING BUT NOT LIMITED TO THE WARRANTIES OF MERCHANTABILITY,
# FITNESS FOR A PARTICULAR PURPOSE AND NONINFRINGEMENT. IN NO EVENT SHALL THE
# AUTHORS OR COPYRIGHT HOLDERS BE LIABLE FOR ANY CLAIM, DAMAGES OR OTHER
# LIABILITY, WHETHER IN AN ACTION OF CONTRACT, TORT OR OTHERWISE, ARISING
# FROM, OUT OF OR IN CONNECTION WITH THE SOFTWARE OR THE USE OR OTHER DEALINGS
# IN THE SOFTWARE.
#
# --------------------------------------------------------------------------

# pylint: skip-file
# pyright: reportUnnecessaryTypeIgnoreComment=false

from base64 import b64decode, b64encode
import calendar
import datetime
import decimal
import email
from enum import Enum
import json
import logging
import re
import sys
import codecs
from typing import (
    Dict,
    Any,
    cast,
    Optional,
    Union,
    AnyStr,
    IO,
    Mapping,
    Callable,
    TypeVar,
    MutableMapping,
    Type,
    List,
    Mapping,
)

try:
    from urllib import quote  # type: ignore
except ImportError:
    from urllib.parse import quote
import xml.etree.ElementTree as ET

import isodate  # type: ignore

<<<<<<< HEAD
from {{ code_model.core_library }}.exceptions import DeserializationError, SerializationError
from {{ code_model.core_library }}.serialization import NULL as AzureCoreNull
=======
from {{ import_core_exceptions }} import DeserializationError, SerializationError
from {{ import_core_serialization }} import NULL as CoreNull
>>>>>>> 4e2d5499

_BOM = codecs.BOM_UTF8.decode(encoding="utf-8")

ModelType = TypeVar("ModelType", bound="Model")
JSON = MutableMapping[str, Any]


class RawDeserializer:

    # Accept "text" because we're open minded people...
    JSON_REGEXP = re.compile(r"^(application|text)/([a-z+.]+\+)?json$")

    # Name used in context
    CONTEXT_NAME = "deserialized_data"

    @classmethod
    def deserialize_from_text(cls, data: Optional[Union[AnyStr, IO]], content_type: Optional[str] = None) -> Any:
        """Decode data according to content-type.

        Accept a stream of data as well, but will be load at once in memory for now.

        If no content-type, will return the string version (not bytes, not stream)

        :param data: Input, could be bytes or stream (will be decoded with UTF8) or text
        :type data: str or bytes or IO
        :param str content_type: The content type.
        """
        if hasattr(data, "read"):
            # Assume a stream
            data = cast(IO, data).read()

        if isinstance(data, bytes):
            data_as_str = data.decode(encoding="utf-8-sig")
        else:
            # Explain to mypy the correct type.
            data_as_str = cast(str, data)

            # Remove Byte Order Mark if present in string
            data_as_str = data_as_str.lstrip(_BOM)

        if content_type is None:
            return data

        if cls.JSON_REGEXP.match(content_type):
            try:
                return json.loads(data_as_str)
            except ValueError as err:
                raise DeserializationError("JSON is invalid: {}".format(err), err)
        elif "xml" in (content_type or []):
            try:

                try:
                    if isinstance(data, unicode):  # type: ignore
                        # If I'm Python 2.7 and unicode XML will scream if I try a "fromstring" on unicode string
                        data_as_str = data_as_str.encode(encoding="utf-8")  # type: ignore
                except NameError:
                    pass

                return ET.fromstring(data_as_str)  # nosec
            except ET.ParseError as err:
                # It might be because the server has an issue, and returned JSON with
                # content-type XML....
                # So let's try a JSON load, and if it's still broken
                # let's flow the initial exception
                def _json_attemp(data):
                    try:
                        return True, json.loads(data)
                    except ValueError:
                        return False, None  # Don't care about this one

                success, json_result = _json_attemp(data)
                if success:
                    return json_result
                # If i'm here, it's not JSON, it's not XML, let's scream
                # and raise the last context in this block (the XML exception)
                # The function hack is because Py2.7 messes up with exception
                # context otherwise.
                _LOGGER.critical("Wasn't XML not JSON, failing")
                raise DeserializationError("XML is invalid") from err
        raise DeserializationError("Cannot deserialize content-type: {}".format(content_type))

    @classmethod
    def deserialize_from_http_generics(cls, body_bytes: Optional[Union[AnyStr, IO]], headers: Mapping) -> Any:
        """Deserialize from HTTP response.

        Use bytes and headers to NOT use any requests/aiohttp or whatever
        specific implementation.
        Headers will tested for "content-type"
        """
        # Try to use content-type from headers if available
        content_type = None
        if "content-type" in headers:
            content_type = headers["content-type"].split(";")[0].strip().lower()
        # Ouch, this server did not declare what it sent...
        # Let's guess it's JSON...
        # Also, since Autorest was considering that an empty body was a valid JSON,
        # need that test as well....
        else:
            content_type = "application/json"

        if body_bytes:
            return cls.deserialize_from_text(body_bytes, content_type)
        return None


try:
    basestring  # type: ignore
    unicode_str = unicode  # type: ignore
except NameError:
    basestring = str
    unicode_str = str

_LOGGER = logging.getLogger(__name__)

try:
    _long_type = long  # type: ignore
except NameError:
    _long_type = int


class UTC(datetime.tzinfo):
    """Time Zone info for handling UTC"""

    def utcoffset(self, dt):
        """UTF offset for UTC is 0."""
        return datetime.timedelta(0)

    def tzname(self, dt):
        """Timestamp representation."""
        return "Z"

    def dst(self, dt):
        """No daylight saving for UTC."""
        return datetime.timedelta(hours=1)


try:
    from datetime import timezone as _FixedOffset  # type: ignore
except ImportError:  # Python 2.7

    class _FixedOffset(datetime.tzinfo):  # type: ignore
        """Fixed offset in minutes east from UTC.
        Copy/pasted from Python doc
        :param datetime.timedelta offset: offset in timedelta format
        """

        def __init__(self, offset):
            self.__offset = offset

        def utcoffset(self, dt):
            return self.__offset

        def tzname(self, dt):
            return str(self.__offset.total_seconds() / 3600)

        def __repr__(self):
            return "<FixedOffset {}>".format(self.tzname(None))

        def dst(self, dt):
            return datetime.timedelta(0)

        def __getinitargs__(self):
            return (self.__offset,)


try:
    from datetime import timezone

    TZ_UTC = timezone.utc
except ImportError:
    TZ_UTC = UTC()  # type: ignore

_FLATTEN = re.compile(r"(?<!\\)\.")


def attribute_transformer(key, attr_desc, value):
    """A key transformer that returns the Python attribute.

    :param str key: The attribute name
    :param dict attr_desc: The attribute metadata
    :param object value: The value
    :returns: A key using attribute name
    """
    return (key, value)


def full_restapi_key_transformer(key, attr_desc, value):
    """A key transformer that returns the full RestAPI key path.

    :param str _: The attribute name
    :param dict attr_desc: The attribute metadata
    :param object value: The value
    :returns: A list of keys using RestAPI syntax.
    """
    keys = _FLATTEN.split(attr_desc["key"])
    return ([_decode_attribute_map_key(k) for k in keys], value)


def last_restapi_key_transformer(key, attr_desc, value):
    """A key transformer that returns the last RestAPI key.

    :param str key: The attribute name
    :param dict attr_desc: The attribute metadata
    :param object value: The value
    :returns: The last RestAPI key.
    """
    key, value = full_restapi_key_transformer(key, attr_desc, value)
    return (key[-1], value)


def _create_xml_node(tag, prefix=None, ns=None):
    """Create a XML node."""
    if prefix and ns:
        ET.register_namespace(prefix, ns)
    if ns:
        return ET.Element("{" + ns + "}" + tag)
    else:
        return ET.Element(tag)


class Model(object):
    """Mixin for all client request body/response body models to support
    serialization and deserialization.
    """

    _subtype_map: Dict[str, Dict[str, Any]] = {}
    _attribute_map: Dict[str, Dict[str, Any]] = {}
    _validation: Dict[str, Dict[str, Any]] = {}

    def __init__(self, **kwargs: Any) -> None:
        self.additional_properties: Optional[Dict[str, Any]] = {}
        for k in kwargs:
            if k not in self._attribute_map:
                _LOGGER.warning("%s is not a known attribute of class %s and will be ignored", k, self.__class__)
            elif k in self._validation and self._validation[k].get("readonly", False):
                _LOGGER.warning("Readonly attribute %s will be ignored in class %s", k, self.__class__)
            else:
                setattr(self, k, kwargs[k])

    def __eq__(self, other: Any) -> bool:
        """Compare objects by comparing all attributes."""
        if isinstance(other, self.__class__):
            return self.__dict__ == other.__dict__
        return False

    def __ne__(self, other: Any) -> bool:
        """Compare objects by comparing all attributes."""
        return not self.__eq__(other)

    def __str__(self) -> str:
        return str(self.__dict__)

    @classmethod
    def enable_additional_properties_sending(cls) -> None:
        cls._attribute_map["additional_properties"] = {"key": "", "type": "{object}"}

    @classmethod
    def is_xml_model(cls) -> bool:
        try:
            cls._xml_map  # type: ignore
        except AttributeError:
            return False
        return True

    @classmethod
    def _create_xml_node(cls):
        """Create XML node."""
        try:
            xml_map = cls._xml_map  # type: ignore
        except AttributeError:
            xml_map = {}

        return _create_xml_node(xml_map.get("name", cls.__name__), xml_map.get("prefix", None), xml_map.get("ns", None))

    def serialize(self, keep_readonly: bool = False, **kwargs: Any) -> JSON:
        """Return the JSON that would be sent to server from this model.

        This is an alias to `as_dict(full_restapi_key_transformer, keep_readonly=False)`.

        If you want XML serialization, you can pass the kwargs is_xml=True.

        :param bool keep_readonly: If you want to serialize the readonly attributes
        :returns: A dict JSON compatible object
        :rtype: dict
        """
        serializer = Serializer(self._infer_class_models())
        return serializer._serialize(self, keep_readonly=keep_readonly, **kwargs)  # type: ignore

    def as_dict(
        self,
        keep_readonly: bool = True,
        key_transformer: Callable[
            [str, Dict[str, Any], Any], Any
        ] = attribute_transformer,
        **kwargs: Any
    ) -> JSON:
        """Return a dict that can be serialized using json.dump.

        Advanced usage might optionally use a callback as parameter:

        .. code::python

            def my_key_transformer(key, attr_desc, value):
                return key

        Key is the attribute name used in Python. Attr_desc
        is a dict of metadata. Currently contains 'type' with the
        msrest type and 'key' with the RestAPI encoded key.
        Value is the current value in this object.

        The string returned will be used to serialize the key.
        If the return type is a list, this is considered hierarchical
        result dict.

        See the three examples in this file:

        - attribute_transformer
        - full_restapi_key_transformer
        - last_restapi_key_transformer

        If you want XML serialization, you can pass the kwargs is_xml=True.

        :param function key_transformer: A key transformer function.
        :returns: A dict JSON compatible object
        :rtype: dict
        """
        serializer = Serializer(self._infer_class_models())
        return serializer._serialize(self, key_transformer=key_transformer, keep_readonly=keep_readonly, **kwargs)  # type: ignore

    @classmethod
    def _infer_class_models(cls):
        try:
            str_models = cls.__module__.rsplit(".", 1)[0]
            models = sys.modules[str_models]
            client_models = {k: v for k, v in models.__dict__.items() if isinstance(v, type)}
            if cls.__name__ not in client_models:
                raise ValueError("Not Autorest generated code")
        except Exception:
            # Assume it's not Autorest generated (tests?). Add ourselves as dependencies.
            client_models = {cls.__name__: cls}
        return client_models

    @classmethod
    def deserialize(cls: Type[ModelType], data: Any, content_type: Optional[str] = None) -> ModelType:
        """Parse a str using the RestAPI syntax and return a model.

        :param str data: A str using RestAPI structure. JSON by default.
        :param str content_type: JSON by default, set application/xml if XML.
        :returns: An instance of this model
        :raises: DeserializationError if something went wrong
        """
        deserializer = Deserializer(cls._infer_class_models())
        return deserializer(cls.__name__, data, content_type=content_type)  # type: ignore

    @classmethod
    def from_dict(
        cls: Type[ModelType],
        data: Any,
        key_extractors: Optional[Callable[[str, Dict[str, Any], Any], Any]] = None,
        content_type: Optional[str] = None,
    ) -> ModelType:
        """Parse a dict using given key extractor return a model.

        By default consider key
        extractors (rest_key_case_insensitive_extractor, attribute_key_case_insensitive_extractor
        and last_rest_key_case_insensitive_extractor)

        :param dict data: A dict using RestAPI structure
        :param str content_type: JSON by default, set application/xml if XML.
        :returns: An instance of this model
        :raises: DeserializationError if something went wrong
        """
        deserializer = Deserializer(cls._infer_class_models())
        deserializer.key_extractors = (  # type: ignore
            [  # type: ignore
                attribute_key_case_insensitive_extractor,
                rest_key_case_insensitive_extractor,
                last_rest_key_case_insensitive_extractor,
            ]
            if key_extractors is None
            else key_extractors
        )
        return deserializer(cls.__name__, data, content_type=content_type)  # type: ignore

    @classmethod
    def _flatten_subtype(cls, key, objects):
        if "_subtype_map" not in cls.__dict__:
            return {}
        result = dict(cls._subtype_map[key])
        for valuetype in cls._subtype_map[key].values():
            result.update(objects[valuetype]._flatten_subtype(key, objects))
        return result

    @classmethod
    def _classify(cls, response, objects):
        """Check the class _subtype_map for any child classes.
        We want to ignore any inherited _subtype_maps.
        Remove the polymorphic key from the initial data.
        """
        for subtype_key in cls.__dict__.get("_subtype_map", {}).keys():
            subtype_value = None

            if not isinstance(response, ET.Element):
                rest_api_response_key = cls._get_rest_key_parts(subtype_key)[-1]
                subtype_value = response.pop(rest_api_response_key, None) or response.pop(subtype_key, None)
            else:
                subtype_value = xml_key_extractor(subtype_key, cls._attribute_map[subtype_key], response)
            if subtype_value:
                # Try to match base class. Can be class name only
                # (bug to fix in Autorest to support x-ms-discriminator-name)
                if cls.__name__ == subtype_value:
                    return cls
                flatten_mapping_type = cls._flatten_subtype(subtype_key, objects)
                try:
                    return objects[flatten_mapping_type[subtype_value]]  # type: ignore
                except KeyError:
                    _LOGGER.warning(
                        "Subtype value %s has no mapping, use base class %s.",
                        subtype_value,
                        cls.__name__,
                    )
                    break
            else:
                _LOGGER.warning("Discriminator %s is absent or null, use base class %s.", subtype_key, cls.__name__)
                break
        return cls

    @classmethod
    def _get_rest_key_parts(cls, attr_key):
        """Get the RestAPI key of this attr, split it and decode part
        :param str attr_key: Attribute key must be in attribute_map.
        :returns: A list of RestAPI part
        :rtype: list
        """
        rest_split_key = _FLATTEN.split(cls._attribute_map[attr_key]["key"])
        return [_decode_attribute_map_key(key_part) for key_part in rest_split_key]


def _decode_attribute_map_key(key):
    """This decode a key in an _attribute_map to the actual key we want to look at
    inside the received data.

    :param str key: A key string from the generated code
    """
    return key.replace("\\.", ".")


class Serializer(object):
    """Request object model serializer."""

    basic_types = {str: "str", int: "int", bool: "bool", float: "float"}

    _xml_basic_types_serializers = {"bool": lambda x: str(x).lower()}
    days = {0: "Mon", 1: "Tue", 2: "Wed", 3: "Thu", 4: "Fri", 5: "Sat", 6: "Sun"}
    months = {
        1: "Jan",
        2: "Feb",
        3: "Mar",
        4: "Apr",
        5: "May",
        6: "Jun",
        7: "Jul",
        8: "Aug",
        9: "Sep",
        10: "Oct",
        11: "Nov",
        12: "Dec",
    }
    validation = {
        "min_length": lambda x, y: len(x) < y,
        "max_length": lambda x, y: len(x) > y,
        "minimum": lambda x, y: x < y,
        "maximum": lambda x, y: x > y,
        "minimum_ex": lambda x, y: x <= y,
        "maximum_ex": lambda x, y: x >= y,
        "min_items": lambda x, y: len(x) < y,
        "max_items": lambda x, y: len(x) > y,
        "pattern": lambda x, y: not re.match(y, x, re.UNICODE),
        "unique": lambda x, y: len(x) != len(set(x)),
        "multiple": lambda x, y: x % y != 0,
    }

    def __init__(self, classes: Optional[Mapping[str, Type[ModelType]]]=None):
        self.serialize_type = {
            "iso-8601": Serializer.serialize_iso,
            "rfc-1123": Serializer.serialize_rfc,
            "unix-time": Serializer.serialize_unix,
            "duration": Serializer.serialize_duration,
            "date": Serializer.serialize_date,
            "time": Serializer.serialize_time,
            "decimal": Serializer.serialize_decimal,
            "long": Serializer.serialize_long,
            "bytearray": Serializer.serialize_bytearray,
            "base64": Serializer.serialize_base64,
            "object": self.serialize_object,
            "[]": self.serialize_iter,
            "{}": self.serialize_dict,
        }
        self.dependencies: Dict[str, Type[ModelType]] = dict(classes) if classes else {}
        self.key_transformer = full_restapi_key_transformer
        self.client_side_validation = True

    def _serialize(self, target_obj, data_type=None, **kwargs):
        """Serialize data into a string according to type.

        :param target_obj: The data to be serialized.
        :param str data_type: The type to be serialized from.
        :rtype: str, dict
        :raises: SerializationError if serialization fails.
        """
        key_transformer = kwargs.get("key_transformer", self.key_transformer)
        keep_readonly = kwargs.get("keep_readonly", False)
        if target_obj is None:
            return None

        attr_name = None
        class_name = target_obj.__class__.__name__

        if data_type:
            return self.serialize_data(target_obj, data_type, **kwargs)

        if not hasattr(target_obj, "_attribute_map"):
            data_type = type(target_obj).__name__
            if data_type in self.basic_types.values():
                return self.serialize_data(target_obj, data_type, **kwargs)

        # Force "is_xml" kwargs if we detect a XML model
        try:
            is_xml_model_serialization = kwargs["is_xml"]
        except KeyError:
            is_xml_model_serialization = kwargs.setdefault("is_xml", target_obj.is_xml_model())

        serialized = {}
        if is_xml_model_serialization:
            serialized = target_obj._create_xml_node()
        try:
            attributes = target_obj._attribute_map
            for attr, attr_desc in attributes.items():
                attr_name = attr
                if not keep_readonly and target_obj._validation.get(attr_name, {}).get("readonly", False):
                    continue

                if attr_name == "additional_properties" and attr_desc["key"] == "":
                    if target_obj.additional_properties is not None:
                        serialized.update(target_obj.additional_properties)
                    continue
                try:

                    orig_attr = getattr(target_obj, attr)
                    if is_xml_model_serialization:
                        pass  # Don't provide "transformer" for XML for now. Keep "orig_attr"
                    else:  # JSON
                        keys, orig_attr = key_transformer(attr, attr_desc.copy(), orig_attr)
                        keys = keys if isinstance(keys, list) else [keys]

                    kwargs["serialization_ctxt"] = attr_desc
                    new_attr = self.serialize_data(orig_attr, attr_desc["type"], **kwargs)

                    if is_xml_model_serialization:
                        xml_desc = attr_desc.get("xml", {})
                        xml_name = xml_desc.get("name", attr_desc["key"])
                        xml_prefix = xml_desc.get("prefix", None)
                        xml_ns = xml_desc.get("ns", None)
                        if xml_desc.get("attr", False):
                            if xml_ns:
                                ET.register_namespace(xml_prefix, xml_ns)
                                xml_name = "{% raw %}{{{}}}{}{% endraw %}".format(xml_ns, xml_name)
                            serialized.set(xml_name, new_attr)  # type: ignore
                            continue
                        if xml_desc.get("text", False):
                            serialized.text = new_attr  # type: ignore
                            continue
                        if isinstance(new_attr, list):
                            serialized.extend(new_attr)  # type: ignore
                        elif isinstance(new_attr, ET.Element):
                            # If the down XML has no XML/Name, we MUST replace the tag with the local tag. But keeping the namespaces.
                            if "name" not in getattr(orig_attr, "_xml_map", {}):
                                splitted_tag = new_attr.tag.split("}")
                                if len(splitted_tag) == 2:  # Namespace
                                    new_attr.tag = "}".join([splitted_tag[0], xml_name])
                                else:
                                    new_attr.tag = xml_name
                            serialized.append(new_attr)  # type: ignore
                        else:  # That's a basic type
                            # Integrate namespace if necessary
                            local_node = _create_xml_node(xml_name, xml_prefix, xml_ns)
                            local_node.text = unicode_str(new_attr)
                            serialized.append(local_node)  # type: ignore
                    else:  # JSON
                        for k in reversed(keys):  # type: ignore
                            new_attr = {k: new_attr}

                        _new_attr = new_attr
                        _serialized = serialized
                        for k in keys:  # type: ignore
                            if k not in _serialized:
                                _serialized.update(_new_attr)  # type: ignore
                            _new_attr = _new_attr[k]  # type: ignore
                            _serialized = _serialized[k]
                except ValueError as err:
                    if isinstance(err, SerializationError):
                        raise

        except (AttributeError, KeyError, TypeError) as err:
            msg = "Attribute {} in object {} cannot be serialized.\n{}".format(attr_name, class_name, str(target_obj))
            raise SerializationError(msg) from err
        else:
            return serialized

    def body(self, data, data_type, **kwargs):
        """Serialize data intended for a request body.

        :param data: The data to be serialized.
        :param str data_type: The type to be serialized from.
        :rtype: dict
        :raises: SerializationError if serialization fails.
        :raises: ValueError if data is None
        """

        # Just in case this is a dict
        internal_data_type_str = data_type.strip("[]{}")
        internal_data_type = self.dependencies.get(internal_data_type_str, None)
        try:
            is_xml_model_serialization = kwargs["is_xml"]
        except KeyError:
            if internal_data_type and issubclass(internal_data_type, Model):
                is_xml_model_serialization = kwargs.setdefault("is_xml", internal_data_type.is_xml_model())
            else:
                is_xml_model_serialization = False
        if internal_data_type and not isinstance(internal_data_type, Enum):
            try:
                deserializer = Deserializer(self.dependencies)
                # Since it's on serialization, it's almost sure that format is not JSON REST
                # We're not able to deal with additional properties for now.
                deserializer.additional_properties_detection = False
                if is_xml_model_serialization:
                    deserializer.key_extractors = [  # type: ignore
                        attribute_key_case_insensitive_extractor,
                    ]
                else:
                    deserializer.key_extractors = [
                        rest_key_case_insensitive_extractor,
                        attribute_key_case_insensitive_extractor,
                        last_rest_key_case_insensitive_extractor,
                    ]
                data = deserializer._deserialize(data_type, data)
            except DeserializationError as err:
                raise SerializationError("Unable to build a model: " + str(err)) from err

        return self._serialize(data, data_type, **kwargs)

    def url(self, name, data, data_type, **kwargs):
        """Serialize data intended for a URL path.

        :param data: The data to be serialized.
        :param str data_type: The type to be serialized from.
        :rtype: str
        :raises: TypeError if serialization fails.
        :raises: ValueError if data is None
        """
        try:
            output = self.serialize_data(data, data_type, **kwargs)
            if data_type == "bool":
                output = json.dumps(output)

            if kwargs.get("skip_quote") is True:
                output = str(output)
                output = output.replace("{", quote("{")).replace("}", quote("}"))
            else:
                output = quote(str(output), safe="")
        except SerializationError:
            raise TypeError("{} must be type {}.".format(name, data_type))
        else:
            return output

    def query(self, name, data, data_type, **kwargs):
        """Serialize data intended for a URL query.

        :param data: The data to be serialized.
        :param str data_type: The type to be serialized from.
        :keyword bool skip_quote: Whether to skip quote the serialized result.
        Defaults to False.
        :rtype: str
        :raises: TypeError if serialization fails.
        :raises: ValueError if data is None
        """
        try:
            # Treat the list aside, since we don't want to encode the div separator
            if data_type.startswith("["):
                internal_data_type = data_type[1:-1]
                do_quote = not kwargs.get('skip_quote', False)
                return self.serialize_iter(data, internal_data_type, do_quote=do_quote, **kwargs)

            # Not a list, regular serialization
            output = self.serialize_data(data, data_type, **kwargs)
            if data_type == "bool":
                output = json.dumps(output)
            if kwargs.get("skip_quote") is True:
                output = str(output)
            else:
                output = quote(str(output), safe="")
        except SerializationError:
            raise TypeError("{} must be type {}.".format(name, data_type))
        else:
            return str(output)

    def header(self, name, data, data_type, **kwargs):
        """Serialize data intended for a request header.

        :param data: The data to be serialized.
        :param str data_type: The type to be serialized from.
        :rtype: str
        :raises: TypeError if serialization fails.
        :raises: ValueError if data is None
        """
        try:
            if data_type in ["[str]"]:
                data = ["" if d is None else d for d in data]

            output = self.serialize_data(data, data_type, **kwargs)
            if data_type == "bool":
                output = json.dumps(output)
        except SerializationError:
            raise TypeError("{} must be type {}.".format(name, data_type))
        else:
            return str(output)

    def serialize_data(self, data, data_type, **kwargs):
        """Serialize generic data according to supplied data type.

        :param data: The data to be serialized.
        :param str data_type: The type to be serialized from.
        :param bool required: Whether it's essential that the data not be
         empty or None
        :raises: AttributeError if required data is None.
        :raises: ValueError if data is None
        :raises: SerializationError if serialization fails.
        """
        if data is None:
            raise ValueError("No value for given attribute")

        try:
            if data is CoreNull:
                return None
            if data_type in self.basic_types.values():
                return self.serialize_basic(data, data_type, **kwargs)

            elif data_type in self.serialize_type:
                return self.serialize_type[data_type](data, **kwargs)

            # If dependencies is empty, try with current data class
            # It has to be a subclass of Enum anyway
            enum_type = self.dependencies.get(data_type, data.__class__)
            if issubclass(enum_type, Enum):
                return Serializer.serialize_enum(data, enum_obj=enum_type)

            iter_type = data_type[0] + data_type[-1]
            if iter_type in self.serialize_type:
                return self.serialize_type[iter_type](data, data_type[1:-1], **kwargs)

        except (ValueError, TypeError) as err:
            msg = "Unable to serialize value: {!r} as type: {!r}."
            raise SerializationError(msg.format(data, data_type)) from err
        else:
            return self._serialize(data, **kwargs)

    @classmethod
    def _get_custom_serializers(cls, data_type, **kwargs):
        custom_serializer = kwargs.get("basic_types_serializers", {}).get(data_type)
        if custom_serializer:
            return custom_serializer
        if kwargs.get("is_xml", False):
            return cls._xml_basic_types_serializers.get(data_type)

    @classmethod
    def serialize_basic(cls, data, data_type, **kwargs):
        """Serialize basic builting data type.
        Serializes objects to str, int, float or bool.

        Possible kwargs:
        - basic_types_serializers dict[str, callable] : If set, use the callable as serializer
        - is_xml bool : If set, use xml_basic_types_serializers

        :param data: Object to be serialized.
        :param str data_type: Type of object in the iterable.
        """
        custom_serializer = cls._get_custom_serializers(data_type, **kwargs)
        if custom_serializer:
            return custom_serializer(data)
        if data_type == "str":
            return cls.serialize_unicode(data)
        return eval(data_type)(data)  # nosec

    @classmethod
    def serialize_unicode(cls, data):
        """Special handling for serializing unicode strings in Py2.
        Encode to UTF-8 if unicode, otherwise handle as a str.

        :param data: Object to be serialized.
        :rtype: str
        """
        try:  # If I received an enum, return its value
            return data.value
        except AttributeError:
            pass

        try:
            if isinstance(data, unicode):  # type: ignore
                # Don't change it, JSON and XML ElementTree are totally able
                # to serialize correctly u'' strings
                return data
        except NameError:
            return str(data)
        else:
            return str(data)

    def serialize_iter(self, data, iter_type, div=None, **kwargs):
        """Serialize iterable.

        Supported kwargs:
        - serialization_ctxt dict : The current entry of _attribute_map, or same format.
          serialization_ctxt['type'] should be same as data_type.
        - is_xml bool : If set, serialize as XML

        :param list attr: Object to be serialized.
        :param str iter_type: Type of object in the iterable.
        :param bool required: Whether the objects in the iterable must
         not be None or empty.
        :param str div: If set, this str will be used to combine the elements
         in the iterable into a combined string. Default is 'None'.
        :keyword bool do_quote: Whether to quote the serialized result of each iterable element.
        Defaults to False.
        :rtype: list, str
        """
        if isinstance(data, str):
            raise SerializationError("Refuse str type as a valid iter type.")

        serialization_ctxt = kwargs.get("serialization_ctxt", {})
        is_xml = kwargs.get("is_xml", False)

        serialized = []
        for d in data:
            try:
                serialized.append(self.serialize_data(d, iter_type, **kwargs))
            except ValueError as err:
                if isinstance(err, SerializationError):
                    raise
                serialized.append(None)

        if kwargs.get('do_quote', False):
            serialized = [
                '' if s is None else quote(str(s), safe='')
                for s
                in serialized
            ]

        if div:
            serialized = ["" if s is None else str(s) for s in serialized]
            serialized = div.join(serialized)

        if "xml" in serialization_ctxt or is_xml:
            # XML serialization is more complicated
            xml_desc = serialization_ctxt.get("xml", {})
            xml_name = xml_desc.get("name")
            if not xml_name:
                xml_name = serialization_ctxt["key"]

            # Create a wrap node if necessary (use the fact that Element and list have "append")
            is_wrapped = xml_desc.get("wrapped", False)
            node_name = xml_desc.get("itemsName", xml_name)
            if is_wrapped:
                final_result = _create_xml_node(xml_name, xml_desc.get("prefix", None), xml_desc.get("ns", None))
            else:
                final_result = []
            # All list elements to "local_node"
            for el in serialized:
                if isinstance(el, ET.Element):
                    el_node = el
                else:
                    el_node = _create_xml_node(node_name, xml_desc.get("prefix", None), xml_desc.get("ns", None))
                    if el is not None:  # Otherwise it writes "None" :-p
                        el_node.text = str(el)
                final_result.append(el_node)
            return final_result
        return serialized

    def serialize_dict(self, attr, dict_type, **kwargs):
        """Serialize a dictionary of objects.

        :param dict attr: Object to be serialized.
        :param str dict_type: Type of object in the dictionary.
        :param bool required: Whether the objects in the dictionary must
         not be None or empty.
        :rtype: dict
        """
        serialization_ctxt = kwargs.get("serialization_ctxt", {})
        serialized = {}
        for key, value in attr.items():
            try:
                serialized[self.serialize_unicode(key)] = self.serialize_data(value, dict_type, **kwargs)
            except ValueError as err:
                if isinstance(err, SerializationError):
                    raise
                serialized[self.serialize_unicode(key)] = None

        if "xml" in serialization_ctxt:
            # XML serialization is more complicated
            xml_desc = serialization_ctxt["xml"]
            xml_name = xml_desc["name"]

            final_result = _create_xml_node(xml_name, xml_desc.get("prefix", None), xml_desc.get("ns", None))
            for key, value in serialized.items():
                ET.SubElement(final_result, key).text = value
            return final_result

        return serialized

    def serialize_object(self, attr, **kwargs):
        """Serialize a generic object.
        This will be handled as a dictionary. If object passed in is not
        a basic type (str, int, float, dict, list) it will simply be
        cast to str.

        :param dict attr: Object to be serialized.
        :rtype: dict or str
        """
        if attr is None:
            return None
        if isinstance(attr, ET.Element):
            return attr
        obj_type = type(attr)
        if obj_type in self.basic_types:
            return self.serialize_basic(attr, self.basic_types[obj_type], **kwargs)
        if obj_type is _long_type:
            return self.serialize_long(attr)
        if obj_type is unicode_str:
            return self.serialize_unicode(attr)
        if obj_type is datetime.datetime:
            return self.serialize_iso(attr)
        if obj_type is datetime.date:
            return self.serialize_date(attr)
        if obj_type is datetime.time:
            return self.serialize_time(attr)
        if obj_type is datetime.timedelta:
            return self.serialize_duration(attr)
        if obj_type is decimal.Decimal:
            return self.serialize_decimal(attr)

        # If it's a model or I know this dependency, serialize as a Model
        elif obj_type in self.dependencies.values() or isinstance(attr, Model):
            return self._serialize(attr)

        if obj_type == dict:
            serialized = {}
            for key, value in attr.items():
                try:
                    serialized[self.serialize_unicode(key)] = self.serialize_object(value, **kwargs)
                except ValueError:
                    serialized[self.serialize_unicode(key)] = None
            return serialized

        if obj_type == list:
            serialized = []
            for obj in attr:
                try:
                    serialized.append(self.serialize_object(obj, **kwargs))
                except ValueError:
                    pass
            return serialized
        return str(attr)

    @staticmethod
    def serialize_enum(attr, enum_obj=None):
        try:
            result = attr.value
        except AttributeError:
            result = attr
        try:
            enum_obj(result)  # type: ignore
            return result
        except ValueError:
            for enum_value in enum_obj:  # type: ignore
                if enum_value.value.lower() == str(attr).lower():
                    return enum_value.value
            error = "{!r} is not valid value for enum {!r}"
            raise SerializationError(error.format(attr, enum_obj))

    @staticmethod
    def serialize_bytearray(attr, **kwargs):
        """Serialize bytearray into base-64 string.

        :param attr: Object to be serialized.
        :rtype: str
        """
        return b64encode(attr).decode()

    @staticmethod
    def serialize_base64(attr, **kwargs):
        """Serialize str into base-64 string.

        :param attr: Object to be serialized.
        :rtype: str
        """
        encoded = b64encode(attr).decode("ascii")
        return encoded.strip("=").replace("+", "-").replace("/", "_")

    @staticmethod
    def serialize_decimal(attr, **kwargs):
        """Serialize Decimal object to float.

        :param attr: Object to be serialized.
        :rtype: float
        """
        return float(attr)

    @staticmethod
    def serialize_long(attr, **kwargs):
        """Serialize long (Py2) or int (Py3).

        :param attr: Object to be serialized.
        :rtype: int/long
        """
        return _long_type(attr)

    @staticmethod
    def serialize_date(attr, **kwargs):
        """Serialize Date object into ISO-8601 formatted string.

        :param Date attr: Object to be serialized.
        :rtype: str
        """
        if isinstance(attr, str):
            attr = isodate.parse_date(attr)
        t = "{:04}-{:02}-{:02}".format(attr.year, attr.month, attr.day)
        return t

    @staticmethod
    def serialize_time(attr, **kwargs):
        """Serialize Time object into ISO-8601 formatted string.

        :param datetime.time attr: Object to be serialized.
        :rtype: str
        """
        if isinstance(attr, str):
            attr = isodate.parse_time(attr)
        t = "{:02}:{:02}:{:02}".format(attr.hour, attr.minute, attr.second)
        if attr.microsecond:
            t += ".{:02}".format(attr.microsecond)
        return t

    @staticmethod
    def serialize_duration(attr, **kwargs):
        """Serialize TimeDelta object into ISO-8601 formatted string.

        :param TimeDelta attr: Object to be serialized.
        :rtype: str
        """
        if isinstance(attr, str):
            attr = isodate.parse_duration(attr)
        return isodate.duration_isoformat(attr)

    @staticmethod
    def serialize_rfc(attr, **kwargs):
        """Serialize Datetime object into RFC-1123 formatted string.

        :param Datetime attr: Object to be serialized.
        :rtype: str
        :raises: TypeError if format invalid.
        """
        try:
            if not attr.tzinfo:
                _LOGGER.warning("Datetime with no tzinfo will be considered UTC.")
            utc = attr.utctimetuple()
        except AttributeError:
            raise TypeError("RFC1123 object must be valid Datetime object.")

        return "{}, {:02} {} {:04} {:02}:{:02}:{:02} GMT".format(
            Serializer.days[utc.tm_wday],
            utc.tm_mday,
            Serializer.months[utc.tm_mon],
            utc.tm_year,
            utc.tm_hour,
            utc.tm_min,
            utc.tm_sec,
        )

    @staticmethod
    def serialize_iso(attr, **kwargs):
        """Serialize Datetime object into ISO-8601 formatted string.

        :param Datetime attr: Object to be serialized.
        :rtype: str
        :raises: SerializationError if format invalid.
        """
        if isinstance(attr, str):
            attr = isodate.parse_datetime(attr)
        try:
            if not attr.tzinfo:
                _LOGGER.warning("Datetime with no tzinfo will be considered UTC.")
            utc = attr.utctimetuple()
            if utc.tm_year > 9999 or utc.tm_year < 1:
                raise OverflowError("Hit max or min date")

            microseconds = str(attr.microsecond).rjust(6, "0").rstrip("0").ljust(3, "0")
            if microseconds:
                microseconds = "." + microseconds
            date = "{:04}-{:02}-{:02}T{:02}:{:02}:{:02}".format(
                utc.tm_year, utc.tm_mon, utc.tm_mday, utc.tm_hour, utc.tm_min, utc.tm_sec
            )
            return date + microseconds + "Z"
        except (ValueError, OverflowError) as err:
            msg = "Unable to serialize datetime object."
            raise SerializationError(msg) from err
        except AttributeError as err:
            msg = "ISO-8601 object must be valid Datetime object."
            raise TypeError(msg) from err

    @staticmethod
    def serialize_unix(attr, **kwargs):
        """Serialize Datetime object into IntTime format.
        This is represented as seconds.

        :param Datetime attr: Object to be serialized.
        :rtype: int
        :raises: SerializationError if format invalid
        """
        if isinstance(attr, int):
            return attr
        try:
            if not attr.tzinfo:
                _LOGGER.warning("Datetime with no tzinfo will be considered UTC.")
            return int(calendar.timegm(attr.utctimetuple()))
        except AttributeError:
            raise TypeError("Unix time object must be valid Datetime object.")


def rest_key_extractor(attr, attr_desc, data):
    key = attr_desc["key"]
    working_data = data

    while "." in key:
        # Need the cast, as for some reasons "split" is typed as list[str | Any]
        dict_keys = cast(List[str], _FLATTEN.split(key))
        if len(dict_keys) == 1:
            key = _decode_attribute_map_key(dict_keys[0])
            break
        working_key = _decode_attribute_map_key(dict_keys[0])
        working_data = working_data.get(working_key, data)
        if working_data is None:
            # If at any point while following flatten JSON path see None, it means
            # that all properties under are None as well
            return None
        key = ".".join(dict_keys[1:])

    return working_data.get(key)


def rest_key_case_insensitive_extractor(attr, attr_desc, data):
    key = attr_desc["key"]
    working_data = data

    while "." in key:
        dict_keys = _FLATTEN.split(key)
        if len(dict_keys) == 1:
            key = _decode_attribute_map_key(dict_keys[0])
            break
        working_key = _decode_attribute_map_key(dict_keys[0])
        working_data = attribute_key_case_insensitive_extractor(working_key, None, working_data)
        if working_data is None:
            # If at any point while following flatten JSON path see None, it means
            # that all properties under are None as well
            return None
        key = ".".join(dict_keys[1:])

    if working_data:
        return attribute_key_case_insensitive_extractor(key, None, working_data)


def last_rest_key_extractor(attr, attr_desc, data):
    """Extract the attribute in "data" based on the last part of the JSON path key."""
    key = attr_desc["key"]
    dict_keys = _FLATTEN.split(key)
    return attribute_key_extractor(dict_keys[-1], None, data)


def last_rest_key_case_insensitive_extractor(attr, attr_desc, data):
    """Extract the attribute in "data" based on the last part of the JSON path key.

    This is the case insensitive version of "last_rest_key_extractor"
    """
    key = attr_desc["key"]
    dict_keys = _FLATTEN.split(key)
    return attribute_key_case_insensitive_extractor(dict_keys[-1], None, data)


def attribute_key_extractor(attr, _, data):
    return data.get(attr)


def attribute_key_case_insensitive_extractor(attr, _, data):
    found_key = None
    lower_attr = attr.lower()
    for key in data:
        if lower_attr == key.lower():
            found_key = key
            break

    return data.get(found_key)


def _extract_name_from_internal_type(internal_type):
    """Given an internal type XML description, extract correct XML name with namespace.

    :param dict internal_type: An model type
    :rtype: tuple
    :returns: A tuple XML name + namespace dict
    """
    internal_type_xml_map = getattr(internal_type, "_xml_map", {})
    xml_name = internal_type_xml_map.get("name", internal_type.__name__)
    xml_ns = internal_type_xml_map.get("ns", None)
    if xml_ns:
        xml_name = "{% raw %}{{{}}}{}{% endraw %}".format(xml_ns, xml_name)
    return xml_name


def xml_key_extractor(attr, attr_desc, data):
    if isinstance(data, dict):
        return None

    # Test if this model is XML ready first
    if not isinstance(data, ET.Element):
        return None

    xml_desc = attr_desc.get("xml", {})
    xml_name = xml_desc.get("name", attr_desc["key"])

    # Look for a children
    is_iter_type = attr_desc["type"].startswith("[")
    is_wrapped = xml_desc.get("wrapped", False)
    internal_type = attr_desc.get("internalType", None)
    internal_type_xml_map = getattr(internal_type, "_xml_map", {})

    # Integrate namespace if necessary
    xml_ns = xml_desc.get("ns", internal_type_xml_map.get("ns", None))
    if xml_ns:
        xml_name = "{% raw %}{{{}}}{}{% endraw %}".format(xml_ns, xml_name)

    # If it's an attribute, that's simple
    if xml_desc.get("attr", False):
        return data.get(xml_name)

    # If it's x-ms-text, that's simple too
    if xml_desc.get("text", False):
        return data.text

    # Scenario where I take the local name:
    # - Wrapped node
    # - Internal type is an enum (considered basic types)
    # - Internal type has no XML/Name node
    if is_wrapped or (internal_type and (issubclass(internal_type, Enum) or "name" not in internal_type_xml_map)):
        children = data.findall(xml_name)
    # If internal type has a local name and it's not a list, I use that name
    elif not is_iter_type and internal_type and "name" in internal_type_xml_map:
        xml_name = _extract_name_from_internal_type(internal_type)
        children = data.findall(xml_name)
    # That's an array
    else:
        if internal_type:  # Complex type, ignore itemsName and use the complex type name
            items_name = _extract_name_from_internal_type(internal_type)
        else:
            items_name = xml_desc.get("itemsName", xml_name)
        children = data.findall(items_name)

    if len(children) == 0:
        if is_iter_type:
            if is_wrapped:
                return None  # is_wrapped no node, we want None
            else:
                return []  # not wrapped, assume empty list
        return None  # Assume it's not there, maybe an optional node.

    # If is_iter_type and not wrapped, return all found children
    if is_iter_type:
        if not is_wrapped:
            return children
        else:  # Iter and wrapped, should have found one node only (the wrap one)
            if len(children) != 1:
                raise DeserializationError(
                    "Tried to deserialize an array not wrapped, and found several nodes '{}'. Maybe you should declare this array as wrapped?".format(
                        xml_name
                    )
                )
            return list(children[0])  # Might be empty list and that's ok.

    # Here it's not a itertype, we should have found one element only or empty
    if len(children) > 1:
        raise DeserializationError("Find several XML '{}' where it was not expected".format(xml_name))
    return children[0]


class Deserializer(object):
    """Response object model deserializer.

    :param dict classes: Class type dictionary for deserializing complex types.
    :ivar list key_extractors: Ordered list of extractors to be used by this deserializer.
    """

    basic_types = {str: "str", int: "int", bool: "bool", float: "float"}

    valid_date = re.compile(r"\d{4}[-]\d{2}[-]\d{2}T\d{2}:\d{2}:\d{2}" r"\.?\d*Z?[-+]?[\d{2}]?:?[\d{2}]?")

    def __init__(self, classes: Optional[Mapping[str, Type[ModelType]]]=None):
        self.deserialize_type = {
            "iso-8601": Deserializer.deserialize_iso,
            "rfc-1123": Deserializer.deserialize_rfc,
            "unix-time": Deserializer.deserialize_unix,
            "duration": Deserializer.deserialize_duration,
            "date": Deserializer.deserialize_date,
            "time": Deserializer.deserialize_time,
            "decimal": Deserializer.deserialize_decimal,
            "long": Deserializer.deserialize_long,
            "bytearray": Deserializer.deserialize_bytearray,
            "base64": Deserializer.deserialize_base64,
            "object": self.deserialize_object,
            "[]": self.deserialize_iter,
            "{}": self.deserialize_dict,
        }
        self.deserialize_expected_types = {
            "duration": (isodate.Duration, datetime.timedelta),
            "iso-8601": (datetime.datetime),
        }
        self.dependencies: Dict[str, Type[ModelType]] = dict(classes) if classes else {}
        self.key_extractors = [rest_key_extractor, xml_key_extractor]
        # Additional properties only works if the "rest_key_extractor" is used to
        # extract the keys. Making it to work whatever the key extractor is too much
        # complicated, with no real scenario for now.
        # So adding a flag to disable additional properties detection. This flag should be
        # used if your expect the deserialization to NOT come from a JSON REST syntax.
        # Otherwise, result are unexpected
        self.additional_properties_detection = True

    def __call__(self, target_obj, response_data, content_type=None):
        """Call the deserializer to process a REST response.

        :param str target_obj: Target data type to deserialize to.
        :param requests.Response response_data: REST response object.
        :param str content_type: Swagger "produces" if available.
        :raises: DeserializationError if deserialization fails.
        :return: Deserialized object.
        """
        data = self._unpack_content(response_data, content_type)
        return self._deserialize(target_obj, data)

    def _deserialize(self, target_obj, data):
        """Call the deserializer on a model.

        Data needs to be already deserialized as JSON or XML ElementTree

        :param str target_obj: Target data type to deserialize to.
        :param object data: Object to deserialize.
        :raises: DeserializationError if deserialization fails.
        :return: Deserialized object.
        """
        # This is already a model, go recursive just in case
        if hasattr(data, "_attribute_map"):
            constants = [name for name, config in getattr(data, "_validation", {}).items() if config.get("constant")]
            try:
                for attr, mapconfig in data._attribute_map.items():
                    if attr in constants:
                        continue
                    value = getattr(data, attr)
                    if value is None:
                        continue
                    local_type = mapconfig["type"]
                    internal_data_type = local_type.strip("[]{}")
                    if internal_data_type not in self.dependencies or isinstance(internal_data_type, Enum):
                        continue
                    setattr(data, attr, self._deserialize(local_type, value))
                return data
            except AttributeError:
                return

        response, class_name = self._classify_target(target_obj, data)

        if isinstance(response, basestring):
            return self.deserialize_data(data, response)
        elif isinstance(response, type) and issubclass(response, Enum):
            return self.deserialize_enum(data, response)

        if data is None:
            return data
        try:
            attributes = response._attribute_map  # type: ignore
            d_attrs = {}
            for attr, attr_desc in attributes.items():
                # Check empty string. If it's not empty, someone has a real "additionalProperties"...
                if attr == "additional_properties" and attr_desc["key"] == "":
                    continue
                raw_value = None
                # Enhance attr_desc with some dynamic data
                attr_desc = attr_desc.copy()  # Do a copy, do not change the real one
                internal_data_type = attr_desc["type"].strip("[]{}")
                if internal_data_type in self.dependencies:
                    attr_desc["internalType"] = self.dependencies[internal_data_type]

                for key_extractor in self.key_extractors:
                    found_value = key_extractor(attr, attr_desc, data)
                    if found_value is not None:
                        if raw_value is not None and raw_value != found_value:
                            msg = (
                                "Ignoring extracted value '%s' from %s for key '%s'"
                                " (duplicate extraction, follow extractors order)"
                            )
                            _LOGGER.warning(msg, found_value, key_extractor, attr)
                            continue
                        raw_value = found_value

                value = self.deserialize_data(raw_value, attr_desc["type"])
                d_attrs[attr] = value
        except (AttributeError, TypeError, KeyError) as err:
            msg = "Unable to deserialize to object: " + class_name  # type: ignore
            raise DeserializationError(msg) from err
        else:
            additional_properties = self._build_additional_properties(attributes, data)
            return self._instantiate_model(response, d_attrs, additional_properties)

    def _build_additional_properties(self, attribute_map, data):
        if not self.additional_properties_detection:
            return None
        if "additional_properties" in attribute_map and attribute_map.get("additional_properties", {}).get("key") != "":
            # Check empty string. If it's not empty, someone has a real "additionalProperties"
            return None
        if isinstance(data, ET.Element):
            data = {el.tag: el.text for el in data}

        known_keys = {
            _decode_attribute_map_key(_FLATTEN.split(desc["key"])[0])
            for desc in attribute_map.values()
            if desc["key"] != ""
        }
        present_keys = set(data.keys())
        missing_keys = present_keys - known_keys
        return {key: data[key] for key in missing_keys}

    def _classify_target(self, target, data):
        """Check to see whether the deserialization target object can
        be classified into a subclass.
        Once classification has been determined, initialize object.

        :param str target: The target object type to deserialize to.
        :param str/dict data: The response data to deserialize.
        """
        if target is None:
            return None, None

        if isinstance(target, basestring):
            try:
                target = self.dependencies[target]
            except KeyError:
                return target, target

        try:
            target = target._classify(data, self.dependencies)
        except AttributeError:
            pass  # Target is not a Model, no classify
        return target, target.__class__.__name__  # type: ignore

    def failsafe_deserialize(self, target_obj, data, content_type=None):
        """Ignores any errors encountered in deserialization,
        and falls back to not deserializing the object. Recommended
        for use in error deserialization, as we want to return the
        HttpResponseError to users, and not have them deal with
        a deserialization error.

        :param str target_obj: The target object type to deserialize to.
        :param str/dict data: The response data to deserialize.
        :param str content_type: Swagger "produces" if available.
        """
        try:
            return self(target_obj, data, content_type=content_type)
        except:
            _LOGGER.debug(
                "Ran into a deserialization error. Ignoring since this is failsafe deserialization", exc_info=True
            )
            return None

    @staticmethod
    def _unpack_content(raw_data, content_type=None):
        """Extract the correct structure for deserialization.

        If raw_data is a PipelineResponse, try to extract the result of RawDeserializer.
        if we can't, raise. Your Pipeline should have a RawDeserializer.

        If not a pipeline response and raw_data is bytes or string, use content-type
        to decode it. If no content-type, try JSON.

        If raw_data is something else, bypass all logic and return it directly.

        :param raw_data: Data to be processed.
        :param content_type: How to parse if raw_data is a string/bytes.
        :raises JSONDecodeError: If JSON is requested and parsing is impossible.
        :raises UnicodeDecodeError: If bytes is not UTF8
        """
        # Assume this is enough to detect a Pipeline Response without importing it
        context = getattr(raw_data, "context", {})
        if context:
            if RawDeserializer.CONTEXT_NAME in context:
                return context[RawDeserializer.CONTEXT_NAME]
            raise ValueError("This pipeline didn't have the RawDeserializer policy; can't deserialize")

        # Assume this is enough to recognize universal_http.ClientResponse without importing it
        if hasattr(raw_data, "body"):
            return RawDeserializer.deserialize_from_http_generics(raw_data.text(), raw_data.headers)

        # Assume this enough to recognize requests.Response without importing it.
        if hasattr(raw_data, "_content_consumed"):
            return RawDeserializer.deserialize_from_http_generics(raw_data.text, raw_data.headers)

        if isinstance(raw_data, (basestring, bytes)) or hasattr(raw_data, "read"):
            return RawDeserializer.deserialize_from_text(raw_data, content_type)  # type: ignore
        return raw_data

    def _instantiate_model(self, response, attrs, additional_properties=None):
        """Instantiate a response model passing in deserialized args.

        :param response: The response model class.
        :param d_attrs: The deserialized response attributes.
        """
        if callable(response):
            subtype = getattr(response, "_subtype_map", {})
            try:
                readonly = [k for k, v in response._validation.items() if v.get("readonly")]
                const = [k for k, v in response._validation.items() if v.get("constant")]
                kwargs = {k: v for k, v in attrs.items() if k not in subtype and k not in readonly + const}
                response_obj = response(**kwargs)
                for attr in readonly:
                    setattr(response_obj, attr, attrs.get(attr))
                if additional_properties:
                    response_obj.additional_properties = additional_properties
                return response_obj
            except TypeError as err:
                msg = "Unable to deserialize {} into model {}. ".format(kwargs, response)  # type: ignore
                raise DeserializationError(msg + str(err))
        else:
            try:
                for attr, value in attrs.items():
                    setattr(response, attr, value)
                return response
            except Exception as exp:
                msg = "Unable to populate response model. "
                msg += "Type: {}, Error: {}".format(type(response), exp)
                raise DeserializationError(msg)

    def deserialize_data(self, data, data_type):
        """Process data for deserialization according to data type.

        :param str data: The response string to be deserialized.
        :param str data_type: The type to deserialize to.
        :raises: DeserializationError if deserialization fails.
        :return: Deserialized object.
        """
        if data is None:
            return data

        try:
            if not data_type:
                return data
            if data_type in self.basic_types.values():
                return self.deserialize_basic(data, data_type)
            if data_type in self.deserialize_type:
                if isinstance(data, self.deserialize_expected_types.get(data_type, tuple())):
                    return data

                is_a_text_parsing_type = lambda x: x not in ["object", "[]", r"{}"]
                if isinstance(data, ET.Element) and is_a_text_parsing_type(data_type) and not data.text:
                    return None
                data_val = self.deserialize_type[data_type](data)
                return data_val

            iter_type = data_type[0] + data_type[-1]
            if iter_type in self.deserialize_type:
                return self.deserialize_type[iter_type](data, data_type[1:-1])

            obj_type = self.dependencies[data_type]
            if issubclass(obj_type, Enum):
                if isinstance(data, ET.Element):
                    data = data.text
                return self.deserialize_enum(data, obj_type)

        except (ValueError, TypeError, AttributeError) as err:
            msg = "Unable to deserialize response data."
            msg += " Data: {}, {}".format(data, data_type)
            raise DeserializationError(msg) from err
        else:
            return self._deserialize(obj_type, data)

    def deserialize_iter(self, attr, iter_type):
        """Deserialize an iterable.

        :param list attr: Iterable to be deserialized.
        :param str iter_type: The type of object in the iterable.
        :rtype: list
        """
        if attr is None:
            return None
        if isinstance(attr, ET.Element):  # If I receive an element here, get the children
            attr = list(attr)
        if not isinstance(attr, (list, set)):
            raise DeserializationError("Cannot deserialize as [{}] an object of type {}".format(iter_type, type(attr)))
        return [self.deserialize_data(a, iter_type) for a in attr]

    def deserialize_dict(self, attr, dict_type):
        """Deserialize a dictionary.

        :param dict/list attr: Dictionary to be deserialized. Also accepts
         a list of key, value pairs.
        :param str dict_type: The object type of the items in the dictionary.
        :rtype: dict
        """
        if isinstance(attr, list):
            return {x["key"]: self.deserialize_data(x["value"], dict_type) for x in attr}

        if isinstance(attr, ET.Element):
            # Transform <Key>value</Key> into {"Key": "value"}
            attr = {el.tag: el.text for el in attr}
        return {k: self.deserialize_data(v, dict_type) for k, v in attr.items()}

    def deserialize_object(self, attr, **kwargs):
        """Deserialize a generic object.
        This will be handled as a dictionary.

        :param dict attr: Dictionary to be deserialized.
        :rtype: dict
        :raises: TypeError if non-builtin datatype encountered.
        """
        if attr is None:
            return None
        if isinstance(attr, ET.Element):
            # Do no recurse on XML, just return the tree as-is
            return attr
        if isinstance(attr, basestring):
            return self.deserialize_basic(attr, "str")
        obj_type = type(attr)
        if obj_type in self.basic_types:
            return self.deserialize_basic(attr, self.basic_types[obj_type])
        if obj_type is _long_type:
            return self.deserialize_long(attr)

        if obj_type == dict:
            deserialized = {}
            for key, value in attr.items():
                try:
                    deserialized[key] = self.deserialize_object(value, **kwargs)
                except ValueError:
                    deserialized[key] = None
            return deserialized

        if obj_type == list:
            deserialized = []
            for obj in attr:
                try:
                    deserialized.append(self.deserialize_object(obj, **kwargs))
                except ValueError:
                    pass
            return deserialized

        else:
            error = "Cannot deserialize generic object with type: "
            raise TypeError(error + str(obj_type))

    def deserialize_basic(self, attr, data_type):
        """Deserialize basic builtin data type from string.
        Will attempt to convert to str, int, float and bool.
        This function will also accept '1', '0', 'true' and 'false' as
        valid bool values.

        :param str attr: response string to be deserialized.
        :param str data_type: deserialization data type.
        :rtype: str, int, float or bool
        :raises: TypeError if string format is not valid.
        """
        # If we're here, data is supposed to be a basic type.
        # If it's still an XML node, take the text
        if isinstance(attr, ET.Element):
            attr = attr.text
            if not attr:
                if data_type == "str":
                    # None or '', node <a/> is empty string.
                    return ""
                else:
                    # None or '', node <a/> with a strong type is None.
                    # Don't try to model "empty bool" or "empty int"
                    return None

        if data_type == "bool":
            if attr in [True, False, 1, 0]:
                return bool(attr)
            elif isinstance(attr, basestring):
                if attr.lower() in ["true", "1"]:
                    return True
                elif attr.lower() in ["false", "0"]:
                    return False
            raise TypeError("Invalid boolean value: {}".format(attr))

        if data_type == "str":
            return self.deserialize_unicode(attr)
        return eval(data_type)(attr)  # nosec

    @staticmethod
    def deserialize_unicode(data):
        """Preserve unicode objects in Python 2, otherwise return data
        as a string.

        :param str data: response string to be deserialized.
        :rtype: str or unicode
        """
        # We might be here because we have an enum modeled as string,
        # and we try to deserialize a partial dict with enum inside
        if isinstance(data, Enum):
            return data

        # Consider this is real string
        try:
            if isinstance(data, unicode):  # type: ignore
                return data
        except NameError:
            return str(data)
        else:
            return str(data)

    @staticmethod
    def deserialize_enum(data, enum_obj):
        """Deserialize string into enum object.

        If the string is not a valid enum value it will be returned as-is
        and a warning will be logged.

        :param str data: Response string to be deserialized. If this value is
         None or invalid it will be returned as-is.
        :param Enum enum_obj: Enum object to deserialize to.
        :rtype: Enum
        """
        if isinstance(data, enum_obj) or data is None:
            return data
        if isinstance(data, Enum):
            data = data.value
        if isinstance(data, int):
            # Workaround. We might consider remove it in the future.
            try:
                return list(enum_obj.__members__.values())[data]
            except IndexError:
                error = "{!r} is not a valid index for enum {!r}"
                raise DeserializationError(error.format(data, enum_obj))
        try:
            return enum_obj(str(data))
        except ValueError:
            for enum_value in enum_obj:
                if enum_value.value.lower() == str(data).lower():
                    return enum_value
            # We don't fail anymore for unknown value, we deserialize as a string
            _LOGGER.warning("Deserializer is not able to find %s as valid enum in %s", data, enum_obj)
            return Deserializer.deserialize_unicode(data)

    @staticmethod
    def deserialize_bytearray(attr):
        """Deserialize string into bytearray.

        :param str attr: response string to be deserialized.
        :rtype: bytearray
        :raises: TypeError if string format invalid.
        """
        if isinstance(attr, ET.Element):
            attr = attr.text
        return bytearray(b64decode(attr))  # type: ignore

    @staticmethod
    def deserialize_base64(attr):
        """Deserialize base64 encoded string into string.

        :param str attr: response string to be deserialized.
        :rtype: bytearray
        :raises: TypeError if string format invalid.
        """
        if isinstance(attr, ET.Element):
            attr = attr.text
        padding = "=" * (3 - (len(attr) + 3) % 4)  # type: ignore
        attr = attr + padding  # type: ignore
        encoded = attr.replace("-", "+").replace("_", "/")
        return b64decode(encoded)

    @staticmethod
    def deserialize_decimal(attr):
        """Deserialize string into Decimal object.

        :param str attr: response string to be deserialized.
        :rtype: Decimal
        :raises: DeserializationError if string format invalid.
        """
        if isinstance(attr, ET.Element):
            attr = attr.text
        try:
            return decimal.Decimal(attr)  # type: ignore
        except decimal.DecimalException as err:
            msg = "Invalid decimal {}".format(attr)
            raise DeserializationError(msg) from err

    @staticmethod
    def deserialize_long(attr):
        """Deserialize string into long (Py2) or int (Py3).

        :param str attr: response string to be deserialized.
        :rtype: long or int
        :raises: ValueError if string format invalid.
        """
        if isinstance(attr, ET.Element):
            attr = attr.text
        return _long_type(attr)  # type: ignore

    @staticmethod
    def deserialize_duration(attr):
        """Deserialize ISO-8601 formatted string into TimeDelta object.

        :param str attr: response string to be deserialized.
        :rtype: TimeDelta
        :raises: DeserializationError if string format invalid.
        """
        if isinstance(attr, ET.Element):
            attr = attr.text
        try:
            duration = isodate.parse_duration(attr)
        except (ValueError, OverflowError, AttributeError) as err:
            msg = "Cannot deserialize duration object."
            raise DeserializationError(msg) from err
        else:
            return duration

    @staticmethod
    def deserialize_date(attr):
        """Deserialize ISO-8601 formatted string into Date object.

        :param str attr: response string to be deserialized.
        :rtype: Date
        :raises: DeserializationError if string format invalid.
        """
        if isinstance(attr, ET.Element):
            attr = attr.text
        if re.search(r"[^\W\d_]", attr, re.I + re.U):  # type: ignore
            raise DeserializationError("Date must have only digits and -. Received: %s" % attr)
        # This must NOT use defaultmonth/defaultday. Using None ensure this raises an exception.
        return isodate.parse_date(attr, defaultmonth=0, defaultday=0)

    @staticmethod
    def deserialize_time(attr):
        """Deserialize ISO-8601 formatted string into time object.

        :param str attr: response string to be deserialized.
        :rtype: datetime.time
        :raises: DeserializationError if string format invalid.
        """
        if isinstance(attr, ET.Element):
            attr = attr.text
        if re.search(r"[^\W\d_]", attr, re.I + re.U):  # type: ignore
            raise DeserializationError("Date must have only digits and -. Received: %s" % attr)
        return isodate.parse_time(attr)

    @staticmethod
    def deserialize_rfc(attr):
        """Deserialize RFC-1123 formatted string into Datetime object.

        :param str attr: response string to be deserialized.
        :rtype: Datetime
        :raises: DeserializationError if string format invalid.
        """
        if isinstance(attr, ET.Element):
            attr = attr.text
        try:
            parsed_date = email.utils.parsedate_tz(attr)  # type: ignore
            date_obj = datetime.datetime(
                *parsed_date[:6], tzinfo=_FixedOffset(datetime.timedelta(minutes=(parsed_date[9] or 0) / 60))
            )
            if not date_obj.tzinfo:
                date_obj = date_obj.astimezone(tz=TZ_UTC)
        except ValueError as err:
            msg = "Cannot deserialize to rfc datetime object."
            raise DeserializationError(msg) from err
        else:
            return date_obj

    @staticmethod
    def deserialize_iso(attr):
        """Deserialize ISO-8601 formatted string into Datetime object.

        :param str attr: response string to be deserialized.
        :rtype: Datetime
        :raises: DeserializationError if string format invalid.
        """
        if isinstance(attr, ET.Element):
            attr = attr.text
        try:
            attr = attr.upper()  # type: ignore
            match = Deserializer.valid_date.match(attr)
            if not match:
                raise ValueError("Invalid datetime string: " + attr)

            check_decimal = attr.split(".")
            if len(check_decimal) > 1:
                decimal_str = ""
                for digit in check_decimal[1]:
                    if digit.isdigit():
                        decimal_str += digit
                    else:
                        break
                if len(decimal_str) > 6:
                    attr = attr.replace(decimal_str, decimal_str[0:6])

            date_obj = isodate.parse_datetime(attr)
            test_utc = date_obj.utctimetuple()
            if test_utc.tm_year > 9999 or test_utc.tm_year < 1:
                raise OverflowError("Hit max or min date")
        except (ValueError, OverflowError, AttributeError) as err:
            msg = "Cannot deserialize datetime object."
            raise DeserializationError(msg) from err
        else:
            return date_obj

    @staticmethod
    def deserialize_unix(attr):
        """Serialize Datetime object into IntTime format.
        This is represented as seconds.

        :param int attr: Object to be serialized.
        :rtype: Datetime
        :raises: DeserializationError if format invalid
        """
        if isinstance(attr, ET.Element):
            attr = int(attr.text)  # type: ignore
        try:
            date_obj = datetime.datetime.fromtimestamp(attr, TZ_UTC)
        except ValueError as err:
            msg = "Cannot deserialize to unix datetime object."
            raise DeserializationError(msg) from err
        else:
            return date_obj<|MERGE_RESOLUTION|>--- conflicted
+++ resolved
@@ -63,13 +63,8 @@
 
 import isodate  # type: ignore
 
-<<<<<<< HEAD
 from {{ code_model.core_library }}.exceptions import DeserializationError, SerializationError
-from {{ code_model.core_library }}.serialization import NULL as AzureCoreNull
-=======
-from {{ import_core_exceptions }} import DeserializationError, SerializationError
-from {{ import_core_serialization }} import NULL as CoreNull
->>>>>>> 4e2d5499
+from {{ code_model.core_library }}.serialization import NULL as CoreNull
 
 _BOM = codecs.BOM_UTF8.decode(encoding="utf-8")
 
