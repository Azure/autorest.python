--- conflicted
+++ resolved
@@ -1,18 +1,11 @@
 # Release History
 
-<<<<<<< HEAD
-## 2022-11-04 - 0.4.7
-
-**Other Changes**
-
-- Do not generate operations with the `@convenienceAPI` decorator as hidden operations #1564
-=======
-## 2022-11-xx - 0.4.7
+## 2022-11-08 - 0.4.7
 
 **Other Changes**
 
 - Make @key properties readonly  #1554
->>>>>>> 359508c9
+- Do not generate operations with the `@convenienceAPI` decorator as hidden operations #1564
 
 ## 2022-11-04 - 0.4.6
 
