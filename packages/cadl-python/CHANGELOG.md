--- conflicted
+++ resolved
@@ -2,13 +2,10 @@
 
 ## 2022-11-17 - 0.4.10
 
-<<<<<<< HEAD
-- Remove unnecessary warning logging when deserializing models #1585
-=======
 **Bug Fixes**
 
 - Fix support for client path parameters #1584
->>>>>>> f0145baf
+- Remove unnecessary warning logging when deserializing models #1585
 
 ## 2022-11-16 - 0.4.9
 
