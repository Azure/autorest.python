# coding=utf-8
# --------------------------------------------------------------------------
# Copyright (c) Microsoft Corporation. All rights reserved.
# Licensed under the MIT License. See License.txt in the project root for license information.
# Code generated by Microsoft (R) Python Code Generator.
# Changes may cause incorrect behavior and will be lost if the code is regenerated.
# --------------------------------------------------------------------------

from copy import deepcopy
from typing import Any, Awaitable

from azure.core import AsyncPipelineClient
from azure.core.rest import AsyncHttpResponse, HttpRequest

from .._serialization import Deserializer, Serializer
from ._configuration import CoreClientConfiguration
from ._operations import CoreClientOperationsMixin


class CoreClient(CoreClientOperationsMixin):  # pylint: disable=client-accepts-api-version-keyword
    """Illustrates bodies templated with Azure Core.

    :keyword api_version: The API version to use for this operation. Default value is
     "2022-12-01-preview". Note that overriding this default value may result in unsupported
     behavior.
    :paramtype api_version: str
    """

    def __init__(self, **kwargs: Any) -> None:  # pylint: disable=missing-client-constructor-parameter-credential
        _endpoint = "http://localhost:3000"
<<<<<<< HEAD
        self._config = CoreClientConfiguration(api_version=api_version, **kwargs)
        self._client: AsyncPipelineClient = AsyncPipelineClient(base_url=_endpoint, config=self._config, **kwargs)
=======
        self._config = CoreClientConfiguration(**kwargs)
        self._client = AsyncPipelineClient(base_url=_endpoint, config=self._config, **kwargs)
>>>>>>> c691695a

        self._serialize = Serializer()
        self._deserialize = Deserializer()
        self._serialize.client_side_validation = False

    def send_request(self, request: HttpRequest, **kwargs: Any) -> Awaitable[AsyncHttpResponse]:
        """Runs the network request through the client's chained policies.

        >>> from azure.core.rest import HttpRequest
        >>> request = HttpRequest("GET", "https://www.example.org/")
        <HttpRequest [GET], url: 'https://www.example.org/'>
        >>> response = await client.send_request(request)
        <AsyncHttpResponse: 200 OK>

        For more information on this code flow, see https://aka.ms/azsdk/dpcodegen/python/send_request

        :param request: The network request you want to make. Required.
        :type request: ~azure.core.rest.HttpRequest
        :keyword bool stream: Whether the response payload will be streamed. Defaults to False.
        :return: The response of your network call. Does not do error handling on your response.
        :rtype: ~azure.core.rest.AsyncHttpResponse
        """

        request_copy = deepcopy(request)
        request_copy.url = self._client.format_url(request_copy.url)
        return self._client.send_request(request_copy, **kwargs)

    async def close(self) -> None:
        await self._client.close()

    async def __aenter__(self) -> "CoreClient":
        await self._client.__aenter__()
        return self

    async def __aexit__(self, *exc_details: Any) -> None:
        await self._client.__aexit__(*exc_details)<|MERGE_RESOLUTION|>--- conflicted
+++ resolved
@@ -28,13 +28,8 @@
 
     def __init__(self, **kwargs: Any) -> None:  # pylint: disable=missing-client-constructor-parameter-credential
         _endpoint = "http://localhost:3000"
-<<<<<<< HEAD
-        self._config = CoreClientConfiguration(api_version=api_version, **kwargs)
+        self._config = CoreClientConfiguration(**kwargs)
         self._client: AsyncPipelineClient = AsyncPipelineClient(base_url=_endpoint, config=self._config, **kwargs)
-=======
-        self._config = CoreClientConfiguration(**kwargs)
-        self._client = AsyncPipelineClient(base_url=_endpoint, config=self._config, **kwargs)
->>>>>>> c691695a
 
         self._serialize = Serializer()
         self._deserialize = Deserializer()
