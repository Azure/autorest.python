{
  "name": "@azure-tools/cadl-python",
<<<<<<< HEAD
  "version": "0.4.15",
=======
  "version": "0.5.2",
>>>>>>> 9592eb84
  "author": "Microsoft Corporation",
  "description": "Cadl emitter for Python SDKs",
  "homepage": "https://github.com/Azure/autorest.python",
  "readme": "https://github.com/Azure/autorest.python/packages/cadl-python/README.md",
  "license": "MIT",
  "repository": {
    "type": "git",
    "url": "git+https://github.com/Azure/autorest.python.git"
  },
  "bugs": {
    "url": "https://github.com/Azure/autorest.python/issues"
  },
  "keywords": [
    "cadl"
  ],
  "type": "module",
  "main": "dist/src/index.js",
  "exports": {
    ".": "./dist/src/index.js",
    "./testing": "./dist/src/testing/index.js"
  },
  "cadlMain": "dist/src/index.js",
  "engines": {
    "node": ">=14.0.0"
  },
  "scripts": {
    "clean": "rimraf ./dist ./temp",
    "build": "tsc -p .",
    "watch": "tsc -p . --watch",
    "test": "mocha",
    "test-official": "c8 mocha --forbid-only",
    "lint": "eslint . --ext .ts --max-warnings=0",
    "lint:fix": "eslint . --fix --ext .ts"
  },
  "files": [
    "lib/*.cadl",
    "dist/**",
    "!dist/test/**",
    "get-autorest-python-path.cjs"
  ],
  "peerDependencies": {
    "@cadl-lang/versioning": "~0.40.0",
    "@cadl-lang/rest": "~0.40.0",
    "@azure-tools/cadl-azure-core": "~0.26.0"
  },
  "dependencies": {
    "js-yaml": "~4.1.0",
    "@autorest/python": "workspace:^",
    "@cadl-lang/compiler": "~0.40.0",
    "@azure-tools/cadl-dpg": "~0.26.0"
  },
  "devDependencies": {
    "@types/mocha": "~9.1.0",
    "@types/node": "^18.7.16",
    "@types/js-yaml": "~4.0.1",
    "@cadl-lang/rest": "~0.40.0",
    "@cadl-lang/versioning": "~0.40.0",
    "@cadl-lang/eslint-config-cadl": "~0.5.0",
    "eslint": "^8.23.1",
    "mocha": "~9.2.0",
    "c8": "~7.11.0",
    "rimraf": "~3.0.2",
    "typescript": "^4.8.3",
<<<<<<< HEAD
    "@azure-tools/cadl-azure-core": "~0.25.0-dev.10",
    "@azure-tools/cadl-ranch-specs": "workspace:*",
    "@azure-tools/cadl-ranch-expect": "~0.1.13",
    "@cadl-lang/openapi": "~0.39.0-dev.2",
=======
    "@azure-tools/cadl-azure-core": "~0.26.0",
    "@azure-tools/cadl-ranch-specs": "~0.8.1",
    "@azure-tools/cadl-ranch-expect": "~0.1.16",
    "@cadl-lang/openapi": "~0.40.0",
>>>>>>> 9592eb84
    "prettier": "^2.7.1"
  }
}<|MERGE_RESOLUTION|>--- conflicted
+++ resolved
@@ -1,10 +1,6 @@
 {
   "name": "@azure-tools/cadl-python",
-<<<<<<< HEAD
-  "version": "0.4.15",
-=======
   "version": "0.5.2",
->>>>>>> 9592eb84
   "author": "Microsoft Corporation",
   "description": "Cadl emitter for Python SDKs",
   "homepage": "https://github.com/Azure/autorest.python",
@@ -46,39 +42,34 @@
     "get-autorest-python-path.cjs"
   ],
   "peerDependencies": {
-    "@cadl-lang/versioning": "~0.40.0",
-    "@cadl-lang/rest": "~0.40.0",
-    "@azure-tools/cadl-azure-core": "~0.26.0"
+    "@typespec/versioning": "~0.41.0",
+    "@typespec/rest": "~0.41.0",
+    "@typespec/http": "~0.41.0",
+    "@azure-tools/typespec-azure-core": "~0.27.0"
   },
   "dependencies": {
     "js-yaml": "~4.1.0",
     "@autorest/python": "workspace:^",
-    "@cadl-lang/compiler": "~0.40.0",
-    "@azure-tools/cadl-dpg": "~0.26.0"
+    "@typespec/compiler": "~0.41.0",
+    "@azure-tools/typespec-client-generator-core": "~0.27.0"
   },
   "devDependencies": {
     "@types/mocha": "~9.1.0",
     "@types/node": "^18.7.16",
     "@types/js-yaml": "~4.0.1",
-    "@cadl-lang/rest": "~0.40.0",
-    "@cadl-lang/versioning": "~0.40.0",
-    "@cadl-lang/eslint-config-cadl": "~0.5.0",
+    "@typespec/rest": "~0.41.0",
+    "@typespec/http": "~0.41.0",
+    "@typespec/versioning": "~0.41.0",
+    "@typespec/eslint-config-typespec": "~0.5.0",
     "eslint": "^8.23.1",
     "mocha": "~9.2.0",
     "c8": "~7.11.0",
     "rimraf": "~3.0.2",
     "typescript": "^4.8.3",
-<<<<<<< HEAD
-    "@azure-tools/cadl-azure-core": "~0.25.0-dev.10",
+    "@azure-tools/typespec-azure-core": "~0.27.0",
     "@azure-tools/cadl-ranch-specs": "workspace:*",
-    "@azure-tools/cadl-ranch-expect": "~0.1.13",
-    "@cadl-lang/openapi": "~0.39.0-dev.2",
-=======
-    "@azure-tools/cadl-azure-core": "~0.26.0",
-    "@azure-tools/cadl-ranch-specs": "~0.8.1",
-    "@azure-tools/cadl-ranch-expect": "~0.1.16",
-    "@cadl-lang/openapi": "~0.40.0",
->>>>>>> 9592eb84
+    "@azure-tools/cadl-ranch-expect": "~0.2.0",
+    "@typespec/openapi": "~0.41.0",
     "prettier": "^2.7.1"
   }
 }