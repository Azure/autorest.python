{
  "name": "@azure-tools/cadl-python",
  "version": "0.4.16",
  "author": "Microsoft Corporation",
  "description": "Cadl emitter for Python SDKs",
  "homepage": "https://github.com/Azure/autorest.python",
  "readme": "https://github.com/Azure/autorest.python/packages/cadl-python/README.md",
  "license": "MIT",
  "repository": {
    "type": "git",
    "url": "git+https://github.com/Azure/autorest.python.git"
  },
  "bugs": {
    "url": "https://github.com/Azure/autorest.python/issues"
  },
  "keywords": [
    "cadl"
  ],
  "type": "module",
  "main": "dist/src/index.js",
  "exports": {
    ".": "./dist/src/index.js",
    "./testing": "./dist/src/testing/index.js"
  },
  "cadlMain": "dist/src/index.js",
  "engines": {
    "node": ">=14.0.0"
  },
  "scripts": {
    "clean": "rimraf ./dist ./temp",
    "build": "tsc -p .",
    "watch": "tsc -p . --watch",
    "test": "mocha",
    "test-official": "c8 mocha --forbid-only",
    "lint": "eslint . --ext .ts --max-warnings=0",
    "lint:fix": "eslint . --fix --ext .ts"
  },
  "files": [
    "lib/*.cadl",
    "dist/**",
    "!dist/test/**",
    "get-autorest-python-path.cjs"
  ],
  "peerDependencies": {
    "@cadl-lang/versioning": "~0.38.0",
    "@cadl-lang/rest": "~0.38.1",
    "@azure-tools/cadl-azure-core": "~0.24.0"
  },
  "dependencies": {
    "js-yaml": "~4.1.0",
    "@autorest/python": "workspace:^",
    "@cadl-lang/compiler": "~0.38.5",
    "@azure-tools/cadl-dpg": "~0.25.0-dev.8"
  },
  "devDependencies": {
    "@types/mocha": "~9.1.0",
    "@types/node": "^18.7.16",
    "@types/js-yaml": "~4.0.1",
    "@cadl-lang/rest": "~0.38.1",
    "@cadl-lang/versioning": "~0.38.0",
    "@cadl-lang/eslint-config-cadl": "~0.5.0",
    "eslint": "^8.23.1",
    "mocha": "~9.2.0",
    "c8": "~7.11.0",
    "rimraf": "~3.0.2",
    "typescript": "^4.8.3",
<<<<<<< HEAD
    "@azure-tools/cadl-azure-core": "~0.9.0",
    "@azure-tools/cadl-ranch-specs": "workspace:*",
    "@azure-tools/cadl-ranch-expect": "~0.1.12",
    "@cadl-lang/openapi": "~0.14.0",
=======
    "@azure-tools/cadl-azure-core": "~0.24.0",
    "@azure-tools/cadl-ranch-specs": "~0.6.2",
    "@azure-tools/cadl-ranch-expect": "~0.1.13",
    "@cadl-lang/openapi": "~0.38.0",
>>>>>>> dabef74d
    "prettier": "^2.7.1"
  }
}<|MERGE_RESOLUTION|>--- conflicted
+++ resolved
@@ -64,17 +64,10 @@
     "c8": "~7.11.0",
     "rimraf": "~3.0.2",
     "typescript": "^4.8.3",
-<<<<<<< HEAD
-    "@azure-tools/cadl-azure-core": "~0.9.0",
+    "@azure-tools/cadl-azure-core": "~0.24.0",
     "@azure-tools/cadl-ranch-specs": "workspace:*",
-    "@azure-tools/cadl-ranch-expect": "~0.1.12",
-    "@cadl-lang/openapi": "~0.14.0",
-=======
-    "@azure-tools/cadl-azure-core": "~0.24.0",
-    "@azure-tools/cadl-ranch-specs": "~0.6.2",
     "@azure-tools/cadl-ranch-expect": "~0.1.13",
     "@cadl-lang/openapi": "~0.38.0",
->>>>>>> dabef74d
     "prettier": "^2.7.1"
   }
 }