{
  "name": "@azure-tools/cadl-python",
  "version": "0.2.5",
  "author": "Microsoft Corporation",
  "description": "Cadl emitter for Python SDKs",
  "homepage": "https://github.com/Azure/autorest.python",
  "readme": "https://github.com/Azure/autorest.python/packages/cadl-python/README.md",
  "license": "MIT",
  "repository": {
    "type": "git",
    "url": "git+https://github.com/Azure/adl.git"
  },
  "bugs": {
    "url": "https://github.com/Azure/adl/issues"
  },
  "keywords": [
    "cadl"
  ],
  "type": "module",
  "main": "dist/src/index.js",
  "exports": {
    ".": "./dist/src/index.js",
    "./testing": "./dist/src/testing/index.js"
  },
  "cadlMain": "dist/src/index.js",
  "engines": {
    "node": ">=14.0.0"
  },
  "scripts": {
    "clean": "rimraf ./dist ./temp",
    "build": "tsc -p .",
    "watch": "tsc -p . --watch",
    "test": "mocha",
    "test-official": "c8 mocha --forbid-only",
    "lint": "eslint . --ext .ts --max-warnings=0",
    "lint:fix": "eslint . --fix --ext .ts"
  },
  "files": [
    "lib/*.cadl",
    "dist/**",
    "!dist/test/**",
    "get-autorest-python-path.cjs"
  ],
  "peerDependencies": {
    "@cadl-lang/versioning": "~0.8.0",
    "@cadl-lang/rest": "~0.17.0",
    "@azure-tools/cadl-azure-core": "~0.7.0"
  },
  "dependencies": {
    "js-yaml": "~4.1.0",
    "@autorest/python": "workspace:^",
    "@cadl-lang/compiler": "~0.35.0"
  },
  "devDependencies": {
    "@types/mocha": "~9.1.0",
    "@types/node": "^18.7.16",
    "@types/js-yaml": "~4.0.1",
    "@cadl-lang/rest": "~0.17.0",
    "@cadl-lang/versioning": "~0.8.0",
    "@cadl-lang/eslint-config-cadl": "~0.4.1",
    "eslint": "^8.23.1",
    "mocha": "~9.2.0",
    "c8": "~7.11.0",
    "rimraf": "~3.0.2",
    "typescript": "^4.7.4",
    "@azure-tools/cadl-azure-core": "~0.7.0",
<<<<<<< HEAD
    "@azure-tools/cadl-ranch-specs": "workspace:*",
    "@azure-tools/cadl-ranch-expect": "~0.1.9",
=======
    "@azure-tools/cadl-ranch-specs": "~0.3.0",
    "@azure-tools/cadl-ranch-expect": "~0.1.10",
>>>>>>> 003685e0
    "@cadl-lang/openapi": "~0.12.0",
    "prettier": "^2.7.1"
  }
}<|MERGE_RESOLUTION|>--- conflicted
+++ resolved
@@ -64,13 +64,8 @@
     "rimraf": "~3.0.2",
     "typescript": "^4.7.4",
     "@azure-tools/cadl-azure-core": "~0.7.0",
-<<<<<<< HEAD
     "@azure-tools/cadl-ranch-specs": "workspace:*",
-    "@azure-tools/cadl-ranch-expect": "~0.1.9",
-=======
-    "@azure-tools/cadl-ranch-specs": "~0.3.0",
     "@azure-tools/cadl-ranch-expect": "~0.1.10",
->>>>>>> 003685e0
     "@cadl-lang/openapi": "~0.12.0",
     "prettier": "^2.7.1"
   }
