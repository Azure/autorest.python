# -------------------------------------------------------------------------
# Copyright (c) Microsoft Corporation. All rights reserved.
# Licensed under the MIT License. See License.txt in the project root for
# license information.
# --------------------------------------------------------------------------
import re
import os
from pathlib import Path
from multiprocessing import Pool
from colorama import init, Fore
from invoke import task, run
import shutil

#######################################################
# Working around for issue https://github.com/pyinvoke/invoke/issues/833 in python3.11
import inspect
if not hasattr(inspect, 'getargspec'):
    inspect.getargspec = inspect.getfullargspec
#######################################################

init()

PLUGIN_DIR = Path(os.path.dirname(__file__))
CADL_RANCH_DIR = PLUGIN_DIR / Path("node_modules/@azure-tools/cadl-ranch-specs")

@task
def regenerate_dev_driven_customized(c, debug):
  return (
    f"cadl compile {CADL_RANCH_DIR}/http/resiliency/dev-driven  "
    f"--emit={PLUGIN_DIR}/dist/src/index.js "
    f"--output-path={PLUGIN_DIR}/test/generated/dev-driven-customized{' --debug' if debug else ''} "
    f"--package-name=dev-driven-customized"
  )

@task
def regenerate(c, name=None, debug=False):
  specs = [
    s for s in CADL_RANCH_DIR.glob("**/*")
    if s.is_dir() and any(f for f in s.iterdir() if f.name == "main.cadl")
  ]
  if name:
    specs = [s for s in specs if name.lower() in s.stem.lower()]
<<<<<<< HEAD

  cmds = [
    f"cadl compile {spec} --emit={PLUGIN_DIR}/dist/src/index.js --output-path={PLUGIN_DIR}/test/generated/{spec.name}{' --debug' if debug else ''}"
=======
  for spec in specs:
    Path(f"{PLUGIN_DIR}/test/generated/{spec.name}").mkdir(parents=True, exist_ok=True)
  _run_cadl([
    f"cadl compile {spec} --emit={PLUGIN_DIR}/dist/src/index.js --output-dir={PLUGIN_DIR}/test/generated/{spec.name}{' --debug' if debug else ''}"
>>>>>>> dabef74d
    for spec in specs
  ]
  if not name:
    cmds.append(_regenerate_dev_driven_customized(debug))

  _run_cadl(cmds)

def _run_cadl(cmds):
  if len(cmds) == 1:
    success = _run_single_cadl(cmds[0])
  else:
    with Pool() as pool:
      result = pool.map(_run_single_cadl, cmds)
    success = all(result)
  if not success:
    raise SystemExit("Cadl generation fails")

def _run_single_cadl(cmd):
  result = run(cmd, warn=True)
  if result.ok:
    print(Fore.GREEN + f'Call "{cmd}" done with success')
    return True
  print(Fore.RED + f'Call "{cmd}" failed with {result.return_code}\n{result.stdout}\n{result.stderr}')
  output_folder = re.findall(r"--output-dir=([^\s]+)", cmd)[0]
  shutil.rmtree(output_folder, ignore_errors=True)
  return False<|MERGE_RESOLUTION|>--- conflicted
+++ resolved
@@ -40,16 +40,10 @@
   ]
   if name:
     specs = [s for s in specs if name.lower() in s.stem.lower()]
-<<<<<<< HEAD
-
-  cmds = [
-    f"cadl compile {spec} --emit={PLUGIN_DIR}/dist/src/index.js --output-path={PLUGIN_DIR}/test/generated/{spec.name}{' --debug' if debug else ''}"
-=======
   for spec in specs:
     Path(f"{PLUGIN_DIR}/test/generated/{spec.name}").mkdir(parents=True, exist_ok=True)
   _run_cadl([
     f"cadl compile {spec} --emit={PLUGIN_DIR}/dist/src/index.js --output-dir={PLUGIN_DIR}/test/generated/{spec.name}{' --debug' if debug else ''}"
->>>>>>> dabef74d
     for spec in specs
   ]
   if not name:
