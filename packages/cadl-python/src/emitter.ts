--- conflicted
+++ resolved
@@ -17,7 +17,6 @@
     Model,
     ModelProperty,
     Namespace,
-    Program,
     getEffectiveModelType,
     JSONSchemaType,
     createCadlLibrary,
@@ -1007,11 +1006,7 @@
                 description: `Type of ${unionName}`,
                 isPublic: false,
                 type: "combined",
-<<<<<<< HEAD
-                types: nonNullOptions.map((x) => getType(program, x)),
-=======
-                types: nonNullOptions.map((x) => emitType(context, x)),
->>>>>>> 39db8380
+                types: nonNullOptions.map((x) => getType(context, x)),
                 xmlMetadata: {},
             };
         } else if (nonNullOptions.some(notLiteral)) {
