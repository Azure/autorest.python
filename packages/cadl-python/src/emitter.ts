import { getPagedResult } from "@azure-tools/cadl-azure-core";
import {
    EnumMember,
    Enum,
    getDoc,
    getFriendlyName,
    getMaxLength,
    getMaxValue,
    getMinLength,
    getMinValue,
    getPattern,
    getSummary,
    getVisibility,
    ignoreDiagnostics,
    isErrorModel,
    isNeverType,
    Model,
    ModelProperty,
    Namespace,
    getEffectiveModelType,
    JSONSchemaType,
    createCadlLibrary,
    getDiscriminator,
    Operation,
    isKey,
    Scalar,
    IntrinsicScalarName,
    isStringType,
    getPropertyType,
    isNumericType,
    getFormat,
    getMinItems,
    getMaxItems,
    EmitContext,
    listServices,
    Union,
    isNullType,
    SyntaxKind,
    Type,
    getOverloads,
    getOverloadedOperation,
} from "@cadl-lang/compiler";
import {
    getAuthentication,
    getHeaderFieldName,
    getHttpOperation,
    getPathParamName,
    getQueryParamName,
    getServers,
    HttpAuth,
    HttpOperationParameter,
    HttpOperationResponse,
    HttpOperationResponseContent,
    HttpServer,
    isStatusCode,
    HttpOperation,
    isHeader,
} from "@cadl-lang/rest/http";
import { getAddedOn } from "@cadl-lang/versioning";
import {
    Client,
    listClients,
    listOperationGroups,
    listOperationsInOperationGroup,
    isApiVersion,
    getDefaultApiVersion,
    getClientNamespaceString,
    createDpgContext,
    DpgContext,
    getPropertyNames,
    getLibraryName,
} from "@azure-tools/cadl-dpg";
import { getResourceOperation } from "@cadl-lang/rest";
import { resolveModuleRoot, saveCodeModelAsYaml } from "./external-process.js";
import { dirname } from "path";
import { fileURLToPath } from "url";
import { dump } from "js-yaml";
import { execFileSync } from "child_process";

interface HttpServerParameter {
    type: "endpointPath";
    name: string;
    param: ModelProperty;
}

interface CredentialType {
    kind: "Credential";
    scheme: HttpAuth;
}

interface CredentialTypeUnion {
    kind: "CredentialTypeUnion";
    types: CredentialType[];
}

type EmitterType = Type | CredentialType | CredentialTypeUnion;

export interface EmitterOptions {
    "basic-setup-py"?: boolean;
    "package-version"?: string;
    "package-name"?: string;
    "output-dir"?: string;
    "package-mode"?: string;
    "debug"?: boolean;
}

const EmitterOptionsSchema: JSONSchemaType<EmitterOptions> = {
    type: "object",
    additionalProperties: false,
    properties: {
        "basic-setup-py": { type: "boolean", nullable: true },
        "package-version": { type: "string", nullable: true },
        "package-name": { type: "string", nullable: true },
        "output-dir": { type: "string", nullable: true },
        "package-mode": { type: "string", nullable: true },
        "debug": { type: "boolean", nullable: true },
    },
    required: [],
};

const defaultOptions = {
    "basic-setup-py": true,
    "package-version": "1.0.0b1",
};

export const $lib = createCadlLibrary({
    name: "MyEmitter",
    diagnostics: {},
    emitter: {
        options: EmitterOptionsSchema,
    },
});

export async function $onEmit(context: EmitContext<EmitterOptions>) {
    const program = context.program;
    const resolvedOptions = { ...defaultOptions, ...context.options };

    const root = await resolveModuleRoot(program, "@autorest/python", dirname(fileURLToPath(import.meta.url)));
    const outputDir = context.emitterOutputDir;
    const yamlMap = emitCodeModel(context);
    const yamlPath = await saveCodeModelAsYaml("cadl-python-yaml-map", yamlMap);
    const commandArgs = [
        `${root}/run-python3.js`,
        `${root}/run_cadl.py`,
        `--output-folder=${outputDir}`,
        `--cadl-file=${yamlPath}`,
    ];
    for (const [key, value] of Object.entries(resolvedOptions)) {
        commandArgs.push(`--${key}=${value}`);
    }
    if (resolvedOptions.debug) {
        commandArgs.push("--debug");
    }
    if (!program.compilerOptions.noEmit && !program.hasError()) {
        execFileSync(process.execPath, commandArgs);
    }
}

function camelToSnakeCase(name: string): string {
    if (!name) return name;
    const camelToSnakeCaseRe = (str: string) =>
        str
            .replace(/\s+/g, "_")
            .replace(/\$/g, "")
            .replace(/-/g, "_")
            .replace(/[A-Z]/g, (letter) => `_${letter.toLowerCase()}`);

    return camelToSnakeCaseRe(name[0].toLowerCase() + name.slice(1));
}

const typesMap = new Map<EmitterType, Record<string, any>>();
const simpleTypesMap = new Map<string, Record<string, any>>();
const endpointPathParameters: Record<string, any>[] = [];
let apiVersionParam: Record<string, any> | undefined = undefined;

function isSimpleType(context: DpgContext, type: EmitterType | undefined): boolean {
    // these decorators can only work for simple type(int/string/float, etc)
    if (type && (type.kind === "Scalar" || type.kind === "ModelProperty")) {
        const funcs = [getMinValue, getMaxValue, getMinLength, getMaxLength, getPattern];
        for (const func of funcs) {
            if (func(context.program, type)) {
                return true;
            }
        }
    }
    return false;
}

function getDocStr(context: DpgContext, target: Type): string {
    return getDoc(context.program, target) ?? "";
}

function isLro(operation: Operation): boolean {
    for (const decorator of operation.decorators) {
        if (decorator.decorator.name === "$pollingOperation") {
            return true;
        }
    }
    return false;
}

function handleDiscriminator(context: DpgContext, type: Model, model: Record<string, any>) {
    const discriminator = getDiscriminator(context.program, type);
    if (discriminator) {
        let discriminatorProperty;
        for (const childModel of type.derivedModels) {
            const modelType = getType(context, childModel);
            for (const property of modelType.properties) {
                if (property.restApiName === discriminator.propertyName) {
                    modelType.discriminatorValue = property.type.value;
                    property.isDiscriminator = true;
                    model.discriminatedSubtypes[property.type.value] = modelType;
                    discriminatorProperty = property;
                }
            }
        }
        // it is not included in properties of cadl but needed by python codegen
        if (discriminatorProperty) {
            const discriminatorType = { ...discriminatorProperty.type };
            discriminatorType.value = null;
            const propertyCopy = {
                ...discriminatorProperty,
                isPolymorphic: true,
                type: discriminatorType,
            };
            propertyCopy.description = "";
            model.properties.push(propertyCopy);
        }
    }
}

function getEffectiveSchemaType(context: DpgContext, type: Model): Model {
    const program = context.program;
    function isSchemaProperty(property: ModelProperty) {
        const headerInfo = getHeaderFieldName(program, property);
        const queryInfo = getQueryParamName(program, property);
        const pathInfo = getPathParamName(program, property);
        const statusCodeinfo = isStatusCode(program, property);
        return !(headerInfo || queryInfo || pathInfo || statusCodeinfo);
    }

    const effective = getEffectiveModelType(program, type, isSchemaProperty);
    if (effective.name) {
        return effective;
    }
    return type;
}

function getType(context: DpgContext, type: EmitterType): any {
    // don't cache simple type(string, int, etc) since decorators may change the result
    const program = context.program;
    const enableCache = !isSimpleType(context, type);
    const effectiveModel = type.kind === "Model" ? getEffectiveSchemaType(context, type) : type;
    if (enableCache) {
        const cached = typesMap.get(effectiveModel);
        if (cached) {
            return cached;
        }
    }
    let newValue = emitType(context, type);
    if (enableCache) {
        typesMap.set(effectiveModel, newValue);
        if (type.kind === "Model") {
            // need to do properties after insertion to avoid infinite recursion
            for (const property of type.properties.values()) {
                if (isStatusCode(program, property) || isNeverType(property.type) || isHeader(program, property)) {
                    continue;
                }
                newValue.properties.push(emitProperty(context, property));
            }
            // need to do discriminator outside `emitModel` to avoid infinite recursion
            handleDiscriminator(context, type, newValue);
        }
    } else {
        const key = dump(newValue, { sortKeys: true });
        const value = simpleTypesMap.get(key);
        if (value) {
            newValue = value;
        } else {
            simpleTypesMap.set(key, newValue);
        }
    }

    return newValue;
}

// To pass the yaml dump
function getAddedOnVersion(context: DpgContext, t: Type): string | undefined {
    return getAddedOn(context.program as any, t as any)?.value;
}

type ParamBase = {
    optional: boolean;
    description: string;
    addedOn: string | undefined;
    clientName: string;
    inOverload: boolean;
};
function emitParamBase(context: DpgContext, parameter: ModelProperty | Type, isOverload: boolean = false): ParamBase {
    let optional: boolean;
    let name: string;
    let description: string = "";
    let addedOn: string | undefined;

    if (parameter.kind === "ModelProperty") {
        optional = parameter.optional;
        name = parameter.name;
        description = getDocStr(context, parameter);
        addedOn = getAddedOnVersion(context, parameter);
    } else {
        optional = false;
        name = "body";
    }

    return {
        optional,
        description,
        addedOn,
        clientName: camelToSnakeCase(name),
        inOverload: isOverload,
    };
}

type BodyParameter = ParamBase & {
    contentTypes: string[];
    type: Type;
    restApiName: string;
    location: "body";
    defaultContentType: string;
};

function getBodyType(context: DpgContext, route: HttpOperation): Type {
    let bodyModel = route.parameters.body?.type;
    if (bodyModel && bodyModel.kind === "Model" && route.operation) {
        const resourceType = getResourceOperation(context.program, route.operation)?.resourceType;
        if (resourceType && route.responses && route.responses.length > 0) {
            const resp = route.responses[0];
            if (resp && resp.responses && resp.responses.length > 0) {
                const responseBody = resp.responses[0]?.body;
                if (responseBody?.type?.kind === "Model") {
                    const bodyTypeInResponse = getEffectiveSchemaType(context, responseBody.type);
                    // response body type is reosurce type, and request body type (if templated) contains resource type
                    if (
                        bodyTypeInResponse === resourceType &&
                        bodyModel.templateArguments &&
                        bodyModel.templateArguments.some((it) => {
                            return it.kind === "Model" || it.kind === "Union" ? it === bodyTypeInResponse : false;
                        })
                    ) {
                        bodyModel = resourceType;
                    }
                }
            }
        }
        if (resourceType && bodyModel.name === "") {
            bodyModel = resourceType;
        }
    }
    return bodyModel!;
}

function emitBodyParameter(context: DpgContext, httpOperation: HttpOperation): BodyParameter {
    const params = httpOperation.parameters;
    const body = params.body!;
    const base = emitParamBase(context, body.parameter ?? body.type);
    let contentTypes = body.contentTypes;
    if (contentTypes.length === 0) {
        contentTypes = ["application/json"];
    }
    const type = getType(context, getBodyType(context, httpOperation));

    if (type.type === "model" && type.name === "") {
        type.name = capitalize(httpOperation.operation.name) + "Request";
    }

    return {
        contentTypes,
        type,
        restApiName: body.parameter?.name ?? "body",
        location: "body",
        ...base,
        defaultContentType: body.parameter?.default ?? contentTypes.length > 1 ? "" : contentTypes[0],
    };
}

function emitParameter(
    context: DpgContext,
    parameter: HttpOperationParameter | HttpServerParameter,
    implementation: string,
    isOverload: boolean = false,
): Record<string, any> {
    const base = emitParamBase(context, parameter.param, isOverload);
    let type = getType(context, parameter.param.type);
    let clientDefaultValue = undefined;
    if (parameter.name.toLowerCase() === "content-type") {
        if (type["type"] === "constant") {
            /// We don't want constant types for content types, so we make sure if it's
            /// a constant, we make it not constant
            clientDefaultValue = type["value"];
            type = type["valueType"];
        }
        // we don't want to generate enum model for content types
        type["enableGenerate"] = false;
    }
    const paramMap: Record<string, any> = {
        restApiName: parameter.name,
        location: parameter.type,
        type: type,
        implementation: implementation,
        skipUrlEncoding: parameter.type === "endpointPath",
    };
    if (type.type === "list" && (parameter.type === "query" || parameter.type === "header")) {
        if (parameter.format === "csv") {
            paramMap["delimiter"] = "comma";
        } else {
            paramMap["explode"] = true;
        }
    }

    if (paramMap.type.type === "constant") {
        clientDefaultValue = paramMap.type.value;
    }

    if (isApiVersion(context, parameter as HttpOperationParameter)) {
        const defaultApiVersion = getDefaultApiVersion(context, getServiceNamespace(context));
        paramMap.type = defaultApiVersion ? getConstantType(defaultApiVersion.value) : KnownTypes.string;
        paramMap.implementation = "Client";
        paramMap.in_docstring = false;
        if (defaultApiVersion) {
            clientDefaultValue = defaultApiVersion.value;
        }
    }
    return { clientDefaultValue, ...base, ...paramMap };
}

function emitContentTypeParameter(
    bodyParameter: Record<string, any>,
    inOverload: boolean,
    inOverriden: boolean,
): Record<string, any> {
    return {
        checkClientInput: false,
        clientDefaultValue: bodyParameter.defaultContentType,
        clientName: "content_type",
        delimiter: null,
        description: `Body parameter Content-Type. Known values are: ${bodyParameter.contentTypes}.`,
        implementation: "Method",
        inDocstring: true,
        inOverload: inOverload,
        inOverriden: inOverriden,
        location: "header",
        optional: true,
        restApiName: "Content-Type",
        type: KnownTypes.string,
    };
}

function emitFlattenedParameter(
    bodyParameter: Record<string, any>,
    property: Record<string, any>,
): Record<string, any> {
    return {
        checkClientInput: false,
        clientDefaultValue: null,
        clientName: property.clientName,
        delimiter: null,
        description: property.description,
        implementation: "Method",
        inDocstring: true,
        inFlattenedBody: true,
        inOverload: false,
        inOverriden: false,
        isApiVersion: bodyParameter["isApiVersion"],
        location: "other",
        optional: property["optional"],
        restApiName: null,
        skipUrlEncoding: false,
        type: property["type"],
        defaultToUnsetSentinel: true,
    };
}

function getConstantType(key: string): Record<string, any> {
    const cache = simpleTypesMap.get(key);
    if (cache) {
        return cache;
    }
    const type = {
        apiVersions: [],
        clientDefaultValue: null,
        type: "constant",
        value: key,
        valueType: KnownTypes.string,
        xmlMetadata: {},
    };
    simpleTypesMap.set(key, type);
    return type;
}

function emitAcceptParameter(inOverload: boolean, inOverriden: boolean): Record<string, any> {
    return {
        checkClientInput: false,
        clientDefaultValue: "application/json",
        clientName: "accept",
        delimiter: null,
        description: "Accept header.",
        explode: false,
        groupedBy: null,
        implementation: "Method",
        inDocstring: true,
        inOverload: inOverload,
        inOverriden: inOverriden,
        location: "header",
        optional: false,
        restApiName: "Accept",
        skipUrlEncoding: false,
        type: getConstantType("application/json"),
    };
}

function emitResponseHeaders(context: DpgContext, headers?: Record<string, ModelProperty>): Record<string, any>[] {
    const retval: Record<string, any>[] = [];
    if (!headers) {
        return retval;
    }
    for (const [key, value] of Object.entries(headers)) {
        retval.push({
            type: getType(context, value.type),
            restApiName: key,
        });
    }
    return retval;
}

function isAzureCoreErrorType(t?: Type): boolean {
    if (t?.kind !== "Model" || !["Error", "ErrorResponse", "InnerError"].includes(t.name)) return false;
    const namespaces = ".Azure.Core.Foundations".split(".");
    while (
        namespaces.length > 0 &&
        (t?.kind === "Model" || t?.kind === "Namespace") &&
        t.namespace?.name === namespaces.pop()
    ) {
        t = t.namespace;
    }
    return namespaces.length === 0;
}

function emitResponse(
    context: DpgContext,
    response: HttpOperationResponse,
    innerResponse: HttpOperationResponseContent,
): Record<string, any> {
    let type = undefined;
    if (innerResponse.body?.type && !isAzureCoreErrorType(innerResponse.body?.type)) {
        // temporary logic. It can be removed after compiler optimize the response
        const candidate = ["ResourceOkResponse", "ResourceCreatedResponse", "AcceptedResponse"];
        const originType = innerResponse.body.type as Model;
        if (innerResponse.body.type.kind === "Model" && candidate.find((e) => e === originType.name)) {
            const modelType = getEffectiveSchemaType(context, originType);
            type = getType(context, modelType);
        } else {
            type = getType(context, innerResponse.body.type);
        }
    }
    const statusCodes = [];
    if (response.statusCode === "*") {
        statusCodes.push("default");
    } else {
        statusCodes.push(parseInt(response.statusCode));
    }
    return {
        headers: emitResponseHeaders(context, innerResponse.headers),
        statusCodes: statusCodes,
        addedOn: getAddedOnVersion(context, response.type),
        discriminator: "basic",
        type: type,
    };
}

function emitOperation(context: DpgContext, operation: Operation, operationGroupName: string): Record<string, any>[] {
    const lro = isLro(operation);
    const paging = getPagedResult(context.program, operation);
    if (lro && paging) {
        return emitLroPagingOperation(context, operation, operationGroupName);
    } else if (paging) {
        return emitPagingOperation(context, operation, operationGroupName);
    } else if (lro) {
        return emitLroOperation(context, operation, operationGroupName);
    }
    return emitBasicOperation(context, operation, operationGroupName);
}

function addLroInformation(emittedOperation: Record<string, any>, initialOperation: Record<string, any>) {
    emittedOperation["discriminator"] = "lro";
    emittedOperation["initialOperation"] = initialOperation;
}

function addPagingInformation(context: DpgContext, operation: Operation, emittedOperation: Record<string, any>) {
    emittedOperation["discriminator"] = "paging";
    const pagedResult = getPagedResult(context.program, operation);
    if (pagedResult === undefined) {
        throw Error("Trying to add paging information, but not paging metadata for this operation");
    }
    emittedOperation["itemName"] = pagedResult.itemsPath;
    emittedOperation["continuationTokenName"] = pagedResult.nextLinkPath;
}

function getLroInitialOperation(
    context: DpgContext,
    operation: Operation,
    operationGroupName: string,
): Record<string, any> {
    const initialOperation = emitBasicOperation(context, operation, operationGroupName)[0];
    initialOperation["name"] = `_${initialOperation["name"]}_initial`;
    initialOperation["isLroInitialOperation"] = true;
    initialOperation["wantTracing"] = false;
    return initialOperation;
}

function emitLroPagingOperation(
    context: DpgContext,
    operation: Operation,
    operationGroupName: string,
): Record<string, any>[] {
    const retval: Record<string, any>[] = [];
    for (const emittedOperation of emitBasicOperation(context, operation, operationGroupName)) {
        const initialOperation = getLroInitialOperation(context, operation, operationGroupName);
        addLroInformation(emittedOperation, initialOperation);
        addPagingInformation(context, operation, emittedOperation);
        emittedOperation["discriminator"] = "lropaging";
        retval.push(emittedOperation);
    }
    return retval;
}

function emitLroOperation(
    context: DpgContext,
    operation: Operation,
    operationGroupName: string,
): Record<string, any>[] {
    const retval = [];
    for (const emittedOperation of emitBasicOperation(context, operation, operationGroupName)) {
        const initialOperation = getLroInitialOperation(context, operation, operationGroupName);
        addLroInformation(emittedOperation, initialOperation);
        retval.push(initialOperation);
        retval.push(emittedOperation);
    }
    return retval;
}

function emitPagingOperation(
    context: DpgContext,
    operation: Operation,
    operationGroupName: string,
): Record<string, any>[] {
    const retval = [];
    for (const emittedOperation of emitBasicOperation(context, operation, operationGroupName)) {
        addPagingInformation(context, operation, emittedOperation);
        retval.push(emittedOperation);
    }
    return retval;
}

function emitBasicOperation(
    context: DpgContext,
    operation: Operation,
    operationGroupName: string,
<<<<<<< HEAD
    isOverload: boolean = false,
): Record<string, any> {
=======
): Record<string, any>[] {
>>>>>>> f17fd906
    // Set up parameters for operation
    const parameters: Record<string, any>[] = [];
    if (endpointPathParameters) {
        for (const param of endpointPathParameters) {
            parameters.push(param);
        }
    }
    const httpOperation = ignoreDiagnostics(getHttpOperation(context.program, operation));
    for (const param of httpOperation.parameters.parameters) {
        const emittedParam = emitParameter(context, param, "Method", isOverload);
        if (isApiVersion(context, param) && apiVersionParam === undefined) {
            apiVersionParam = emittedParam;
        }
        parameters.push(emittedParam);
    }

    // Set up responses for operation
    const responses: Record<string, any>[] = [];
    const exceptions: Record<string, any>[] = [];
    const isOverriden: boolean = false;
    for (const response of httpOperation.responses) {
        for (const innerResponse of response.responses) {
            const emittedResponse = emitResponse(context, response, innerResponse);
            if (
                emittedResponse["type"] &&
                parameters.filter((e) => e.restApiName.toLowerCase() === "accept").length === 0
            ) {
                parameters.push(emitAcceptParameter(isOverload, isOverriden));
            }
            if (isErrorModel(context.program, response.type)) {
                // * is valid status code in cadl but invalid for autorest.python
                if (response.statusCode === "*") {
                    exceptions.push(emittedResponse);
                }
            } else {
                responses.push(emittedResponse);
            }
        }
    }

    let bodyParameter: Record<string, any> | undefined;
    if (httpOperation.parameters.body === undefined) {
        bodyParameter = undefined;
    } else {
        bodyParameter = emitBodyParameter(context, httpOperation);
        if (parameters.filter((e) => e.restApiName.toLowerCase() === "content-type").length === 0) {
            parameters.push(emitContentTypeParameter(bodyParameter, isOverload, isOverriden));
        }
        if (bodyParameter.type.type === "model" && bodyParameter.type.base === "json") {
            bodyParameter["propertyToParameterName"] = {};
            if (!isOverload) {
                bodyParameter.defaultToUnsetSentinel = true;
            }
            for (const property of bodyParameter.type.properties) {
                bodyParameter["propertyToParameterName"][property["restApiName"]] = property["clientName"];
                parameters.push(emitFlattenedParameter(bodyParameter, property));
            }
        }
    }
    const name = camelToSnakeCase(getLibraryName(context, operation));
<<<<<<< HEAD
    const overloads: Record<string, any>[] = [];
    const overload_operations = getOverloads(context.program, operation);
    if (overload_operations) {
        for (const overload_operation of overload_operations) {
            overloads.push(emitBasicOperation(context, overload_operation, operationGroupName, true));
        }
        for (const overload of overloads) {
            overload.name = name;
        }
        for (const p of parameters) {
            if (p.restApiName.toLowerCase() === "content-type") {
                p.optional = true;
            }
        }
    }
    return {
        name: name,
        description: getDocStr(context, operation),
        summary: getSummary(context.program, operation),
        url: httpOperation.path,
        method: httpOperation.verb.toUpperCase(),
        parameters: parameters,
        bodyParameter: bodyParameter,
        responses: responses,
        exceptions: exceptions,
        groupName: operationGroupName,
        addedOn: getAddedOnVersion(context, operation),
        discriminator: "basic",
        isOverload: isOverload,
        overloads: overloads,
        apiVersions: [getAddedOnVersion(context, operation)],
        hasNativeOverload: overloads.length > 0,
    };
=======
    return [
        {
            name: name,
            description: getDocStr(context, operation),
            summary: getSummary(context.program, operation),
            url: httpOperation.path,
            method: httpOperation.verb.toUpperCase(),
            parameters: parameters,
            bodyParameter: bodyParameter,
            responses: responses,
            exceptions: exceptions,
            groupName: operationGroupName,
            addedOn: getAddedOnVersion(context, operation),
            discriminator: "basic",
            isOverload: false,
            overloads: [],
            apiVersions: [getAddedOnVersion(context, operation)],
            wantTracing: true,
        },
    ];
>>>>>>> f17fd906
}

function isReadOnly(context: DpgContext, type: ModelProperty): boolean {
    // https://microsoft.github.io/cadl/standard-library/rest/operations#automatic-visibility
    // Only "read" should be readOnly
    const visibility = getVisibility(context.program, type);
    if (visibility) {
        return visibility.includes("read");
    } else {
        return false;
    }
}

function emitProperty(context: DpgContext, property: ModelProperty): Record<string, any> {
    let clientDefaultValue = undefined;
    const propertyDefaultKind = property.default?.kind;
    if (
        property.default &&
        (propertyDefaultKind === "Number" || propertyDefaultKind === "String" || propertyDefaultKind === "Boolean")
    ) {
        clientDefaultValue = property.default.value;
    }
    const [clientName, jsonName] = getPropertyNames(context, property);
    return {
        clientName: camelToSnakeCase(clientName),
        restApiName: jsonName,
        type: getType(context, property.type),
        optional: property.optional,
        description: getDocStr(context, property),
        addedOn: getAddedOnVersion(context, property),
        readonly: isReadOnly(context, property) || isKey(context.program, property),
        clientDefaultValue: clientDefaultValue,
    };
}

function getName(context: DpgContext, type: Model): string {
    const friendlyName = getFriendlyName(context.program, type);
    if (friendlyName) {
        return friendlyName;
    } else {
        const modelName = getLibraryName(context, type);
        if (type.templateArguments && type.templateArguments.length > 0) {
            return modelName + type.templateArguments.map((it) => (it.kind === "Model" ? it.name : "")).join("");
        } else {
            return modelName;
        }
    }
}

function emitModel(context: DpgContext, type: Model): Record<string, any> {
    // Now we know it's a defined model
    const properties: Record<string, any>[] = [];
    let baseModel = undefined;
    if (type.baseModel) {
        baseModel = getType(context, type.baseModel);
    }
    const modelName = getName(context, type) || getEffectiveSchemaType(context, type).name;
    return {
        type: "model",
        name: modelName,
        description: getDocStr(context, type),
        parents: baseModel ? [baseModel] : [],
        discriminatedSubtypes: {},
        properties: properties,
        addedOn: getAddedOnVersion(context, type),
        snakeCaseName: modelName ? camelToSnakeCase(modelName) : modelName,
        base: modelName === "" ? "json" : "dpg",
    };
}

function intOrFloat(value: number): string {
    return value.toString().indexOf(".") === -1 ? "integer" : "float";
}

function enumName(name: string): string {
    if (name.toUpperCase() === name) {
        return name;
    }
    return camelToSnakeCase(name).toUpperCase();
}

function emitEnum(context: DpgContext, type: Enum): Record<string, any> {
    const enumValues = [];
    for (const m of type.members.values()) {
        enumValues.push({
            name: enumName(m.name),
            value: m.value ?? m.name,
            description: getDocStr(context, m),
        });
    }

    return {
        type: "enum",
        name: type.name,
        description: getDocStr(context, type),
        valueType: { type: enumMemberType(type.members.values().next().value) },
        values: enumValues,
    };
    function enumMemberType(member: EnumMember) {
        if (typeof member.value === "number") {
            return intOrFloat(member.value);
        }
        return "string";
    }
}

function constantType(value: any, valueType: string): Record<string, any> {
    return { type: "constant", value: value, valueType: { type: valueType } };
}

function emitCredential(auth: HttpAuth): Record<string, any> {
    let credential_type: Record<string, any> = {};
    if (auth.type === "oauth2") {
        credential_type = {
            type: "OAuth2",
            policy: {
                type: "BearerTokenCredentialPolicy",
                credentialScopes: [],
            },
        };
        for (const flow of auth.flows) {
            for (const scope of flow.scopes) {
                credential_type.policy.credentialScopes.push(scope.value);
            }
            credential_type.policy.credentialScopes.push();
        }
    } else if (auth.type === "apiKey") {
        credential_type = {
            type: "Key",
            policy: {
                type: "AzureKeyCredentialPolicy",
                key: auth.name,
            },
        };
    }
    return credential_type;
}

function emitCredentialUnion(cred_types: CredentialTypeUnion): Record<string, any> {
    const result: Record<string, any> = {};
    // Export as CombinedType, which is already a Union Type in autorest codegen
    result.type = "combined";
    result.types = [];
    for (const cred_type of cred_types.types) {
        result.types.push(emitCredential(cred_type.scheme));
    }

    return result;
}

function emitStdScalar(scalar: Scalar & { name: IntrinsicScalarName }): Record<string, any> {
    switch (scalar.name) {
        case "bytes":
            return { type: "byte-array", format: "byte" };
        case "int8":
        case "int16":
        case "int32":
        case "int64":
        case "safeint":
        case "uint8":
        case "uint16":
        case "uint32":
        case "uint64":
        case "integer":
            return { type: "integer" };
        case "float32":
        case "float64":
        case "float":
            return { type: "float" };
        case "url":
        case "string":
            return { type: "string" };
        case "boolean":
            return { type: "boolean" };
        case "plainDate":
            return { type: "date" };
        case "zonedDateTime":
            return { type: "datetime", format: "date-time" };
        case "plainTime":
            return { type: "time" };
        case "duration":
            return { type: "duration" };
        case "numeric":
            return {}; // Waiting on design for more precise type https://github.com/microsoft/cadl/issues/1260
        default:
            return {};
    }
}

function applyIntrinsicDecorators(
    context: DpgContext,
    type: Scalar | ModelProperty,
    result: Record<string, any>,
): Record<string, any> {
    const program = context.program;
    const newResult = { ...result };
    const docStr = getDoc(program, type);
    const isString = isStringType(program, getPropertyType(type));
    const isNumeric = isNumericType(program, getPropertyType(type));

    if (!result.description && docStr) {
        newResult.description = docStr;
    }

    const formatStr = getFormat(program, type);
    if (isString && !result.format && formatStr) {
        newResult.format = formatStr;
    }

    const pattern = getPattern(program, type);
    if (isString && !result.pattern && pattern) {
        newResult.pattern = pattern;
    }

    const minLength = getMinLength(program, type);
    if (isString && !result.minLength && minLength !== undefined) {
        newResult.minLength = minLength;
    }

    const maxLength = getMaxLength(program, type);
    if (isString && !result.maxLength && maxLength !== undefined) {
        newResult.maxLength = maxLength;
    }

    const minValue = getMinValue(program, type);
    if (isNumeric && !result.minimum && minValue !== undefined) {
        newResult.minimum = minValue;
    }

    const maxValue = getMaxValue(program, type);
    if (isNumeric && !result.maximum && maxValue !== undefined) {
        newResult.maximum = maxValue;
    }

    const minItems = getMinItems(program, type);
    if (!result.minItems && minItems !== undefined) {
        newResult.minItems = minItems;
    }

    const maxItems = getMaxItems(program, type);
    if (!result.maxItems && maxItems !== undefined) {
        newResult.maxItems = maxItems;
    }
    return newResult;
}

function emitScalar(context: DpgContext, scalar: Scalar): Record<string, any> {
    let result: Record<string, any> = {};
    if (context.program.checker.isStdType(scalar)) {
        result = emitStdScalar(scalar);
    } else if (scalar.baseScalar) {
        result = emitScalar(context, scalar.baseScalar);
    }
    return applyIntrinsicDecorators(context, scalar, result);
}

function emitListOrDict(context: DpgContext, type: Model): Record<string, any> | undefined {
    if (type.indexer !== undefined) {
        if (isNeverType(type.indexer.key)) {
        } else {
            const name = type.indexer.key.name;
            const elementType = type.indexer.value!;
            if (name === "string") {
                if (elementType.kind === "Intrinsic") {
                }
                return { type: "dict", elementType: getType(context, type.indexer.value!) };
            } else if (name === "integer") {
                return { type: "list", elementType: getType(context, type.indexer.value!) };
            }
        }
    }
    return undefined;
}

function mapCadlType(context: DpgContext, type: Type): any {
    switch (type.kind) {
        case "Number":
            return constantType(type.value, intOrFloat(type.value));
        case "String":
            return constantType(type.value, "string");
        case "Boolean":
            return constantType(type.value, "boolean");
        case "Model":
            return emitListOrDict(context, type);
    }
}

function capitalize(name: string): string {
    return name[0].toUpperCase() + name.slice(1);
}

function emitUnion(context: DpgContext, type: Union): Record<string, any> {
    const nonNullOptions = [...type.variants.values()].map((x) => x.type).filter((t) => !isNullType(t));

    const notLiteral = (t: Type): boolean => ["Boolean", "Number", "String"].indexOf(t.kind) < 0;
    if (nonNullOptions.every(notLiteral)) {
        if (nonNullOptions.length === 1) {
            // Generate as internal type if there is only one internal type in this Union.
            return emitType(context, nonNullOptions[0]);
        }
        // Generate as CombinedType if non of the options is Literal.
        const unionName = type.name;
        return {
            name: unionName,
            snakeCaseName: camelToSnakeCase(unionName || ""),
            description: `Type of ${unionName}`,
            isPublic: false,
            type: "combined",
            types: nonNullOptions.map((x) => getType(context, x)),
            xmlMetadata: {},
        };
    } else if (nonNullOptions.some(notLiteral)) {
        // Can't generate if this union is a mixed up of literals and sub-types
        throw Error(`Can't do union for ${JSON.stringify(nonNullOptions)}`);
    }

    // Geneate Union of Literals as Python Enum
    const values: Record<string, any>[] = [];
    for (const option of nonNullOptions) {
        const value = emitType(context, option)["value"];
        values.push({
            description: "",
            name: camelToSnakeCase(value).toUpperCase(),
            value: value,
        });
    }
    let enumName = "MyEnum";
    if (
        type.node &&
        type.node.parent &&
        [SyntaxKind.ModelStatement, SyntaxKind.ModelProperty].includes(type.node.parent.kind)
    ) {
        if (type.node.parent.kind === SyntaxKind.ModelStatement) {
            enumName = capitalize(type.node.parent.id.sv);
        } else if (type.node.parent.kind === SyntaxKind.ModelProperty) {
            const parent = type.node.parent as any;
            if (parent.id.sv) {
                enumName = capitalize(parent.id.sv) + "Type";
            }
        }
    }
    return {
        name: enumName,
        snakeCaseName: camelToSnakeCase(enumName),
        description: `Type of ${enumName}`,
        isPublic: false,
        type: "enum",
        valueType: emitType(context, nonNullOptions[0])["valueType"],
        values: values,
        xmlMetadata: {},
    };
}

function emitType(context: DpgContext, type: EmitterType): Record<string, any> {
    if (type.kind === "Credential") {
        return emitCredential(type.scheme);
    }
    if (type.kind === "CredentialTypeUnion") {
        return emitCredentialUnion(type);
    }
    const builtinType = mapCadlType(context, type);
    if (builtinType !== undefined) {
        // add in description elements for types derived from primitive types (SecureString, etc.)
        const doc = getDoc(context.program, type);
        if (doc) {
            builtinType.description = doc;
        }
        return builtinType;
    }

    switch (type.kind) {
        case "Intrinsic":
            return { type: "any" };
        case "Model":
            return emitModel(context, type);
        case "Scalar":
            return emitScalar(context, type);
        case "Union":
            return emitUnion(context, type);
        case "UnionVariant":
            return {};
        case "Enum":
            return emitEnum(context, type);
        default:
            throw Error(`Not supported ${type.kind}`);
    }
}

function emitOperationGroups(context: DpgContext, client: Client): Record<string, any>[] {
    const operationGroups: Record<string, any>[] = [];
    for (const operationGroup of listOperationGroups(context, client)) {
        let operations: Record<string, any>[] = [];
        const name = operationGroup.type.name;
        for (const operation of listOperationsInOperationGroup(context, operationGroup)) {
<<<<<<< HEAD
            if (!getOverloadedOperation(context.program, operation)) {
                operations.push(emitOperation(context, operation, name));
            }
=======
            operations = operations.concat(emitOperation(context, operation, name));
>>>>>>> f17fd906
        }
        operationGroups.push({
            className: name,
            propertyName: name,
            operations: operations,
        });
    }
    let clientOperations: Record<string, any>[] = [];
    for (const operation of listOperationsInOperationGroup(context, client)) {
<<<<<<< HEAD
        if (!getOverloadedOperation(context.program, operation)) {
            clientOperations.push(emitOperation(context, operation, ""));
        }
=======
        clientOperations = clientOperations.concat(emitOperation(context, operation, ""));
>>>>>>> f17fd906
    }
    if (clientOperations.length > 0) {
        operationGroups.push({
            className: "",
            propertyName: "",
            operations: clientOperations,
        });
    }
    return operationGroups;
}

function getServerHelper(context: DpgContext, namespace: Namespace): HttpServer | undefined {
    const servers = getServers(context.program, namespace);
    if (servers === undefined) {
        return undefined;
    }
    return servers[0];
}

function emitServerParams(context: DpgContext, namespace: Namespace): Record<string, any>[] {
    const server = getServerHelper(context, namespace);
    if (server === undefined) {
        return [
            {
                optional: false,
                description: "Service host",
                clientName: "endpoint",
                clientDefaultValue: null,
                restApiName: "$host",
                location: "path",
                type: KnownTypes.string,
                implementation: "Client",
                inOverload: false,
            },
        ];
    }
    if (server.parameters) {
        const params: Record<string, any>[] = [];
        for (const param of server.parameters.values()) {
            const serverParameter: HttpServerParameter = {
                type: "endpointPath",
                name: param.name,
                param: param,
            };
            const emittedParameter = emitParameter(context, serverParameter, "Client");
            endpointPathParameters.push(emittedParameter);
            if (isApiVersion(context, serverParameter as any) && apiVersionParam === undefined) {
                apiVersionParam = emittedParameter;
                continue;
            }
            params.push(emittedParameter);
        }
        return params;
    } else {
        return [
            {
                optional: false,
                description: "Service host",
                clientName: "endpoint",
                clientDefaultValue: server.url,
                restApiName: "$host",
                location: "path",
                type: KnownTypes.string,
                implementation: "Client",
                inOverload: false,
            },
        ];
    }
}

function emitCredentialParam(context: DpgContext, namespace: Namespace): Record<string, any> | undefined {
    const auth = getAuthentication(context.program, namespace);
    if (auth) {
        const credential_types: CredentialType[] = [];
        for (const option of auth.options) {
            for (const scheme of option.schemes) {
                const type: CredentialType = {
                    kind: "Credential",
                    scheme: scheme,
                };
                credential_types.push(type);
            }
        }
        if (credential_types.length > 0) {
            let type: EmitterType;
            if (credential_types.length === 1) {
                type = credential_types[0];
            } else {
                type = {
                    kind: "CredentialTypeUnion",
                    types: credential_types,
                };
            }
            return {
                type: getType(context, type),
                optional: false,
                description: "Credential needed for the client to connect to Azure.",
                clientName: "credential",
                location: "other",
                restApiName: "credential",
                implementation: "Client",
                skipUrlEncoding: true,
                inOverload: false,
            };
        }
    }
    return undefined;
}

function emitGlobalParameters(context: DpgContext, namespace: Namespace): Record<string, any>[] {
    const clientParameters = emitServerParams(context, namespace);
    const credentialParam = emitCredentialParam(context, namespace);
    if (credentialParam) {
        clientParameters.push(credentialParam);
    }
    return clientParameters;
}

function getApiVersionParameter(context: DpgContext): Record<string, any> | void {
    const version = getDefaultApiVersion(context, getServiceNamespace(context));
    if (apiVersionParam) {
        return apiVersionParam;
    } else if (version !== undefined) {
        return {
            clientName: "api_version",
            clientDefaultValue: version.value,
            description: "Api Version",
            implementation: "Client",
            location: "query",
            restApiName: "api-version",
            skipUrlEncoding: false,
            optional: false,
            inDocString: true,
            inOverload: false,
            inOverridden: false,
            type: getConstantType(version.value),
            isApiVersion: true,
        };
    }
}

function emitClients(context: DpgContext, namespace: string): Record<string, any>[] {
    const clients = listClients(context);
    const retval: Record<string, any>[] = [];
    for (const client of clients) {
        if (getNamespace(context, client.name) !== namespace) {
            continue;
        }
        const server = getServerHelper(context, client.service);
        const emittedClient = {
            name: client.name.split(".").at(-1),
            description: getDocStr(context, client.type),
            parameters: emitGlobalParameters(context, client.service),
            operationGroups: emitOperationGroups(context, client),
            url: server ? server.url : "",
            apiVersions: [],
        };
        const emittedApiVersionParam = getApiVersionParameter(context);
        if (emittedApiVersionParam) {
            emittedClient.parameters.push(emittedApiVersionParam);
        }
        retval.push(emittedClient);
    }
    return retval;
}

function getServiceNamespace(context: DpgContext): Namespace {
    return listServices(context.program)[0].type;
}

function getNamespace(context: DpgContext, clientName: string): string {
    // We get client namespaces from the client name. If there's a dot, we add that to the namespace
    const submodule = clientName.split(".").slice(0, -1).join(".").toLowerCase();
    if (!submodule) {
        return getClientNamespaceString(context)!.toLowerCase();
    }
    return submodule;
}

function getNamespaces(context: DpgContext): Set<string> {
    const namespaces = new Set<string>();
    for (const client of listClients(context)) {
        namespaces.add(getNamespace(context, client.name));
    }
    return namespaces;
}

function emitCodeModel(context: EmitContext<EmitterOptions>) {
    const dpgContext = createDpgContext(context);
    const clientNamespaceString = getClientNamespaceString(dpgContext)?.toLowerCase();
    // Get types
    const codeModel: Record<string, any> = {
        namespace: clientNamespaceString,
        subnamespaceToClients: {},
    };
    for (const namespace of getNamespaces(dpgContext)) {
        if (namespace === clientNamespaceString) {
            codeModel["clients"] = emitClients(dpgContext, namespace);
        } else {
            codeModel["subnamespaceToClients"][namespace] = emitClients(dpgContext, namespace);
        }
    }
    codeModel["types"] = [...typesMap.values(), ...Object.values(KnownTypes), ...simpleTypesMap.values()];
    return codeModel;
}

const KnownTypes = {
    string: { type: "string" },
};<|MERGE_RESOLUTION|>--- conflicted
+++ resolved
@@ -665,12 +665,8 @@
     context: DpgContext,
     operation: Operation,
     operationGroupName: string,
-<<<<<<< HEAD
     isOverload: boolean = false,
-): Record<string, any> {
-=======
 ): Record<string, any>[] {
->>>>>>> f17fd906
     // Set up parameters for operation
     const parameters: Record<string, any>[] = [];
     if (endpointPathParameters) {
@@ -731,7 +727,6 @@
         }
     }
     const name = camelToSnakeCase(getLibraryName(context, operation));
-<<<<<<< HEAD
     const overloads: Record<string, any>[] = [];
     const overload_operations = getOverloads(context.program, operation);
     if (overload_operations) {
@@ -747,25 +742,6 @@
             }
         }
     }
-    return {
-        name: name,
-        description: getDocStr(context, operation),
-        summary: getSummary(context.program, operation),
-        url: httpOperation.path,
-        method: httpOperation.verb.toUpperCase(),
-        parameters: parameters,
-        bodyParameter: bodyParameter,
-        responses: responses,
-        exceptions: exceptions,
-        groupName: operationGroupName,
-        addedOn: getAddedOnVersion(context, operation),
-        discriminator: "basic",
-        isOverload: isOverload,
-        overloads: overloads,
-        apiVersions: [getAddedOnVersion(context, operation)],
-        hasNativeOverload: overloads.length > 0,
-    };
-=======
     return [
         {
             name: name,
@@ -780,13 +756,13 @@
             groupName: operationGroupName,
             addedOn: getAddedOnVersion(context, operation),
             discriminator: "basic",
-            isOverload: false,
-            overloads: [],
+            isOverload: isOverload,
+            overloads: overloads,
             apiVersions: [getAddedOnVersion(context, operation)],
+            hasNativeOverload: overloads.length > 0,
             wantTracing: true,
         },
     ];
->>>>>>> f17fd906
 }
 
 function isReadOnly(context: DpgContext, type: ModelProperty): boolean {
@@ -1181,13 +1157,9 @@
         let operations: Record<string, any>[] = [];
         const name = operationGroup.type.name;
         for (const operation of listOperationsInOperationGroup(context, operationGroup)) {
-<<<<<<< HEAD
             if (!getOverloadedOperation(context.program, operation)) {
-                operations.push(emitOperation(context, operation, name));
-            }
-=======
-            operations = operations.concat(emitOperation(context, operation, name));
->>>>>>> f17fd906
+                operations = operations.concat(emitOperation(context, operation, name));
+            }
         }
         operationGroups.push({
             className: name,
@@ -1197,13 +1169,9 @@
     }
     let clientOperations: Record<string, any>[] = [];
     for (const operation of listOperationsInOperationGroup(context, client)) {
-<<<<<<< HEAD
         if (!getOverloadedOperation(context.program, operation)) {
-            clientOperations.push(emitOperation(context, operation, ""));
-        }
-=======
-        clientOperations = clientOperations.concat(emitOperation(context, operation, ""));
->>>>>>> f17fd906
+            clientOperations = clientOperations.concat(emitOperation(context, operation, ""));
+        }
     }
     if (clientOperations.length > 0) {
         operationGroups.push({
