import { getPagedResult } from "@azure-tools/cadl-azure-core";
import {
    EnumMember,
    Enum,
    getDoc,
    getFriendlyName,
    getMaxLength,
    getMaxValue,
    getMinLength,
    getMinValue,
    getPattern,
    getSummary,
    getVisibility,
    ignoreDiagnostics,
    isErrorModel,
    isNeverType,
    Model,
    ModelProperty,
    Namespace,
    Program,
    getEffectiveModelType,
    JSONSchemaType,
    createCadlLibrary,
    getDiscriminator,
    Operation,
    isKey,
    Scalar,
    IntrinsicScalarName,
    isStringType,
    getPropertyType,
    isNumericType,
    getFormat,
    getMinItems,
    getMaxItems,
    EmitContext,
    listServices,
    Union,
    isNullType,
    SyntaxKind,
    Type,
    createProjectedNameProgram,
} from "@cadl-lang/compiler";
import {
    getAuthentication,
    getHeaderFieldName,
    getHttpOperation,
    getPathParamName,
    getQueryParamName,
    getServers,
    HttpAuth,
    HttpOperationParameter,
    HttpOperationResponse,
    HttpOperationResponseContent,
    HttpServer,
    isStatusCode,
    HttpOperation,
    isHeader,
} from "@cadl-lang/rest/http";
import { getAddedOn } from "@cadl-lang/versioning";
import {
    Client,
    listClients,
    listOperationGroups,
    listOperationsInOperationGroup,
    isApiVersion,
    getDefaultApiVersion,
    getClientNamespaceString,
    createDpgContext,
    DpgContext,
} from "@azure-tools/cadl-dpg";
import { getResourceOperation } from "@cadl-lang/rest";
import { resolveModuleRoot, saveCodeModelAsYaml } from "./external-process.js";
import { dirname } from "path";
import { fileURLToPath } from "url";
import { dump } from "js-yaml";
import { execFileSync } from "child_process";

interface HttpServerParameter {
    type: "endpointPath";
    name: string;
    param: ModelProperty;
}

interface CredentialType {
    kind: "Credential";
    scheme: HttpAuth;
}

interface CredentialTypeUnion {
    kind: "CredentialTypeUnion";
    types: CredentialType[];
}

type EmitterType = Type | CredentialType | CredentialTypeUnion;

export interface EmitterOptions {
    "basic-setup-py"?: boolean;
    "package-version"?: string;
    "package-name"?: string;
    "output-dir"?: string;
    "package-mode"?: string;
    "debug"?: boolean;
}

const EmitterOptionsSchema: JSONSchemaType<EmitterOptions> = {
    type: "object",
    additionalProperties: false,
    properties: {
        "basic-setup-py": { type: "boolean", nullable: true },
        "package-version": { type: "string", nullable: true },
        "package-name": { type: "string", nullable: true },
        "output-dir": { type: "string", nullable: true },
        "package-mode": { type: "string", nullable: true },
        "debug": { type: "boolean", nullable: true },
    },
    required: [],
};

const defaultOptions = {
    "basic-setup-py": true,
    "package-version": "1.0.0b1",
};

export const $lib = createCadlLibrary({
    name: "MyEmitter",
    diagnostics: {},
    emitter: {
        options: EmitterOptionsSchema,
    },
});

export async function $onEmit(context: EmitContext<EmitterOptions>) {
    const program = context.program;
    const resolvedOptions = { ...defaultOptions, ...context.options };

    const root = await resolveModuleRoot(program, "@autorest/python", dirname(fileURLToPath(import.meta.url)));
    const outputDir = context.emitterOutputDir;
    const yamlMap = emitCodeModel(context);
    const yamlPath = await saveCodeModelAsYaml("cadl-python-yaml-map", yamlMap);
    const commandArgs = [
        `${root}/run-python3.js`,
        `${root}/run_cadl.py`,
        `--output-folder=${outputDir}`,
        `--cadl-file=${yamlPath}`,
    ];
    for (const [key, value] of Object.entries(resolvedOptions)) {
        commandArgs.push(`--${key}=${value}`);
    }
    if (resolvedOptions.debug) {
        commandArgs.push("--debug");
    }
    if (!program.compilerOptions.noEmit && !program.hasError()) {
        execFileSync(process.execPath, commandArgs);
    }
}

function camelToSnakeCase(name: string): string {
    const camelToSnakeCaseRe = (str: string) =>
        str
            .replace(/\s+/g, "_")
            .replace(/\$/g, "")
            .replace(/-/g, "_")
            .replace(/[A-Z]/g, (letter) => `_${letter.toLowerCase()}`);

    return camelToSnakeCaseRe(name[0].toLowerCase() + name.slice(1));
}

const typesMap = new Map<EmitterType, Record<string, any>>();
const simpleTypesMap = new Map<string, Record<string, any>>();
const endpointPathParameters: Record<string, any>[] = [];
let apiVersionParam: Record<string, any> | undefined = undefined;

function isSimpleType(context: DpgContext, type: EmitterType | undefined): boolean {
    // these decorators can only work for simple type(int/string/float, etc)
    if (type && (type.kind === "Scalar" || type.kind === "ModelProperty")) {
        const funcs = [getMinValue, getMaxValue, getMinLength, getMaxLength, getPattern];
        for (const func of funcs) {
            if (func(context.program, type)) {
                return true;
            }
        }
    }
    return false;
}

function getDocStr(context: DpgContext, target: Type): string {
    return getDoc(context.program, target) ?? "";
}

function isLro(operation: Operation): boolean {
    for (const decorator of operation.decorators) {
        if (decorator.decorator.name === "$pollingOperation") {
            return true;
        }
    }
    return false;
}

function handleDiscriminator(context: DpgContext, type: Model, model: Record<string, any>) {
    const discriminator = getDiscriminator(context.program, type);
    if (discriminator) {
        let discriminatorProperty;
        for (const childModel of type.derivedModels) {
            const modelType = getType(context, childModel);
            for (const property of modelType.properties) {
                if (property.restApiName === discriminator.propertyName) {
                    modelType.discriminatorValue = property.type.value;
                    property.isDiscriminator = true;
                    model.discriminatedSubtypes[property.type.value] = modelType;
                    discriminatorProperty = property;
                }
            }
        }
        // it is not included in properties of cadl but needed by python codegen
        if (discriminatorProperty) {
            const discriminatorType = { ...discriminatorProperty.type };
            discriminatorType.value = null;
            const propertyCopy = {
                ...discriminatorProperty,
                isPolymorphic: true,
                type: discriminatorType,
            };
            propertyCopy.description = "";
            model.properties.push(propertyCopy);
        }
    }
}

function getEffectiveSchemaType(context: DpgContext, type: Model): Model {
    const program = context.program;
    function isSchemaProperty(property: ModelProperty) {
        const headerInfo = getHeaderFieldName(program, property);
        const queryInfo = getQueryParamName(program, property);
        const pathInfo = getPathParamName(program, property);
        const statusCodeinfo = isStatusCode(program, property);
        return !(headerInfo || queryInfo || pathInfo || statusCodeinfo);
    }

    const effective = getEffectiveModelType(program, type, isSchemaProperty);
    if (effective.name) {
        return effective;
    }
    return type;
}

function getType(context: DpgContext, type: EmitterType): any {
    // don't cache simple type(string, int, etc) since decorators may change the result
    const program = context.program;
    const enableCache = !isSimpleType(context, type);
    const effectiveModel = type.kind === "Model" ? getEffectiveSchemaType(context, type) : type;
    if (enableCache) {
        const cached = typesMap.get(effectiveModel);
        if (cached) {
            return cached;
        }
    }
    let newValue = emitType(context, type);
    if (enableCache) {
        typesMap.set(effectiveModel, newValue);
        if (type.kind === "Model") {
            // need to do properties after insertion to avoid infinite recursion
            for (const property of type.properties.values()) {
                if (isStatusCode(program, property) || isNeverType(property.type) || isHeader(program, property)) {
                    continue;
                }
                newValue.properties.push(emitProperty(context, property));
            }
            // need to do discriminator outside `emitModel` to avoid infinite recursion
            handleDiscriminator(context, type, newValue);
        }
    } else {
        const key = dump(newValue, { sortKeys: true });
        const value = simpleTypesMap.get(key);
        if (value) {
            newValue = value;
        } else {
            simpleTypesMap.set(key, newValue);
        }
    }

    return newValue;
}

// To pass the yaml dump
function getAddedOnVersion(context: DpgContext, t: Type): string | undefined {
    return getAddedOn(context.program as any, t as any)?.value;
}

type ParamBase = {
    optional: boolean;
    description: string;
    addedOn: string | undefined;
    clientName: string;
    inOverload: boolean;
};
function emitParamBase(context: DpgContext, parameter: ModelProperty | Type): ParamBase {
    let optional: boolean;
    let name: string;
    let description: string = "";
    let addedOn: string | undefined;

    if (parameter.kind === "ModelProperty") {
        optional = parameter.optional;
        name = parameter.name;
        description = getDocStr(context, parameter);
        addedOn = getAddedOnVersion(context, parameter);
    } else {
        optional = false;
        name = "body";
    }

    return {
        optional,
        description,
        addedOn,
        clientName: camelToSnakeCase(name),
        inOverload: false,
    };
}

type BodyParameter = ParamBase & {
    contentTypes: string[];
    type: Type;
    restApiName: string;
    location: "body";
    defaultContentType: string;
};

function getBodyType(context: DpgContext, route: HttpOperation): Type {
    let bodyModel = route.parameters.body?.type;
    if (bodyModel && bodyModel.kind === "Model" && route.operation) {
        const resourceType = getResourceOperation(context.program, route.operation)?.resourceType;
        if (resourceType && route.responses && route.responses.length > 0) {
            const resp = route.responses[0];
            if (resp && resp.responses && resp.responses.length > 0) {
                const responseBody = resp.responses[0]?.body;
                if (responseBody?.type?.kind === "Model") {
                    const bodyTypeInResponse = getEffectiveSchemaType(context, responseBody.type);
                    // response body type is reosurce type, and request body type (if templated) contains resource type
                    if (
                        bodyTypeInResponse === resourceType &&
                        bodyModel.templateArguments &&
                        bodyModel.templateArguments.some((it) => {
                            return it.kind === "Model" || it.kind === "Union" ? it === bodyTypeInResponse : false;
                        })
                    ) {
                        bodyModel = resourceType;
                    }
                }
            }
        }
        if (resourceType && bodyModel.name === "") {
            bodyModel = resourceType;
        }
    }
    return bodyModel!;
}

function emitBodyParameter(context: DpgContext, httpOperation: HttpOperation): BodyParameter {
    const params = httpOperation.parameters;
    const body = params.body!;
    const base = emitParamBase(context, body.parameter ?? body.type);
    let contentTypes = body.contentTypes;
    if (contentTypes.length === 0) {
        contentTypes = ["application/json"];
    }
    if (contentTypes.length !== 1) {
        throw Error("Currently only one kind of content-type!");
    }
    const type = getType(context, getBodyType(context, httpOperation));

    if (type.type === "model" && type.name === "") {
        type.name = capitalize(httpOperation.operation.name) + "Request";
    }

    return {
        contentTypes,
        type,
        restApiName: body.parameter?.name ?? "body",
        location: "body",
        ...base,
        defaultContentType:
            body.parameter?.default ?? contentTypes.includes("application/json") ? "application/json" : contentTypes[0],
    };
}

function emitParameter(
    context: DpgContext,
    parameter: HttpOperationParameter | HttpServerParameter,
    implementation: string,
): Record<string, any> {
    const base = emitParamBase(context, parameter.param);
    let type = getType(context, parameter.param.type);
    let clientDefaultValue = undefined;
    if (parameter.name.toLowerCase() === "content-type" && type["type"] === "constant") {
        /// We don't want constant types for content types, so we make sure if it's
        /// a constant, we make it not constant
        clientDefaultValue = type["value"];
        type = type["valueType"];
    }
    const paramMap: Record<string, any> = {
        restApiName: parameter.name,
        location: parameter.type,
        type: type,
        implementation: implementation,
        skipUrlEncoding: parameter.type === "endpointPath",
    };

    if (paramMap.type.type === "constant") {
        clientDefaultValue = paramMap.type.value;
    }

    if (isApiVersion(context, parameter as HttpOperationParameter)) {
        const defaultApiVersion = getDefaultApiVersion(context, getServiceNamespace(context));
        paramMap.type = defaultApiVersion ? getConstantType(defaultApiVersion.value) : KnownTypes.string;
        paramMap.implementation = "Client";
        paramMap.in_docstring = false;
        if (defaultApiVersion) {
            clientDefaultValue = defaultApiVersion.value;
        }
    }
    return { clientDefaultValue, ...base, ...paramMap };
}

function emitContentTypeParameter(
    bodyParameter: Record<string, any>,
    inOverload: boolean,
    inOverriden: boolean,
): Record<string, any> {
    return {
        checkClientInput: false,
        clientDefaultValue: bodyParameter.defaultContentType,
        clientName: "content_type",
        delimiter: null,
        description: `Body parameter Content-Type. Known values are: ${bodyParameter.contentTypes}.`,
        implementation: "Method",
        inDocstring: true,
        inOverload: inOverload,
        inOverriden: inOverriden,
        location: "header",
        optional: true,
        restApiName: "Content-Type",
        type: KnownTypes.string,
    };
}

function emitFlattenedParameter(
    bodyParameter: Record<string, any>,
    property: Record<string, any>,
): Record<string, any> {
    return {
        checkClientInput: false,
        clientDefaultValue: null,
        clientName: property.clientName,
        delimiter: null,
        description: property.description,
        implementation: "Method",
        inDocstring: true,
        inFlattenedBody: true,
        inOverload: false,
        inOverriden: false,
        isApiVersion: bodyParameter["isApiVersion"],
        location: "other",
        optional: property["optional"],
        restApiName: null,
        skipUrlEncoding: false,
        type: property["type"],
        defaultToUnsetSentinel: true,
    };
}

function getConstantType(key: string): Record<string, any> {
    const cache = simpleTypesMap.get(key);
    if (cache) {
        return cache;
    }
    const type = {
        apiVersions: [],
        clientDefaultValue: null,
        type: "constant",
        value: key,
        valueType: KnownTypes.string,
        xmlMetadata: {},
    };
    simpleTypesMap.set(key, type);
    return type;
}

function emitAcceptParameter(inOverload: boolean, inOverriden: boolean): Record<string, any> {
    return {
        checkClientInput: false,
        clientDefaultValue: "application/json",
        clientName: "accept",
        delimiter: null,
        description: "Accept header.",
        explode: false,
        groupedBy: null,
        implementation: "Method",
        inDocstring: true,
        inOverload: inOverload,
        inOverriden: inOverriden,
        location: "header",
        optional: false,
        restApiName: "Accept",
        skipUrlEncoding: false,
        type: getConstantType("application/json"),
    };
}

function emitResponseHeaders(context: DpgContext, headers?: Record<string, ModelProperty>): Record<string, any>[] {
    const retval: Record<string, any>[] = [];
    if (!headers) {
        return retval;
    }
    for (const [key, value] of Object.entries(headers)) {
        retval.push({
            type: getType(context, value.type),
            restApiName: key,
        });
    }
    return retval;
}

function isAzureCoreErrorType(t?: Type): boolean {
    if (t?.kind !== "Model" || !["Error", "ErrorResponse", "InnerError"].includes(t.name)) return false;
    const namespaces = ".Azure.Core.Foundations".split(".");
    while (
        namespaces.length > 0 &&
        (t?.kind === "Model" || t?.kind === "Namespace") &&
        t.namespace?.name === namespaces.pop()
    ) {
        t = t.namespace;
    }
    return namespaces.length === 0;
}

function emitResponse(
    context: DpgContext,
    response: HttpOperationResponse,
    innerResponse: HttpOperationResponseContent,
): Record<string, any> {
    let type = undefined;
    if (innerResponse.body?.type && !isAzureCoreErrorType(innerResponse.body?.type)) {
        // temporary logic. It can be removed after compiler optimize the response
        const candidate = ["ResourceOkResponse", "ResourceCreatedResponse", "AcceptedResponse"];
        const originType = innerResponse.body.type as Model;
        if (innerResponse.body.type.kind === "Model" && candidate.find((e) => e === originType.name)) {
            const modelType = getEffectiveSchemaType(context, originType);
            type = getType(context, modelType);
        } else {
            type = getType(context, innerResponse.body.type);
        }
    }
    const statusCodes = [];
    if (response.statusCode === "*") {
        statusCodes.push("default");
    } else {
        statusCodes.push(parseInt(response.statusCode));
    }
    return {
        headers: emitResponseHeaders(context, innerResponse.headers),
        statusCodes: statusCodes,
        addedOn: getAddedOnVersion(context, response.type),
        discriminator: "basic",
        type: type,
    };
}

function emitOperation(context: DpgContext, operation: Operation, operationGroupName: string): Record<string, any> {
    const lro = isLro(operation);
    const paging = getPagedResult(context.program, operation);
    if (lro && paging) {
        return emitLroPagingOperation(context, operation, operationGroupName);
    } else if (paging) {
        return emitPagingOperation(context, operation, operationGroupName);
    } else if (lro) {
        return emitLroOperation(context, operation, operationGroupName);
    }
    return emitBasicOperation(context, operation, operationGroupName);
}

function addLroInformation(emittedOperation: Record<string, any>) {
    emittedOperation["discriminator"] = "lro";
}

function addPagingInformation(context: DpgContext, operation: Operation, emittedOperation: Record<string, any>) {
    emittedOperation["discriminator"] = "paging";
    const pagedResult = getPagedResult(context.program, operation);
    if (pagedResult === undefined) {
        throw Error("Trying to add paging information, but not paging metadata for this operation");
    }
    emittedOperation["itemName"] = pagedResult.itemsPath;
    emittedOperation["continuationTokenName"] = pagedResult.nextLinkPath;
}

function emitLroPagingOperation(
    context: DpgContext,
    operation: Operation,
    operationGroupName: string,
): Record<string, any> {
    const emittedOperation = emitBasicOperation(context, operation, operationGroupName);
    addLroInformation(emittedOperation);
    addPagingInformation(context, operation, emittedOperation);
    emittedOperation["discriminator"] = "lropaging";
    return emittedOperation;
}

function emitLroOperation(context: DpgContext, operation: Operation, operationGroupName: string): Record<string, any> {
    const emittedOperation = emitBasicOperation(context, operation, operationGroupName);
    addLroInformation(emittedOperation);
    return emittedOperation;
}

function emitPagingOperation(
    context: DpgContext,
    operation: Operation,
    operationGroupName: string,
): Record<string, any> {
    const emittedOperation = emitBasicOperation(context, operation, operationGroupName);
    addPagingInformation(context, operation, emittedOperation);
    return emittedOperation;
}

function emitBasicOperation(
    context: DpgContext,
    operation: Operation,
    operationGroupName: string,
): Record<string, any> {
    // Set up parameters for operation
    const parameters: Record<string, any>[] = [];
    if (endpointPathParameters) {
        for (const param of endpointPathParameters) {
            parameters.push(param);
        }
    }
    const httpOperation = ignoreDiagnostics(getHttpOperation(context.program, operation));
    for (const param of httpOperation.parameters.parameters) {
        const emittedParam = emitParameter(context, param, "Method");
        if (isApiVersion(context, param) && apiVersionParam === undefined) {
            apiVersionParam = emittedParam;
        }
        parameters.push(emittedParam);
    }

    // Set up responses for operation
    const responses: Record<string, any>[] = [];
    const exceptions: Record<string, any>[] = [];
    const isOverload: boolean = false;
    const isOverriden: boolean = false;
    for (const response of httpOperation.responses) {
        for (const innerResponse of response.responses) {
            const emittedResponse = emitResponse(context, response, innerResponse);
            if (
                emittedResponse["type"] &&
                parameters.filter((e) => e.restApiName.toLowerCase() === "accept").length === 0
            ) {
                parameters.push(emitAcceptParameter(isOverload, isOverriden));
            }
            if (isErrorModel(context.program, response.type)) {
                // * is valid status code in cadl but invalid for autorest.python
                if (response.statusCode === "*") {
                    exceptions.push(emittedResponse);
                }
            } else {
                responses.push(emittedResponse);
            }
        }
    }

    let bodyParameter: Record<string, any> | undefined;
    if (httpOperation.parameters.body === undefined) {
        bodyParameter = undefined;
    } else {
        bodyParameter = emitBodyParameter(context, httpOperation);
        if (parameters.filter((e) => e.restApiName.toLowerCase() === "content-type").length === 0) {
            parameters.push(emitContentTypeParameter(bodyParameter, isOverload, isOverriden));
        }
        if (bodyParameter.type.type === "model" && bodyParameter.type.base === "json") {
            bodyParameter["propertyToParameterName"] = {};
            if (!isOverload) {
                bodyParameter.defaultToUnsetSentinel = true;
            }
            for (const property of bodyParameter.type.properties) {
                bodyParameter["propertyToParameterName"][property["restApiName"]] = property["clientName"];
                parameters.push(emitFlattenedParameter(bodyParameter, property));
            }
        }
    }
    const name = camelToSnakeCase(operation.name);
    return {
        name: name,
        description: getDocStr(context, operation),
        summary: getSummary(context.program, operation),
        url: httpOperation.path,
        method: httpOperation.verb.toUpperCase(),
        parameters: parameters,
        bodyParameter: bodyParameter,
        responses: responses,
        exceptions: exceptions,
        groupName: operationGroupName,
        addedOn: getAddedOnVersion(context, operation),
        discriminator: "basic",
        isOverload: false,
        overloads: [],
        apiVersions: [getAddedOnVersion(context, operation)],
    };
}

function isReadOnly(context: DpgContext, type: ModelProperty): boolean {
    // https://microsoft.github.io/cadl/standard-library/rest/operations#automatic-visibility
    // Only "read" should be readOnly
    const visibility = getVisibility(context.program, type);
    if (visibility) {
        return visibility.includes("read");
    } else {
        return false;
    }
}

<<<<<<< HEAD
function getProjectedClientName(program: Program, property: ModelProperty) {
    const pythonProgramView = createProjectedNameProgram(program, "python");
    const pythonProjectedName = pythonProgramView.getProjectedName(property);
    if (pythonProjectedName != property.name) return pythonProjectedName;

    const clientProgramView = createProjectedNameProgram(program, "client");
    return clientProgramView.getProjectedName(property);
}

function getProjectedJsonName(program: Program, property: ModelProperty) {
    const jsonProgramView = createProjectedNameProgram(program, "json");
    return jsonProgramView.getProjectedName(property);
}

function emitProperty(program: Program, property: ModelProperty): Record<string, any> {
=======
function emitProperty(context: DpgContext, property: ModelProperty): Record<string, any> {
>>>>>>> 39db8380
    let clientDefaultValue = undefined;
    const propertyDefaultKind = property.default?.kind;
    if (
        property.default &&
        (propertyDefaultKind === "Number" || propertyDefaultKind === "String" || propertyDefaultKind === "Boolean")
    ) {
        clientDefaultValue = property.default.value;
    }
    return {
<<<<<<< HEAD
        clientName: camelToSnakeCase(getProjectedClientName(program, property)),
        restApiName: getProjectedJsonName(program, property),
        type: getType(program, property.type),
=======
        clientName: camelToSnakeCase(property.name),
        restApiName: property.name,
        type: getType(context, property.type),
>>>>>>> 39db8380
        optional: property.optional,
        description: getDocStr(context, property),
        addedOn: getAddedOnVersion(context, property),
        readonly: isReadOnly(context, property) || isKey(context.program, property),
        clientDefaultValue: clientDefaultValue,
    };
}

function getName(context: DpgContext, type: Model): string {
    const friendlyName = getFriendlyName(context.program, type);
    if (friendlyName) {
        return friendlyName;
    } else {
        if (type.templateArguments && type.templateArguments.length > 0) {
            return type.name + type.templateArguments.map((it) => (it.kind === "Model" ? it.name : "")).join("");
        } else {
            return type.name;
        }
    }
}

function emitModel(context: DpgContext, type: Model): Record<string, any> {
    // Now we know it's a defined model
    const properties: Record<string, any>[] = [];
    let baseModel = undefined;
    if (type.baseModel) {
        baseModel = getType(context, type.baseModel);
    }
    const modelName = getName(context, type) || getEffectiveSchemaType(context, type).name;
    return {
        type: "model",
        name: modelName,
        description: getDocStr(context, type),
        parents: baseModel ? [baseModel] : [],
        discriminatedSubtypes: {},
        properties: properties,
        addedOn: getAddedOnVersion(context, type),
        snakeCaseName: modelName ? camelToSnakeCase(modelName) : modelName,
        base: modelName === "" ? "json" : "dpg",
    };
}

function intOrFloat(value: number): string {
    return value.toString().indexOf(".") === -1 ? "integer" : "float";
}

function enumName(name: string): string {
    if (name.toUpperCase() === name) {
        return name;
    }
    return camelToSnakeCase(name).toUpperCase();
}

function emitEnum(context: DpgContext, type: Enum): Record<string, any> {
    const enumValues = [];
    for (const m of type.members.values()) {
        enumValues.push({
            name: enumName(m.name),
            value: m.value ?? m.name,
            description: getDocStr(context, m),
        });
    }

    return {
        type: "enum",
        name: type.name,
        description: getDocStr(context, type),
        valueType: { type: enumMemberType(type.members.values().next().value) },
        values: enumValues,
    };
    function enumMemberType(member: EnumMember) {
        if (typeof member.value === "number") {
            return intOrFloat(member.value);
        }
        return "string";
    }
}

function constantType(value: any, valueType: string): Record<string, any> {
    return { type: "constant", value: value, valueType: { type: valueType } };
}

function emitCredential(auth: HttpAuth): Record<string, any> {
    let credential_type: Record<string, any> = {};
    if (auth.type === "oauth2") {
        credential_type = {
            type: "OAuth2",
            policy: {
                type: "BearerTokenCredentialPolicy",
                credentialScopes: [],
            },
        };
        for (const flow of auth.flows) {
            for (const scope of flow.scopes) {
                credential_type.policy.credentialScopes.push(scope.value);
            }
            credential_type.policy.credentialScopes.push();
        }
    } else if (auth.type === "apiKey") {
        credential_type = {
            type: "Key",
            policy: {
                type: "AzureKeyCredentialPolicy",
                key: auth.name,
            },
        };
    }
    return credential_type;
}

function emitCredentialUnion(cred_types: CredentialTypeUnion): Record<string, any> {
    const result: Record<string, any> = {};
    // Export as CombinedType, which is already a Union Type in autorest codegen
    result.type = "combined";
    result.types = [];
    for (const cred_type of cred_types.types) {
        result.types.push(emitCredential(cred_type.scheme));
    }

    return result;
}

function emitStdScalar(scalar: Scalar & { name: IntrinsicScalarName }): Record<string, any> {
    switch (scalar.name) {
        case "bytes":
            return { type: "byte-array", format: "byte" };
        case "int8":
        case "int16":
        case "int32":
        case "int64":
        case "safeint":
        case "uint8":
        case "uint16":
        case "uint32":
        case "uint64":
        case "integer":
            return { type: "integer" };
        case "float32":
        case "float64":
        case "float":
            return { type: "float" };
        case "url":
        case "string":
            return { type: "string" };
        case "boolean":
            return { type: "boolean" };
        case "plainDate":
            return { type: "date" };
        case "zonedDateTime":
            return { type: "datetime", format: "date-time" };
        case "plainTime":
            return { type: "time" };
        case "duration":
            return { type: "duration" };
        case "numeric":
            return {}; // Waiting on design for more precise type https://github.com/microsoft/cadl/issues/1260
        default:
            return {};
    }
}

function applyIntrinsicDecorators(
    context: DpgContext,
    type: Scalar | ModelProperty,
    result: Record<string, any>,
): Record<string, any> {
    const program = context.program;
    const newResult = { ...result };
    const docStr = getDoc(program, type);
    const isString = isStringType(program, getPropertyType(type));
    const isNumeric = isNumericType(program, getPropertyType(type));

    if (!result.description && docStr) {
        newResult.description = docStr;
    }

    const formatStr = getFormat(program, type);
    if (isString && !result.format && formatStr) {
        newResult.format = formatStr;
    }

    const pattern = getPattern(program, type);
    if (isString && !result.pattern && pattern) {
        newResult.pattern = pattern;
    }

    const minLength = getMinLength(program, type);
    if (isString && !result.minLength && minLength !== undefined) {
        newResult.minLength = minLength;
    }

    const maxLength = getMaxLength(program, type);
    if (isString && !result.maxLength && maxLength !== undefined) {
        newResult.maxLength = maxLength;
    }

    const minValue = getMinValue(program, type);
    if (isNumeric && !result.minimum && minValue !== undefined) {
        newResult.minimum = minValue;
    }

    const maxValue = getMaxValue(program, type);
    if (isNumeric && !result.maximum && maxValue !== undefined) {
        newResult.maximum = maxValue;
    }

    const minItems = getMinItems(program, type);
    if (!result.minItems && minItems !== undefined) {
        newResult.minItems = minItems;
    }

    const maxItems = getMaxItems(program, type);
    if (!result.maxItems && maxItems !== undefined) {
        newResult.maxItems = maxItems;
    }
    return newResult;
}

function emitScalar(context: DpgContext, scalar: Scalar): Record<string, any> {
    let result: Record<string, any> = {};
    if (context.program.checker.isStdType(scalar)) {
        result = emitStdScalar(scalar);
    } else if (scalar.baseScalar) {
        result = emitScalar(context, scalar.baseScalar);
    }
    return applyIntrinsicDecorators(context, scalar, result);
}

function emitListOrDict(context: DpgContext, type: Model): Record<string, any> | undefined {
    if (type.indexer !== undefined) {
        if (isNeverType(type.indexer.key)) {
        } else {
            const name = type.indexer.key.name;
            const elementType = type.indexer.value!;
            if (name === "string") {
                if (elementType.kind === "Intrinsic") {
                }
                return { type: "dict", elementType: getType(context, type.indexer.value!) };
            } else if (name === "integer") {
                return { type: "list", elementType: getType(context, type.indexer.value!) };
            }
        }
    }
    return undefined;
}

function mapCadlType(context: DpgContext, type: Type): any {
    switch (type.kind) {
        case "Number":
            return constantType(type.value, intOrFloat(type.value));
        case "String":
            return constantType(type.value, "string");
        case "Boolean":
            return constantType(type.value, "boolean");
        case "Model":
            return emitListOrDict(context, type);
    }
}

function capitalize(name: string): string {
    return name[0].toUpperCase() + name.slice(1);
}

function emitUnion(context: DpgContext, type: Union): Record<string, any> {
    const nonNullOptions = [...type.variants.values()].map((x) => x.type).filter((t) => !isNullType(t));

    const notLiteral = (t: Type): boolean => ["Boolean", "Number", "String"].indexOf(t.kind) < 0;
    if (nonNullOptions.length > 1) {
        if (nonNullOptions.every(notLiteral)) {
            // Generate as CombinedType if non of the options is Literal.
            const unionName = `MyCombinedType`;
            return {
                name: unionName,
                snakeCaseName: camelToSnakeCase(unionName),
                description: `Type of ${unionName}`,
                isPublic: false,
                type: "combined",
                types: nonNullOptions.map((x) => emitType(context, x)),
                xmlMetadata: {},
            };
        } else if (nonNullOptions.some(notLiteral)) {
            // Can't generate if this union is a mixed up of literals and sub-types
            throw Error(`Can't do union for ${JSON.stringify(nonNullOptions)}`);
        }
    }

    // Geneate Union of Literals as Python Enum
    const values: Record<string, any>[] = [];
    for (const option of nonNullOptions) {
        const value = emitType(context, option)["value"];
        values.push({
            description: "",
            name: camelToSnakeCase(value).toUpperCase(),
            value: value,
        });
    }
    let enumName = "MyEnum";
    if (
        type.node &&
        type.node.parent &&
        [SyntaxKind.ModelStatement, SyntaxKind.ModelProperty].includes(type.node.parent.kind)
    ) {
        if (type.node.parent.kind === SyntaxKind.ModelStatement) {
            enumName = capitalize(type.node.parent.id.sv);
        } else if (type.node.parent.kind === SyntaxKind.ModelProperty) {
            const parent = type.node.parent as any;
            if (parent.id.sv) {
                enumName = capitalize(parent.id.sv) + "Type";
            }
        }
    }
    return {
        name: enumName,
        snakeCaseName: camelToSnakeCase(enumName),
        description: `Type of ${enumName}`,
        isPublic: false,
        type: "enum",
        valueType: emitType(context, nonNullOptions[0])["valueType"],
        values: values,
        xmlMetadata: {},
    };
}

function emitType(context: DpgContext, type: EmitterType): Record<string, any> {
    if (type.kind === "Credential") {
        return emitCredential(type.scheme);
    }
    if (type.kind === "CredentialTypeUnion") {
        return emitCredentialUnion(type);
    }
    const builtinType = mapCadlType(context, type);
    if (builtinType !== undefined) {
        // add in description elements for types derived from primitive types (SecureString, etc.)
        const doc = getDoc(context.program, type);
        if (doc) {
            builtinType.description = doc;
        }
        return builtinType;
    }

    switch (type.kind) {
        case "Intrinsic":
            return { type: "any" };
        case "Model":
            return emitModel(context, type);
        case "Scalar":
            return emitScalar(context, type);
        case "Union":
            return emitUnion(context, type);
        case "UnionVariant":
            return {};
        case "Enum":
            return emitEnum(context, type);
        default:
            throw Error(`Not supported ${type.kind}`);
    }
}

function emitOperationGroups(context: DpgContext, client: Client): Record<string, any>[] {
    const operationGroups: Record<string, any>[] = [];
    for (const operationGroup of listOperationGroups(context, client)) {
        const operations: Record<string, any>[] = [];
        const name = operationGroup.type.name;
        for (const operation of listOperationsInOperationGroup(context, operationGroup)) {
            operations.push(emitOperation(context, operation, name));
        }
        operationGroups.push({
            className: name,
            propertyName: name,
            operations: operations,
        });
    }
    const clientOperations: Record<string, any>[] = [];
    for (const operation of listOperationsInOperationGroup(context, client)) {
        clientOperations.push(emitOperation(context, operation, ""));
    }
    if (clientOperations.length > 0) {
        operationGroups.push({
            className: "",
            propertyName: "",
            operations: clientOperations,
        });
    }
    return operationGroups;
}

function getServerHelper(context: DpgContext, namespace: Namespace): HttpServer | undefined {
    const servers = getServers(context.program, namespace);
    if (servers === undefined) {
        return undefined;
    }
    return servers[0];
}

function emitServerParams(context: DpgContext, namespace: Namespace): Record<string, any>[] {
    const server = getServerHelper(context, namespace);
    if (server === undefined) {
        return [
            {
                optional: false,
                description: "Service host",
                clientName: "endpoint",
                clientDefaultValue: null,
                restApiName: "$host",
                location: "path",
                type: KnownTypes.string,
                implementation: "Client",
                inOverload: false,
            },
        ];
    }
    if (server.parameters) {
        const params: Record<string, any>[] = [];
        for (const param of server.parameters.values()) {
            const serverParameter: HttpServerParameter = {
                type: "endpointPath",
                name: param.name,
                param: param,
            };
            const emittedParameter = emitParameter(context, serverParameter, "Client");
            endpointPathParameters.push(emittedParameter);
            if (isApiVersion(context, serverParameter as any) && apiVersionParam === undefined) {
                apiVersionParam = emittedParameter;
                continue;
            }
            params.push(emittedParameter);
        }
        return params;
    } else {
        return [
            {
                optional: false,
                description: "Service host",
                clientName: "endpoint",
                clientDefaultValue: server.url,
                restApiName: "$host",
                location: "path",
                type: KnownTypes.string,
                implementation: "Client",
                inOverload: false,
            },
        ];
    }
}

function emitCredentialParam(context: DpgContext, namespace: Namespace): Record<string, any> | undefined {
    const auth = getAuthentication(context.program, namespace);
    if (auth) {
        const credential_types: CredentialType[] = [];
        for (const option of auth.options) {
            for (const scheme of option.schemes) {
                const type: CredentialType = {
                    kind: "Credential",
                    scheme: scheme,
                };
                credential_types.push(type);
            }
        }
        if (credential_types.length > 0) {
            let type: EmitterType;
            if (credential_types.length === 1) {
                type = credential_types[0];
            } else {
                type = {
                    kind: "CredentialTypeUnion",
                    types: credential_types,
                };
            }
            return {
                type: getType(context, type),
                optional: false,
                description: "Credential needed for the client to connect to Azure.",
                clientName: "credential",
                location: "other",
                restApiName: "credential",
                implementation: "Client",
                skipUrlEncoding: true,
                inOverload: false,
            };
        }
    }
    return undefined;
}

function emitGlobalParameters(context: DpgContext, namespace: Namespace): Record<string, any>[] {
    const clientParameters = emitServerParams(context, namespace);
    const credentialParam = emitCredentialParam(context, namespace);
    if (credentialParam) {
        clientParameters.push(credentialParam);
    }
    return clientParameters;
}

function getApiVersionParameter(context: DpgContext): Record<string, any> | void {
    const version = getDefaultApiVersion(context, getServiceNamespace(context));
    if (apiVersionParam) {
        return apiVersionParam;
    } else if (version !== undefined) {
        return {
            clientName: "api_version",
            clientDefaultValue: version.value,
            description: "Api Version",
            implementation: "Client",
            location: "query",
            restApiName: "api-version",
            skipUrlEncoding: false,
            optional: false,
            inDocString: true,
            inOverload: false,
            inOverridden: false,
            type: getConstantType(version.value),
            isApiVersion: true,
        };
    }
}

function emitClients(context: DpgContext, namespace: string): Record<string, any>[] {
    const clients = listClients(context);
    const retval: Record<string, any>[] = [];
    for (const client of clients) {
        if (getNamespace(context, client.name) !== namespace) {
            continue;
        }
        const server = getServerHelper(context, client.service);
        const emittedClient = {
            name: client.name.split(".").at(-1),
            description: getDocStr(context, client.type),
            parameters: emitGlobalParameters(context, client.service),
            operationGroups: emitOperationGroups(context, client),
            url: server ? server.url : "",
            apiVersions: [],
        };
        const emittedApiVersionParam = getApiVersionParameter(context);
        if (emittedApiVersionParam) {
            emittedClient.parameters.push(emittedApiVersionParam);
        }
        retval.push(emittedClient);
    }
    return retval;
}

function getServiceNamespace(context: DpgContext): Namespace {
    return listServices(context.program)[0].type;
}

function getNamespace(context: DpgContext, clientName: string): string {
    // We get client namespaces from the client name. If there's a dot, we add that to the namespace
    const submodule = clientName.split(".").slice(0, -1).join(".").toLowerCase();
    if (!submodule) {
        return getClientNamespaceString(context)!.toLowerCase();
    }
    return submodule;
}

function getNamespaces(context: DpgContext): Set<string> {
    const namespaces = new Set<string>();
    for (const client of listClients(context)) {
        namespaces.add(getNamespace(context, client.name));
    }
    return namespaces;
}

function emitCodeModel(context: EmitContext<EmitterOptions>) {
    const dpgContext = createDpgContext(context);
    const clientNamespaceString = getClientNamespaceString(dpgContext)?.toLowerCase();
    // Get types
    const codeModel: Record<string, any> = {
        namespace: clientNamespaceString,
        subnamespaceToClients: {},
    };
    for (const namespace of getNamespaces(dpgContext)) {
        if (namespace === clientNamespaceString) {
            codeModel["clients"] = emitClients(dpgContext, namespace);
        } else {
            codeModel["subnamespaceToClients"][namespace] = emitClients(dpgContext, namespace);
        }
    }
    codeModel["types"] = [...typesMap.values(), ...Object.values(KnownTypes), ...simpleTypesMap.values()];
    return codeModel;
}

const KnownTypes = {
    string: { type: "string" },
};<|MERGE_RESOLUTION|>--- conflicted
+++ resolved
@@ -717,25 +717,7 @@
     }
 }
 
-<<<<<<< HEAD
-function getProjectedClientName(program: Program, property: ModelProperty) {
-    const pythonProgramView = createProjectedNameProgram(program, "python");
-    const pythonProjectedName = pythonProgramView.getProjectedName(property);
-    if (pythonProjectedName != property.name) return pythonProjectedName;
-
-    const clientProgramView = createProjectedNameProgram(program, "client");
-    return clientProgramView.getProjectedName(property);
-}
-
-function getProjectedJsonName(program: Program, property: ModelProperty) {
-    const jsonProgramView = createProjectedNameProgram(program, "json");
-    return jsonProgramView.getProjectedName(property);
-}
-
-function emitProperty(program: Program, property: ModelProperty): Record<string, any> {
-=======
 function emitProperty(context: DpgContext, property: ModelProperty): Record<string, any> {
->>>>>>> 39db8380
     let clientDefaultValue = undefined;
     const propertyDefaultKind = property.default?.kind;
     if (
@@ -745,15 +727,9 @@
         clientDefaultValue = property.default.value;
     }
     return {
-<<<<<<< HEAD
-        clientName: camelToSnakeCase(getProjectedClientName(program, property)),
-        restApiName: getProjectedJsonName(program, property),
-        type: getType(program, property.type),
-=======
         clientName: camelToSnakeCase(property.name),
         restApiName: property.name,
         type: getType(context, property.type),
->>>>>>> 39db8380
         optional: property.optional,
         description: getDocStr(context, property),
         addedOn: getAddedOnVersion(context, property),
