--- conflicted
+++ resolved
@@ -681,11 +681,7 @@
     if (type.baseModel) {
         baseModel = getType(program, type.baseModel);
     }
-<<<<<<< HEAD
-    const modelName = getName(program, type);
-=======
     const modelName = getName(program, type) || getEffectiveSchemaType(program, type).name;
->>>>>>> 8db1d1d1
     return {
         type: "model",
         name: modelName,
@@ -779,17 +775,11 @@
         case "uint16":
         case "uint32":
         case "uint64":
-<<<<<<< HEAD
-            return { type: "integer" };
-        case "float32":
-        case "float64":
-=======
         case "integer":
             return { type: "integer" };
         case "float32":
         case "float64":
         case "float":
->>>>>>> 8db1d1d1
             return { type: "float" };
         case "uri":
         case "url":
@@ -805,13 +795,7 @@
             return { type: "time" };
         case "duration":
             return { type: "duration" };
-<<<<<<< HEAD
-        case "integer":
         case "numeric":
-        case "float":
-=======
-        case "numeric":
->>>>>>> 8db1d1d1
             return {}; // Waiting on design for more precise type https://github.com/microsoft/cadl/issues/1260
         default:
             return {};
@@ -921,30 +905,6 @@
 
 function emitUnion(program: Program, type: Union): Record<string, any> {
     const nonNullOptions = [...type.variants.values()].map((x) => x.type).filter((t) => !isNullType(t));
-<<<<<<< HEAD
-    let optionType: string;
-    const kind = nonNullOptions[0].kind;
-    switch (kind) {
-        case "String":
-            optionType = "string";
-            break;
-        case "Number":
-            optionType = "integer";
-            break;
-        case "Boolean":
-            optionType = "boolean";
-            break;
-        case "Scalar":
-            if (nonNullOptions.length === 1) {
-                return getType(program, nonNullOptions[0]);
-            } else {
-                throw Error("Can't do union in this case");
-            }
-        default:
-            throw Error(`Can't do union for ${kind}`);
-    }
-
-=======
 
     const notLiteral = (t: Type): boolean => ["Boolean", "Number", "String"].indexOf(t.kind) < 0;
     if (nonNullOptions.length > 1) {
@@ -967,7 +927,6 @@
     }
 
     // Geneate Union of Literals as Python Enum
->>>>>>> 8db1d1d1
     const values: Record<string, any>[] = [];
     for (const option of nonNullOptions) {
         const value = emitType(program, option)["value"];
@@ -991,7 +950,6 @@
                 enumName = capitalize(parent.id.sv) + "Type";
             }
         }
-<<<<<<< HEAD
     }
     return {
         name: enumName,
@@ -1034,56 +992,9 @@
             return emitEnum(program, type);
         default:
             throw Error(`Not supported ${type.kind}`);
-=======
->>>>>>> 8db1d1d1
-    }
-    return {
-        name: enumName,
-        snakeCaseName: camelToSnakeCase(enumName),
-        description: `Type of ${enumName}`,
-        isPublic: false,
-        type: "enum",
-        valueType: emitType(program, nonNullOptions[0])["valueType"],
-        values: values,
-        xmlMetadata: {},
-    };
-}
-
-<<<<<<< HEAD
-=======
-function emitType(program: Program, type: Type | CredentialType): Record<string, any> {
-    if (type.kind === "Credential") {
-        return emitCredential(type.scheme);
-    }
-    const builtinType = mapCadlType(program, type);
-    if (builtinType !== undefined) {
-        // add in description elements for types derived from primitive types (SecureString, etc.)
-        const doc = getDoc(program, type);
-        if (doc) {
-            builtinType.description = doc;
-        }
-        return builtinType;
-    }
-
-    switch (type.kind) {
-        case "Intrinsic":
-            return { type: "any" };
-        case "Model":
-            return emitModel(program, type);
-        case "Scalar":
-            return emitScalar(program, type);
-        case "Union":
-            return emitUnion(program, type);
-        case "UnionVariant":
-            return {};
-        case "Enum":
-            return emitEnum(program, type);
-        default:
-            throw Error(`Not supported ${type.kind}`);
-    }
-}
-
->>>>>>> 8db1d1d1
+    }
+}
+
 function emitOperationGroups(program: Program, client: Client): Record<string, any>[] {
     const operationGroups: Record<string, any>[] = [];
     for (const operationGroup of listOperationGroups(program, client)) {
