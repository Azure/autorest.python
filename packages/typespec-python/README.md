<<<<<<< HEAD
# TypeSpec Python Client Emitter

## Getting started

### Initialize TypeSpec Project

Follow [TypeSpec Getting Started](https://typespec.io/docs) to initialize your TypeSpec project.

Make sure `npx tsp compile .` runs correctly.

### Add typespec-python to your project

Include @azure-tools/typespec-python dependencies in `package.json`:

```diff
 "dependencies": {
+      "@azure-tools/typespec-python": "latest"
  },
```

Run `npm install` to install the dependency.

### Generate a Python client library

You can either specify typespec-python on the commandline or through tspconfig.yaml.

#### Generate with `--emit` command

Run command `npx tsp compile --emit @azure-tools/typespec-python <path-to-typespec-file>`

e.g.

```cmd
npx tsp compile main.tsp --emit @azure-tools/typespec-python
```

or

```cmd
npx tsp compile client.tsp --emit @azure-tools/typespec-python
```

#### Generate with tspconfig.yaml

Add the following configuration in tspconfig.yaml:

```diff
emit:
  - "@azure-tools/typespec-python"
options:
  "@azure-tools/typespec-python":
+    package-dir: "azure-contoso"
+    package-name: "azure-contoso"
```

Run the command to generate your library:

```cmd
npx tsp compile main.tsp
```

or

```cmd
npx tsp compile client.tsp
```

## Configure the generated library

You can further configure the generated client library using the emitter options provided through @azure-tools/typespec-python.

You can set options in the command line directly via `--option @azure-tools/typespec-python.<optionName>=XXX`, e.g. `--option @azure-tools/typespec-python.package-name="azure-contoso"`

or

Modify `tspconfig.yaml` in the TypeSpec project to add emitter options under options/@azure-tools/typespec-python.

```diff
emit:
  - "@azure-tools/typespec-python"
options:
  "@azure-tools/typespec-python":
+    package-dir: "azure-contoso"
+    package-name: "{package-dir}"
```

### Supported emitter options

Common emitter configuration example:
```yaml
emit:
  - "@azure-tools/typespec-python"
options:
  "@azure-tools/typespec-python":
    package-dir: "azure-contoso"
    package-name: "azure-contoso"
```

|Option|Type|Description|
|-|-|-|
|`package-version`|string|Specify the package version. Default version: `1.0.0b1`.|
|`package-name`|string|Specify the package name.|
|`package-dir`|string|Specify the output directory for the package.|
|`generate-packaging-files`|boolean|Indicate if packaging files, such as setup.py, should be generated.|
|`package-pprint-name`|string|Specify the pretty print name for the package.|
|`flavor`|string|Represents the type of SDK that will be generated. By default, there will be no branding in the generated client library. Specify `"azure"` to generate an SDK following Azure guidelines.|
|`company-name`|string|Specify the company name to be inserted into licensing data. For `"azure"` flavor, the default value inserted is `Microsoft`.|

**Advanced emitter options**

|Option|Type|Description|
|-|-|-|
|`head-as-boolean`|boolean|Generate head calls to return a boolean. Default: `true`.|
|`packaging-files-dir`|string|Pass in the path to a custom directory with SDK packaging files.|
|`packaging-files-config`|object|Specify configuration options that will be passed directly into the packaging files specified by the `packaging-files-dir` option.|
|`tracing`|boolean|Only available for the `"azure"` flavor of SDKs, provide tracing support in the generated client library. Default: `true`.|
|`debug`|boolean|Enable debugging.|
=======
# Typespec Python Client Emitter
>>>>>>> 653b593b
<|MERGE_RESOLUTION|>--- conflicted
+++ resolved
@@ -1,4 +1,3 @@
-<<<<<<< HEAD
 # TypeSpec Python Client Emitter
 
 ## Getting started
@@ -81,19 +80,20 @@
   - "@azure-tools/typespec-python"
 options:
   "@azure-tools/typespec-python":
-+    package-dir: "azure-contoso"
-+    package-name: "{package-dir}"
++    package-dir: "{package-dir}"
++    package-name: "azure-contoso"
 ```
 
 ### Supported emitter options
 
 Common emitter configuration example:
+
 ```yaml
 emit:
   - "@azure-tools/typespec-python"
 options:
   "@azure-tools/typespec-python":
-    package-dir: "azure-contoso"
+    package-dir: "{package-dir}"
     package-name: "azure-contoso"
 ```
 
@@ -115,7 +115,4 @@
 |`packaging-files-dir`|string|Pass in the path to a custom directory with SDK packaging files.|
 |`packaging-files-config`|object|Specify configuration options that will be passed directly into the packaging files specified by the `packaging-files-dir` option.|
 |`tracing`|boolean|Only available for the `"azure"` flavor of SDKs, provide tracing support in the generated client library. Default: `true`.|
-|`debug`|boolean|Enable debugging.|
-=======
-# Typespec Python Client Emitter
->>>>>>> 653b593b
+|`debug`|boolean|Enable debugging.|