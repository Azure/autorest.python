{
    "name": "@azure-tools/typespec-python",
    "version": "0.18.3",
    "author": "Microsoft Corporation",
    "description": "TypeSpec emitter for Python SDKs",
    "homepage": "https://github.com/Azure/autorest.python",
    "readme": "https://github.com/Azure/autorest.python/packages/typespec-python/README.md",
    "license": "MIT",
    "repository": {
        "type": "git",
        "url": "git+https://github.com/Azure/autorest.python.git"
    },
    "bugs": {
        "url": "https://github.com/Azure/autorest.python/issues"
    },
    "keywords": [
        "typespec"
    ],
    "type": "module",
    "main": "dist/src/index.js",
    "exports": {
        ".": "./dist/src/index.js",
        "./testing": "./dist/src/testing/index.js"
    },
    "tspMain": "dist/src/index.js",
    "engines": {
        "node": ">=14.0.0"
    },
    "scripts": {
        "clean": "rimraf ./dist ./temp",
        "build": "tsc -p .",
        "watch": "tsc -p . --watch",
        "test": "mocha",
        "test-official": "c8 mocha --forbid-only",
        "lint": "eslint . --ext .ts --max-warnings=0",
        "lint:fix": "eslint . --fix --ext .ts"
    },
    "files": [
        "lib/*.cadl",
        "dist/**",
        "!dist/test/**",
        "get-autorest-python-path.cjs"
    ],
    "peerDependencies": {
        "@azure-tools/typespec-azure-core": ">=0.38.0 <1.0.0",
<<<<<<< HEAD
        "@azure-tools/typespec-client-generator-core": "https://artprodcus3.artifacts.visualstudio.com/A0fb41ef4-5012-48a9-bf39-4ee3de03ee35/29ec6040-b234-4e31-b139-33dc4287b756/_apis/artifact/cGlwZWxpbmVhcnRpZmFjdDovL2F6dXJlLXNkay9wcm9qZWN0SWQvMjllYzYwNDAtYjIzNC00ZTMxLWIxMzktMzNkYzQyODdiNzU2L2J1aWxkSWQvMzQ1Nzc5OC9hcnRpZmFjdE5hbWUvcGFja2FnZXM1/content?format=file&subPath=%2Fazure-tools-typespec-client-generator-core-0.39.0-pr-200.20240131.17.tgz",
=======
        "@azure-tools/typespec-client-generator-core": "0.39.0-dev.3",
>>>>>>> c656d3e8
        "@typespec/compiler": ">=0.52.0 <1.0.0",
        "@typespec/http": ">=0.52.0 <1.0.0",
        "@typespec/rest": ">=0.52.0 <1.0.0",
        "@typespec/versioning": ">=0.52.0 <1.0.0"
    },
    "dependenciesMeta": {
        "@azure-tools/typespec-client-generator-core": {
            "injected": true
        }
    },
    "dependencies": {
        "@autorest/python": "workspace:^",
        "js-yaml": "~4.1.0"
    },
    "devDependencies": {
        "@azure-tools/typespec-azure-resource-manager": ">=0.38.0 <1.0.0",
        "@azure-tools/typespec-autorest": ">=0.38.0 <1.0.0",
        "@azure-tools/cadl-ranch-expect": "~0.11.0",
        "@azure-tools/cadl-ranch-specs": "~0.28.7",
        "@types/js-yaml": "~4.0.5",
        "@types/mocha": "~10.0.1",
        "@types/node": "^18.16.3",
        "@typespec/eslint-config-typespec": "~0.52.0",
        "@typespec/openapi": ">=0.52.0 <1.0.0",
        "c8": "~7.13.0",
        "eslint": "^8.44.0",
        "mocha": "~10.2.0",
        "rimraf": "~5.0.0",
        "typescript": "~5.1.3",
        "@azure-tools/typespec-azure-core": "~0.38.0",
<<<<<<< HEAD
        "@azure-tools/typespec-client-generator-core": "https://artprodcus3.artifacts.visualstudio.com/A0fb41ef4-5012-48a9-bf39-4ee3de03ee35/29ec6040-b234-4e31-b139-33dc4287b756/_apis/artifact/cGlwZWxpbmVhcnRpZmFjdDovL2F6dXJlLXNkay9wcm9qZWN0SWQvMjllYzYwNDAtYjIzNC00ZTMxLWIxMzktMzNkYzQyODdiNzU2L2J1aWxkSWQvMzQ1Nzc5OC9hcnRpZmFjdE5hbWUvcGFja2FnZXM1/content?format=file&subPath=%2Fazure-tools-typespec-client-generator-core-0.39.0-pr-200.20240131.17.tgz",
=======
        "@azure-tools/typespec-client-generator-core": "0.39.0-dev.3",
>>>>>>> c656d3e8
        "@typespec/compiler": "~0.52.0",
        "@typespec/http": "~0.52.0",
        "@typespec/rest": "~0.52.0",
        "@typespec/versioning": "~0.52.0"
    }
}<|MERGE_RESOLUTION|>--- conflicted
+++ resolved
@@ -43,11 +43,7 @@
     ],
     "peerDependencies": {
         "@azure-tools/typespec-azure-core": ">=0.38.0 <1.0.0",
-<<<<<<< HEAD
-        "@azure-tools/typespec-client-generator-core": "https://artprodcus3.artifacts.visualstudio.com/A0fb41ef4-5012-48a9-bf39-4ee3de03ee35/29ec6040-b234-4e31-b139-33dc4287b756/_apis/artifact/cGlwZWxpbmVhcnRpZmFjdDovL2F6dXJlLXNkay9wcm9qZWN0SWQvMjllYzYwNDAtYjIzNC00ZTMxLWIxMzktMzNkYzQyODdiNzU2L2J1aWxkSWQvMzQ1Nzc5OC9hcnRpZmFjdE5hbWUvcGFja2FnZXM1/content?format=file&subPath=%2Fazure-tools-typespec-client-generator-core-0.39.0-pr-200.20240131.17.tgz",
-=======
-        "@azure-tools/typespec-client-generator-core": "0.39.0-dev.3",
->>>>>>> c656d3e8
+        "@azure-tools/typespec-client-generator-core": "0.39.0-dev.5",
         "@typespec/compiler": ">=0.52.0 <1.0.0",
         "@typespec/http": ">=0.52.0 <1.0.0",
         "@typespec/rest": ">=0.52.0 <1.0.0",
@@ -78,11 +74,7 @@
         "rimraf": "~5.0.0",
         "typescript": "~5.1.3",
         "@azure-tools/typespec-azure-core": "~0.38.0",
-<<<<<<< HEAD
-        "@azure-tools/typespec-client-generator-core": "https://artprodcus3.artifacts.visualstudio.com/A0fb41ef4-5012-48a9-bf39-4ee3de03ee35/29ec6040-b234-4e31-b139-33dc4287b756/_apis/artifact/cGlwZWxpbmVhcnRpZmFjdDovL2F6dXJlLXNkay9wcm9qZWN0SWQvMjllYzYwNDAtYjIzNC00ZTMxLWIxMzktMzNkYzQyODdiNzU2L2J1aWxkSWQvMzQ1Nzc5OC9hcnRpZmFjdE5hbWUvcGFja2FnZXM1/content?format=file&subPath=%2Fazure-tools-typespec-client-generator-core-0.39.0-pr-200.20240131.17.tgz",
-=======
-        "@azure-tools/typespec-client-generator-core": "0.39.0-dev.3",
->>>>>>> c656d3e8
+        "@azure-tools/typespec-client-generator-core": "0.39.0-dev.5",
         "@typespec/compiler": "~0.52.0",
         "@typespec/http": "~0.52.0",
         "@typespec/rest": "~0.52.0",
