{
  "name": "@azure-tools/typespec-python",
  "version": "0.24.0",
  "author": "Microsoft Corporation",
  "description": "TypeSpec emitter for Python SDKs",
  "homepage": "https://github.com/Azure/autorest.python",
  "readme": "https://github.com/Azure/autorest.python/packages/typespec-python/README.md",
  "license": "MIT",
  "repository": {
    "type": "git",
    "url": "git+https://github.com/Azure/autorest.python.git"
  },
  "bugs": {
    "url": "https://github.com/Azure/autorest.python/issues"
  },
  "keywords": [
    "typespec"
  ],
  "type": "module",
  "main": "dist/src/index.js",
  "exports": {
    ".": "./dist/src/index.js",
    "./testing": "./dist/src/testing/index.js"
  },
  "tspMain": "dist/src/index.js",
  "engines": {
    "node": ">=14.0.0"
  },
  "scripts": {
    "clean": "rimraf ./dist ./temp",
    "build": "tsc -p .",
    "watch": "tsc -p . --watch",
    "test": "mocha",
    "test-official": "c8 mocha --forbid-only",
    "lint": "eslint . --ext .ts --max-warnings=0",
    "lint:fix": "eslint . --fix --ext .ts"
  },
  "files": [
    "lib/*.cadl",
    "dist/**",
    "!dist/test/**",
    "get-autorest-python-path.cjs"
  ],
  "peerDependencies": {
<<<<<<< HEAD
    "@azure-tools/typespec-azure-core": ">=0.42.0 <1.0.0",
    "@azure-tools/typespec-azure-resource-manager": ">=0.42.0 <1.0.0",
    "@azure-tools/typespec-autorest": ">=0.42.0 <1.0.0",
    "@azure-tools/typespec-client-generator-core": ">=0.42.3 <1.0.0",
    "@azure-tools/codegen": ">=2.10.0 <3.0.0",
    "@typespec/compiler": ">=0.56.0 <1.0.0",
    "@typespec/http": ">=0.56.0 <1.0.0",
    "@typespec/rest": ">=0.56.0 <1.0.0",
    "@typespec/versioning": ">=0.56.0 <1.0.0",
    "@typespec/openapi": ">=0.56.0 <1.0.0"
=======
    "@azure-tools/typespec-azure-core": ">=0.43.0 <1.0.0",
    "@azure-tools/typespec-azure-resource-manager": ">=0.43.0 <1.0.0",
    "@azure-tools/typespec-autorest": ">=0.43.0 <1.0.0",
    "@azure-tools/typespec-client-generator-core": ">=0.43.0 <1.0.0",
    "@typespec/compiler": ">=0.57.0 <1.0.0",
    "@typespec/http": ">=0.57.0 <1.0.0",
    "@typespec/rest": ">=0.57.0 <1.0.0",
    "@typespec/versioning": ">=0.57.0 <1.0.0",
    "@typespec/openapi": ">=0.57.0 <1.0.0"
>>>>>>> 084f01e1
  },
  "dependenciesMeta": {
    "@azure-tools/typespec-client-generator-core": {
      "injected": true
    }
  },
  "dependencies": {
    "@autorest/python": "workspace:^",
    "js-yaml": "~4.1.0",
    "@typespec/openapi3": "~0.57.0"
  },
  "devDependencies": {
<<<<<<< HEAD
    "@azure-tools/typespec-azure-resource-manager": "~0.42.0",
    "@azure-tools/typespec-autorest": "~0.42.0",
    "@azure-tools/cadl-ranch-expect": "~0.13.4",
    "@azure-tools/cadl-ranch-specs": "~0.33.4",
    "@azure-tools/codegen": "~2.10.0",
=======
    "@azure-tools/typespec-azure-resource-manager": "~0.43.0",
    "@azure-tools/typespec-autorest": "~0.43.0",
    "@azure-tools/cadl-ranch-expect": "~0.14.0",
    "@azure-tools/cadl-ranch-specs": "~0.34.0",
>>>>>>> 084f01e1
    "@types/js-yaml": "~4.0.5",
    "@types/mocha": "~10.0.1",
    "@types/node": "^18.16.3",
    "@typespec/eslint-config-typespec": "~0.55.0",
    "@typespec/openapi": "~0.57.0",
    "c8": "~7.13.0",
    "eslint": "^8.57.0",
    "mocha": "~10.2.0",
    "rimraf": "~5.0.0",
    "typescript": "~5.1.3",
    "@azure-tools/typespec-azure-core": "~0.43.0",
    "@azure-tools/typespec-client-generator-core": "~0.43.0",
    "@typespec/compiler": "~0.57.0",
    "@typespec/http": "~0.57.0",
    "@typespec/rest": "~0.57.0",
    "@typespec/versioning": "~0.57.0"
  }
}<|MERGE_RESOLUTION|>--- conflicted
+++ resolved
@@ -42,28 +42,16 @@
     "get-autorest-python-path.cjs"
   ],
   "peerDependencies": {
-<<<<<<< HEAD
-    "@azure-tools/typespec-azure-core": ">=0.42.0 <1.0.0",
-    "@azure-tools/typespec-azure-resource-manager": ">=0.42.0 <1.0.0",
-    "@azure-tools/typespec-autorest": ">=0.42.0 <1.0.0",
-    "@azure-tools/typespec-client-generator-core": ">=0.42.3 <1.0.0",
-    "@azure-tools/codegen": ">=2.10.0 <3.0.0",
-    "@typespec/compiler": ">=0.56.0 <1.0.0",
-    "@typespec/http": ">=0.56.0 <1.0.0",
-    "@typespec/rest": ">=0.56.0 <1.0.0",
-    "@typespec/versioning": ">=0.56.0 <1.0.0",
-    "@typespec/openapi": ">=0.56.0 <1.0.0"
-=======
     "@azure-tools/typespec-azure-core": ">=0.43.0 <1.0.0",
     "@azure-tools/typespec-azure-resource-manager": ">=0.43.0 <1.0.0",
     "@azure-tools/typespec-autorest": ">=0.43.0 <1.0.0",
     "@azure-tools/typespec-client-generator-core": ">=0.43.0 <1.0.0",
+    "@azure-tools/codegen": ">=2.10.0 <3.0.0",
     "@typespec/compiler": ">=0.57.0 <1.0.0",
     "@typespec/http": ">=0.57.0 <1.0.0",
     "@typespec/rest": ">=0.57.0 <1.0.0",
     "@typespec/versioning": ">=0.57.0 <1.0.0",
     "@typespec/openapi": ">=0.57.0 <1.0.0"
->>>>>>> 084f01e1
   },
   "dependenciesMeta": {
     "@azure-tools/typespec-client-generator-core": {
@@ -76,18 +64,11 @@
     "@typespec/openapi3": "~0.57.0"
   },
   "devDependencies": {
-<<<<<<< HEAD
-    "@azure-tools/typespec-azure-resource-manager": "~0.42.0",
-    "@azure-tools/typespec-autorest": "~0.42.0",
-    "@azure-tools/cadl-ranch-expect": "~0.13.4",
-    "@azure-tools/cadl-ranch-specs": "~0.33.4",
-    "@azure-tools/codegen": "~2.10.0",
-=======
     "@azure-tools/typespec-azure-resource-manager": "~0.43.0",
     "@azure-tools/typespec-autorest": "~0.43.0",
     "@azure-tools/cadl-ranch-expect": "~0.14.0",
     "@azure-tools/cadl-ranch-specs": "~0.34.0",
->>>>>>> 084f01e1
+    "@azure-tools/codegen": "~2.10.0",
     "@types/js-yaml": "~4.0.5",
     "@types/mocha": "~10.0.1",
     "@types/node": "^18.16.3",
