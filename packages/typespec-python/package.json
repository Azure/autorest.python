{
  "name": "@azure-tools/typespec-python",
  "version": "0.40.0",
  "author": "Microsoft Corporation",
  "description": "TypeSpec emitter for Python SDKs",
  "homepage": "https://github.com/Azure/autorest.python",
  "readme": "https://github.com/Azure/autorest.python/packages/typespec-python/README.md",
  "license": "MIT",
  "repository": {
    "type": "git",
    "url": "git+https://github.com/Azure/autorest.python.git"
  },
  "bugs": {
    "url": "https://github.com/microsoft/typespec/issues"
  },
  "keywords": [
    "typespec"
  ],
  "type": "module",
  "main": "dist/src/index.js",
  "exports": {
    ".": "./dist/src/index.js",
    "./testing": "./dist/src/testing/index.js"
  },
  "tspMain": "dist/src/index.js",
  "engines": {
    "node": ">=20.0.0"
  },
  "scripts": {
    "clean": "rimraf ./dist ./temp ./venv ./node_modules",
    "build": "tsc -p .",
    "watch": "tsc -p . --watch",
    "install": "tsx ./scripts/run-python3.ts ./scripts/install.py",
    "prepare": "tsx ./scripts/run-python3.ts ./scripts/prepare.py",
    "lint": "tsx ./scripts/eng/lint.ts",
    "lint:fix": "eslint . --fix --ext .ts",
    "format": "npx prettier **/*.ts --write && tsx ./scripts/eng/format.ts",
    "regenerate": "tsx ./scripts/eng/regenerate.ts",
    "test": "tsx ./scripts/eng/run-tests.ts"
  },
  "files": [
    "dist/**",
    "!dist/test/**",
    "scripts/**",
    "generator/**"
  ],
  "peerDependencies": {
<<<<<<< HEAD
    "@azure-tools/typespec-autorest": ">=0.52.0 <1.0.0",
    "@azure-tools/typespec-azure-core": ">=0.52.0 <1.0.0",
    "@azure-tools/typespec-azure-resource-manager": ">=0.52.0 <1.0.0",
    "@azure-tools/typespec-azure-rulesets": ">=0.52.0 <3.0.0",
    "@azure-tools/typespec-client-generator-core": "0.53.0-dev.23",
    "@typespec/compiler": ">=0.66.0 <1.0.0",
    "@typespec/http": ">=0.66.0 <1.0.0",
    "@typespec/openapi": ">=0.66.0 <1.0.0",
    "@typespec/rest": ">=0.66.0 <1.0.0",
    "@typespec/versioning": ">=0.66.0 <1.0.0"
=======
    "@typespec/compiler": ">=0.67.0 <1.0.0",
    "@typespec/http": ">=0.67.0 <1.0.0",
    "@typespec/rest": ">=0.67.0 <1.0.0",
    "@typespec/versioning": ">=0.67.0 <1.0.0",
    "@typespec/openapi": ">=0.67.0 <1.0.0",
    "@azure-tools/typespec-azure-core": ">=0.53.0 <1.0.0",
    "@azure-tools/typespec-azure-resource-manager": ">=0.53.0 <1.0.0",
    "@azure-tools/typespec-autorest": ">=0.53.0 <1.0.0",
    "@azure-tools/typespec-azure-rulesets": ">=0.53.0 <3.0.0",
    "@azure-tools/typespec-client-generator-core": ">=0.53.0 <1.0.0"
>>>>>>> 612e0605
  },
  "dependencies": {
    "@typespec/http-client-python": "file:/workspaces/typespec/packages/http-client-python/typespec-http-client-python-0.8.0.tgz",
    "fs-extra": "~11.2.0",
    "js-yaml": "~4.1.0",
<<<<<<< HEAD
    "semver": "~7.6.3",
    "tsx": "~4.19.3"
  },
  "devDependencies": {
    "@azure-tools/azure-http-specs": "0.1.0-alpha.7",
    "@azure-tools/typespec-autorest": "~0.52.0",
    "@azure-tools/typespec-azure-core": "~0.52.0",
    "@azure-tools/typespec-azure-resource-manager": "~0.52.0",
    "@azure-tools/typespec-azure-rulesets": "~0.52.0",
    "@azure-tools/typespec-client-generator-core": "0.53.0-dev.23",
    "@types/fs-extra": "11.0.4",
    "@types/js-yaml": "~4.0.9",
    "@types/node": "~22.5.5",
    "@types/semver": "7.5.8",
    "@types/yargs": "~17.0.33",
    "@typespec/compiler": "~0.66.0",
    "@typespec/http": "~0.66.0",
    "@typespec/http-specs": "0.1.0-alpha.11",
    "@typespec/openapi": "~0.66.0",
    "@typespec/rest": "~0.66.0",
    "@typespec/versioning": "~0.66.0",
=======
    "semver": "~7.6.2",
    "tsx": "~4.19.1",
    "@typespec/http-client-python": "~0.8.1",
    "fs-extra": "~11.2.0"
  },
  "devDependencies": {
    "@typespec/compiler": "~0.67.0",
    "@typespec/http": "~0.67.0",
    "@typespec/rest": "~0.67.0",
    "@typespec/versioning": "~0.67.0",
    "@typespec/openapi": "~0.67.0",
    "@azure-tools/typespec-azure-resource-manager": "~0.53.0",
    "@azure-tools/typespec-azure-core": "~0.53.0",
    "@azure-tools/typespec-azure-rulesets": "~0.53.0",
    "@azure-tools/typespec-autorest": "~0.53.0",
    "@azure-tools/typespec-client-generator-core": "~0.53.0",
    "@azure-tools/azure-http-specs": "0.1.0-alpha.10",
    "@typespec/http-specs": "0.1.0-alpha.15-dev.3",
    "@types/js-yaml": "~4.0.5",
    "@types/node": "~22.5.4",
    "@types/yargs": "~17.0.33",
    "@types/semver": "7.5.8",
>>>>>>> 612e0605
    "c8": "^10.1.3",
    "chalk": "5.3.0",
    "rimraf": "~6.0.1",
    "typescript": "~5.7.3",
    "typescript-eslint": "^8.26.1",
    "vitest": "^3.0.9",
    "yargs": "~17.7.2"
  }
}<|MERGE_RESOLUTION|>--- conflicted
+++ resolved
@@ -45,18 +45,6 @@
     "generator/**"
   ],
   "peerDependencies": {
-<<<<<<< HEAD
-    "@azure-tools/typespec-autorest": ">=0.52.0 <1.0.0",
-    "@azure-tools/typespec-azure-core": ">=0.52.0 <1.0.0",
-    "@azure-tools/typespec-azure-resource-manager": ">=0.52.0 <1.0.0",
-    "@azure-tools/typespec-azure-rulesets": ">=0.52.0 <3.0.0",
-    "@azure-tools/typespec-client-generator-core": "0.53.0-dev.23",
-    "@typespec/compiler": ">=0.66.0 <1.0.0",
-    "@typespec/http": ">=0.66.0 <1.0.0",
-    "@typespec/openapi": ">=0.66.0 <1.0.0",
-    "@typespec/rest": ">=0.66.0 <1.0.0",
-    "@typespec/versioning": ">=0.66.0 <1.0.0"
-=======
     "@typespec/compiler": ">=0.67.0 <1.0.0",
     "@typespec/http": ">=0.67.0 <1.0.0",
     "@typespec/rest": ">=0.67.0 <1.0.0",
@@ -67,35 +55,9 @@
     "@azure-tools/typespec-autorest": ">=0.53.0 <1.0.0",
     "@azure-tools/typespec-azure-rulesets": ">=0.53.0 <3.0.0",
     "@azure-tools/typespec-client-generator-core": ">=0.53.0 <1.0.0"
->>>>>>> 612e0605
   },
   "dependencies": {
-    "@typespec/http-client-python": "file:/workspaces/typespec/packages/http-client-python/typespec-http-client-python-0.8.0.tgz",
-    "fs-extra": "~11.2.0",
     "js-yaml": "~4.1.0",
-<<<<<<< HEAD
-    "semver": "~7.6.3",
-    "tsx": "~4.19.3"
-  },
-  "devDependencies": {
-    "@azure-tools/azure-http-specs": "0.1.0-alpha.7",
-    "@azure-tools/typespec-autorest": "~0.52.0",
-    "@azure-tools/typespec-azure-core": "~0.52.0",
-    "@azure-tools/typespec-azure-resource-manager": "~0.52.0",
-    "@azure-tools/typespec-azure-rulesets": "~0.52.0",
-    "@azure-tools/typespec-client-generator-core": "0.53.0-dev.23",
-    "@types/fs-extra": "11.0.4",
-    "@types/js-yaml": "~4.0.9",
-    "@types/node": "~22.5.5",
-    "@types/semver": "7.5.8",
-    "@types/yargs": "~17.0.33",
-    "@typespec/compiler": "~0.66.0",
-    "@typespec/http": "~0.66.0",
-    "@typespec/http-specs": "0.1.0-alpha.11",
-    "@typespec/openapi": "~0.66.0",
-    "@typespec/rest": "~0.66.0",
-    "@typespec/versioning": "~0.66.0",
-=======
     "semver": "~7.6.2",
     "tsx": "~4.19.1",
     "@typespec/http-client-python": "~0.8.1",
@@ -118,13 +80,13 @@
     "@types/node": "~22.5.4",
     "@types/yargs": "~17.0.33",
     "@types/semver": "7.5.8",
->>>>>>> 612e0605
     "c8": "^10.1.3",
-    "chalk": "5.3.0",
+    "vitest": "^3.0.5",
     "rimraf": "~6.0.1",
     "typescript": "~5.7.3",
-    "typescript-eslint": "^8.26.1",
-    "vitest": "^3.0.9",
-    "yargs": "~17.7.2"
+    "typescript-eslint": "^8.21.0",
+    "yargs": "~17.7.2",
+    "chalk": "5.3.0",
+    "@types/fs-extra": "11.0.4"
   }
 }