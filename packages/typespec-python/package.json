--- conflicted
+++ resolved
@@ -43,15 +43,9 @@
         "get-autorest-python-path.cjs"
     ],
     "peerDependencies": {
-<<<<<<< HEAD
-      "@azure-tools/typespec-azure-core": ">=0.33.0 <1.0.0",
+      "@azure-tools/typespec-azure-core": ">=0.33.1 <1.0.0",
       "@azure-tools/typespec-client-generator-core": ">=0.34.0-dev.4 <1.0.0",
       "@typespec/compiler": ">=0.47.1 <1.0.0",
-=======
-      "@azure-tools/typespec-azure-core": ">=0.33.1 <1.0.0",
-      "@azure-tools/typespec-client-generator-core": ">=0.33.0 <1.0.0",
-      "@typespec/compiler": ">=0.47.0 <1.0.0",
->>>>>>> d62b0353
       "@typespec/http": ">=0.47.0 <1.0.0",
       "@typespec/rest": ">=0.47.0 <1.0.0",
       "@typespec/versioning": ">=0.47.0 <1.0.0"
