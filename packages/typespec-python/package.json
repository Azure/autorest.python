{
    "name": "@azure-tools/typespec-python",
    "version": "0.21.1",
    "author": "Microsoft Corporation",
    "description": "TypeSpec emitter for Python SDKs",
    "homepage": "https://github.com/Azure/autorest.python",
    "readme": "https://github.com/Azure/autorest.python/packages/typespec-python/README.md",
    "license": "MIT",
    "repository": {
        "type": "git",
        "url": "git+https://github.com/Azure/autorest.python.git"
    },
    "bugs": {
        "url": "https://github.com/Azure/autorest.python/issues"
    },
    "keywords": [
        "typespec"
    ],
    "type": "module",
    "main": "dist/src/index.js",
    "exports": {
        ".": "./dist/src/index.js",
        "./testing": "./dist/src/testing/index.js"
    },
    "tspMain": "dist/src/index.js",
    "engines": {
        "node": ">=14.0.0"
    },
    "scripts": {
        "clean": "rimraf ./dist ./temp",
        "build": "tsc -p .",
        "watch": "tsc -p . --watch",
        "test": "mocha",
        "test-official": "c8 mocha --forbid-only",
        "lint": "eslint . --ext .ts --max-warnings=0",
        "lint:fix": "eslint . --fix --ext .ts"
    },
    "files": [
        "lib/*.cadl",
        "dist/**",
        "!dist/test/**",
        "get-autorest-python-path.cjs"
    ],
    "peerDependencies": {
<<<<<<< HEAD
        "@azure-tools/typespec-azure-core": ">=0.39.0 <1.0.0",
        "@azure-tools/typespec-client-generator-core": "https://artprodcus3.artifacts.visualstudio.com/A0fb41ef4-5012-48a9-bf39-4ee3de03ee35/29ec6040-b234-4e31-b139-33dc4287b756/_apis/artifact/cGlwZWxpbmVhcnRpZmFjdDovL2F6dXJlLXNkay9wcm9qZWN0SWQvMjllYzYwNDAtYjIzNC00ZTMxLWIxMzktMzNkYzQyODdiNzU2L2J1aWxkSWQvMzU0MTI0MC9hcnRpZmFjdE5hbWUvcGFja2FnZXM1/content?format=file&subPath=%2Fazure-tools-typespec-client-generator-core-0.40.0-pr-335.20240229.1.tgz",
=======
        "@azure-tools/typespec-azure-core": "0.40.0-dev.3",
        "@azure-tools/typespec-client-generator-core": "0.40.0-dev.17",
>>>>>>> cc451005
        "@azure-tools/typespec-azure-resource-manager": ">=0.39.0 <1.0.0",
        "@azure-tools/typespec-autorest": ">=0.39.0 <1.0.0",
        "@typespec/compiler": ">=0.53.0 <1.0.0",
        "@typespec/http": ">=0.53.0 <1.0.0",
        "@typespec/rest": ">=0.53.0 <1.0.0",
        "@typespec/versioning": ">=0.53.0 <1.0.0",
        "@typespec/openapi": ">=0.53.0 <1.0.0"
    },
    "dependenciesMeta": {
        "@azure-tools/typespec-client-generator-core": {
            "injected": true
        }
    },
    "dependencies": {
        "@autorest/python": "workspace:^",
        "js-yaml": "~4.1.0",
        "@typespec/openapi3": "latest"
    },
    "devDependencies": {
        "@azure-tools/typespec-azure-resource-manager": "~0.39.0",
        "@azure-tools/typespec-autorest": "~0.39.2",
        "@azure-tools/cadl-ranch-expect": "~0.13.1",
        "@azure-tools/cadl-ranch-specs": "~0.31.0",
        "@types/js-yaml": "~4.0.5",
        "@types/mocha": "~10.0.1",
        "@types/node": "^18.16.3",
        "@typespec/eslint-config-typespec": "~0.53.0",
        "@typespec/openapi": "~0.53.0",
        "c8": "~7.13.0",
        "eslint": "^8.44.0",
        "mocha": "~10.2.0",
        "rimraf": "~5.0.0",
        "typescript": "~5.1.3",
<<<<<<< HEAD
        "@azure-tools/typespec-azure-core": "~0.39.0",
        "@azure-tools/typespec-client-generator-core": "https://artprodcus3.artifacts.visualstudio.com/A0fb41ef4-5012-48a9-bf39-4ee3de03ee35/29ec6040-b234-4e31-b139-33dc4287b756/_apis/artifact/cGlwZWxpbmVhcnRpZmFjdDovL2F6dXJlLXNkay9wcm9qZWN0SWQvMjllYzYwNDAtYjIzNC00ZTMxLWIxMzktMzNkYzQyODdiNzU2L2J1aWxkSWQvMzU0MTI0MC9hcnRpZmFjdE5hbWUvcGFja2FnZXM1/content?format=file&subPath=%2Fazure-tools-typespec-client-generator-core-0.40.0-pr-335.20240229.1.tgz",
=======
        "@azure-tools/typespec-azure-core": "0.40.0-dev.3",
        "@azure-tools/typespec-client-generator-core": "0.40.0-dev.17",
>>>>>>> cc451005
        "@typespec/compiler": "~0.53.0",
        "@typespec/http": "~0.53.0",
        "@typespec/rest": "~0.53.0",
        "@typespec/versioning": "~0.53.0"
    }
}<|MERGE_RESOLUTION|>--- conflicted
+++ resolved
@@ -42,13 +42,8 @@
         "get-autorest-python-path.cjs"
     ],
     "peerDependencies": {
-<<<<<<< HEAD
-        "@azure-tools/typespec-azure-core": ">=0.39.0 <1.0.0",
+        "@azure-tools/typespec-azure-core": "0.40.0-dev.3",
         "@azure-tools/typespec-client-generator-core": "https://artprodcus3.artifacts.visualstudio.com/A0fb41ef4-5012-48a9-bf39-4ee3de03ee35/29ec6040-b234-4e31-b139-33dc4287b756/_apis/artifact/cGlwZWxpbmVhcnRpZmFjdDovL2F6dXJlLXNkay9wcm9qZWN0SWQvMjllYzYwNDAtYjIzNC00ZTMxLWIxMzktMzNkYzQyODdiNzU2L2J1aWxkSWQvMzU0MTI0MC9hcnRpZmFjdE5hbWUvcGFja2FnZXM1/content?format=file&subPath=%2Fazure-tools-typespec-client-generator-core-0.40.0-pr-335.20240229.1.tgz",
-=======
-        "@azure-tools/typespec-azure-core": "0.40.0-dev.3",
-        "@azure-tools/typespec-client-generator-core": "0.40.0-dev.17",
->>>>>>> cc451005
         "@azure-tools/typespec-azure-resource-manager": ">=0.39.0 <1.0.0",
         "@azure-tools/typespec-autorest": ">=0.39.0 <1.0.0",
         "@typespec/compiler": ">=0.53.0 <1.0.0",
@@ -82,13 +77,8 @@
         "mocha": "~10.2.0",
         "rimraf": "~5.0.0",
         "typescript": "~5.1.3",
-<<<<<<< HEAD
-        "@azure-tools/typespec-azure-core": "~0.39.0",
+        "@azure-tools/typespec-azure-core": "0.40.0-dev.3",
         "@azure-tools/typespec-client-generator-core": "https://artprodcus3.artifacts.visualstudio.com/A0fb41ef4-5012-48a9-bf39-4ee3de03ee35/29ec6040-b234-4e31-b139-33dc4287b756/_apis/artifact/cGlwZWxpbmVhcnRpZmFjdDovL2F6dXJlLXNkay9wcm9qZWN0SWQvMjllYzYwNDAtYjIzNC00ZTMxLWIxMzktMzNkYzQyODdiNzU2L2J1aWxkSWQvMzU0MTI0MC9hcnRpZmFjdE5hbWUvcGFja2FnZXM1/content?format=file&subPath=%2Fazure-tools-typespec-client-generator-core-0.40.0-pr-335.20240229.1.tgz",
-=======
-        "@azure-tools/typespec-azure-core": "0.40.0-dev.3",
-        "@azure-tools/typespec-client-generator-core": "0.40.0-dev.17",
->>>>>>> cc451005
         "@typespec/compiler": "~0.53.0",
         "@typespec/http": "~0.53.0",
         "@typespec/rest": "~0.53.0",
