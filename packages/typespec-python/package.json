--- conflicted
+++ resolved
@@ -42,21 +42,12 @@
         "get-autorest-python-path.cjs"
     ],
     "peerDependencies": {
-<<<<<<< HEAD
-        "@azure-tools/typespec-azure-core": ">=0.36.0 <1.0.0",
-        "@azure-tools/typespec-client-generator-core": "https://artprodcus3.artifacts.visualstudio.com/A0fb41ef4-5012-48a9-bf39-4ee3de03ee35/29ec6040-b234-4e31-b139-33dc4287b756/_apis/artifact/cGlwZWxpbmVhcnRpZmFjdDovL2F6dXJlLXNkay9wcm9qZWN0SWQvMjllYzYwNDAtYjIzNC00ZTMxLWIxMzktMzNkYzQyODdiNzU2L2J1aWxkSWQvMzMxNDUzNC9hcnRpZmFjdE5hbWUvcGFja2FnZXM1/content?format=file&subPath=%2Fazure-tools-typespec-client-generator-core-0.37.0-pr-3809.20231203.1.tgz",
-        "@typespec/compiler": ">=0.50.0 <1.0.0",
-        "@typespec/http": ">=0.50.0 <1.0.0",
-        "@typespec/rest": ">=0.50.0 <1.0.0",
-        "@typespec/versioning": ">=0.50.0 <1.0.0"
-=======
         "@azure-tools/typespec-azure-core": ">=0.37.0 <1.0.0",
         "@azure-tools/typespec-client-generator-core": ">=0.37.0 <1.0.0",
         "@typespec/compiler": ">=0.51.0 <1.0.0",
         "@typespec/http": ">=0.51.0 <1.0.0",
         "@typespec/rest": ">=0.51.0 <1.0.0",
         "@typespec/versioning": ">=0.51.0 <1.0.0"
->>>>>>> 90ef87f3
     },
     "dependenciesMeta": {
         "@azure-tools/typespec-client-generator-core": {
@@ -82,20 +73,11 @@
         "mocha": "~10.2.0",
         "rimraf": "~5.0.0",
         "typescript": "~5.1.3",
-<<<<<<< HEAD
-        "@azure-tools/typespec-azure-core": "~0.36.0",
-        "@azure-tools/typespec-client-generator-core": "https://artprodcus3.artifacts.visualstudio.com/A0fb41ef4-5012-48a9-bf39-4ee3de03ee35/29ec6040-b234-4e31-b139-33dc4287b756/_apis/artifact/cGlwZWxpbmVhcnRpZmFjdDovL2F6dXJlLXNkay9wcm9qZWN0SWQvMjllYzYwNDAtYjIzNC00ZTMxLWIxMzktMzNkYzQyODdiNzU2L2J1aWxkSWQvMzMxNDUzNC9hcnRpZmFjdE5hbWUvcGFja2FnZXM1/content?format=file&subPath=%2Fazure-tools-typespec-client-generator-core-0.37.0-pr-3809.20231203.1.tgz",
-        "@typespec/compiler": "~0.50.0",
-        "@typespec/http": "~0.50.0",
-        "@typespec/rest": "~0.50.0",
-        "@typespec/versioning": "~0.50.0"
-=======
         "@azure-tools/typespec-azure-core": "~0.37.0",
         "@azure-tools/typespec-client-generator-core": "~0.37.0",
         "@typespec/compiler": "~0.51.0",
         "@typespec/http": "~0.51.0",
         "@typespec/rest": "~0.51.0",
         "@typespec/versioning": "~0.51.0"
->>>>>>> 90ef87f3
     }
 }