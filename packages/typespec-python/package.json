--- conflicted
+++ resolved
@@ -48,24 +48,17 @@
     "@typespec/rest": ">=0.43.0 <1.0.0",
     "@typespec/http": ">=0.43.1 <1.0.0",
     "@azure-tools/typespec-azure-core": ">=0.29.0 <1.0.0",
-    "@azure-tools/typespec-client-generator-core": ">=0.30.0-dev.10 <1.0.0"
+    "@azure-tools/typespec-client-generator-core": ">=0.30.0-dev.13 <1.0.0"
   },
   "dependencies": {
     "js-yaml": "~4.1.0",
-<<<<<<< HEAD
     "@autorest/python": "workspace:^"
-=======
-    "@autorest/python": "workspace:^",
-    "@typespec/compiler": "~0.43.0",
-    "@azure-tools/typespec-client-generator-core": "~0.30.0-dev.13"
->>>>>>> 2da3ae5f
   },
   "devDependencies": {
     "@types/mocha": "~10.0.1",
     "@types/node": "^18.16.3",
     "@types/js-yaml": "~4.0.5",
     "@typespec/eslint-config-typespec": "~0.6.0",
-<<<<<<< HEAD
     "eslint": "^8.39.0",
     "mocha": "~10.2.0",
     "c8": "~7.13.0",
@@ -75,17 +68,5 @@
     "@azure-tools/cadl-ranch-expect": "~0.3.0",
     "@typespec/openapi": ">=0.43.0 <1.0.0",
     "prettier": "^2.8.8"
-=======
-    "eslint": "^8.23.1",
-    "mocha": "~9.2.0",
-    "c8": "~7.11.0",
-    "rimraf": "~3.0.2",
-    "typescript": "^4.8.3",
-    "@azure-tools/typespec-azure-core": "~0.29.0",
-    "@azure-tools/cadl-ranch-specs": "~0.14.6",
-    "@azure-tools/cadl-ranch-expect": "~0.3.0",
-    "@typespec/openapi": "~0.43.0",
-    "prettier": "^2.7.1"
->>>>>>> 2da3ae5f
   }
 }