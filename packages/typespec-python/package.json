--- conflicted
+++ resolved
@@ -45,11 +45,7 @@
         "@azure-tools/typespec-azure-core": ">=0.40.0 <1.0.0",
         "@azure-tools/typespec-azure-resource-manager": ">=0.40.0 <1.0.0",
         "@azure-tools/typespec-autorest": ">=0.40.0 <1.0.0",
-<<<<<<< HEAD
-        "@azure-tools/typespec-client-generator-core": "0.41.0-dev.6",
-=======
         "@azure-tools/typespec-client-generator-core": "0.41.0-dev.27",
->>>>>>> 2c4c4b36
         "@typespec/compiler": ">=0.54.0 <1.0.0",
         "@typespec/http": ">=0.54.0 <1.0.0",
         "@typespec/rest": ">=0.54.0 <1.0.0",
@@ -82,11 +78,7 @@
         "rimraf": "~5.0.0",
         "typescript": "~5.1.3",
         "@azure-tools/typespec-azure-core": "~0.40.0",
-<<<<<<< HEAD
-        "@azure-tools/typespec-client-generator-core": "0.41.0-dev.6",
-=======
         "@azure-tools/typespec-client-generator-core": "0.41.0-dev.27",
->>>>>>> 2c4c4b36
         "@typespec/compiler": "~0.54.0",
         "@typespec/http": "~0.54.0",
         "@typespec/rest": "~0.54.0",
