{
  "name": "@azure-tools/typespec-python",
  "version": "0.29.0",
  "author": "Microsoft Corporation",
  "description": "TypeSpec emitter for Python SDKs",
  "homepage": "https://github.com/Azure/autorest.python",
  "readme": "https://github.com/Azure/autorest.python/packages/typespec-python/README.md",
  "license": "MIT",
  "repository": {
    "type": "git",
    "url": "git+https://github.com/Azure/autorest.python.git"
  },
  "bugs": {
    "url": "https://github.com/Azure/autorest.python/issues"
  },
  "keywords": [
    "typespec"
  ],
  "type": "module",
  "main": "dist/src/index.js",
  "exports": {
    ".": "./dist/src/index.js",
    "./testing": "./dist/src/testing/index.js"
  },
  "tspMain": "dist/src/index.js",
  "engines": {
    "node": ">=14.0.0"
  },
  "scripts": {
    "clean": "rimraf ./dist ./temp ./venv ./node_modules",
    "build": "tsc -p .",
    "watch": "tsc -p . --watch",
<<<<<<< HEAD
    "test": "vitest run",
    "lint": "eslint . --ext .ts --max-warnings=0",
=======
    "lint": "tsx ./scripts/eng/lint.ts",
>>>>>>> 35e4b97c
    "lint:fix": "eslint . --fix --ext .ts",
    "format": "npx prettier **/*.ts --write && tsx ./scripts/eng/format.ts",
    "install": "tsx ./scripts/run-python3.ts ./scripts/install.py",
    "prepare": "tsx ./scripts/run-python3.ts ./scripts/prepare.py",
    "regenerate": "tsx ./scripts/eng/regenerate.ts",
    "test": "tsx ./scripts/eng/run-tests.ts"
  },
  "files": [
    "dist/**",
    "!dist/test/**",
    "generator/**",
    "scripts/**"
  ],
  "peerDependencies": {
    "@azure-tools/typespec-azure-core": ">=0.45.0 <1.0.0",
    "@azure-tools/typespec-azure-resource-manager": ">=0.45.0 <1.0.0",
    "@azure-tools/typespec-autorest": ">=0.45.0 <1.0.0",
    "@azure-tools/typespec-client-generator-core": ">=0.45.4 <1.0.0",
    "@azure-tools/typespec-azure-rulesets": ">=0.45.0 <3.0.0",
    "@typespec/compiler": ">=0.59.1 <1.0.0",
    "@typespec/http": ">=0.59.0 <1.0.0",
    "@typespec/rest": ">=0.59.0 <1.0.0",
    "@typespec/versioning": ">=0.59.0 <1.0.0",
    "@typespec/openapi": ">=0.59.0 <1.0.0"
  },
  "dependencies": {
    "js-yaml": "~4.1.0",
    "@typespec/openapi3": "~0.59.0",
    "semver": "~7.6.2",
    "tsx": "4.17.0"
  },
  "devDependencies": {
    "@azure-tools/typespec-azure-resource-manager": "~0.45.0",
    "@azure-tools/typespec-autorest": "~0.45.0",
    "@azure-tools/cadl-ranch-expect": "~0.15.1",
    "@azure-tools/cadl-ranch-specs": "~0.36.1",
    "@types/js-yaml": "~4.0.5",
    "@types/node": "^18.16.3",
    "@types/yargs": "17.0.32",
    "@types/semver": "7.5.8",
    "@typespec/eslint-config-typespec": "~0.55.0",
    "@typespec/openapi": "~0.59.0",
    "c8": "~7.13.0",
<<<<<<< HEAD
    "eslint": "^8.57.0",
    "vitest": "^1.6.0",
=======
>>>>>>> 35e4b97c
    "rimraf": "~5.0.0",
    "typescript": "~5.1.3",
    "@azure-tools/typespec-azure-core": "~0.45.0",
    "@azure-tools/typespec-client-generator-core": "0.45.4",
    "@typespec/compiler": "~0.59.1",
    "@typespec/http": "~0.59.0",
    "@typespec/rest": "~0.59.0",
    "@typespec/versioning": "~0.59.0",
    "@azure-tools/typespec-azure-rulesets": "0.45.0",
    "yargs": "~17.2.1",
    "chalk": "5.3.0"
  }
}<|MERGE_RESOLUTION|>--- conflicted
+++ resolved
@@ -30,18 +30,13 @@
     "clean": "rimraf ./dist ./temp ./venv ./node_modules",
     "build": "tsc -p .",
     "watch": "tsc -p . --watch",
-<<<<<<< HEAD
-    "test": "vitest run",
-    "lint": "eslint . --ext .ts --max-warnings=0",
-=======
     "lint": "tsx ./scripts/eng/lint.ts",
->>>>>>> 35e4b97c
     "lint:fix": "eslint . --fix --ext .ts",
     "format": "npx prettier **/*.ts --write && tsx ./scripts/eng/format.ts",
     "install": "tsx ./scripts/run-python3.ts ./scripts/install.py",
     "prepare": "tsx ./scripts/run-python3.ts ./scripts/prepare.py",
     "regenerate": "tsx ./scripts/eng/regenerate.ts",
-    "test": "tsx ./scripts/eng/run-tests.ts"
+    "test": "tsx ./scripts/eng/run-tests.ts && vitest run"
   },
   "files": [
     "dist/**",
@@ -79,11 +74,8 @@
     "@typespec/eslint-config-typespec": "~0.55.0",
     "@typespec/openapi": "~0.59.0",
     "c8": "~7.13.0",
-<<<<<<< HEAD
     "eslint": "^8.57.0",
     "vitest": "^1.6.0",
-=======
->>>>>>> 35e4b97c
     "rimraf": "~5.0.0",
     "typescript": "~5.1.3",
     "@azure-tools/typespec-azure-core": "~0.45.0",
