--- conflicted
+++ resolved
@@ -32,21 +32,14 @@
     "watch": "tsc -p . --watch",
     "lint": "eslint . --ext .ts --max-warnings=0",
     "lint:fix": "eslint . --fix --ext .ts",
-<<<<<<< HEAD
-    "install": "node ./scripts/run-python3.cjs ./scripts/install.py",
-    "prepare": "node ./scripts/run-python3.cjs ./scripts/prepare.py",
-    "regenerate": "node ./dist/scripts/regenerate.js",
-    "pretest:ci": "if [ -z \"$folder\" ]; then echo 'Error: folder environment variable is not set.'; exit 1; fi",
+    "install": "tsx ./scripts/run-python3.ts ./scripts/install.py",
+    "prepare": "tsx ./scripts/run-python3.ts ./scripts/prepare.py",
+    "regenerate": "tsx ./scripts/regenerate.ts",
     "test:ci": "cross-env FOLDER=$folder tox -c ./test/$FOLDER/tox.ini -e ci",
     "test:lint": "FOLDER=${folder} tox run -e lint --workdir ./test/${FOLDER}",
     "test:mypy": "FOLDER=${folder} tox run -e mypy --workdir ./test/${FOLDER}",
     "test:pyright": "FOLDER=${folder} tox run -e pyright --workdir ./test/${FOLDER}",
     "test:apiview": "FOLDER=${folder} tox run -e apiview --workdir ./test/${FOLDER}"
-=======
-    "install": "tsx ./scripts/run-python3.ts ./scripts/install.py",
-    "prepare": "tsx ./scripts/run-python3.ts ./scripts/prepare.py",
-    "regenerate": "tsx ./scripts/regenerate.ts"
->>>>>>> 0f6e720a
   },
   "files": [
     "dist/**",
