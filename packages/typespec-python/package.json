{
  "name": "@azure-tools/typespec-python",
  "version": "0.45.5",
  "author": "Microsoft Corporation",
  "description": "TypeSpec emitter for Python SDKs",
  "homepage": "https://github.com/Azure/autorest.python",
  "readme": "https://github.com/Azure/autorest.python/packages/typespec-python/README.md",
  "license": "MIT",
  "repository": {
    "type": "git",
    "url": "git+https://github.com/Azure/autorest.python.git"
  },
  "bugs": {
    "url": "https://github.com/microsoft/typespec/issues"
  },
  "keywords": [
    "typespec"
  ],
  "type": "module",
  "main": "dist/src/index.js",
  "exports": {
    ".": {
      "types": "./dist/src/index.d.ts",
      "default": "./dist/src/index.js"
    }
  },
  "tspMain": "dist/src/index.js",
  "engines": {
    "node": ">=20.0.0"
  },
  "scripts": {
    "clean": "rimraf ./dist ./temp ./venv ./node_modules",
    "build": "tsc -p .",
    "watch": "tsc -p . --watch",
    "install": "tsx ./scripts/run-python3.ts ./scripts/install.py",
    "prepare": "tsx ./scripts/run-python3.ts ./scripts/prepare.py",
    "lint": "tsx ./scripts/eng/lint.ts",
    "lint:fix": "eslint . --fix --ext .ts",
    "format": "npx prettier **/*.ts --write && tsx ./scripts/eng/format.ts",
    "regenerate": "tsx ./scripts/eng/regenerate.ts",
    "test": "tsx ./scripts/eng/run-tests.ts",
    "regen-docs": "npm run build && tspd doc . --enable-experimental --output-dir ./website/src/content/docs/docs/emitters/clients/typespec-python/reference --skip-js"
  },
  "files": [
    "dist/**",
    "!dist/test/**",
    "scripts/**",
    "generator/**"
  ],
  "peerDependencies": {
    "@typespec/compiler": "^1.0.0",
    "@typespec/http": "^1.0.0",
    "@typespec/rest": ">=0.70.0 <1.0.0",
    "@typespec/versioning": ">=0.70.0 <1.0.0",
    "@typespec/openapi": "^1.0.0",
    "@typespec/events": ">=0.70.0 <1.0.0",
    "@typespec/sse": ">=0.70.0 <1.0.0",
    "@typespec/streams": ">=0.70.0 <1.0.0",
    "@typespec/xml": ">=0.70.0 <1.0.0",
    "@azure-tools/typespec-azure-core": ">=0.56.0 <1.0.0",
    "@azure-tools/typespec-azure-resource-manager": ">=0.56.0 <1.0.0",
    "@azure-tools/typespec-autorest": ">=0.56.0 <1.0.0",
    "@azure-tools/typespec-azure-rulesets": ">=0.56.0 <1.0.0",
    "@azure-tools/typespec-client-generator-core": ">=0.56.1 <1.0.0"
  },
  "dependencies": {
    "js-yaml": "~4.1.0",
    "semver": "~7.6.2",
    "tsx": "~4.19.1",
<<<<<<< HEAD
    "@typespec/http-client-python": "0.13.0-dev.3",
=======
    "@typespec/http-client-python": "~0.12.5",
>>>>>>> c1a85c5c
    "fs-extra": "~11.2.0"
  },
  "devDependencies": {
    "@typespec/compiler": "^1.1.0",
    "@typespec/http": "^1.1.0",
    "@typespec/rest": "~0.71.0",
    "@typespec/versioning": "~0.71.0",
    "@typespec/openapi": "^1.1.0",
    "@typespec/events": "~0.71.0",
    "@typespec/sse": "~0.71.0",
    "@typespec/streams": "~0.71.0",
    "@typespec/tspd": "~0.70.0",
    "@typespec/xml": "~0.71.0",
    "@azure-tools/typespec-azure-resource-manager": "~0.57.0",
    "@azure-tools/typespec-azure-core": "~0.57.0",
    "@azure-tools/typespec-azure-rulesets": "~0.57.0",
    "@azure-tools/typespec-autorest": "~0.57.0",
    "@azure-tools/typespec-client-generator-core": "~0.57.2",
    "@azure-tools/azure-http-specs": "0.1.0-alpha.20",
    "@typespec/http-specs": "0.1.0-alpha.23",
    "@typespec/spector": "0.1.0-alpha.15",
    "@typespec/spec-api": "0.1.0-alpha.6",
    "@types/js-yaml": "~4.0.5",
    "@types/node": "~22.13.14",
    "@types/yargs": "~17.0.33",
    "@types/semver": "7.5.8",
    "c8": "^10.1.3",
    "vitest": "^3.0.5",
    "rimraf": "~6.0.1",
    "typescript": "~5.8.2",
    "typescript-eslint": "^8.21.0",
    "yargs": "~17.7.2",
    "chalk": "5.3.0",
    "@types/fs-extra": "11.0.4"
  }
}<|MERGE_RESOLUTION|>--- conflicted
+++ resolved
@@ -67,11 +67,7 @@
     "js-yaml": "~4.1.0",
     "semver": "~7.6.2",
     "tsx": "~4.19.1",
-<<<<<<< HEAD
     "@typespec/http-client-python": "0.13.0-dev.3",
-=======
-    "@typespec/http-client-python": "~0.12.5",
->>>>>>> c1a85c5c
     "fs-extra": "~11.2.0"
   },
   "devDependencies": {
