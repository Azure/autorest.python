{
    "name": "@azure-tools/typespec-python",
    "version": "0.11.0",
    "author": "Microsoft Corporation",
    "description": "Cadl emitter for Python SDKs",
    "homepage": "https://github.com/Azure/autorest.python",
    "readme": "https://github.com/Azure/autorest.python/packages/typespec-python/README.md",
    "license": "MIT",
    "repository": {
      "type": "git",
      "url": "git+https://github.com/Azure/autorest.python.git"
    },
    "bugs": {
      "url": "https://github.com/Azure/autorest.python/issues"
    },
    "keywords": [
      "cadl",
      "typespec"
    ],
    "type": "module",
    "main": "dist/src/index.js",
    "exports": {
      ".": "./dist/src/index.js",
      "./testing": "./dist/src/testing/index.js"
    },
    "tspMain": "dist/src/index.js",
    "engines": {
      "node": ">=14.0.0"
    },
    "scripts": {
      "clean": "rimraf ./dist ./temp",
      "build": "tsc -p .",
      "watch": "tsc -p . --watch",
      "test": "mocha",
      "test-official": "c8 mocha --forbid-only",
      "lint": "eslint . --ext .ts --max-warnings=0",
      "lint:fix": "eslint . --fix --ext .ts"
    },
    "files": [
      "lib/*.cadl",
      "dist/**",
      "!dist/test/**",
      "get-autorest-python-path.cjs"
    ],
    "peerDependencies": {
      "@azure-tools/typespec-azure-core": ">=0.31.0 <1.0.0",
      "@azure-tools/typespec-client-generator-core": ">=0.31.0 <1.0.0",
      "@typespec/compiler": ">=0.45.0 <1.0.0",
      "@typespec/http": ">=0.45.0 <1.0.0",
      "@typespec/rest": ">=0.45.0 <1.0.0",
      "@typespec/versioning": ">=0.45.0 <1.0.0"
    },
    "dependencies": {
      "@autorest/python": "workspace:^",
      "js-yaml": "~4.1.0"
    },
    "devDependencies": {
      "@azure-tools/cadl-ranch-expect": "~0.4.0",
<<<<<<< HEAD
      "@azure-tools/cadl-ranch-specs": "~0.16.1",
=======
      "@azure-tools/cadl-ranch-specs": "~0.16.2",
>>>>>>> 84f3469f
      "@types/js-yaml": "~4.0.5",
      "@types/mocha": "~10.0.1",
      "@types/node": "^18.16.3",
      "@typespec/eslint-config-typespec": "~0.7.0",
      "@typespec/openapi": ">=0.45.0 <1.0.0",
      "c8": "~7.13.0",
      "eslint": "^8.39.0",
      "eslint-plugin-deprecation": "^1.4.1",
      "mocha": "~10.2.0",
      "prettier": "^2.8.8",
      "rimraf": "~5.0.0",
      "typescript": "^5.0.4"
    }
  }<|MERGE_RESOLUTION|>--- conflicted
+++ resolved
@@ -56,11 +56,7 @@
     },
     "devDependencies": {
       "@azure-tools/cadl-ranch-expect": "~0.4.0",
-<<<<<<< HEAD
-      "@azure-tools/cadl-ranch-specs": "~0.16.1",
-=======
       "@azure-tools/cadl-ranch-specs": "~0.16.2",
->>>>>>> 84f3469f
       "@types/js-yaml": "~4.0.5",
       "@types/mocha": "~10.0.1",
       "@types/node": "^18.16.3",
