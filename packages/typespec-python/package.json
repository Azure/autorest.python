{
    "name": "@azure-tools/typespec-python",
    "version": "0.22.2",
    "author": "Microsoft Corporation",
    "description": "TypeSpec emitter for Python SDKs",
    "homepage": "https://github.com/Azure/autorest.python",
    "readme": "https://github.com/Azure/autorest.python/packages/typespec-python/README.md",
    "license": "MIT",
    "repository": {
        "type": "git",
        "url": "git+https://github.com/Azure/autorest.python.git"
    },
    "bugs": {
        "url": "https://github.com/Azure/autorest.python/issues"
    },
    "keywords": [
        "typespec"
    ],
    "type": "module",
    "main": "dist/src/index.js",
    "exports": {
        ".": "./dist/src/index.js",
        "./testing": "./dist/src/testing/index.js"
    },
    "tspMain": "dist/src/index.js",
    "engines": {
        "node": ">=14.0.0"
    },
    "scripts": {
        "clean": "rimraf ./dist ./temp",
        "build": "tsc -p .",
        "watch": "tsc -p . --watch",
        "test": "mocha",
        "test-official": "c8 mocha --forbid-only",
        "lint": "eslint . --ext .ts --max-warnings=0",
        "lint:fix": "eslint . --fix --ext .ts"
    },
    "files": [
        "lib/*.cadl",
        "dist/**",
        "!dist/test/**",
        "get-autorest-python-path.cjs"
    ],
    "peerDependencies": {
<<<<<<< HEAD
        "@azure-tools/typespec-azure-core": ">=0.37.0 <1.0.0",
        "@azure-tools/typespec-client-generator-core": "https://artprodcus3.artifacts.visualstudio.com/A0fb41ef4-5012-48a9-bf39-4ee3de03ee35/29ec6040-b234-4e31-b139-33dc4287b756/_apis/artifact/cGlwZWxpbmVhcnRpZmFjdDovL2F6dXJlLXNkay9wcm9qZWN0SWQvMjllYzYwNDAtYjIzNC00ZTMxLWIxMzktMzNkYzQyODdiNzU2L2J1aWxkSWQvMzQxMDUyMi9hcnRpZmFjdE5hbWUvcGFja2FnZXM1/content?format=file&subPath=%2Fazure-tools-typespec-client-generator-core-0.38.0-pr-6.20240116.8.tgz",
        "@typespec/compiler": "0.52.0-dev.14",
        "@typespec/http": ">=0.51.0 <1.0.0",
        "@typespec/rest": ">=0.51.0 <1.0.0",
        "@typespec/versioning": ">=0.51.0 <1.0.0"
=======
        "@azure-tools/typespec-azure-core": ">=0.40.0 <1.0.0",
        "@azure-tools/typespec-azure-resource-manager": ">=0.40.0 <1.0.0",
        "@azure-tools/typespec-autorest": ">=0.40.0 <1.0.0",
        "@azure-tools/typespec-client-generator-core": ">=0.40.0 <1.0.0",
        "@typespec/compiler": ">=0.54.0 <1.0.0",
        "@typespec/http": ">=0.54.0 <1.0.0",
        "@typespec/rest": ">=0.54.0 <1.0.0",
        "@typespec/versioning": ">=0.54.0 <1.0.0",
        "@typespec/openapi": ">=0.54.0 <1.0.0"
>>>>>>> bbd3ee4e
    },
    "dependenciesMeta": {
        "@azure-tools/typespec-client-generator-core": {
            "injected": true
        }
    },
    "dependencies": {
        "@autorest/python": "workspace:^",
        "js-yaml": "~4.1.0",
        "@typespec/openapi3": "latest"
    },
    "devDependencies": {
        "@azure-tools/typespec-azure-resource-manager": "~0.40.0",
        "@azure-tools/typespec-autorest": "~0.40.0",
        "@azure-tools/cadl-ranch-expect": "~0.13.1",
        "@azure-tools/cadl-ranch-specs": "~0.31.0",
        "@types/js-yaml": "~4.0.5",
        "@types/mocha": "~10.0.1",
        "@types/node": "^18.16.3",
        "@typespec/eslint-config-typespec": "~0.54.0",
        "@typespec/openapi": "~0.54.0",
        "c8": "~7.13.0",
        "eslint": "^8.44.0",
        "mocha": "~10.2.0",
        "rimraf": "~5.0.0",
        "typescript": "~5.1.3",
<<<<<<< HEAD
        "@azure-tools/typespec-azure-core": "~0.37.0",
        "@azure-tools/typespec-client-generator-core": "https://artprodcus3.artifacts.visualstudio.com/A0fb41ef4-5012-48a9-bf39-4ee3de03ee35/29ec6040-b234-4e31-b139-33dc4287b756/_apis/artifact/cGlwZWxpbmVhcnRpZmFjdDovL2F6dXJlLXNkay9wcm9qZWN0SWQvMjllYzYwNDAtYjIzNC00ZTMxLWIxMzktMzNkYzQyODdiNzU2L2J1aWxkSWQvMzQxMDUyMi9hcnRpZmFjdE5hbWUvcGFja2FnZXM1/content?format=file&subPath=%2Fazure-tools-typespec-client-generator-core-0.38.0-pr-6.20240116.8.tgz",
        "@typespec/compiler": "0.52.0-dev.14",
        "@typespec/http": "~0.51.0",
        "@typespec/rest": "~0.51.0",
        "@typespec/versioning": "~0.51.0"
=======
        "@azure-tools/typespec-azure-core": "~0.40.0",
        "@azure-tools/typespec-client-generator-core": "~0.40.0",
        "@typespec/compiler": "~0.54.0",
        "@typespec/http": "~0.54.0",
        "@typespec/rest": "~0.54.0",
        "@typespec/versioning": "~0.54.0"
>>>>>>> bbd3ee4e
    }
}<|MERGE_RESOLUTION|>--- conflicted
+++ resolved
@@ -42,24 +42,15 @@
         "get-autorest-python-path.cjs"
     ],
     "peerDependencies": {
-<<<<<<< HEAD
-        "@azure-tools/typespec-azure-core": ">=0.37.0 <1.0.0",
-        "@azure-tools/typespec-client-generator-core": "https://artprodcus3.artifacts.visualstudio.com/A0fb41ef4-5012-48a9-bf39-4ee3de03ee35/29ec6040-b234-4e31-b139-33dc4287b756/_apis/artifact/cGlwZWxpbmVhcnRpZmFjdDovL2F6dXJlLXNkay9wcm9qZWN0SWQvMjllYzYwNDAtYjIzNC00ZTMxLWIxMzktMzNkYzQyODdiNzU2L2J1aWxkSWQvMzQxMDUyMi9hcnRpZmFjdE5hbWUvcGFja2FnZXM1/content?format=file&subPath=%2Fazure-tools-typespec-client-generator-core-0.38.0-pr-6.20240116.8.tgz",
-        "@typespec/compiler": "0.52.0-dev.14",
-        "@typespec/http": ">=0.51.0 <1.0.0",
-        "@typespec/rest": ">=0.51.0 <1.0.0",
-        "@typespec/versioning": ">=0.51.0 <1.0.0"
-=======
         "@azure-tools/typespec-azure-core": ">=0.40.0 <1.0.0",
         "@azure-tools/typespec-azure-resource-manager": ">=0.40.0 <1.0.0",
         "@azure-tools/typespec-autorest": ">=0.40.0 <1.0.0",
-        "@azure-tools/typespec-client-generator-core": ">=0.40.0 <1.0.0",
+        "@azure-tools/typespec-client-generator-core": "0.41.0-dev.6",
         "@typespec/compiler": ">=0.54.0 <1.0.0",
         "@typespec/http": ">=0.54.0 <1.0.0",
         "@typespec/rest": ">=0.54.0 <1.0.0",
         "@typespec/versioning": ">=0.54.0 <1.0.0",
         "@typespec/openapi": ">=0.54.0 <1.0.0"
->>>>>>> bbd3ee4e
     },
     "dependenciesMeta": {
         "@azure-tools/typespec-client-generator-core": {
@@ -86,20 +77,11 @@
         "mocha": "~10.2.0",
         "rimraf": "~5.0.0",
         "typescript": "~5.1.3",
-<<<<<<< HEAD
-        "@azure-tools/typespec-azure-core": "~0.37.0",
-        "@azure-tools/typespec-client-generator-core": "https://artprodcus3.artifacts.visualstudio.com/A0fb41ef4-5012-48a9-bf39-4ee3de03ee35/29ec6040-b234-4e31-b139-33dc4287b756/_apis/artifact/cGlwZWxpbmVhcnRpZmFjdDovL2F6dXJlLXNkay9wcm9qZWN0SWQvMjllYzYwNDAtYjIzNC00ZTMxLWIxMzktMzNkYzQyODdiNzU2L2J1aWxkSWQvMzQxMDUyMi9hcnRpZmFjdE5hbWUvcGFja2FnZXM1/content?format=file&subPath=%2Fazure-tools-typespec-client-generator-core-0.38.0-pr-6.20240116.8.tgz",
-        "@typespec/compiler": "0.52.0-dev.14",
-        "@typespec/http": "~0.51.0",
-        "@typespec/rest": "~0.51.0",
-        "@typespec/versioning": "~0.51.0"
-=======
         "@azure-tools/typespec-azure-core": "~0.40.0",
-        "@azure-tools/typespec-client-generator-core": "~0.40.0",
+        "@azure-tools/typespec-client-generator-core": "0.41.0-dev.6",
         "@typespec/compiler": "~0.54.0",
         "@typespec/http": "~0.54.0",
         "@typespec/rest": "~0.54.0",
         "@typespec/versioning": "~0.54.0"
->>>>>>> bbd3ee4e
     }
 }