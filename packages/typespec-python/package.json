{
  "name": "@azure-tools/typespec-python",
  "version": "0.39.1",
  "author": "Microsoft Corporation",
  "description": "TypeSpec emitter for Python SDKs",
  "homepage": "https://github.com/Azure/autorest.python",
  "readme": "https://github.com/Azure/autorest.python/packages/typespec-python/README.md",
  "license": "MIT",
  "repository": {
    "type": "git",
    "url": "git+https://github.com/Azure/autorest.python.git"
  },
  "bugs": {
    "url": "https://github.com/microsoft/typespec/issues"
  },
  "keywords": [
    "typespec"
  ],
  "type": "module",
  "main": "dist/src/index.js",
  "exports": {
    ".": "./dist/src/index.js",
    "./testing": "./dist/src/testing/index.js"
  },
  "tspMain": "dist/src/index.js",
  "engines": {
    "node": ">=20.0.0"
  },
  "scripts": {
    "clean": "rimraf ./dist ./temp ./venv ./node_modules",
    "build": "tsc -p .",
    "watch": "tsc -p . --watch",
    "install": "tsx ./scripts/run-python3.ts ./scripts/install.py",
    "prepare": "tsx ./scripts/run-python3.ts ./scripts/prepare.py",
    "lint": "tsx ./scripts/eng/lint.ts",
    "lint:fix": "eslint . --fix --ext .ts",
    "format": "npx prettier **/*.ts --write && tsx ./scripts/eng/format.ts",
    "regenerate": "tsx ./scripts/eng/regenerate.ts",
    "test": "tsx ./scripts/eng/run-tests.ts"
  },
  "files": [
    "dist/**",
    "!dist/test/**",
    "scripts/**",
    "generator/**"
  ],
  "peerDependencies": {
    "@azure-tools/typespec-autorest": ">=0.52.0 <1.0.0",
    "@azure-tools/typespec-azure-core": ">=0.52.0 <1.0.0",
    "@azure-tools/typespec-azure-resource-manager": ">=0.52.0 <1.0.0",
    "@azure-tools/typespec-azure-rulesets": ">=0.52.0 <3.0.0",
    "@azure-tools/typespec-client-generator-core": "0.53.0-dev.23",
    "@typespec/compiler": ">=0.66.0 <1.0.0",
    "@typespec/http": ">=0.66.0 <1.0.0",
    "@typespec/openapi": ">=0.66.0 <1.0.0",
    "@typespec/rest": ">=0.66.0 <1.0.0",
    "@typespec/versioning": ">=0.66.0 <1.0.0"
  },
  "dependencies": {
    "@typespec/http-client-python": "file:/workspaces/typespec/packages/http-client-python/typespec-http-client-python-0.7.1.tgz",
    "fs-extra": "~11.2.0",
    "js-yaml": "~4.1.0",
<<<<<<< HEAD
    "semver": "~7.6.3",
    "tsx": "~4.19.3"
=======
    "semver": "~7.6.2",
    "tsx": "~4.19.1",
    "@typespec/http-client-python": "~0.8.0",
    "fs-extra": "~11.2.0"
>>>>>>> f1fc2c72
  },
  "devDependencies": {
    "@azure-tools/azure-http-specs": "0.1.0-alpha.7",
    "@azure-tools/typespec-autorest": "~0.52.0",
    "@azure-tools/typespec-azure-core": "~0.52.0",
    "@azure-tools/typespec-azure-resource-manager": "~0.52.0",
    "@azure-tools/typespec-azure-rulesets": "~0.52.0",
    "@azure-tools/typespec-client-generator-core": "0.53.0-dev.23",
    "@types/fs-extra": "11.0.4",
    "@types/js-yaml": "~4.0.9",
    "@types/node": "~22.5.5",
    "@types/semver": "7.5.8",
    "@types/yargs": "~17.0.33",
    "@typespec/compiler": "~0.66.0",
    "@typespec/http": "~0.66.0",
    "@typespec/http-specs": "0.1.0-alpha.11",
    "@typespec/openapi": "~0.66.0",
    "@typespec/rest": "~0.66.0",
    "@typespec/versioning": "~0.66.0",
    "c8": "^10.1.3",
    "chalk": "5.3.0",
    "rimraf": "~6.0.1",
    "typescript": "~5.7.3",
    "typescript-eslint": "^8.26.1",
    "vitest": "^3.0.8",
    "yargs": "~17.7.2"
  }
}<|MERGE_RESOLUTION|>--- conflicted
+++ resolved
@@ -60,15 +60,8 @@
     "@typespec/http-client-python": "file:/workspaces/typespec/packages/http-client-python/typespec-http-client-python-0.7.1.tgz",
     "fs-extra": "~11.2.0",
     "js-yaml": "~4.1.0",
-<<<<<<< HEAD
     "semver": "~7.6.3",
     "tsx": "~4.19.3"
-=======
-    "semver": "~7.6.2",
-    "tsx": "~4.19.1",
-    "@typespec/http-client-python": "~0.8.0",
-    "fs-extra": "~11.2.0"
->>>>>>> f1fc2c72
   },
   "devDependencies": {
     "@azure-tools/azure-http-specs": "0.1.0-alpha.7",
