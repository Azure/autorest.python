--- conflicted
+++ resolved
@@ -23,11 +23,7 @@
 const SKIP_SPECS = [
     "type/union/discriminated",
     "client-operation-group",
-<<<<<<< HEAD
     "azure/client-generator-core/api-version",
-=======
-    "azure/client-generator-core/hierarchy-building",
->>>>>>> 17e58a0c
 ];
 
 const AZURE_EMITTER_OPTIONS: Record<string, Record<string, string> | Record<string, string>[]> = {
