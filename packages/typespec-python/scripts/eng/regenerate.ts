/* eslint-disable no-console */
import { exec as execCallback } from "child_process";
import { promisify } from "util";
import yargs from "yargs";
import { hideBin } from "yargs/helpers";
import { dirname, join, relative, resolve } from "path";
import { promises, rmSync } from "fs";
import { fileURLToPath } from "url";

// Promisify the exec function
const exec = promisify(execCallback);

// Get the directory of the current file
const PLUGIN_DIR = resolve(fileURLToPath(import.meta.url), "../../../");
const AZURE_HTTP_SPECS = resolve(PLUGIN_DIR, "node_modules/@azure-tools/azure-http-specs/specs");
const HTTP_SPECS = resolve(PLUGIN_DIR, "node_modules/@typespec/http-specs/specs");
interface TspCommand {
    outputDir: string;
    command: string;
}

const AZURE_EMITTER_OPTIONS: Record<string, Record<string, string> | Record<string, string>[]> = {
    "azure/client-generator-core/access": {
        namespace: "specs.azure.clientgenerator.core.access",
    },
    "azure/client-generator-core/api-version": {
        namespace: "specs.azure.clientgenerator.core.apiversion",
    },
    "azure/client-generator-core/client-initialization": {
        namespace: "specs.azure.clientgenerator.core.clientinitialization",
    },
    "azure/client-generator-core/client-location": {
        namespace: "specs.azure.clientgenerator.core.clientlocation",
    },
    "azure/client-generator-core/deserialize-empty-string-as-null": {
        namespace: "specs.azure.clientgenerator.core.emptystring",
    },
    "azure/client-generator-core/flatten-property": {
        namespace: "specs.azure.clientgenerator.core.flattenproperty",
    },
    "azure/client-generator-core/usage": {
        namespace: "specs.azure.clientgenerator.core.usage",
    },
    "azure/client-generator-core/override": {
        namespace: "specs.azure.clientgenerator.core.override",
    },
    "azure/core/basic": {
        namespace: "specs.azure.core.basic",
    },
    "azure/core/lro/rpc": {
        namespace: "specs.azure.core.lro.rpc",
    },
    "azure/core/lro/standard": {
        namespace: "specs.azure.core.lro.standard",
    },
    "azure/core/model": {
        namespace: "specs.azure.core.model",
    },
    "azure/core/page": {
        namespace: "specs.azure.core.page",
    },
    "azure/core/scalar": {
        namespace: "specs.azure.core.scalar",
    },
    "azure/core/traits": {
        namespace: "specs.azure.core.traits",
    },
    "azure/encode/duration": {
        namespace: "specs.azure.encode.duration",
    },
    "azure/example/basic": {
        namespace: "specs.azure.example.basic",
    },
    "azure/payload/pageable": {
        namespace: "specs.azure.payload.pageable",
    },
    "client/structure/default": {
        namespace: "client.structure.service",
    },
    "client/structure/multi-client": {
        "package-name": "client-structure-multiclient",
        "namespace": "client.structure.multiclient",
    },
    "client/structure/renamed-operation": {
        "package-name": "client-structure-renamedoperation",
        "namespace": "client.structure.renamedoperation",
    },
    "client/structure/two-operation-group": {
        "package-name": "client-structure-twooperationgroup",
        "namespace": "client.structure.twooperationgroup",
    },
    "client/naming": {
        namespace: "client.naming",
    },
    "encode/duration": {
        namespace: "encode.duration",
    },
    "encode/numeric": {
        namespace: "encode.numeric",
    },
    "parameters/basic": {
        namespace: "parameters.basic",
    },
    "parameters/spread": {
        namespace: "parameters.spread",
    },
    "payload/content-negotiation": {
        namespace: "payload.contentnegotiation",
    },
    "payload/multipart": {
        namespace: "payload.multipart",
    },
    "serialization/encoded-name/json": {
        namespace: "serialization.encodedname.json",
    },
    "special-words": {
        namespace: "specialwords",
    },
};

const EMITTER_OPTIONS: Record<string, Record<string, string> | Record<string, string>[]> = {
    "resiliency/srv-driven/old.tsp": {
        "package-name": "resiliency-srv-driven1",
        "namespace": "resiliency.srv.driven1",
        "package-mode": "azure-dataplane",
        "package-pprint-name": "ResiliencySrvDriven1",
    },
    "resiliency/srv-driven": {
        "package-name": "resiliency-srv-driven2",
        "namespace": "resiliency.srv.driven2",
        "package-mode": "azure-dataplane",
        "package-pprint-name": "ResiliencySrvDriven2",
    },
    "authentication/api-key": [
        {
        },
        {
            "package-name": "authentication-api-key-with-subdir",
            "generation-subdir": "_generated/",
            "generate-packaging-files": "false",
        }
    ],
    "authentication/http/custom": {
        "package-name": "authentication-http-custom",
        "namespace": "authentication.http.custom",
        "package-pprint-name": "Authentication Http Custom",
    },
    "authentication/union": {
        "package-name": "authentication-union",
        "namespace": "authentication.union",
    },
    "type/array": {
        "package-name": "typetest-array",
        "namespace": "typetest.array",
    },
    "type/dictionary": {
        "package-name": "typetest-dictionary",
        "namespace": "typetest.dictionary",
    },
    "type/enum/extensible": {
        "package-name": "typetest-enum-extensible",
        "namespace": "typetest.enum.extensible",
    },
    "type/enum/fixed": {
        "package-name": "typetest-enum-fixed",
        "namespace": "typetest.enum.fixed",
    },
    "type/model/empty": {
        "package-name": "typetest-model-empty",
        "namespace": "typetest.model.empty",
    },
    "type/model/inheritance/enum-discriminator": {
        "package-name": "typetest-model-enumdiscriminator",
        "namespace": "typetest.model.enumdiscriminator",
    },
    "type/model/inheritance/nested-discriminator": {
        "package-name": "typetest-model-nesteddiscriminator",
        "namespace": "typetest.model.nesteddiscriminator",
    },
    "type/model/inheritance/not-discriminated": {
        "package-name": "typetest-model-notdiscriminated",
        "namespace": "typetest.model.notdiscriminated",
    },
    "type/model/inheritance/single-discriminator": {
        "package-name": "typetest-model-singlediscriminator",
        "namespace": "typetest.model.singlediscriminator",
    },
    "type/model/inheritance/recursive": {
        "package-name": "typetest-model-recursive",
        "namespace": "typetest.model.recursive",
    },
    "type/model/usage": {
        "package-name": "typetest-model-usage",
        "namespace": "typetest.model.usage",
    },
    "type/model/visibility": [
        {
            "package-name": "typetest-model-visibility",
            "namespace": "typetest.model.visibility",
        },
        {
            "package-name": "headasbooleantrue",
            "namespace": "headasbooleantrue",
            "head-as-boolean": "true",
        },
        {
            "package-name": "headasbooleanfalse",
            "namespace": "headasbooleanfalse",
            "head-as-boolean": "false",
        },
    ],
    "type/property/nullable": {
        "package-name": "typetest-property-nullable",
        "namespace": "typetest.property.nullable",
    },
    "type/property/optionality": {
        "package-name": "typetest-property-optional",
        "namespace": "typetest.property.optional",
    },
    "type/property/additional-properties": {
        "package-name": "typetest-property-additionalproperties",
        "namespace": "typetest.property.additionalproperties",
    },
    "type/scalar": {
        "package-name": "typetest-scalar",
        "namespace": "typetest.scalar",
    },
    "type/property/value-types": {
        "package-name": "typetest-property-valuetypes",
        "namespace": "typetest.property.valuetypes",
    },
    "type/union": {
        "package-name": "typetest-union",
        "namespace": "typetest.union",
    },
    "client/structure/multi-client": {
        "package-name": "client-structure-multiclient",
        "namespace": "client.structure.multiclient",
    },
    "client/structure/renamed-operation": {
        "package-name": "client-structure-renamedoperation",
        "namespace": "client.structure.renamedoperation",
    },
    "client/structure/two-operation-group": {
        "package-name": "client-structure-twooperationgroup",
        "namespace": "client.structure.twooperationgroup",
    },
};

function toPosix(dir: string): string {
    return dir.replace(/\\/g, "/");
}

function getEmitterOption(spec: string, flavor: string): Record<string, string>[] {
    const specDir = spec.includes("azure") ? AZURE_HTTP_SPECS : HTTP_SPECS;
    const relativeSpec = toPosix(relative(specDir, spec));
    const key = relativeSpec.includes("resiliency/srv-driven/old.tsp") ? relativeSpec : dirname(relativeSpec);
    const emitter_options = EMITTER_OPTIONS[key] || (flavor === "azure" ? AZURE_EMITTER_OPTIONS[key] : [{}]) || [{}];
    const result = Array.isArray(emitter_options) ? emitter_options : [emitter_options];
    return result;
}

// Function to execute CLI commands asynchronously
async function executeCommand(tspCommand: TspCommand): Promise<void> {
    try {
<<<<<<< HEAD
        if (tspCommand.command.includes("generation-subdir")) {
            // For generation-subdir, only delete the _generated folder within the output directory
            const generatedSubdir = join(tspCommand.outputDir, "_generated");
            rmSync(generatedSubdir, { recursive: true, force: true });
        } else {
            // For normal generation, delete the entire output directory
            rmSync(tspCommand.outputDir, { recursive: true, force: true });
        }
    } catch (error) {
        console.error(`rm error: ${error}`);
    }
    try {
=======
>>>>>>> 8878a2a7
        console.log(`exec: ${tspCommand.command}`);
        const { stdout, stderr } = await exec(tspCommand.command);
        if (stdout) console.log(`stdout: ${stdout}`);
        if (stderr) console.error(`stderr: ${stderr}`);
    } catch (error) {
        console.error(`exec error: ${error}`);
        rmSync(tspCommand.outputDir, { recursive: true, force: true });
        throw error;
    }
}

interface RegenerateFlagsInput {
    flavor?: "azure" | "unbranded";
    debug?: boolean;
    name?: string;
}

interface RegenerateFlags {
    flavor: "azure" | "unbranded";
    debug: boolean;
    name?: string;
}

const SpecialFlags: Record<string, Record<string, any>> = {
    azure: {
        "generate-test": true,
        "generate-sample": true,
    },
};

async function getSubdirectories(baseDir: string, flags: RegenerateFlags): Promise<string[]> {
    const subdirectories: string[] = [];

    async function searchDir(currentDir: string) {
        const items = await promises.readdir(currentDir, { withFileTypes: true });

        const promisesArray = items.map(async (item) => {
            const subDirPath = join(currentDir, item.name);
            if (item.isDirectory()) {
                const mainTspPath = join(subDirPath, "main.tsp");
                const clientTspPath = join(subDirPath, "client.tsp");

                const mainTspRelativePath = toPosix(relative(baseDir, mainTspPath));

                // after support discriminated union, remove this check
                if (mainTspRelativePath.includes("type/union/discriminated")) return;

                // after fix test generation for nested operation group, remove this check
                if (mainTspRelativePath.includes("client-operation-group")) return;

                // after https://github.com/Azure/autorest.python/issues/3043 fixed, remove this check
                if (mainTspRelativePath.includes("azure/client-generator-core/api-version")) return;

                const hasMainTsp = await promises
                    .access(mainTspPath)
                    .then(() => true)
                    .catch(() => false);
                const hasClientTsp = await promises
                    .access(clientTspPath)
                    .then(() => true)
                    .catch(() => false);

                if (mainTspRelativePath.toLowerCase().includes(flags.name || "")) {
                    if (mainTspRelativePath.includes("resiliency/srv-driven")) {
                        subdirectories.push(resolve(subDirPath, "old.tsp"));
                    }
                    if (hasClientTsp) {
                        subdirectories.push(resolve(subDirPath, "client.tsp"));
                    } else if (hasMainTsp) {
                        subdirectories.push(resolve(subDirPath, "main.tsp"));
                    }
                }

                // Recursively search in the subdirectory
                await searchDir(subDirPath);
            }
        });

        await Promise.all(promisesArray);
    }

    await searchDir(baseDir);
    return subdirectories;
}

function defaultPackageName(spec: string): string {
    const specDir = spec.includes("azure") ? AZURE_HTTP_SPECS : HTTP_SPECS;
    return toPosix(relative(specDir, dirname(spec)))
        .replace(/\//g, "-")
        .toLowerCase();
}

interface EmitterConfig {
    optionsStr: string;
    outputDir: string;
}

function addOptions(spec: string, generatedFolder: string, flags: RegenerateFlags): EmitterConfig[] {
    const emitterConfigs: EmitterConfig[] = [];
    for (const config of getEmitterOption(spec, flags.flavor)) {
        const options: Record<string, string> = { ...config };
        options["flavor"] = flags.flavor;
        for (const [k, v] of Object.entries(SpecialFlags[flags.flavor] ?? {})) {
            options[k] = v;
        }
        if (options["emitter-output-dir"] === undefined) {
            const packageName = options["package-name"] || defaultPackageName(spec);
            options["emitter-output-dir"] = toPosix(`${generatedFolder}/test/${flags.flavor}/generated/${packageName}`);
        }
        if (flags.debug) {
            options["debug"] = "true";
        }
        options["examples-dir"] = toPosix(join(dirname(spec), "examples"));
        const configs = Object.entries(options).flatMap(([k, v]) => {
            return `--option @azure-tools/typespec-python.${k}=${typeof v === "string" && v.indexOf(" ") > -1 ? `"${v}"` : v}`;
        });
        emitterConfigs.push({
            optionsStr: configs.join(" "),
            outputDir: options["emitter-output-dir"],
        });
    }
    return emitterConfigs;
}
function _getCmdList(spec: string, flags: RegenerateFlags): TspCommand[] {
    return addOptions(spec, PLUGIN_DIR, flags).map((option) => {
        return {
            outputDir: option.outputDir,
            command: `tsp compile ${spec} --emit=${toPosix(PLUGIN_DIR)} ${option.optionsStr}`,
        };
    });
}

async function runTaskPool(tasks: Array<() => Promise<void>>, poolLimit: number): Promise<void> {
    async function worker(start: number, end: number) {
        while (start < end) {
            await tasks[start]();
            start++;
        }
    }

    const workers = [];
    let start = 0;
    while (start < tasks.length) {
        const end = Math.min(start + poolLimit, tasks.length);
        workers.push((async () => await worker(start, end))());
        start = end;
    }
    await Promise.all(workers);
}

async function regenerate(flags: RegenerateFlagsInput): Promise<void> {
    if (flags.flavor === undefined) {
        await regenerate({ ...flags, flavor: "azure" });
        await regenerate({ ...flags, flavor: "unbranded" });
    } else {
        const flagsResolved = { debug: false, flavor: flags.flavor, ...flags };
        const subdirectoriesForAzure = await getSubdirectories(AZURE_HTTP_SPECS, flagsResolved);
        const subdirectoriesForNonAzure = await getSubdirectories(HTTP_SPECS, flagsResolved);
        const subdirectories =
            flags.flavor === "azure"
                ? [...subdirectoriesForAzure, ...subdirectoriesForNonAzure]
                : subdirectoriesForNonAzure;
        const cmdList: TspCommand[] = subdirectories.flatMap((subdirectory) =>
            _getCmdList(subdirectory, flagsResolved),
        );

        // Create tasks as functions for the pool
        const tasks: Array<() => Promise<void>> = cmdList.map((tspCommand) => {
            return () => executeCommand(tspCommand);
        });

        // Run tasks with a concurrency limit
        await runTaskPool(tasks, 30);
    }
}

// PARSE INPUT ARGUMENTS
const argv = yargs(hideBin(process.argv))
    .option("flavor", {
        type: "string",
        choices: ["azure", "unbranded"],
        description: "Specify the flavor",
    })
    .option("debug", {
        alias: "d",
        type: "boolean",
        description: "Debug mode",
    })
    .option("name", {
        alias: "n",
        type: "string",
        description: "Specify filename if you only want to generate a subset",
    }).argv;

const start = performance.now();
regenerate(argv as RegenerateFlags)
    .then(() => console.log(`Regeneration successful, time taken: ${Math.round((performance.now() - start) / 1000)} s`))
    .catch((error) => console.error(`Regeneration failed: ${error.message}`));<|MERGE_RESOLUTION|>--- conflicted
+++ resolved
@@ -263,21 +263,6 @@
 // Function to execute CLI commands asynchronously
 async function executeCommand(tspCommand: TspCommand): Promise<void> {
     try {
-<<<<<<< HEAD
-        if (tspCommand.command.includes("generation-subdir")) {
-            // For generation-subdir, only delete the _generated folder within the output directory
-            const generatedSubdir = join(tspCommand.outputDir, "_generated");
-            rmSync(generatedSubdir, { recursive: true, force: true });
-        } else {
-            // For normal generation, delete the entire output directory
-            rmSync(tspCommand.outputDir, { recursive: true, force: true });
-        }
-    } catch (error) {
-        console.error(`rm error: ${error}`);
-    }
-    try {
-=======
->>>>>>> 8878a2a7
         console.log(`exec: ${tspCommand.command}`);
         const { stdout, stderr } = await exec(tspCommand.command);
         if (stdout) console.log(`stdout: ${stdout}`);
