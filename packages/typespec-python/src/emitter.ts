import { getPagedResult, getLroMetadata } from "@azure-tools/typespec-azure-core";
import {
    getDoc,
    getEncode,
    getSummary,
    ignoreDiagnostics,
    isErrorModel,
    Model,
    ModelProperty,
    Namespace,
    getEffectiveModelType,
    Operation,
    Scalar,
    EmitContext,
    listServices,
    Type,
    getNamespaceFullName,
    BooleanLiteral,
    StringLiteral,
    NumericLiteral,
    Union,
} from "@typespec/compiler";
import {
    getAuthentication,
    getHeaderFieldName,
    getHttpOperation,
    getPathParamName,
    getQueryParamName,
    getServers,
    HttpAuth,
    HttpOperationParameter,
    HttpOperationResponse,
    HttpServer,
    isStatusCode,
    HttpOperation,
} from "@typespec/http";
import { getAddedOnVersions } from "@typespec/versioning";
import {
    SdkClient,
    listClients,
    listOperationGroups,
    listOperationsInOperationGroup,
    isApiVersion,
    getDefaultApiVersion,
    getClientNamespaceString,
    createSdkContext,
    SdkContext,
    getLibraryName,
    getAllModels,
    isInternal,
    SdkBuiltInKinds,
    SdkEnumValueType,
    getSdkModel,
    getSdkConstant,
<<<<<<< HEAD
    getClientFormat,
    SdkType,
    SdkModelType,
    SdkBodyModelPropertyType,
    SdkUnionType,
    SdkEnumType,
    SdkBuiltInType,
    SdkArrayType,
    SdkDictionaryType,
    getSdkArrayOrDict,
    SdkConstantType,
    getSdkBuiltInType,
    SdkDatetimeType,
    SdkDurationType,
=======
    getSdkModelPropertyType,
>>>>>>> 5ce293ac
} from "@azure-tools/typespec-client-generator-core";
import { getResourceOperation } from "@typespec/rest";
import { resolveModuleRoot, saveCodeModelAsYaml } from "./external-process.js";
import { dirname } from "path";
import { fileURLToPath } from "url";
import { dump } from "js-yaml";
import { execFileSync } from "child_process";
import { PythonEmitterOptions } from "./lib.js";

interface HttpServerParameter {
    type: "endpointPath";
    name: string;
    param: ModelProperty;
}

interface CredentialType {
    kind: "Credential";
    scheme: HttpAuth;
}

interface CredentialTypeUnion {
    kind: "CredentialTypeUnion";
    types: CredentialType[];
}

type EmitterType = CredentialType | CredentialTypeUnion | SdkType | Type;

const defaultOptions = {
    "basic-setup-py": true,
    "package-version": "1.0.0b1",
};

const sdkScalarKindToPythonKind: Record<string, string> = {
    int32: "integer",
    int64: "integer",
    float32: "float",
    float64: "float",
};

export async function $onEmit(context: EmitContext<PythonEmitterOptions>) {
    const program = context.program;
    const resolvedOptions = { ...defaultOptions, ...context.options };

    const root = await resolveModuleRoot(program, "@autorest/python", dirname(fileURLToPath(import.meta.url)));
    const outputDir = context.emitterOutputDir;
    const yamlMap = emitCodeModel(context);
    const yamlPath = await saveCodeModelAsYaml("typespec-python-yaml-map", yamlMap);
    const commandArgs = [
        `${root}/run-python3.js`,
        `${root}/run_cadl.py`,
        `--output-folder=${outputDir}`,
        `--cadl-file=${yamlPath}`,
    ];
    for (const [key, value] of Object.entries(resolvedOptions)) {
        commandArgs.push(`--${key}=${value}`);
    }
    if (resolvedOptions.debug) {
        commandArgs.push("--debug");
    }
    if (!program.compilerOptions.noEmit && !program.hasError()) {
        execFileSync(process.execPath, commandArgs);
    }
}

function camelToSnakeCase(name: string): string {
    if (!name) return name;
    const camelToSnakeCaseRe = (str: string) =>
        str
            .replace("/", "_")
            .replace(/\s+/g, "_")
            .replace(/\$/g, "")
            .replace(/-/g, "_")
            .replace(/[A-Z]/g, (letter) => `_${letter.toLowerCase()}`);

    return camelToSnakeCaseRe(name[0].toLowerCase() + name.slice(1));
}

const typesMap = new Map<EmitterType, Record<string, any>>();
const simpleTypesMap = new Map<string, Record<string, any>>();
const endpointPathParameters: Record<string, any>[] = [];
let apiVersionParam: Record<string, any> | undefined = undefined;

function getDocStr(context: SdkContext, target: Type): string {
    return getDoc(context.program, target) ?? "";
}

function getEffectiveSchemaType(context: SdkContext, type: Model): Model {
    const program = context.program;
    function isSchemaProperty(property: ModelProperty) {
        const headerInfo = getHeaderFieldName(program, property);
        const queryInfo = getQueryParamName(program, property);
        const pathInfo = getPathParamName(program, property);
        const statusCodeinfo = isStatusCode(program, property);
        return !(headerInfo || queryInfo || pathInfo || statusCodeinfo);
    }

    const effective = getEffectiveModelType(program, type, isSchemaProperty);
    if (effective.name) {
        return effective;
    }
    return type;
}

function isEmptyModel(context: SdkContext, type: EmitterType): boolean {
    // object, {} will be treated as empty model, user defined empty model will not
    const [objectType] = context.program.resolveTypeReference("TypeSpec.object");
    return (
        type.kind === "Model" &&
        type.properties.size === 0 &&
        !type.baseModel &&
        type.derivedModels.length === 0 &&
        !type.indexer &&
        (type === objectType || type.name === "")
    );
}

export function getType(context: SdkContext, type: EmitterType): any {
    // don't cache simple type(string, int, etc) since decorators may change the result
    let oriType;
    if (type.kind === "ModelProperty") {
        oriType = type;
        type = type.type;
    }
    const enableCache = type.kind !== "Scalar" && !isEmptyModel(context, type);
    let effectiveModel = type;
    if (type.kind === "Model") {
        effectiveModel = getSdkModel(context, type);
    }
    if (enableCache) {
        const cached = typesMap.get(effectiveModel);
        if (cached) {
            return cached;
        }
    }
    let newValue;
    if (isEmptyModel(context, type)) {
        // do not generate model for empty model, treat it as any
        newValue = { type: "any" };
    } else {
        newValue = emitType(context, type);
    }

    if (oriType?.kind === "ModelProperty") {
        updateWithEncode(context, oriType, newValue);
    }

    if (enableCache) {
        typesMap.set(effectiveModel, newValue);
        if (type.kind === "model") {
            // need to do properties after insertion to avoid infinite recursion
            for (const property of type.properties.values()) {
                if (property.kind === "property") {
                    newValue.properties.push(emitProperty(context, property));
                }
            }
        }
    } else {
        const key = dump(newValue, { sortKeys: true });
        const value = simpleTypesMap.get(key);
        if (value) {
            newValue = value;
        } else {
            simpleTypesMap.set(key, newValue);
        }
    }

    return newValue;
}

// To pass the yaml dump
function getAddedOnVersion(context: SdkContext, t: Type): string | undefined {
    const versions = getAddedOnVersions(context.program as any, t as any);
    if (versions !== undefined && versions.length > 0) {
        return versions[0].value;
    }
    return undefined;
}

type ParamBase = {
    optional: boolean;
    description: string;
    addedOn: string | undefined;
    clientName: string;
    inOverload: boolean;
};
function emitParamBase(context: SdkContext, parameter: ModelProperty | Type): ParamBase {
    let optional: boolean;
    let name: string;
    let description: string = "";
    let addedOn: string | undefined;

    if (parameter.kind === "ModelProperty") {
        optional = parameter.optional;
        name = parameter.name;
        description = getDocStr(context, parameter);
        addedOn = getAddedOnVersion(context, parameter);
    } else {
        optional = false;
        name = "body";
    }

    return {
        optional,
        description,
        addedOn,
        clientName: camelToSnakeCase(name),
        inOverload: false,
    };
}

type BodyParameter = ParamBase & {
    contentTypes: string[];
    type: Type;
    wireName: string;
    location: "body";
    defaultContentType: string;
};

function getBodyType(context: SdkContext, route: HttpOperation): Type {
    let bodyModel = route.parameters.body?.type;
    if (bodyModel && bodyModel.kind === "Model" && route.operation) {
        const resourceType = getResourceOperation(context.program, route.operation)?.resourceType;
        if (resourceType && route.responses && route.responses.length > 0) {
            const resp = route.responses[0];
            if (resp && resp.responses && resp.responses.length > 0) {
                const responseBody = resp.responses[0]?.body;
                if (responseBody?.type?.kind === "Model") {
                    const bodyTypeInResponse = getEffectiveSchemaType(context, responseBody.type);
                    // response body type is reosurce type, and request body type (if templated) contains resource type
                    if (
                        bodyTypeInResponse === resourceType &&
                        bodyModel.templateMapper &&
                        bodyModel.templateMapper.args.some((it) => {
                            return it.kind === "Model" || it.kind === "Union" ? it === bodyTypeInResponse : false;
                        })
                    ) {
                        bodyModel = resourceType;
                    }
                }
            }
        }
        if (resourceType && bodyModel.name === "") {
            bodyModel = resourceType;
        }
    }
    return bodyModel!;
}

function emitBodyParameter(context: SdkContext, httpOperation: HttpOperation): BodyParameter {
    const params = httpOperation.parameters;
    const body = params.body!;
    const base = emitParamBase(context, body.parameter ?? body.type);
    let contentTypes = body.contentTypes;
    if (contentTypes.length === 0) {
        contentTypes = ["application/json"];
    }
    const type = getType(context, getBodyType(context, httpOperation));

    if (type.type === "model" && type.name === "") {
        type.name = capitalize(httpOperation.operation.name) + "Request";
    }

    return {
        contentTypes,
        type,
        wireName: body.parameter?.name ?? "body",
        location: "body",
        ...base,
        defaultContentType:
            body.parameter?.default ?? contentTypes.includes("application/json") ? "application/json" : contentTypes[0],
    };
}

function emitParameter(
    context: SdkContext,
    parameter: HttpOperationParameter | HttpServerParameter,
    implementation: string,
): Record<string, any> {
    const base = emitParamBase(context, parameter.param);
    let type = getType(context, parameter.param);
    let clientDefaultValue = undefined;
    if (parameter.name.toLowerCase() === "content-type" && type["type"] === "constant") {
        /// We don't want constant types for content types, so we make sure if it's
        /// a constant, we make it not constant
        clientDefaultValue = type["value"];
        type = type["valueType"];
    }
    const paramMap: Record<string, any> = {
        wireName: parameter.type === "path" ? parameter.param.name : parameter.name,
        location: parameter.type,
        type: type,
        implementation: implementation,
        skipUrlEncoding: parameter.type === "endpointPath",
    };
    if (type.type === "list" && (parameter.type === "query" || parameter.type === "header")) {
        if (parameter.format === "csv") {
            paramMap["delimiter"] = "comma";
        } else if ((parameter.format as string) === "ssv") {
            paramMap["delimiter"] = "space";
        } else if ((parameter.format as string) === "tsv") {
            paramMap["delimiter"] = "tab";
        } else if ((parameter.format as string) === "pipes") {
            paramMap["delimiter"] = "pipe";
        } else {
            paramMap["explode"] = true;
        }
    }

    if (paramMap.type.type === "constant") {
        clientDefaultValue = paramMap.type.value;
    }

    if (isApiVersion(context, parameter as HttpOperationParameter)) {
        const defaultApiVersion = getDefaultApiVersion(context, getServiceNamespace(context));
        paramMap.type = defaultApiVersion ? getConstantType(defaultApiVersion.value) : KnownTypes.string;
        paramMap.implementation = "Client";
        paramMap.in_docstring = false;
        paramMap.isApiVersion = true;
        if (defaultApiVersion) {
            clientDefaultValue = defaultApiVersion.value;
        }
    }
    return { clientDefaultValue, ...base, ...paramMap };
}

function emitContentTypeParameter(
    bodyParameter: Record<string, any>,
    inOverload: boolean,
    inOverriden: boolean,
): Record<string, any> {
    return {
        checkClientInput: false,
        clientDefaultValue: bodyParameter.defaultContentType,
        clientName: "content_type",
        delimiter: null,
        description: `Body parameter Content-Type. Known values are: ${bodyParameter.contentTypes}.`,
        implementation: "Method",
        inDocstring: true,
        inOverload: inOverload,
        inOverriden: inOverriden,
        location: "header",
        optional: true,
        wireName: "Content-Type",
        type: KnownTypes.string,
    };
}

function emitFlattenedParameter(
    bodyParameter: Record<string, any>,
    property: Record<string, any>,
): Record<string, any> {
    return {
        checkClientInput: false,
        clientDefaultValue: null,
        clientName: property.clientName,
        delimiter: null,
        description: property.description,
        implementation: "Method",
        inDocstring: true,
        inFlattenedBody: true,
        inOverload: false,
        inOverriden: false,
        isApiVersion: bodyParameter["isApiVersion"],
        location: "other",
        optional: property["optional"],
        wireName: null,
        skipUrlEncoding: false,
        type: property["type"],
        defaultToUnsetSentinel: true,
    };
}

function getConstantType(key: string): Record<string, any> {
    const cache = simpleTypesMap.get(key);
    if (cache) {
        return cache;
    }
    const type = {
        apiVersions: [],
        clientDefaultValue: null,
        type: "constant",
        value: key,
        valueType: KnownTypes.string,
        xmlMetadata: {},
    };
    simpleTypesMap.set(key, type);
    return type;
}

function emitAcceptParameter(inOverload: boolean, inOverriden: boolean): Record<string, any> {
    return {
        checkClientInput: false,
        clientDefaultValue: "application/json",
        clientName: "accept",
        delimiter: null,
        description: "Accept header.",
        explode: false,
        groupedBy: null,
        implementation: "Method",
        inDocstring: true,
        inOverload: inOverload,
        inOverriden: inOverriden,
        location: "header",
        optional: false,
        wireName: "Accept",
        skipUrlEncoding: false,
        type: getConstantType("application/json"),
    };
}

function emitResponseHeaders(context: SdkContext, response: HttpOperationResponse): Record<string, any>[] {
    const headers: Record<string, any>[] = [];
    for (const innerResponse of response.responses) {
        if (innerResponse.headers && Object.keys(innerResponse.headers).length > 0) {
            for (const [key, value] of Object.entries(innerResponse.headers)) {
                headers.push({
                    type: getType(context, value),
                    wireName: key,
                });
            }
        }
    }
    return headers;
}

function isAzureCoreModel(t: Type): boolean {
    return (
        t.kind === "Model" &&
        t.namespace !== undefined &&
        ["Azure.Core", "Azure.Core.Foundations"].includes(getNamespaceFullName(t.namespace))
    );
}

function hasDefaultStatusCode(response: HttpOperationResponse): boolean {
    return response.statusCode === "*";
}

function getBodyFromResponse(context: SdkContext, response: HttpOperationResponse): Type | undefined {
    let body: Type | undefined = undefined;
    for (const innerResponse of response.responses) {
        if (!body && innerResponse.body) {
            body = innerResponse.body.type;
        }
    }
    if (body && body.kind === "Model") {
        body = getEffectiveSchemaType(context, body);
    }
    return body;
}

function emitResponse(context: SdkContext, response: HttpOperationResponse): Record<string, any> {
    let type = undefined;
    const body = getBodyFromResponse(context, response);
    if (body) {
        if (body.kind === "Model") {
            if (body && body.decorators.find((d) => d.decorator.name === "$pagedResult")) {
                type = getType(context, Array.from(body.properties.values())[0].type);
            } else if (body && !isAzureCoreModel(body)) {
                type = getType(context, body);
            }
        } else {
            type = getType(context, body);
        }
    }
    const statusCodes = [];
    if (hasDefaultStatusCode(response)) {
        statusCodes.push("default");
    } else {
        statusCodes.push(parseInt(response.statusCode));
    }
    return {
        headers: emitResponseHeaders(context, response),
        statusCodes: statusCodes,
        addedOn: getAddedOnVersion(context, response.type),
        discriminator: "basic",
        type: type,
    };
}

function emitOperation(context: SdkContext, operation: Operation, operationGroupName: string): Record<string, any>[] {
    const lro = getLroMetadata(context.program, operation);
    const paging = getPagedResult(context.program, operation);
    if (lro && paging) {
        return emitLroPagingOperation(context, operation, operationGroupName);
    } else if (paging) {
        return emitPagingOperation(context, operation, operationGroupName);
    } else if (lro) {
        return emitLroOperation(context, operation, operationGroupName);
    }
    return emitBasicOperation(context, operation, operationGroupName);
}

function addLroInformation(
    context: SdkContext,
    tspOperation: Operation,
    emittedOperation: Record<string, any>,
    initialOperation: Record<string, any>,
) {
    emittedOperation["discriminator"] = "lro";
    emittedOperation["initialOperation"] = initialOperation;
    emittedOperation["exposeStreamKeyword"] = false;
    const lroMeta = getLroMetadata(context.program, tspOperation);
    if (!isAzureCoreModel(lroMeta!.logicalResult)) {
        emittedOperation["responses"][0]["type"] = getType(context, lroMeta!.logicalResult);
        if (lroMeta!.finalStep?.target.kind === "ModelProperty") {
            emittedOperation["responses"][0]["resultProperty"] = lroMeta!.finalStep.target.name;
        }
        addAcceptParameter(context, tspOperation, emittedOperation["parameters"]);
        addAcceptParameter(context, lroMeta!.operation, emittedOperation["initialOperation"]["parameters"]);
    }
}
function addPagingInformation(context: SdkContext, operation: Operation, emittedOperation: Record<string, any>) {
    emittedOperation["discriminator"] = "paging";
    const pagedResult = getPagedResult(context.program, operation);
    if (pagedResult === undefined) {
        throw Error("Trying to add paging information, but not paging metadata for this operation");
    }
    getType(context, pagedResult.modelType)["pageResultModel"] = true;
    emittedOperation["itemName"] = pagedResult.itemsPath;
    emittedOperation["itemType"] = getType(context, pagedResult.itemsProperty!.type);
    emittedOperation["continuationTokenName"] = pagedResult.nextLinkPath;
    emittedOperation["exposeStreamKeyword"] = false;
}

function getLroInitialOperation(
    context: SdkContext,
    operation: Operation,
    operationGroupName: string,
): Record<string, any> {
    const initialTspOperation = getLroMetadata(context.program, operation)!.operation;
    const initialOperation = emitBasicOperation(context, initialTspOperation, operationGroupName)[0];
    initialOperation["name"] = `_${initialOperation["name"]}_initial`;
    initialOperation["isLroInitialOperation"] = true;
    initialOperation["wantTracing"] = false;
    initialOperation["exposeStreamKeyword"] = false;
    initialOperation["responses"].forEach((resp: Record<string, any>, index: number) => {
        if (
            getBodyFromResponse(
                context,
                ignoreDiagnostics(getHttpOperation(context.program, initialTspOperation)).responses[index],
            )
        ) {
            // if there's a body, even if it's an Azure.Core model, we want to use anyObject
            resp["type"] = KnownTypes.anyObject;
        }
    });
    return initialOperation;
}

function emitLroPagingOperation(
    context: SdkContext,
    operation: Operation,
    operationGroupName: string,
): Record<string, any>[] {
    const retval: Record<string, any>[] = [];
    for (const emittedOperation of emitBasicOperation(context, operation, operationGroupName)) {
        const initialOperation = getLroInitialOperation(context, operation, operationGroupName);
        addLroInformation(context, operation, emittedOperation, initialOperation);
        addPagingInformation(context, operation, emittedOperation);
        emittedOperation["discriminator"] = "lropaging";
        retval.push(emittedOperation);
    }
    return retval;
}

function emitLroOperation(
    context: SdkContext,
    operation: Operation,
    operationGroupName: string,
): Record<string, any>[] {
    const retval = [];
    for (const emittedOperation of emitBasicOperation(context, operation, operationGroupName)) {
        const initialOperation = getLroInitialOperation(context, operation, operationGroupName);
        addLroInformation(context, operation, emittedOperation, initialOperation);
        retval.push(initialOperation);
        retval.push(emittedOperation);
    }
    return retval;
}

function emitPagingOperation(
    context: SdkContext,
    operation: Operation,
    operationGroupName: string,
): Record<string, any>[] {
    const retval = [];
    for (const emittedOperation of emitBasicOperation(context, operation, operationGroupName)) {
        addPagingInformation(context, operation, emittedOperation);
        retval.push(emittedOperation);
    }
    return retval;
}

function isAbstract(operation: HttpOperation): boolean {
    const body = operation.parameters.body;
    return body !== undefined && body.contentTypes.length > 1;
}

function addAcceptParameter(context: SdkContext, operation: Operation, parameters: Record<string, any>[]) {
    const httpOperation = ignoreDiagnostics(getHttpOperation(context.program, operation));
    if (
        getBodyFromResponse(context, httpOperation.responses[0]) &&
        parameters.filter((e) => e.wireName.toLowerCase() === "accept").length === 0
    ) {
        parameters.push(emitAcceptParameter(false, false));
    }
}

function emitBasicOperation(
    context: SdkContext,
    operation: Operation,
    operationGroupName: string,
): Record<string, any>[] {
    // Set up parameters for operation
    const parameters: Record<string, any>[] = [];
    if (endpointPathParameters) {
        for (const param of endpointPathParameters) {
            parameters.push(param);
        }
    }
    const httpOperation = ignoreDiagnostics(getHttpOperation(context.program, operation));
    for (const param of httpOperation.parameters.parameters) {
        const emittedParam = emitParameter(context, param, "Method");
        if (isApiVersion(context, param) && apiVersionParam === undefined) {
            apiVersionParam = emittedParam;
        }
        parameters.push(emittedParam);
    }

    // Set up responses for operation
    const responses: Record<string, any>[] = [];
    const exceptions: Record<string, any>[] = [];
    const isOverload: boolean = false;
    const isOverriden: boolean = false;
    for (const response of httpOperation.responses) {
        const emittedResponse = emitResponse(context, response);
        addAcceptParameter(context, operation, parameters);
        if (isErrorModel(context.program, response.type)) {
            // * is valid status code in cadl but invalid for autorest.python
            if (response.statusCode === "*") {
                exceptions.push(emittedResponse);
            }
        } else {
            responses.push(emittedResponse);
        }
    }

    let bodyParameter: Record<string, any> | undefined;
    if (httpOperation.parameters.body === undefined) {
        bodyParameter = undefined;
    } else {
        bodyParameter = emitBodyParameter(context, httpOperation);
        if (parameters.filter((e) => e.wireName.toLowerCase() === "content-type").length === 0) {
            parameters.push(emitContentTypeParameter(bodyParameter, isOverload, isOverriden));
        }
        if (bodyParameter.type.type === "model" && bodyParameter.type.base === "json") {
            bodyParameter["propertyToParameterName"] = {};
            if (!isOverload) {
                bodyParameter.defaultToUnsetSentinel = true;
            }
            for (const property of bodyParameter.type.properties) {
                bodyParameter["propertyToParameterName"][property["wireName"]] = property["clientName"];
                parameters.push(emitFlattenedParameter(bodyParameter, property));
            }
        }
    }
    const name = camelToSnakeCase(getLibraryName(context, operation));
    return [
        {
            name: name,
            description: getDocStr(context, operation),
            summary: getSummary(context.program, operation),
            url: httpOperation.path,
            method: httpOperation.verb.toUpperCase(),
            parameters: parameters,
            bodyParameter: bodyParameter,
            responses: responses,
            exceptions: exceptions,
            groupName: operationGroupName,
            addedOn: getAddedOnVersion(context, operation),
            discriminator: "basic",
            isOverload: false,
            overloads: [],
            apiVersions: [getAddedOnVersion(context, operation)],
            wantTracing: true,
            exposeStreamKeyword: true,
            abstract: isAbstract(httpOperation),
            internal: isInternal(context, operation),
        },
    ];
}

function emitProperty(context: SdkContext, type: SdkBodyModelPropertyType): Record<string, any> {
    return {
        clientName: camelToSnakeCase(type.nameInClient),
        wireName: type.serializedName,
        type: getType(context, type.type),
        optional: type.optional,
        description: type.doc,
        addedOn: type.apiVersions[0],
        visibility: type.visibility,
    };
}

function emitModel(context: SdkContext, type: SdkModelType): Record<string, any> {
    // Now we know it's a defined model
    return {
        type: type.kind,
        name: type.name,
        description: type.doc,
        parents: type.baseModel ? [emitModel(context, type.baseModel)] : [],
        discriminatedSubtypes: {},
        properties: [],

        internal: type.internal,
    };
}

function emitEnumMember(type: SdkEnumValueType): Record<string, any> {
    return {
        name: type.name.toUpperCase(),
        value: type.value,
        description: type.doc,
    };
}

function emitEnum(context: SdkContext, type: SdkEnumType): Record<string, any> {
    return {
        type: type.kind,
        name: type.name,
        description: type.doc,
        valueType: emitBuiltInType(context, type.valueType),
        values: type.values.map((x) => emitEnumMember(x)),
    };
}

function emitCredential(auth: HttpAuth): Record<string, any> {
    let credential_type: Record<string, any> = {};
    if (auth.type === "oauth2") {
        credential_type = {
            type: "OAuth2",
            policy: {
                type: "BearerTokenCredentialPolicy",
                credentialScopes: [],
            },
        };
        for (const flow of auth.flows) {
            for (const scope of flow.scopes) {
                credential_type.policy.credentialScopes.push(scope.value);
            }
            credential_type.policy.credentialScopes.push();
        }
    } else if (auth.type === "apiKey") {
        credential_type = {
            type: "Key",
            policy: {
                type: "AzureKeyCredentialPolicy",
                key: auth.name,
            },
        };
    } else if (auth.type === "http") {
        credential_type = {
            type: "Key",
            policy: {
                type: "AzureKeyCredentialPolicy",
                key: "Authorization",
                scheme: auth.scheme,
            },
        };
    }
    return credential_type;
}

function emitCredentialUnion(cred_types: CredentialTypeUnion): Record<string, any> {
    const result: Record<string, any> = {};
    // Export as CombinedType, which is already a Union Type in autorest codegen
    result.type = "combined";
    result.types = [];
    for (const cred_type of cred_types.types) {
        result.types.push(emitCredential(cred_type.scheme));
    }

    return result;
}

function emitBuiltInType(
    context: SdkContext,
    type: Scalar | SdkBuiltInType | SdkDurationType | SdkDatetimeType,
): Record<string, any> {
    if (type.kind === "Scalar") {
        type = getSdkBuiltInType(context, type);
    }
    return {
        type: sdkScalarKindToPythonKind[type.kind] || type.kind, // TODO: switch to kind
        format: type.encode,
    };
}

function emitDurationOrDateType(context: SdkContext, type: SdkDurationType | SdkDatetimeType): Record<string, any> {
    return {
        ...emitBuiltInType(context, type),
        wireType: emitBuiltInType(context, type.wireType),
    };
}

function emitArrayOrDict(
    context: SdkContext,
    type: SdkArrayType | SdkDictionaryType | Model,
): Record<string, any> | undefined {
    if (type.kind === "Model") {
        const convertedType = getSdkArrayOrDict(context, type);
        if (convertedType === undefined) return undefined;
        type = convertedType;
    }
    return {
        type: type.kind,
        elementType: getType(context, type.valueType),
    };
}

function emitConstant(context: SdkContext, type: StringLiteral | NumericLiteral | BooleanLiteral | SdkConstantType) {
    if (type.kind !== "constant") {
        const convertedType = getSdkConstant(context, type);
        if (convertedType === undefined) return convertedType;
        type = convertedType;
    }
    return {
        type: type.kind,
        value: type.value,
        valueType: emitBuiltInType(context, type.valueType),
    };
}

function mapCadlType(context: SdkContext, type: SdkType | Type): any {
    switch (type.kind) {
        case "Number":
        case "String":
        case "Boolean":
            return emitConstant(context, type);
        case "Model":
            return emitArrayOrDict(context, type);
    }
}

function capitalize(name: string): string {
    return name[0].toUpperCase() + name.slice(1);
}

function emitUnion(context: SdkContext, type: SdkUnionType | SdkEnumType | Union): Record<string, any> {
    if (type.kind === "union") {
        return {
            name: type.name,
            snakeCaseName: camelToSnakeCase(type.name || ""),
            internal: true,
            type: "combined",
            types: type.values.map((x) => getType(context, x.__raw)),
            xmlMetadata: {},
        };
    } else if (type.kind === "enum") {
        return {
            name: type.name,
            snakeCaseName: camelToSnakeCase(type.name),
            description: type.doc,
            internal: true,
            type: type.kind,
            valueType: emitBuiltInType(context, type.valueType),
            values: type.values.map((x) => emitEnumMember(x)),
            xmlMetadata: {},
        };
    } else {
        return emitType(context, type);
    }
}

function emitType(context: SdkContext, type: EmitterType): Record<string, any> {
    if (type.kind === "Credential") {
        return emitCredential(type.scheme);
    }
    if (type.kind === "CredentialTypeUnion") {
        return emitCredentialUnion(type);
    }
    const builtinType = mapCadlType(context, type);
    if (builtinType !== undefined) {
        return builtinType;
    }

    switch (type.kind) {
        case "Intrinsic":
            return { type: "any" };
        case "model":
            return emitModel(context, type);
        case "union":
        case "Union":
            return emitUnion(context, type);
        case "UnionVariant":
            return {};
        case "enum":
            return emitEnum(context, type);
        case "constant":
            return emitConstant(context, type)!;
        case "array":
        case "dict":
            return emitArrayOrDict(context, type)!;
        case "datetime":
        case "duration":
            return emitDurationOrDateType(context, type);
        case "Scalar":
            const result = emitBuiltInType(context, type);
            updateWithEncode(context, type, result);
            return result;
        case "bytes":
        case "boolean":
        case "date":
        case "time":
        case "any":
        case "int32":
        case "int64":
        case "float32":
        case "float64":
        case "string":
        case "guid":
        case "url":
        case "uuid":
        case "password":
        case "armId":
        case "ipAddress":
        case "azureLocation":
        case "etag":
            return emitBuiltInType(context, type);
        default:
            throw Error(`Not supported ${type.kind}`);
    }
}

function updateWithEncode(context: SdkContext, entity: ModelProperty | Scalar, result: Record<string, any>) {
    const encode = getEncode(context.program, entity);
    if (encode) {
        if (encode.encoding === "seconds") {
            result["type"] = encode.type.name.includes("float") ? "float" : "integer";
        } else if (encode.encoding === "rfc7231") {
            result["format"] = "date-time-rfc1123";
        } else if (encode.encoding === "unixTimestamp") {
            result["type"] = "unixtime";
        } else if (encode.encoding === "base64url") {
            result["format"] = "base64url";
        }
    } else if (
        entity.kind === "ModelProperty" &&
        entity.type.kind === "Scalar" &&
        isHeader(context.program, entity) &&
        (entity.type.name === "utcDateTime" || entity.type.name === "offsetDateTime")
    ) {
        result["format"] = "date-time-rfc1123";
    }
}

function emitOperationGroups(context: SdkContext, client: SdkClient): Record<string, any>[] {
    const operationGroups: Record<string, any>[] = [];
    for (const operationGroup of listOperationGroups(context, client)) {
        let operations: Record<string, any>[] = [];
        const name = operationGroup.type.name;
        for (const operation of listOperationsInOperationGroup(context, operationGroup)) {
            operations = operations.concat(emitOperation(context, operation, name));
        }
        operationGroups.push({
            className: name,
            propertyName: name,
            operations: operations,
        });
    }
    let clientOperations: Record<string, any>[] = [];
    for (const operation of listOperationsInOperationGroup(context, client)) {
        clientOperations = clientOperations.concat(emitOperation(context, operation, ""));
    }
    if (clientOperations.length > 0) {
        operationGroups.push({
            className: "",
            propertyName: "",
            operations: clientOperations,
        });
    }
    return operationGroups;
}

function getServerHelper(context: SdkContext, namespace: Namespace): HttpServer | undefined {
    const servers = getServers(context.program, namespace);
    if (servers === undefined) {
        return undefined;
    }
    return servers[0];
}

function emitServerParams(context: SdkContext, namespace: Namespace): Record<string, any>[] {
    const server = getServerHelper(context, namespace);
    if (server === undefined) {
        return [
            {
                optional: false,
                description: "Service host",
                clientName: "endpoint",
                clientDefaultValue: null,
                wireName: "$host",
                location: "path",
                type: KnownTypes.string,
                implementation: "Client",
                inOverload: false,
            },
        ];
    }
    if (server.parameters) {
        const params: Record<string, any>[] = [];
        for (const param of server.parameters.values()) {
            const serverParameter: HttpServerParameter = {
                type: "endpointPath",
                name: param.name,
                param: param,
            };
            const emittedParameter = emitParameter(context, serverParameter, "Client");
            endpointPathParameters.push(emittedParameter);
            if (isApiVersion(context, serverParameter as any) && apiVersionParam === undefined) {
                apiVersionParam = emittedParameter;
                continue;
            }
            params.push(emittedParameter);
        }
        return params;
    } else {
        return [
            {
                optional: false,
                description: "Service host",
                clientName: "endpoint",
                clientDefaultValue: server.url,
                wireName: "$host",
                location: "path",
                type: KnownTypes.string,
                implementation: "Client",
                inOverload: false,
            },
        ];
    }
}

function emitCredentialParam(context: SdkContext, namespace: Namespace): Record<string, any> | undefined {
    const auth = getAuthentication(context.program, namespace);
    if (auth) {
        const credential_types: CredentialType[] = [];
        for (const option of auth.options) {
            for (const scheme of option.schemes) {
                const type: CredentialType = {
                    kind: "Credential",
                    scheme: scheme,
                };
                credential_types.push(type);
            }
        }
        if (credential_types.length > 0) {
            let type: EmitterType;
            if (credential_types.length === 1) {
                type = credential_types[0];
            } else {
                type = {
                    kind: "CredentialTypeUnion",
                    types: credential_types,
                };
            }
            return {
                type: getType(context, type),
                optional: false,
                description: "Credential needed for the client to connect to Azure.",
                clientName: "credential",
                location: "other",
                wireName: "credential",
                implementation: "Client",
                skipUrlEncoding: true,
                inOverload: false,
            };
        }
    }
    return undefined;
}

function emitGlobalParameters(context: SdkContext, namespace: Namespace): Record<string, any>[] {
    const clientParameters = emitServerParams(context, namespace);
    const credentialParam = emitCredentialParam(context, namespace);
    if (credentialParam) {
        clientParameters.push(credentialParam);
    }
    return clientParameters;
}

function getApiVersionParameter(context: SdkContext): Record<string, any> | void {
    const version = getDefaultApiVersion(context, getServiceNamespace(context));
    if (apiVersionParam) {
        return apiVersionParam;
    } else if (version !== undefined) {
        return {
            clientName: "api_version",
            clientDefaultValue: version.value,
            description: "Api Version",
            implementation: "Client",
            location: "query",
            wireName: "api-version",
            skipUrlEncoding: false,
            optional: false,
            inDocString: true,
            inOverload: false,
            inOverridden: false,
            type: getConstantType(version.value),
            isApiVersion: true,
        };
    }
}

function emitClients(context: SdkContext, namespace: string): Record<string, any>[] {
    const clients = listClients(context);
    const retval: Record<string, any>[] = [];
    for (const client of clients) {
        if (getNamespace(context, client.name) !== namespace) {
            continue;
        }
        const server = getServerHelper(context, client.service);
        const emittedClient = {
            name: client.name.split(".").at(-1),
            description: getDocStr(context, client.type),
            parameters: emitGlobalParameters(context, client.service),
            operationGroups: emitOperationGroups(context, client),
            url: server ? server.url : "",
            apiVersions: [],
        };
        const emittedApiVersionParam = getApiVersionParameter(context);
        if (emittedApiVersionParam) {
            emittedClient.parameters.push(emittedApiVersionParam);
        }
        retval.push(emittedClient);
    }
    return retval;
}

function getServiceNamespace(context: SdkContext): Namespace {
    return listServices(context.program)[0].type;
}

function getNamespace(context: SdkContext, clientName: string): string {
    // We get client namespaces from the client name. If there's a dot, we add that to the namespace
    const submodule = clientName.split(".").slice(0, -1).join(".").toLowerCase();
    if (!submodule) {
        return getClientNamespaceString(context)!.toLowerCase();
    }
    return submodule;
}

function getNamespaces(context: SdkContext): Set<string> {
    const namespaces = new Set<string>();
    for (const client of listClients(context)) {
        namespaces.add(getNamespace(context, client.name));
    }
    return namespaces;
}

function emitCodeModel(context: EmitContext<PythonEmitterOptions>) {
    const sdkContext = createSdkContext(context);
    const clientNamespaceString = getClientNamespaceString(sdkContext)?.toLowerCase();
    // Get types
    const codeModel: Record<string, any> = {
        namespace: clientNamespaceString,
        subnamespaceToClients: {},
    };
    for (const model of getAllModels(sdkContext)) {
        getType(sdkContext, model);
    }
    for (const namespace of getNamespaces(sdkContext)) {
        if (namespace === clientNamespaceString) {
            codeModel["clients"] = emitClients(sdkContext, namespace);
        } else {
            codeModel["subnamespaceToClients"][namespace] = emitClients(sdkContext, namespace);
        }
    }
    codeModel["types"] = [...typesMap.values(), ...Object.values(KnownTypes), ...simpleTypesMap.values()];
    return codeModel;
}

const KnownTypes = {
    string: { type: "string" },
    anyObject: { type: "any-object" },
};<|MERGE_RESOLUTION|>--- conflicted
+++ resolved
@@ -48,12 +48,9 @@
     getLibraryName,
     getAllModels,
     isInternal,
-    SdkBuiltInKinds,
     SdkEnumValueType,
     getSdkModel,
     getSdkConstant,
-<<<<<<< HEAD
-    getClientFormat,
     SdkType,
     SdkModelType,
     SdkBodyModelPropertyType,
@@ -67,9 +64,6 @@
     getSdkBuiltInType,
     SdkDatetimeType,
     SdkDurationType,
-=======
-    getSdkModelPropertyType,
->>>>>>> 5ce293ac
 } from "@azure-tools/typespec-client-generator-core";
 import { getResourceOperation } from "@typespec/rest";
 import { resolveModuleRoot, saveCodeModelAsYaml } from "./external-process.js";
