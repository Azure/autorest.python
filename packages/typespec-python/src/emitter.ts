--- conflicted
+++ resolved
@@ -34,11 +34,8 @@
     HttpServer,
     isStatusCode,
     HttpOperation,
-<<<<<<< HEAD
-=======
     isHeader,
     isQueryParam,
->>>>>>> b338f685
 } from "@typespec/http";
 import { getAddedOnVersions } from "@typespec/versioning";
 import {
@@ -224,18 +221,8 @@
         if (type.kind === "model") {
             // need to do properties after insertion to avoid infinite recursion
             for (const property of type.properties.values()) {
-<<<<<<< HEAD
                 if (property.kind === "property") {
                     newValue.properties.push(emitProperty(context, property));
-=======
-                if (
-                    isStatusCode(program, property) ||
-                    isNeverType(property.type) ||
-                    isHeader(program, property) ||
-                    isQueryParam(program, property)
-                ) {
-                    continue;
->>>>>>> b338f685
                 }
             }
         }
