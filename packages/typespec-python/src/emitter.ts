import { getPagedResult, getLroMetadata } from "@azure-tools/typespec-azure-core";
import {
    Enum,
    getDoc,
    getEncode,
    getSummary,
    ignoreDiagnostics,
    isErrorModel,
    Model,
    ModelProperty,
    Namespace,
    getEffectiveModelType,
    Operation,
    Scalar,
    EmitContext,
    listServices,
    Type,
    getNamespaceFullName,
    BooleanLiteral,
    StringLiteral,
    NumericLiteral,
    Union,
} from "@typespec/compiler";
import {
    getAuthentication,
    getHeaderFieldName,
    getHttpOperation,
    getPathParamName,
    getQueryParamName,
    getServers,
    HttpAuth,
    HttpOperationParameter,
    HttpOperationResponse,
    HttpServer,
    isStatusCode,
    HttpOperation,
<<<<<<< HEAD
=======
    isHeader,
    isQueryParam,
>>>>>>> dd8765fa
} from "@typespec/http";
import { getAddedOnVersions } from "@typespec/versioning";
import {
    SdkClient,
    listClients,
    listOperationGroups,
    listOperationsInOperationGroup,
    isApiVersion,
    getDefaultApiVersion,
    getClientNamespaceString,
    createSdkContext,
    SdkContext,
    getLibraryName,
    getAllModels,
    isInternal,
    SdkBuiltInKinds,
    SdkEnumValueType,
    getSdkModel,
    getSdkConstant,
    getClientFormat,
    SdkType,
    SdkModelType,
    SdkBodyModelPropertyType,
    SdkUnionType,
    SdkEnumType,
    SdkBuiltInType,
    SdkArrayType,
    SdkDictionaryType,
    getSdkArrayOrDict,
    SdkConstantType,
    getSdkBuiltInType,
    SdkDatetimeType,
    SdkDurationType,
} from "@azure-tools/typespec-client-generator-core";
import { getResourceOperation } from "@typespec/rest";
import { resolveModuleRoot, saveCodeModelAsYaml } from "./external-process.js";
import { dirname } from "path";
import { fileURLToPath } from "url";
import { dump } from "js-yaml";
import { execFileSync } from "child_process";
import { PythonEmitterOptions } from "./lib.js";

interface HttpServerParameter {
    type: "endpointPath";
    name: string;
    param: ModelProperty;
}

interface CredentialType {
    kind: "Credential";
    scheme: HttpAuth;
}

interface CredentialTypeUnion {
    kind: "CredentialTypeUnion";
    types: CredentialType[];
}

type EmitterType = CredentialType | CredentialTypeUnion | SdkType | Type;

const defaultOptions = {
    "basic-setup-py": true,
    "package-version": "1.0.0b1",
};

const sdkScalarKindToPythonKind: Record<string, string> = {
    int32: "integer",
    int64: "integer",
    float32: "float",
    float64: "float",
};

export async function $onEmit(context: EmitContext<PythonEmitterOptions>) {
    const program = context.program;
    const resolvedOptions = { ...defaultOptions, ...context.options };

    const root = await resolveModuleRoot(program, "@autorest/python", dirname(fileURLToPath(import.meta.url)));
    const outputDir = context.emitterOutputDir;
    const yamlMap = emitCodeModel(context);
    const yamlPath = await saveCodeModelAsYaml("typespec-python-yaml-map", yamlMap);
    const commandArgs = [
        `${root}/run-python3.js`,
        `${root}/run_cadl.py`,
        `--output-folder=${outputDir}`,
        `--cadl-file=${yamlPath}`,
    ];
    for (const [key, value] of Object.entries(resolvedOptions)) {
        commandArgs.push(`--${key}=${value}`);
    }
    if (resolvedOptions.debug) {
        commandArgs.push("--debug");
    }
    if (!program.compilerOptions.noEmit && !program.hasError()) {
        execFileSync(process.execPath, commandArgs);
    }
}

function camelToSnakeCase(name: string): string {
    if (!name) return name;
    const camelToSnakeCaseRe = (str: string) =>
        str
            .replace("/", "_")
            .replace(/\s+/g, "_")
            .replace(/\$/g, "")
            .replace(/-/g, "_")
            .replace(/[A-Z]/g, (letter) => `_${letter.toLowerCase()}`);

    return camelToSnakeCaseRe(name[0].toLowerCase() + name.slice(1));
}

const typesMap = new Map<EmitterType, Record<string, any>>();
const simpleTypesMap = new Map<string, Record<string, any>>();
const endpointPathParameters: Record<string, any>[] = [];
let apiVersionParam: Record<string, any> | undefined = undefined;

function getDocStr(context: SdkContext, target: Type): string {
    return getDoc(context.program, target) ?? "";
}

function getEffectiveSchemaType(context: SdkContext, type: Model): Model {
    const program = context.program;
    function isSchemaProperty(property: ModelProperty) {
        const headerInfo = getHeaderFieldName(program, property);
        const queryInfo = getQueryParamName(program, property);
        const pathInfo = getPathParamName(program, property);
        const statusCodeinfo = isStatusCode(program, property);
        return !(headerInfo || queryInfo || pathInfo || statusCodeinfo);
    }

    const effective = getEffectiveModelType(program, type, isSchemaProperty);
    if (effective.name) {
        return effective;
    }
    return type;
}

function isEmptyModel(context: SdkContext, type: EmitterType): boolean {
    // object, {} will be treated as empty model, user defined empty model will not
    const [objectType] = context.program.resolveTypeReference("TypeSpec.object");
    return (
        type.kind === "Model" &&
        type.properties.size === 0 &&
        !type.baseModel &&
        type.derivedModels.length === 0 &&
        !type.indexer &&
        (type === objectType || type.name === "")
    );
}

export function getType(context: SdkContext, type: EmitterType): any {
    // don't cache simple type(string, int, etc) since decorators may change the result
    let oriType;
    if (type.kind === "ModelProperty") {
        oriType = type;
        type = type.type;
    }
    const enableCache = type.kind !== "Scalar" && !isEmptyModel(context, type);
    let effectiveModel = type;
    if (type.kind === "Model") {
        effectiveModel = getSdkModel(context, type);
    }
    if (enableCache) {
        const cached = typesMap.get(effectiveModel);
        if (cached) {
            return cached;
        }
    }
    let newValue;
    if (isEmptyModel(context, type)) {
        // do not generate model for empty model, treat it as any
        newValue = { type: "any" };
    } else {
        newValue = emitType(context, type);
    }

    if (oriType?.kind === "ModelProperty") {
        updateWithClientFormat(context, oriType, newValue);
        updateWithEncode(context, oriType, newValue);
    }

    if (enableCache) {
        typesMap.set(effectiveModel, newValue);
        if (type.kind === "model") {
            // need to do properties after insertion to avoid infinite recursion
            for (const property of type.properties.values()) {
<<<<<<< HEAD
                if (property.kind === "property") {
                    newValue.properties.push(emitProperty(context, property));
=======
                if (
                    isStatusCode(program, property) ||
                    isNeverType(property.type) ||
                    isHeader(program, property) ||
                    isQueryParam(program, property)
                ) {
                    continue;
>>>>>>> dd8765fa
                }
            }
        }
    } else {
        const key = dump(newValue, { sortKeys: true });
        const value = simpleTypesMap.get(key);
        if (value) {
            newValue = value;
        } else {
            simpleTypesMap.set(key, newValue);
        }
    }

    return newValue;
}

// To pass the yaml dump
function getAddedOnVersion(context: SdkContext, t: Type): string | undefined {
    const versions = getAddedOnVersions(context.program as any, t as any);
    if (versions !== undefined && versions.length > 0) {
        return versions[0].value;
    }
    return undefined;
}

type ParamBase = {
    optional: boolean;
    description: string;
    addedOn: string | undefined;
    clientName: string;
    inOverload: boolean;
};
function emitParamBase(context: SdkContext, parameter: ModelProperty | Type): ParamBase {
    let optional: boolean;
    let name: string;
    let description: string = "";
    let addedOn: string | undefined;

    if (parameter.kind === "ModelProperty") {
        optional = parameter.optional;
        name = getSdkModelPropertyType(context, parameter).name;
        description = getDocStr(context, parameter);
        addedOn = getAddedOnVersion(context, parameter);
    } else {
        optional = false;
        name = "body";
    }

    return {
        optional,
        description,
        addedOn,
        clientName: camelToSnakeCase(name),
        inOverload: false,
    };
}

type BodyParameter = ParamBase & {
    contentTypes: string[];
    type: Type;
    wireName: string;
    location: "body";
    defaultContentType: string;
};

function getBodyType(context: SdkContext, route: HttpOperation): Type {
    let bodyModel = route.parameters.body?.type;
    if (bodyModel && bodyModel.kind === "Model" && route.operation) {
        const resourceType = getResourceOperation(context.program, route.operation)?.resourceType;
        if (resourceType && route.responses && route.responses.length > 0) {
            const resp = route.responses[0];
            if (resp && resp.responses && resp.responses.length > 0) {
                const responseBody = resp.responses[0]?.body;
                if (responseBody?.type?.kind === "Model") {
                    const bodyTypeInResponse = getEffectiveSchemaType(context, responseBody.type);
                    // response body type is reosurce type, and request body type (if templated) contains resource type
                    if (
                        bodyTypeInResponse === resourceType &&
                        bodyModel.templateMapper &&
                        bodyModel.templateMapper.args.some((it) => {
                            return it.kind === "Model" || it.kind === "Union" ? it === bodyTypeInResponse : false;
                        })
                    ) {
                        bodyModel = resourceType;
                    }
                }
            }
        }
        if (resourceType && bodyModel.name === "") {
            bodyModel = resourceType;
        }
    }
    return bodyModel!;
}

function emitBodyParameter(context: SdkContext, httpOperation: HttpOperation): BodyParameter {
    const params = httpOperation.parameters;
    const body = params.body!;
    const base = emitParamBase(context, body.parameter ?? body.type);
    let contentTypes = body.contentTypes;
    if (contentTypes.length === 0) {
        contentTypes = ["application/json"];
    }
    const type = getType(context, getBodyType(context, httpOperation));

    if (type.type === "model" && type.name === "") {
        type.name = capitalize(httpOperation.operation.name) + "Request";
    }

    return {
        contentTypes,
        type,
        wireName: body.parameter?.name ?? "body",
        location: "body",
        ...base,
        defaultContentType:
            body.parameter?.default ?? contentTypes.includes("application/json") ? "application/json" : contentTypes[0],
    };
}

function emitParameter(
    context: SdkContext,
    parameter: HttpOperationParameter | HttpServerParameter,
    implementation: string,
): Record<string, any> {
    const base = emitParamBase(context, parameter.param);
    let type = getType(context, parameter.param);
    let clientDefaultValue = undefined;
    if (parameter.name.toLowerCase() === "content-type" && type["type"] === "constant") {
        /// We don't want constant types for content types, so we make sure if it's
        /// a constant, we make it not constant
        clientDefaultValue = type["value"];
        type = type["valueType"];
    }
    const paramMap: Record<string, any> = {
        wireName: parameter.type === "path" ? parameter.param.name : parameter.name,
        location: parameter.type,
        type: type,
        implementation: implementation,
        skipUrlEncoding: parameter.type === "endpointPath",
    };
    if (type.type === "list" && (parameter.type === "query" || parameter.type === "header")) {
        if (parameter.format === "csv") {
            paramMap["delimiter"] = "comma";
        } else if ((parameter.format as string) === "ssv") {
            paramMap["delimiter"] = "space";
        } else if ((parameter.format as string) === "tsv") {
            paramMap["delimiter"] = "tab";
        } else if ((parameter.format as string) === "pipes") {
            paramMap["delimiter"] = "pipe";
        } else {
            paramMap["explode"] = true;
        }
    }

    if (paramMap.type.type === "constant") {
        clientDefaultValue = paramMap.type.value;
    }

    if (isApiVersion(context, parameter as HttpOperationParameter)) {
        const defaultApiVersion = getDefaultApiVersion(context, getServiceNamespace(context));
        paramMap.type = defaultApiVersion ? getConstantType(defaultApiVersion.value) : KnownTypes.string;
        paramMap.implementation = "Client";
        paramMap.in_docstring = false;
        paramMap.isApiVersion = true;
        if (defaultApiVersion) {
            clientDefaultValue = defaultApiVersion.value;
        }
    }
    return { clientDefaultValue, ...base, ...paramMap };
}

function emitContentTypeParameter(
    bodyParameter: Record<string, any>,
    inOverload: boolean,
    inOverriden: boolean,
): Record<string, any> {
    return {
        checkClientInput: false,
        clientDefaultValue: bodyParameter.defaultContentType,
        clientName: "content_type",
        delimiter: null,
        description: `Body parameter Content-Type. Known values are: ${bodyParameter.contentTypes}.`,
        implementation: "Method",
        inDocstring: true,
        inOverload: inOverload,
        inOverriden: inOverriden,
        location: "header",
        optional: true,
        wireName: "Content-Type",
        type: KnownTypes.string,
    };
}

function emitFlattenedParameter(
    bodyParameter: Record<string, any>,
    property: Record<string, any>,
): Record<string, any> {
    return {
        checkClientInput: false,
        clientDefaultValue: null,
        clientName: property.clientName,
        delimiter: null,
        description: property.description,
        implementation: "Method",
        inDocstring: true,
        inFlattenedBody: true,
        inOverload: false,
        inOverriden: false,
        isApiVersion: bodyParameter["isApiVersion"],
        location: "other",
        optional: property["optional"],
        wireName: null,
        skipUrlEncoding: false,
        type: property["type"],
        defaultToUnsetSentinel: true,
    };
}

function getConstantType(key: string): Record<string, any> {
    const cache = simpleTypesMap.get(key);
    if (cache) {
        return cache;
    }
    const type = {
        apiVersions: [],
        clientDefaultValue: null,
        type: "constant",
        value: key,
        valueType: KnownTypes.string,
        xmlMetadata: {},
    };
    simpleTypesMap.set(key, type);
    return type;
}

function emitAcceptParameter(inOverload: boolean, inOverriden: boolean): Record<string, any> {
    return {
        checkClientInput: false,
        clientDefaultValue: "application/json",
        clientName: "accept",
        delimiter: null,
        description: "Accept header.",
        explode: false,
        groupedBy: null,
        implementation: "Method",
        inDocstring: true,
        inOverload: inOverload,
        inOverriden: inOverriden,
        location: "header",
        optional: false,
        wireName: "Accept",
        skipUrlEncoding: false,
        type: getConstantType("application/json"),
    };
}

function emitResponseHeaders(context: SdkContext, response: HttpOperationResponse): Record<string, any>[] {
    const headers: Record<string, any>[] = [];
    for (const innerResponse of response.responses) {
        if (innerResponse.headers && Object.keys(innerResponse.headers).length > 0) {
            for (const [key, value] of Object.entries(innerResponse.headers)) {
                headers.push({
                    type: getType(context, value),
                    wireName: key,
                });
            }
        }
    }
    return headers;
}

function isAzureCoreModel(t: Type): boolean {
    return (
        t.kind === "Model" &&
        t.namespace !== undefined &&
        ["Azure.Core", "Azure.Core.Foundations"].includes(getNamespaceFullName(t.namespace))
    );
}

function hasDefaultStatusCode(response: HttpOperationResponse): boolean {
    return response.statusCode === "*";
}

function getBodyFromResponse(context: SdkContext, response: HttpOperationResponse): Type | undefined {
    let body: Type | undefined = undefined;
    for (const innerResponse of response.responses) {
        if (!body && innerResponse.body) {
            body = innerResponse.body.type;
        }
    }
    if (body && body.kind === "Model") {
        body = getEffectiveSchemaType(context, body);
    }
    return body;
}

function emitResponse(context: SdkContext, response: HttpOperationResponse): Record<string, any> {
    let type = undefined;
    const body = getBodyFromResponse(context, response);
    if (body) {
        if (body.kind === "Model") {
            if (body && body.decorators.find((d) => d.decorator.name === "$pagedResult")) {
                type = getType(context, Array.from(body.properties.values())[0].type);
            } else if (body && !isAzureCoreModel(body)) {
                type = getType(context, body);
            }
        } else {
            type = getType(context, body);
        }
    }
    const statusCodes = [];
    if (hasDefaultStatusCode(response)) {
        statusCodes.push("default");
    } else {
        statusCodes.push(parseInt(response.statusCode));
    }
    return {
        headers: emitResponseHeaders(context, response),
        statusCodes: statusCodes,
        addedOn: getAddedOnVersion(context, response.type),
        discriminator: "basic",
        type: type,
    };
}

function emitOperation(context: SdkContext, operation: Operation, operationGroupName: string): Record<string, any>[] {
    const lro = getLroMetadata(context.program, operation);
    const paging = getPagedResult(context.program, operation);
    if (lro && paging) {
        return emitLroPagingOperation(context, operation, operationGroupName);
    } else if (paging) {
        return emitPagingOperation(context, operation, operationGroupName);
    } else if (lro) {
        return emitLroOperation(context, operation, operationGroupName);
    }
    return emitBasicOperation(context, operation, operationGroupName);
}

function addLroInformation(
    context: SdkContext,
    tspOperation: Operation,
    emittedOperation: Record<string, any>,
    initialOperation: Record<string, any>,
) {
    emittedOperation["discriminator"] = "lro";
    emittedOperation["initialOperation"] = initialOperation;
    emittedOperation["exposeStreamKeyword"] = false;
    const lroMeta = getLroMetadata(context.program, tspOperation);
    if (!isAzureCoreModel(lroMeta!.logicalResult)) {
        emittedOperation["responses"][0]["type"] = getType(context, lroMeta!.logicalResult);
        if (lroMeta!.finalStep?.target.kind === "ModelProperty") {
            emittedOperation["responses"][0]["resultProperty"] = lroMeta!.finalStep.target.name;
        }
        addAcceptParameter(context, tspOperation, emittedOperation["parameters"]);
        addAcceptParameter(context, lroMeta!.operation, emittedOperation["initialOperation"]["parameters"]);
    }
}
function addPagingInformation(context: SdkContext, operation: Operation, emittedOperation: Record<string, any>) {
    emittedOperation["discriminator"] = "paging";
    const pagedResult = getPagedResult(context.program, operation);
    if (pagedResult === undefined) {
        throw Error("Trying to add paging information, but not paging metadata for this operation");
    }
    getType(context, pagedResult.modelType)["pageResultModel"] = true;
    emittedOperation["itemName"] = pagedResult.itemsPath;
    emittedOperation["itemType"] = getType(context, pagedResult.itemsProperty!.type);
    emittedOperation["continuationTokenName"] = pagedResult.nextLinkPath;
    emittedOperation["exposeStreamKeyword"] = false;
}

function getLroInitialOperation(
    context: SdkContext,
    operation: Operation,
    operationGroupName: string,
): Record<string, any> {
    const initialTspOperation = getLroMetadata(context.program, operation)!.operation;
    const initialOperation = emitBasicOperation(context, initialTspOperation, operationGroupName)[0];
    initialOperation["name"] = `_${initialOperation["name"]}_initial`;
    initialOperation["isLroInitialOperation"] = true;
    initialOperation["wantTracing"] = false;
    initialOperation["exposeStreamKeyword"] = false;
    initialOperation["responses"].forEach((resp: Record<string, any>, index: number) => {
        if (
            getBodyFromResponse(
                context,
                ignoreDiagnostics(getHttpOperation(context.program, initialTspOperation)).responses[index],
            )
        ) {
            // if there's a body, even if it's an Azure.Core model, we want to use anyObject
            resp["type"] = KnownTypes.anyObject;
        }
    });
    return initialOperation;
}

function emitLroPagingOperation(
    context: SdkContext,
    operation: Operation,
    operationGroupName: string,
): Record<string, any>[] {
    const retval: Record<string, any>[] = [];
    for (const emittedOperation of emitBasicOperation(context, operation, operationGroupName)) {
        const initialOperation = getLroInitialOperation(context, operation, operationGroupName);
        addLroInformation(context, operation, emittedOperation, initialOperation);
        addPagingInformation(context, operation, emittedOperation);
        emittedOperation["discriminator"] = "lropaging";
        retval.push(emittedOperation);
    }
    return retval;
}

function emitLroOperation(
    context: SdkContext,
    operation: Operation,
    operationGroupName: string,
): Record<string, any>[] {
    const retval = [];
    for (const emittedOperation of emitBasicOperation(context, operation, operationGroupName)) {
        const initialOperation = getLroInitialOperation(context, operation, operationGroupName);
        addLroInformation(context, operation, emittedOperation, initialOperation);
        retval.push(initialOperation);
        retval.push(emittedOperation);
    }
    return retval;
}

function emitPagingOperation(
    context: SdkContext,
    operation: Operation,
    operationGroupName: string,
): Record<string, any>[] {
    const retval = [];
    for (const emittedOperation of emitBasicOperation(context, operation, operationGroupName)) {
        addPagingInformation(context, operation, emittedOperation);
        retval.push(emittedOperation);
    }
    return retval;
}

function isAbstract(operation: HttpOperation): boolean {
    const body = operation.parameters.body;
    return body !== undefined && body.contentTypes.length > 1;
}

function addAcceptParameter(context: SdkContext, operation: Operation, parameters: Record<string, any>[]) {
    const httpOperation = ignoreDiagnostics(getHttpOperation(context.program, operation));
    if (
        getBodyFromResponse(context, httpOperation.responses[0]) &&
        parameters.filter((e) => e.wireName.toLowerCase() === "accept").length === 0
    ) {
        parameters.push(emitAcceptParameter(false, false));
    }
}

function emitBasicOperation(
    context: SdkContext,
    operation: Operation,
    operationGroupName: string,
): Record<string, any>[] {
    // Set up parameters for operation
    const parameters: Record<string, any>[] = [];
    if (endpointPathParameters) {
        for (const param of endpointPathParameters) {
            parameters.push(param);
        }
    }
    const httpOperation = ignoreDiagnostics(getHttpOperation(context.program, operation));
    for (const param of httpOperation.parameters.parameters) {
        const emittedParam = emitParameter(context, param, "Method");
        if (isApiVersion(context, param) && apiVersionParam === undefined) {
            apiVersionParam = emittedParam;
        }
        parameters.push(emittedParam);
    }

    // Set up responses for operation
    const responses: Record<string, any>[] = [];
    const exceptions: Record<string, any>[] = [];
    const isOverload: boolean = false;
    const isOverriden: boolean = false;
    for (const response of httpOperation.responses) {
        const emittedResponse = emitResponse(context, response);
        addAcceptParameter(context, operation, parameters);
        if (isErrorModel(context.program, response.type)) {
            // * is valid status code in cadl but invalid for autorest.python
            if (response.statusCode === "*") {
                exceptions.push(emittedResponse);
            }
        } else {
            responses.push(emittedResponse);
        }
    }

    let bodyParameter: Record<string, any> | undefined;
    if (httpOperation.parameters.body === undefined) {
        bodyParameter = undefined;
    } else {
        bodyParameter = emitBodyParameter(context, httpOperation);
        if (parameters.filter((e) => e.wireName.toLowerCase() === "content-type").length === 0) {
            parameters.push(emitContentTypeParameter(bodyParameter, isOverload, isOverriden));
        }
        if (bodyParameter.type.type === "model" && bodyParameter.type.base === "json") {
            bodyParameter["propertyToParameterName"] = {};
            if (!isOverload) {
                bodyParameter.defaultToUnsetSentinel = true;
            }
            for (const property of bodyParameter.type.properties) {
                bodyParameter["propertyToParameterName"][property["wireName"]] = property["clientName"];
                parameters.push(emitFlattenedParameter(bodyParameter, property));
            }
        }
    }
    const name = camelToSnakeCase(getLibraryName(context, operation));
    return [
        {
            name: name,
            description: getDocStr(context, operation),
            summary: getSummary(context.program, operation),
            url: httpOperation.path,
            method: httpOperation.verb.toUpperCase(),
            parameters: parameters,
            bodyParameter: bodyParameter,
            responses: responses,
            exceptions: exceptions,
            groupName: operationGroupName,
            addedOn: getAddedOnVersion(context, operation),
            discriminator: "basic",
            isOverload: false,
            overloads: [],
            apiVersions: [getAddedOnVersion(context, operation)],
            wantTracing: true,
            exposeStreamKeyword: true,
            abstract: isAbstract(httpOperation),
            internal: isInternal(context, operation),
        },
    ];
}

function emitProperty(context: SdkContext, type: SdkBodyModelPropertyType): Record<string, any> {
    return {
        clientName: camelToSnakeCase(type.nameInClient),
        wireName: type.serializedName,
        type: getType(context, type.type),
        optional: type.optional,
        description: type.doc,
        addedOn: type.apiVersions[0],
        visibility: [type.readonly],
    };
}

function emitModel(context: SdkContext, type: SdkModelType): Record<string, any> {
    // Now we know it's a defined model
    return {
        type: type.kind,
        name: type.name,
        description: type.doc,
        parents: type.baseModel ? [emitModel(context, type.baseModel)] : [],
        discriminatedSubtypes: {},
        properties: [],

        internal: type.internal,
    };
}

function emitEnumMember(type: SdkEnumValueType): Record<string, any> {
    return {
        name: type.name.toUpperCase(),
        value: type.value,
        description: type.doc,
    };
}

function emitEnum(context: SdkContext, type: SdkEnumType): Record<string, any> {
    return {
        type: type.kind,
        name: type.name,
        description: type.doc,
        valueType: emitBuiltInType(context, type.valueType),
        values: type.values.map((x) => emitEnumMember(x)),
    };
}

function emitCredential(auth: HttpAuth): Record<string, any> {
    let credential_type: Record<string, any> = {};
    if (auth.type === "oauth2") {
        credential_type = {
            type: "OAuth2",
            policy: {
                type: "BearerTokenCredentialPolicy",
                credentialScopes: [],
            },
        };
        for (const flow of auth.flows) {
            for (const scope of flow.scopes) {
                credential_type.policy.credentialScopes.push(scope.value);
            }
            credential_type.policy.credentialScopes.push();
        }
    } else if (auth.type === "apiKey") {
        credential_type = {
            type: "Key",
            policy: {
                type: "AzureKeyCredentialPolicy",
                key: auth.name,
            },
        };
    } else if (auth.type === "http") {
        credential_type = {
            type: "Key",
            policy: {
                type: "AzureKeyCredentialPolicy",
                key: "Authorization",
                scheme: auth.scheme,
            },
        };
    }
    return credential_type;
}

function emitCredentialUnion(cred_types: CredentialTypeUnion): Record<string, any> {
    const result: Record<string, any> = {};
    // Export as CombinedType, which is already a Union Type in autorest codegen
    result.type = "combined";
    result.types = [];
    for (const cred_type of cred_types.types) {
        result.types.push(emitCredential(cred_type.scheme));
    }

    return result;
}

function emitBuiltInType(
    context: SdkContext,
    type: Scalar | SdkBuiltInType | SdkDurationType | SdkDatetimeType,
): Record<string, any> {
    if (type.kind === "Scalar") {
        type = getSdkBuiltInType(context, type);
    }
    return {
        type: sdkScalarKindToPythonKind[type.kind] || type.kind, // TODO: switch to kind
        format: type.encode,
    };
}

function emitDurationOrDateType(context: SdkContext, type: SdkDurationType | SdkDatetimeType): Record<string, any> {
    return {
        ...emitBuiltInType(context, type),
        wireType: emitBuiltInType(context, type.wireType),
    };
}

function emitArrayOrDict(
    context: SdkContext,
    type: SdkArrayType | SdkDictionaryType | Model,
): Record<string, any> | undefined {
    if (type.kind === "Model") {
        const convertedType = getSdkArrayOrDict(context, type);
        if (convertedType === undefined) return undefined;
        type = convertedType;
    }
    return {
        type: type.kind,
        elementType: getType(context, type.valueType),
    };
}

function emitConstant(context: SdkContext, type: StringLiteral | NumericLiteral | BooleanLiteral | SdkConstantType) {
    if (type.kind !== "constant") {
        const convertedType = getSdkConstant(context, type);
        if (convertedType === undefined) return convertedType;
        type = convertedType;
    }
    return {
        type: type.kind,
        value: type.value,
        valueType: emitBuiltInType(context, type.valueType),
    };
}

function mapCadlType(context: SdkContext, type: SdkType | Type): any {
    switch (type.kind) {
        case "Number":
        case "String":
        case "Boolean":
            return emitConstant(context, type);
        case "Model":
            return emitArrayOrDict(context, type);
    }
}

function capitalize(name: string): string {
    return name[0].toUpperCase() + name.slice(1);
}

function emitUnion(context: SdkContext, type: SdkUnionType | SdkEnumType | Union): Record<string, any> {
    if (type.kind === "union") {
        return {
            name: type.name,
            snakeCaseName: camelToSnakeCase(type.name || ""),
            internal: true,
            type: "combined",
            types: type.values.map((x) => getType(context, x.__raw)),
            xmlMetadata: {},
        };
    } else if (type.kind === "enum") {
        return {
            name: type.name,
            snakeCaseName: camelToSnakeCase(type.name),
            description: type.doc,
            internal: true,
            type: type.kind,
            valueType: emitBuiltInType(context, type.valueType),
            values: type.values.map((x) => emitEnumMember(x)),
            xmlMetadata: {},
        };
    } else {
        return emitType(context, type);
    }
}

function emitType(context: SdkContext, type: EmitterType): Record<string, any> {
    if (type.kind === "Credential") {
        return emitCredential(type.scheme);
    }
    if (type.kind === "CredentialTypeUnion") {
        return emitCredentialUnion(type);
    }
    const builtinType = mapCadlType(context, type);
    if (builtinType !== undefined) {
        return builtinType;
    }

    switch (type.kind) {
        case "Intrinsic":
            return { type: "any" };
        case "model":
            return emitModel(context, type);
        case "union":
        case "Union":
            return emitUnion(context, type);
        case "UnionVariant":
            return {};
        case "enum":
            return emitEnum(context, type);
        case "constant":
            return emitConstant(context, type)!;
        case "array":
        case "dict":
            return emitArrayOrDict(context, type)!;
        case "datetime":
        case "duration":
            return emitDurationOrDateType(context, type);
        case "Scalar":
            const result = emitBuiltInType(context, type);
            updateWithEncode(context, type, result);
            return result;
        case "bytes":
        case "boolean":
        case "date":
        case "time":
        case "any":
        case "int32":
        case "int64":
        case "float32":
        case "float64":
        case "string":
        case "guid":
        case "url":
        case "uuid":
        case "password":
        case "armId":
        case "ipAddress":
        case "azureLocation":
        case "etag":
            return emitBuiltInType(context, type);
        default:
            throw Error(`Not supported ${type.kind}`);
    }
}

function updateWithEncode(context: SdkContext, entity: ModelProperty | Scalar, result: Record<string, any>) {
    const encode = getEncode(context.program, entity);
    if (encode) {
        if (encode.encoding === "seconds") {
            result["type"] = encode.type.name.includes("float") ? "float" : "integer";
        }
    }
}

function updateWithClientFormat(context: SdkContext, entity: ModelProperty, result: Record<string, any>) {
    const format = getClientFormat(context, entity);
    if (format) {
        if (format === "rfc1123") {
            result["format"] = "date-time-rfc1123";
        } else if (format === "iso8601") {
            result["format"] = "date-time";
        }
    }
}

function emitOperationGroups(context: SdkContext, client: SdkClient): Record<string, any>[] {
    const operationGroups: Record<string, any>[] = [];
    for (const operationGroup of listOperationGroups(context, client)) {
        let operations: Record<string, any>[] = [];
        const name = operationGroup.type.name;
        for (const operation of listOperationsInOperationGroup(context, operationGroup)) {
            operations = operations.concat(emitOperation(context, operation, name));
        }
        operationGroups.push({
            className: name,
            propertyName: name,
            operations: operations,
        });
    }
    let clientOperations: Record<string, any>[] = [];
    for (const operation of listOperationsInOperationGroup(context, client)) {
        clientOperations = clientOperations.concat(emitOperation(context, operation, ""));
    }
    if (clientOperations.length > 0) {
        operationGroups.push({
            className: "",
            propertyName: "",
            operations: clientOperations,
        });
    }
    return operationGroups;
}

function getServerHelper(context: SdkContext, namespace: Namespace): HttpServer | undefined {
    const servers = getServers(context.program, namespace);
    if (servers === undefined) {
        return undefined;
    }
    return servers[0];
}

function emitServerParams(context: SdkContext, namespace: Namespace): Record<string, any>[] {
    const server = getServerHelper(context, namespace);
    if (server === undefined) {
        return [
            {
                optional: false,
                description: "Service host",
                clientName: "endpoint",
                clientDefaultValue: null,
                wireName: "$host",
                location: "path",
                type: KnownTypes.string,
                implementation: "Client",
                inOverload: false,
            },
        ];
    }
    if (server.parameters) {
        const params: Record<string, any>[] = [];
        for (const param of server.parameters.values()) {
            const serverParameter: HttpServerParameter = {
                type: "endpointPath",
                name: param.name,
                param: param,
            };
            const emittedParameter = emitParameter(context, serverParameter, "Client");
            endpointPathParameters.push(emittedParameter);
            if (isApiVersion(context, serverParameter as any) && apiVersionParam === undefined) {
                apiVersionParam = emittedParameter;
                continue;
            }
            params.push(emittedParameter);
        }
        return params;
    } else {
        return [
            {
                optional: false,
                description: "Service host",
                clientName: "endpoint",
                clientDefaultValue: server.url,
                wireName: "$host",
                location: "path",
                type: KnownTypes.string,
                implementation: "Client",
                inOverload: false,
            },
        ];
    }
}

function emitCredentialParam(context: SdkContext, namespace: Namespace): Record<string, any> | undefined {
    const auth = getAuthentication(context.program, namespace);
    if (auth) {
        const credential_types: CredentialType[] = [];
        for (const option of auth.options) {
            for (const scheme of option.schemes) {
                const type: CredentialType = {
                    kind: "Credential",
                    scheme: scheme,
                };
                credential_types.push(type);
            }
        }
        if (credential_types.length > 0) {
            let type: EmitterType;
            if (credential_types.length === 1) {
                type = credential_types[0];
            } else {
                type = {
                    kind: "CredentialTypeUnion",
                    types: credential_types,
                };
            }
            return {
                type: getType(context, type),
                optional: false,
                description: "Credential needed for the client to connect to Azure.",
                clientName: "credential",
                location: "other",
                wireName: "credential",
                implementation: "Client",
                skipUrlEncoding: true,
                inOverload: false,
            };
        }
    }
    return undefined;
}

function emitGlobalParameters(context: SdkContext, namespace: Namespace): Record<string, any>[] {
    const clientParameters = emitServerParams(context, namespace);
    const credentialParam = emitCredentialParam(context, namespace);
    if (credentialParam) {
        clientParameters.push(credentialParam);
    }
    return clientParameters;
}

function getApiVersionParameter(context: SdkContext): Record<string, any> | void {
    const version = getDefaultApiVersion(context, getServiceNamespace(context));
    if (apiVersionParam) {
        return apiVersionParam;
    } else if (version !== undefined) {
        return {
            clientName: "api_version",
            clientDefaultValue: version.value,
            description: "Api Version",
            implementation: "Client",
            location: "query",
            wireName: "api-version",
            skipUrlEncoding: false,
            optional: false,
            inDocString: true,
            inOverload: false,
            inOverridden: false,
            type: getConstantType(version.value),
            isApiVersion: true,
        };
    }
}

function emitClients(context: SdkContext, namespace: string): Record<string, any>[] {
    const clients = listClients(context);
    const retval: Record<string, any>[] = [];
    for (const client of clients) {
        if (getNamespace(context, client.name) !== namespace) {
            continue;
        }
        const server = getServerHelper(context, client.service);
        const emittedClient = {
            name: client.name.split(".").at(-1),
            description: getDocStr(context, client.type),
            parameters: emitGlobalParameters(context, client.service),
            operationGroups: emitOperationGroups(context, client),
            url: server ? server.url : "",
            apiVersions: [],
        };
        const emittedApiVersionParam = getApiVersionParameter(context);
        if (emittedApiVersionParam) {
            emittedClient.parameters.push(emittedApiVersionParam);
        }
        retval.push(emittedClient);
    }
    return retval;
}

function getServiceNamespace(context: SdkContext): Namespace {
    return listServices(context.program)[0].type;
}

function getNamespace(context: SdkContext, clientName: string): string {
    // We get client namespaces from the client name. If there's a dot, we add that to the namespace
    const submodule = clientName.split(".").slice(0, -1).join(".").toLowerCase();
    if (!submodule) {
        return getClientNamespaceString(context)!.toLowerCase();
    }
    return submodule;
}

function getNamespaces(context: SdkContext): Set<string> {
    const namespaces = new Set<string>();
    for (const client of listClients(context)) {
        namespaces.add(getNamespace(context, client.name));
    }
    return namespaces;
}

function emitCodeModel(context: EmitContext<PythonEmitterOptions>) {
    const sdkContext = createSdkContext(context);
    const clientNamespaceString = getClientNamespaceString(sdkContext)?.toLowerCase();
    // Get types
    const codeModel: Record<string, any> = {
        namespace: clientNamespaceString,
        subnamespaceToClients: {},
    };
    for (const model of getAllModels(sdkContext)) {
        getType(sdkContext, model);
    }
    for (const namespace of getNamespaces(sdkContext)) {
        if (namespace === clientNamespaceString) {
            codeModel["clients"] = emitClients(sdkContext, namespace);
        } else {
            codeModel["subnamespaceToClients"][namespace] = emitClients(sdkContext, namespace);
        }
    }
    codeModel["types"] = [...typesMap.values(), ...Object.values(KnownTypes), ...simpleTypesMap.values()];
    return codeModel;
}

const KnownTypes = {
    string: { type: "string" },
    anyObject: { type: "any-object" },
};<|MERGE_RESOLUTION|>--- conflicted
+++ resolved
@@ -20,6 +20,7 @@
     StringLiteral,
     NumericLiteral,
     Union,
+    isNeverType,
 } from "@typespec/compiler";
 import {
     getAuthentication,
@@ -34,11 +35,8 @@
     HttpServer,
     isStatusCode,
     HttpOperation,
-<<<<<<< HEAD
-=======
     isHeader,
     isQueryParam,
->>>>>>> dd8765fa
 } from "@typespec/http";
 import { getAddedOnVersions } from "@typespec/versioning";
 import {
@@ -190,6 +188,7 @@
 
 export function getType(context: SdkContext, type: EmitterType): any {
     // don't cache simple type(string, int, etc) since decorators may change the result
+    const program = context.program;
     let oriType;
     if (type.kind === "ModelProperty") {
         oriType = type;
@@ -224,10 +223,6 @@
         if (type.kind === "model") {
             // need to do properties after insertion to avoid infinite recursion
             for (const property of type.properties.values()) {
-<<<<<<< HEAD
-                if (property.kind === "property") {
-                    newValue.properties.push(emitProperty(context, property));
-=======
                 if (
                     isStatusCode(program, property) ||
                     isNeverType(property.type) ||
@@ -235,7 +230,6 @@
                     isQueryParam(program, property)
                 ) {
                     continue;
->>>>>>> dd8765fa
                 }
             }
         }
