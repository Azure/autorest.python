--- conflicted
+++ resolved
@@ -734,11 +734,8 @@
             apiVersions: [getAddedOnVersion(context, operation)],
             wantTracing: true,
             exposeStreamKeyword: true,
-<<<<<<< HEAD
+            abstract: isAbstract(httpOperation),
             isPublic: !isInternal(context, operation),
-=======
-            abstract: isAbstract(httpOperation),
->>>>>>> 16cebc3b
         },
     ];
 }
