--- conflicted
+++ resolved
@@ -532,13 +532,8 @@
     }
     for (const [key, value] of Object.entries(headers)) {
         retval.push({
-<<<<<<< HEAD
             type: getType(context, value),
-            restApiName: key,
-=======
-            type: getEntityType(context, value),
             wireName: key,
->>>>>>> 9930e5e2
         });
     }
     return retval;
@@ -793,24 +788,13 @@
 function emitProperty(context: SdkContext, type: ModelProperty): Record<string, any> {
     const sdkProperty = getSdkModelPropertyType(context, type);
     return {
-<<<<<<< HEAD
-        clientName: camelToSnakeCase(clientName),
-        restApiName: jsonName,
-        type: getType(context, property),
-        optional: property.optional,
-        description: getDocStr(context, property),
-        addedOn: getAddedOnVersion(context, property),
-        readonly: isReadOnly(context, property) || isKey(context.program, property),
-        clientDefaultValue: clientDefaultValue,
-=======
         clientName: camelToSnakeCase(sdkProperty.name),
         wireName: sdkProperty.wireName,
-        type: getEntityType(context, type),
+        type: getType(context, type),
         optional: sdkProperty.optional,
         description: sdkProperty.doc,
         addedOn: getAddedOnVersion(context, type),
         readonly: sdkProperty.readonly,
->>>>>>> 9930e5e2
     };
 }
 
