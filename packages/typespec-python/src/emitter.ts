import { EmitContext } from "@typespec/compiler";
import {
    createSdkContext,
    SdkContext,
    SdkHttpOperation,
    SdkServiceOperation,
} from "@azure-tools/typespec-client-generator-core";
import { saveCodeModelAsYaml } from "./external-process.js";
import { dirname } from "path";
import { fileURLToPath } from "url";
import { exec } from "child_process";
import { PythonEmitterOptions, PythonSdkContext } from "./lib.js";
import { emitCodeModel } from "./code-model.js";
import { removeUnderscoresFromNamespace } from "./utils.js";
import path from "path";
import os from "os";
import fs from "fs";


export function getModelsMode(context: SdkContext): "dpg" | "none" {
    const specifiedModelsMode = context.emitContext.options["models-mode"];
    if (specifiedModelsMode) {
        const modelModes = ["dpg", "none"];
        if (modelModes.includes(specifiedModelsMode)) {
            return specifiedModelsMode;
        }
        throw new Error(`Need to specify models mode with the following values: ${modelModes.join(", ")}`);
    }
    return "dpg";
}

function addDefaultOptions(sdkContext: SdkContext) {
    const defaultOptions = {
        "package-version": "1.0.0b1",
        "generate-packaging-files": true,
        "flavor": undefined,
    };
    sdkContext.emitContext.options = {
        ...defaultOptions,
        ...sdkContext.emitContext.options,
    };
    const options = sdkContext.emitContext.options;
    options["models-mode"] = getModelsMode(sdkContext);
    if (options["generate-packaging-files"]) {
        options["package-mode"] = sdkContext.arm ? "azure-mgmt" : "azure-dataplane";
    }
    if (!options["package-name"]) {
        options["package-name"] = removeUnderscoresFromNamespace(
            sdkContext.sdkPackage.rootNamespace.toLowerCase(),
        ).replace(/\./g, "-");
    }
    if (options.flavor !== "azure") {
        // if they pass in a flavor other than azure, we want to ignore the value
        options.flavor = undefined;
    }
    if (!options.flavor && sdkContext.emitContext.emitterOutputDir.includes("azure")) {
        options.flavor = "azure";
    }
}

async function createPythonSdkContext<TServiceOperation extends SdkServiceOperation>(
    context: EmitContext<PythonEmitterOptions>,
): Promise<PythonSdkContext<TServiceOperation>> {
    return {
        ...(await createSdkContext<PythonEmitterOptions, TServiceOperation>(context, "@azure-tools/typespec-python")),
        __endpointPathParameters: [],
    };
}

export async function $onEmit(context: EmitContext<PythonEmitterOptions>) {
    const program = context.program;
    const sdkContext = await createPythonSdkContext<SdkHttpOperation>(context);
    const root = path.join(dirname(fileURLToPath(import.meta.url)), "..", "..");
    const outputDir = context.emitterOutputDir;
    const yamlMap = emitCodeModel(sdkContext);
    addDefaultOptions(sdkContext);
    const yamlPath = await saveCodeModelAsYaml("typespec-python-yaml-map", yamlMap);
<<<<<<< HEAD
    const platform = os.platform();
    var venv_path = "unknown";
    switch(platform){
        case "linux":
            venv_path = `${root}/venv/bin/python`;
        case "darwin":
            venv_path = `${root}/venv/bin/python`;
        case "win32":
            venv_path = `${root}\\venv\\Scripts\\python.exe`;
    }
    if (!fs.existsSync(venv_path)){
        throw new Error("Virtual environment doesn't exist.")
    }
    const commandArgs = `${venv_path} ${root}/scripts/run_tsp.py --output-folder=${outputDir} --cadl-file=${yamlPath}`
=======
    const commandArgs = [
        `${root}/dist/scripts/run-python3.js`,
        `${root}/scripts/run_tsp.py`,
        `--output-folder=${outputDir}`,
        `--cadl-file=${yamlPath}`,
    ];
>>>>>>> b973ebbb
    const resolvedOptions = sdkContext.emitContext.options;
    if (resolvedOptions["packaging-files-config"]) {
        const keyValuePairs = Object.entries(resolvedOptions["packaging-files-config"]).map(([key, value]) => {
            return `${key}:${value}`;
        });
        commandArgs.concat(` --packaging-files-config='${keyValuePairs.join("|")}'`);
        resolvedOptions["packaging-files-config"] = undefined;
    }
    if (
        resolvedOptions["package-pprint-name"] !== undefined &&
        !resolvedOptions["package-pprint-name"].startsWith('"')
    ) {
        resolvedOptions["package-pprint-name"] = `"${resolvedOptions["package-pprint-name"]}"`;
    }

    for (const [key, value] of Object.entries(resolvedOptions)) {
        commandArgs.concat(` --${key}=${value}`);
    }
    if (sdkContext.arm === true) {
        commandArgs.concat(" --azure-arm=true");
    }
    if (resolvedOptions.flavor === "azure") {
        commandArgs.concat(" --emit-cross-language-definition-file=true");
    }
    commandArgs.concat(" --from-typespec=true");
    if (!program.compilerOptions.noEmit && !program.hasError()) {
        exec(commandArgs);
    }
}<|MERGE_RESOLUTION|>--- conflicted
+++ resolved
@@ -15,7 +15,6 @@
 import path from "path";
 import os from "os";
 import fs from "fs";
-
 
 export function getModelsMode(context: SdkContext): "dpg" | "none" {
     const specifiedModelsMode = context.emitContext.options["models-mode"];
@@ -75,7 +74,6 @@
     const yamlMap = emitCodeModel(sdkContext);
     addDefaultOptions(sdkContext);
     const yamlPath = await saveCodeModelAsYaml("typespec-python-yaml-map", yamlMap);
-<<<<<<< HEAD
     const platform = os.platform();
     var venv_path = "unknown";
     switch(platform){
@@ -89,15 +87,7 @@
     if (!fs.existsSync(venv_path)){
         throw new Error("Virtual environment doesn't exist.")
     }
-    const commandArgs = `${venv_path} ${root}/scripts/run_tsp.py --output-folder=${outputDir} --cadl-file=${yamlPath}`
-=======
-    const commandArgs = [
-        `${root}/dist/scripts/run-python3.js`,
-        `${root}/scripts/run_tsp.py`,
-        `--output-folder=${outputDir}`,
-        `--cadl-file=${yamlPath}`,
-    ];
->>>>>>> b973ebbb
+    const commandArgs = `${venv_path} ${root}/scripts/run_tsp.py --output-folder=${outputDir} --cadl-file=${yamlPath}`;
     const resolvedOptions = sdkContext.emitContext.options;
     if (resolvedOptions["packaging-files-config"]) {
         const keyValuePairs = Object.entries(resolvedOptions["packaging-files-config"]).map(([key, value]) => {
