--- conflicted
+++ resolved
@@ -222,9 +222,6 @@
     return result;
 }
 
-<<<<<<< HEAD
-function getType(context: SdkContext, type: EmitterType): any {
-=======
 function isEmptyModel(type: EmitterType): boolean {
     // object, {}, Model{} all will be treated as empty model
     return (
@@ -236,8 +233,7 @@
     );
 }
 
-function getType(context: DpgContext, type: EmitterType): any {
->>>>>>> 15589ced
+function getType(context: SdkContext, type: EmitterType): any {
     // don't cache simple type(string, int, etc) since decorators may change the result
     const program = context.program;
     const enableCache = !isSimpleType(context, type) && !isEmptyModel(type);
