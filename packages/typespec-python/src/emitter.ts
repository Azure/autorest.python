import { getPagedResult, getLroMetadata } from "@azure-tools/typespec-azure-core";
import {
    getDoc,
    getEncode,
    getSummary,
    ignoreDiagnostics,
    isErrorModel,
    Model,
    ModelProperty,
    Namespace,
    getEffectiveModelType,
    Operation,
    Scalar,
    EmitContext,
    listServices,
    Type,
    getNamespaceFullName,
    BooleanLiteral,
    StringLiteral,
    NumericLiteral,
    Union,
<<<<<<< HEAD
    isNeverType,
=======
>>>>>>> 4e003350
} from "@typespec/compiler";
import {
    getAuthentication,
    getHeaderFieldName,
    getHttpOperation,
    getPathParamName,
    getQueryParamName,
    getServers,
    HttpAuth,
    HttpOperationParameter,
    HttpOperationResponse,
    HttpServer,
    isStatusCode,
    HttpOperation,
    isHeader,
} from "@typespec/http";
import { getAddedOnVersions } from "@typespec/versioning";
import {
    SdkClient,
    listClients,
    listOperationGroups,
    listOperationsInOperationGroup,
    isApiVersion,
    getDefaultApiVersion,
    getClientNamespaceString,
    createSdkContext,
    SdkContext,
    getLibraryName,
    getAllModels,
    isInternal,
<<<<<<< HEAD
    SdkBuiltInKinds,
    SdkEnumValueType,
    getSdkModel,
    getSdkConstant,
    getClientFormat,
=======
    SdkEnumValueType,
    getSdkModel,
    getSdkConstant,
>>>>>>> 4e003350
    SdkType,
    SdkModelType,
    SdkBodyModelPropertyType,
    SdkUnionType,
    SdkEnumType,
    SdkBuiltInType,
    SdkArrayType,
    SdkDictionaryType,
    getSdkArrayOrDict,
    SdkConstantType,
    getSdkBuiltInType,
<<<<<<< HEAD
    SdkDatetimeType,
    SdkDurationType,
=======
    getSdkDatetimeType,
    getSdkDurationType,
    SdkDatetimeType,
    SdkDurationType,
    getSdkUnion,
>>>>>>> 4e003350
} from "@azure-tools/typespec-client-generator-core";
import { getResourceOperation } from "@typespec/rest";
import { resolveModuleRoot, saveCodeModelAsYaml } from "./external-process.js";
import { dirname } from "path";
import { fileURLToPath } from "url";
import { dump } from "js-yaml";
import { execFileSync } from "child_process";
import { PythonEmitterOptions } from "./lib.js";

interface HttpServerParameter {
    type: "endpointPath";
    name: string;
    param: ModelProperty;
}

interface CredentialType {
    kind: "Credential";
    scheme: HttpAuth;
}

interface CredentialTypeUnion {
    kind: "CredentialTypeUnion";
    types: CredentialType[];
}

<<<<<<< HEAD
type EmitterType = CredentialType | CredentialTypeUnion | SdkType | Type;
=======
type EmitterType = CredentialType | CredentialTypeUnion | Type;
>>>>>>> 4e003350

const defaultOptions = {
    "basic-setup-py": true,
    "package-version": "1.0.0b1",
};

const sdkScalarKindToPythonKind: Record<string, string> = {
    int32: "integer",
    int64: "integer",
    float32: "float",
    float64: "float",
};

export async function $onEmit(context: EmitContext<PythonEmitterOptions>) {
    const program = context.program;
    const resolvedOptions = { ...defaultOptions, ...context.options };

    const root = await resolveModuleRoot(program, "@autorest/python", dirname(fileURLToPath(import.meta.url)));
    const outputDir = context.emitterOutputDir;
    const yamlMap = emitCodeModel(context);
    const yamlPath = await saveCodeModelAsYaml("typespec-python-yaml-map", yamlMap);
    const commandArgs = [
        `${root}/run-python3.js`,
        `${root}/run_cadl.py`,
        `--output-folder=${outputDir}`,
        `--cadl-file=${yamlPath}`,
    ];
    for (const [key, value] of Object.entries(resolvedOptions)) {
        commandArgs.push(`--${key}=${value}`);
    }
    if (resolvedOptions.debug) {
        commandArgs.push("--debug");
    }
    if (!program.compilerOptions.noEmit && !program.hasError()) {
        execFileSync(process.execPath, commandArgs);
    }
}

function camelToSnakeCase(name: string): string {
    if (!name) return name;
    const camelToSnakeCaseRe = (str: string) =>
        str
            .replace("/", "_")
            .replace(/\s+/g, "_")
            .replace(/\$/g, "")
            .replace(/-/g, "_")
            .replace(/[A-Z]/g, (letter) => `_${letter.toLowerCase()}`);

    return camelToSnakeCaseRe(name[0].toLowerCase() + name.slice(1));
}

const typesMap = new Map<string, Record<string, any>>();
const simpleTypesMap = new Map<string, Record<string, any>>();
const endpointPathParameters: Record<string, any>[] = [];
let apiVersionParam: Record<string, any> | undefined = undefined;

function getDocStr(context: SdkContext, target: Type): string {
    return getDoc(context.program, target) ?? "";
}

function getEffectiveSchemaType(context: SdkContext, type: Model): Model {
    const program = context.program;
    function isSchemaProperty(property: ModelProperty) {
        const headerInfo = getHeaderFieldName(program, property);
        const queryInfo = getQueryParamName(program, property);
        const pathInfo = getPathParamName(program, property);
        const statusCodeinfo = isStatusCode(program, property);
        return !(headerInfo || queryInfo || pathInfo || statusCodeinfo);
    }

    const effective = getEffectiveModelType(program, type, isSchemaProperty);
    if (effective.name) {
        return effective;
    }
    return type;
}

function isEmptyModel(type: EmitterType | SdkType): boolean {
    // object, {} will be treated as empty model, user defined empty model will not
    return (
        type.kind === "model" &&
        type.properties.length === 0 &&
        !type.baseModel &&
        !type.discriminatedSubtypes &&
        !type.discriminatorValue &&
        (type.name === "" || type.name === "object")
    );
}

<<<<<<< HEAD
export function getType(context: SdkContext, type: EmitterType): any {
    // don't cache simple type(string, int, etc) since decorators may change the result
    const program = context.program;
    let oriType;
    if (type.kind === "ModelProperty") {
        oriType = type;
        type = type.type;
    }
    const enableCache = type.kind !== "Scalar" && !isEmptyModel(context, type);
    let effectiveModel = type;
    if (type.kind === "Model") {
        effectiveModel = getSdkModel(context, type);
    }
    if (enableCache) {
        const cached = typesMap.get(effectiveModel);
        if (cached) {
            return cached;
        }
=======
export function getType(context: SdkContext, type: EmitterType | SdkType): any {
    const enableCache = !isEmptyModel(type) && (type.kind === "model" || type.kind === "enum" || type.kind === "Model" || type.kind === "Enum");
    if (enableCache && typesMap.has((type as any).name)) {
        return typesMap.get((type as any).name);
>>>>>>> 4e003350
    }
    let newValue;
    if (isEmptyModel(type)) {
        newValue = { type: "any" };
    } else {
        newValue = emitType(context, type);
    }
    if (enableCache) {
<<<<<<< HEAD
        typesMap.set(effectiveModel, newValue);
        if (type.kind === "model") {
            // need to do properties after insertion to avoid infinite recursion
=======
        typesMap.set((type as SdkModelType | SdkEnumType).name, newValue);
        if (type.kind === "model") {
>>>>>>> 4e003350
            for (const property of type.properties.values()) {
                if (property.kind === "property") {
                    newValue.properties.push(emitProperty(context, property));
                }
            }
            if (type.discriminatedSubtypes) {
                for (const key in type.discriminatedSubtypes) {
                    newValue.discriminatedSubtypes[key] = getType(context, type.discriminatedSubtypes[key]);
                }
            }
        }
    } else {
        const key = dump(newValue, { sortKeys: true });
        const value = simpleTypesMap.get(key);
        if (value) {
            newValue = value;
        } else {
            simpleTypesMap.set(key, newValue);
        }
    }
    return newValue;
}

// To pass the yaml dump
function getAddedOnVersion(context: SdkContext, t: Type): string | undefined {
    const versions = getAddedOnVersions(context.program as any, t as any);
    if (versions !== undefined && versions.length > 0) {
        return versions[0].value;
    }
    return undefined;
}

type ParamBase = {
    optional: boolean;
    description: string;
    addedOn: string | undefined;
    clientName: string;
    inOverload: boolean;
};
function emitParamBase(context: SdkContext, parameter: ModelProperty | Type): ParamBase {
    let optional: boolean;
    let name: string;
    let description: string = "";
    let addedOn: string | undefined;

    if (parameter.kind === "ModelProperty") {
        optional = parameter.optional;
        name = parameter.name;
        description = getDocStr(context, parameter);
        addedOn = getAddedOnVersion(context, parameter);
    } else {
        optional = false;
        name = "body";
    }

    return {
        optional,
        description,
        addedOn,
        clientName: camelToSnakeCase(name),
        inOverload: false,
    };
}

type BodyParameter = ParamBase & {
    contentTypes: string[];
    type: Type;
    wireName: string;
    location: "body";
    defaultContentType: string;
};

function getBodyType(context: SdkContext, route: HttpOperation): Type {
    let bodyModel = route.parameters.body?.type;
    if (bodyModel && bodyModel.kind === "Model" && route.operation) {
        const resourceType = getResourceOperation(context.program, route.operation)?.resourceType;
        if (resourceType && route.responses && route.responses.length > 0) {
            const resp = route.responses[0];
            if (resp && resp.responses && resp.responses.length > 0) {
                const responseBody = resp.responses[0]?.body;
                if (responseBody?.type?.kind === "Model") {
                    const bodyTypeInResponse = getEffectiveSchemaType(context, responseBody.type);
                    // response body type is reosurce type, and request body type (if templated) contains resource type
                    if (
                        bodyTypeInResponse === resourceType &&
                        bodyModel.templateMapper &&
                        bodyModel.templateMapper.args.some((it) => {
                            return it.kind === "Model" || it.kind === "Union" ? it === bodyTypeInResponse : false;
                        })
                    ) {
                        bodyModel = resourceType;
                    }
                }
            }
        }
        if (resourceType && bodyModel.name === "") {
            bodyModel = resourceType;
        }
    }
    return bodyModel!;
}

function emitBodyParameter(context: SdkContext, httpOperation: HttpOperation): BodyParameter {
    const params = httpOperation.parameters;
    const body = params.body!;
    const base = emitParamBase(context, body.parameter ?? body.type);
    let contentTypes = body.contentTypes;
    if (contentTypes.length === 0) {
        contentTypes = ["application/json"];
    }
    const type = getType(context, getBodyType(context, httpOperation));

    if (type.type === "model" && type.name === "") {
        type.name = capitalize(httpOperation.operation.name) + "Request";
    }

    return {
        contentTypes,
        type,
        wireName: body.parameter?.name ?? "body",
        location: "body",
        ...base,
        defaultContentType:
            body.parameter?.default ?? contentTypes.includes("application/json") ? "application/json" : contentTypes[0],
    };
}

function emitParameter(
    context: SdkContext,
    parameter: HttpOperationParameter | HttpServerParameter,
    implementation: string,
): Record<string, any> {
    const base = emitParamBase(context, parameter.param);
    let type = getType(context, parameter.param.type);
    let clientDefaultValue = undefined;
    if (parameter.name.toLowerCase() === "content-type" && type["type"] === "constant") {
        /// We don't want constant types for content types, so we make sure if it's
        /// a constant, we make it not constant
        clientDefaultValue = type["value"];
        type = type["valueType"];
    }
    const paramMap: Record<string, any> = {
        wireName: parameter.type === "path" ? parameter.param.name : parameter.name,
        location: parameter.type,
        type: type,
        implementation: implementation,
        skipUrlEncoding: parameter.type === "endpointPath",
    };
    if (type.type === "list" && (parameter.type === "query" || parameter.type === "header")) {
        if (parameter.format === "csv") {
            paramMap["delimiter"] = "comma";
        } else if ((parameter.format as string) === "ssv") {
            paramMap["delimiter"] = "space";
        } else if ((parameter.format as string) === "tsv") {
            paramMap["delimiter"] = "tab";
        } else if ((parameter.format as string) === "pipes") {
            paramMap["delimiter"] = "pipe";
        } else {
            paramMap["explode"] = true;
        }
    }

    if (paramMap.type.type === "constant") {
        clientDefaultValue = paramMap.type.value;
    }

    if (isApiVersion(context, parameter as HttpOperationParameter)) {
        const defaultApiVersion = getDefaultApiVersion(context, getServiceNamespace(context));
        paramMap.type = defaultApiVersion ? getConstantType(defaultApiVersion.value) : KnownTypes.string;
        paramMap.implementation = "Client";
        paramMap.in_docstring = false;
        paramMap.isApiVersion = true;
        if (defaultApiVersion) {
            clientDefaultValue = defaultApiVersion.value;
        }
    }
    return { clientDefaultValue, ...base, ...paramMap };
}

function emitContentTypeParameter(
    bodyParameter: Record<string, any>,
    inOverload: boolean,
    inOverriden: boolean,
): Record<string, any> {
    return {
        checkClientInput: false,
        clientDefaultValue: bodyParameter.defaultContentType,
        clientName: "content_type",
        delimiter: null,
        description: `Body parameter Content-Type. Known values are: ${bodyParameter.contentTypes}.`,
        implementation: "Method",
        inDocstring: true,
        inOverload: inOverload,
        inOverriden: inOverriden,
        location: "header",
        optional: true,
        wireName: "Content-Type",
        type: KnownTypes.string,
    };
}

function emitFlattenedParameter(
    bodyParameter: Record<string, any>,
    property: Record<string, any>,
): Record<string, any> {
    return {
        checkClientInput: false,
        clientDefaultValue: null,
        clientName: property.clientName,
        delimiter: null,
        description: property.description,
        implementation: "Method",
        inDocstring: true,
        inFlattenedBody: true,
        inOverload: false,
        inOverriden: false,
        isApiVersion: bodyParameter["isApiVersion"],
        location: "other",
        optional: property["optional"],
        wireName: null,
        skipUrlEncoding: false,
        type: property["type"],
        defaultToUnsetSentinel: true,
    };
}

function getConstantType(key: string): Record<string, any> {
    const cache = simpleTypesMap.get(key);
    if (cache) {
        return cache;
    }
    const type = {
        apiVersions: [],
        clientDefaultValue: null,
        type: "constant",
        value: key,
        valueType: KnownTypes.string,
        xmlMetadata: {},
    };
    simpleTypesMap.set(key, type);
    return type;
}

function emitAcceptParameter(inOverload: boolean, inOverriden: boolean): Record<string, any> {
    return {
        checkClientInput: false,
        clientDefaultValue: "application/json",
        clientName: "accept",
        delimiter: null,
        description: "Accept header.",
        explode: false,
        groupedBy: null,
        implementation: "Method",
        inDocstring: true,
        inOverload: inOverload,
        inOverriden: inOverriden,
        location: "header",
        optional: false,
        wireName: "Accept",
        skipUrlEncoding: false,
        type: getConstantType("application/json"),
    };
}

function emitResponseHeaders(context: SdkContext, response: HttpOperationResponse): Record<string, any>[] {
    const headers: Record<string, any>[] = [];
    for (const innerResponse of response.responses) {
        if (innerResponse.headers && Object.keys(innerResponse.headers).length > 0) {
            for (const [key, value] of Object.entries(innerResponse.headers)) {
                headers.push({
                    type: getType(context, value.type),
                    wireName: key,
                });
            }
        }
    }
    return headers;
}

function isAzureCoreModel(t: Type): boolean {
    return (
        t.kind === "Model" &&
        t.namespace !== undefined &&
        ["Azure.Core", "Azure.Core.Foundations"].includes(getNamespaceFullName(t.namespace))
    );
}

function hasDefaultStatusCode(response: HttpOperationResponse): boolean {
    return response.statusCode === "*";
}

function getBodyFromResponse(context: SdkContext, response: HttpOperationResponse): Type | undefined {
    let body: Type | undefined = undefined;
    for (const innerResponse of response.responses) {
        if (!body && innerResponse.body) {
            body = innerResponse.body.type;
        }
    }
    if (body && body.kind === "Model") {
        body = getEffectiveSchemaType(context, body);
    }
    return body;
}

function emitResponse(context: SdkContext, response: HttpOperationResponse): Record<string, any> {
    let type = undefined;
    const body = getBodyFromResponse(context, response);
    if (body) {
        if (body.kind === "Model") {
            if (body && body.decorators.find((d) => d.decorator.name === "$pagedResult")) {
                type = getType(context, Array.from(body.properties.values())[0].type);
            } else if (body && !isAzureCoreModel(body)) {
                type = getType(context, body);
            }
        } else {
            type = getType(context, body);
        }
    }
    const statusCodes = [];
    if (hasDefaultStatusCode(response)) {
        statusCodes.push("default");
    } else {
        statusCodes.push(parseInt(response.statusCode));
    }
    return {
        headers: emitResponseHeaders(context, response),
        statusCodes: statusCodes,
        addedOn: getAddedOnVersion(context, response.type),
        discriminator: "basic",
        type: type,
    };
}

function emitOperation(context: SdkContext, operation: Operation, operationGroupName: string): Record<string, any>[] {
    const lro = getLroMetadata(context.program, operation);
    const paging = getPagedResult(context.program, operation);
    if (lro && paging) {
        return emitLroPagingOperation(context, operation, operationGroupName);
    } else if (paging) {
        return emitPagingOperation(context, operation, operationGroupName);
    } else if (lro) {
        return emitLroOperation(context, operation, operationGroupName);
    }
    return emitBasicOperation(context, operation, operationGroupName);
}

function addLroInformation(
    context: SdkContext,
    tspOperation: Operation,
    emittedOperation: Record<string, any>,
    initialOperation: Record<string, any>,
) {
    emittedOperation["discriminator"] = "lro";
    emittedOperation["initialOperation"] = initialOperation;
    emittedOperation["exposeStreamKeyword"] = false;
    const lroMeta = getLroMetadata(context.program, tspOperation);
    if (!isAzureCoreModel(lroMeta!.logicalResult)) {
        emittedOperation["responses"][0]["type"] = getType(context, lroMeta!.logicalResult);
        if (lroMeta!.finalStep?.target.kind === "ModelProperty") {
            emittedOperation["responses"][0]["resultProperty"] = lroMeta!.finalStep.target.name;
        }
        addAcceptParameter(context, tspOperation, emittedOperation["parameters"]);
        addAcceptParameter(context, lroMeta!.operation, emittedOperation["initialOperation"]["parameters"]);
    }
}
function addPagingInformation(context: SdkContext, operation: Operation, emittedOperation: Record<string, any>) {
    emittedOperation["discriminator"] = "paging";
    const pagedResult = getPagedResult(context.program, operation);
    if (pagedResult === undefined) {
        throw Error("Trying to add paging information, but not paging metadata for this operation");
    }
    if (!isAzureCoreModel(pagedResult.modelType)) {
        getType(context, pagedResult.modelType)["pageResultModel"] = true;
    }
    emittedOperation["itemName"] = pagedResult.itemsPath;
    emittedOperation["itemType"] = getType(context, pagedResult.itemsProperty!.type);
    emittedOperation["continuationTokenName"] = pagedResult.nextLinkPath;
    emittedOperation["exposeStreamKeyword"] = false;
}

function getLroInitialOperation(
    context: SdkContext,
    operation: Operation,
    operationGroupName: string,
): Record<string, any> {
    const initialTspOperation = getLroMetadata(context.program, operation)!.operation;
    const initialOperation = emitBasicOperation(context, initialTspOperation, operationGroupName)[0];
    initialOperation["name"] = `_${initialOperation["name"]}_initial`;
    initialOperation["isLroInitialOperation"] = true;
    initialOperation["wantTracing"] = false;
    initialOperation["exposeStreamKeyword"] = false;
    initialOperation["responses"].forEach((resp: Record<string, any>, index: number) => {
        if (
            getBodyFromResponse(
                context,
                ignoreDiagnostics(getHttpOperation(context.program, initialTspOperation)).responses[index],
            )
        ) {
            // if there's a body, even if it's an Azure.Core model, we want to use anyObject
            resp["type"] = KnownTypes.anyObject;
        }
    });
    return initialOperation;
}

function emitLroPagingOperation(
    context: SdkContext,
    operation: Operation,
    operationGroupName: string,
): Record<string, any>[] {
    const retval: Record<string, any>[] = [];
    for (const emittedOperation of emitBasicOperation(context, operation, operationGroupName)) {
        const initialOperation = getLroInitialOperation(context, operation, operationGroupName);
        addLroInformation(context, operation, emittedOperation, initialOperation);
        addPagingInformation(context, operation, emittedOperation);
        emittedOperation["discriminator"] = "lropaging";
        retval.push(emittedOperation);
    }
    return retval;
}

function emitLroOperation(
    context: SdkContext,
    operation: Operation,
    operationGroupName: string,
): Record<string, any>[] {
    const retval = [];
    for (const emittedOperation of emitBasicOperation(context, operation, operationGroupName)) {
        const initialOperation = getLroInitialOperation(context, operation, operationGroupName);
        addLroInformation(context, operation, emittedOperation, initialOperation);
        retval.push(initialOperation);
        retval.push(emittedOperation);
    }
    return retval;
}

function emitPagingOperation(
    context: SdkContext,
    operation: Operation,
    operationGroupName: string,
): Record<string, any>[] {
    const retval = [];
    for (const emittedOperation of emitBasicOperation(context, operation, operationGroupName)) {
        addPagingInformation(context, operation, emittedOperation);
        retval.push(emittedOperation);
    }
    return retval;
}

function isAbstract(operation: HttpOperation): boolean {
    const body = operation.parameters.body;
    return body !== undefined && body.contentTypes.length > 1;
}

function addAcceptParameter(context: SdkContext, operation: Operation, parameters: Record<string, any>[]) {
    const httpOperation = ignoreDiagnostics(getHttpOperation(context.program, operation));
    if (
        getBodyFromResponse(context, httpOperation.responses[0]) &&
        parameters.filter((e) => e.wireName.toLowerCase() === "accept").length === 0
    ) {
        parameters.push(emitAcceptParameter(false, false));
    }
}

function emitBasicOperation(
    context: SdkContext,
    operation: Operation,
    operationGroupName: string,
): Record<string, any>[] {
    // Set up parameters for operation
    const parameters: Record<string, any>[] = [];
    if (endpointPathParameters) {
        for (const param of endpointPathParameters) {
            parameters.push(param);
        }
    }
    const httpOperation = ignoreDiagnostics(getHttpOperation(context.program, operation));
    for (const param of httpOperation.parameters.parameters) {
        const emittedParam = emitParameter(context, param, "Method");
        if (isApiVersion(context, param) && apiVersionParam === undefined) {
            apiVersionParam = emittedParam;
        }
        parameters.push(emittedParam);
    }

    // Set up responses for operation
    const responses: Record<string, any>[] = [];
    const exceptions: Record<string, any>[] = [];
    const isOverload: boolean = false;
    const isOverriden: boolean = false;
    for (const response of httpOperation.responses) {
        const emittedResponse = emitResponse(context, response);
        addAcceptParameter(context, operation, parameters);
        if (isErrorModel(context.program, response.type)) {
            // * is valid status code in cadl but invalid for autorest.python
            if (response.statusCode === "*") {
                exceptions.push(emittedResponse);
            }
        } else {
            responses.push(emittedResponse);
        }
    }

    let bodyParameter: Record<string, any> | undefined;
    if (httpOperation.parameters.body === undefined) {
        bodyParameter = undefined;
    } else {
        bodyParameter = emitBodyParameter(context, httpOperation);
        if (parameters.filter((e) => e.wireName.toLowerCase() === "content-type").length === 0) {
            parameters.push(emitContentTypeParameter(bodyParameter, isOverload, isOverriden));
        }
        if (bodyParameter.type.type === "model" && bodyParameter.type.base === "json") {
            bodyParameter["propertyToParameterName"] = {};
            if (!isOverload) {
                bodyParameter.defaultToUnsetSentinel = true;
            }
            for (const property of bodyParameter.type.properties) {
                bodyParameter["propertyToParameterName"][property["wireName"]] = property["clientName"];
                parameters.push(emitFlattenedParameter(bodyParameter, property));
            }
        }
    }
    const name = camelToSnakeCase(getLibraryName(context, operation));
    return [
        {
            name: name,
            description: getDocStr(context, operation),
            summary: getSummary(context.program, operation),
            url: httpOperation.path,
            method: httpOperation.verb.toUpperCase(),
            parameters: parameters,
            bodyParameter: bodyParameter,
            responses: responses,
            exceptions: exceptions,
            groupName: operationGroupName,
            addedOn: getAddedOnVersion(context, operation),
            discriminator: "basic",
            isOverload: false,
            overloads: [],
            apiVersions: [getAddedOnVersion(context, operation)],
            wantTracing: true,
            exposeStreamKeyword: true,
            abstract: isAbstract(httpOperation),
            internal: isInternal(context, operation),
        },
    ];
}

function emitProperty(context: SdkContext, type: SdkBodyModelPropertyType): Record<string, any> {
    return {
        clientName: camelToSnakeCase(type.nameInClient),
        wireName: type.serializedName,
        type: getType(context, type.type),
        optional: type.optional,
        description: type.doc,
        addedOn: type.apiVersions[0],
<<<<<<< HEAD
        visibility: [type.readonly],
=======
        visibility: type.visibility,
        isDiscriminator: type.discriminator,
>>>>>>> 4e003350
    };
}

function emitModel(context: SdkContext, type: SdkModelType): Record<string, any> {
<<<<<<< HEAD
    // Now we know it's a defined model
=======
>>>>>>> 4e003350
    return {
        type: type.kind,
        name: type.name,
        description: type.doc,
<<<<<<< HEAD
        parents: type.baseModel ? [emitModel(context, type.baseModel)] : [],
        discriminatedSubtypes: {},
        properties: [],

        internal: type.internal,
    };
}

=======
        parents: type.baseModel ? [getType(context, type.baseModel)] : [],
        discriminatedSubtypes: {},
        properties: [],
        snakeCaseName: type.name ? camelToSnakeCase(type.name) : type.name,
        base: "dpg",
        internal: type.internal,
    };
}

>>>>>>> 4e003350
function emitEnumMember(type: SdkEnumValueType): Record<string, any> {
    return {
        name: type.name.toUpperCase(),
        value: type.value,
        description: type.doc,
    };
}

function emitEnum(context: SdkContext, type: SdkEnumType): Record<string, any> {
    return {
        type: type.kind,
        name: type.name,
        description: type.doc,
        valueType: emitBuiltInType(context, type.valueType),
        values: type.values.map((x) => emitEnumMember(x)),
    };
}

function emitCredential(auth: HttpAuth): Record<string, any> {
    let credential_type: Record<string, any> = {};
    if (auth.type === "oauth2") {
        credential_type = {
            type: "OAuth2",
            policy: {
                type: "BearerTokenCredentialPolicy",
                credentialScopes: [],
            },
        };
        for (const flow of auth.flows) {
            for (const scope of flow.scopes) {
                credential_type.policy.credentialScopes.push(scope.value);
            }
            credential_type.policy.credentialScopes.push();
        }
    } else if (auth.type === "apiKey") {
        credential_type = {
            type: "Key",
            policy: {
                type: "AzureKeyCredentialPolicy",
                key: auth.name,
            },
        };
    } else if (auth.type === "http") {
        credential_type = {
            type: "Key",
            policy: {
                type: "AzureKeyCredentialPolicy",
                key: "Authorization",
                scheme: auth.scheme,
            },
        };
    }
    return credential_type;
}

function emitCredentialUnion(cred_types: CredentialTypeUnion): Record<string, any> {
    const result: Record<string, any> = {};
    // Export as CombinedType, which is already a Union Type in autorest codegen
    result.type = "combined";
    result.types = [];
    for (const cred_type of cred_types.types) {
        result.types.push(emitCredential(cred_type.scheme));
    }

    return result;
}

function emitBuiltInType(
    context: SdkContext,
    type: Scalar | SdkBuiltInType | SdkDurationType | SdkDatetimeType,
): Record<string, any> {
    if (type.kind === "Scalar") {
<<<<<<< HEAD
        type = getSdkBuiltInType(context, type);
=======
        if (type.name === "utcDateTime" || type.name === "offsetDateTime") {
            type = getSdkDatetimeType(context, type);
        } else if (type.name === "duration") {
            type = getSdkDurationType(context, type);
        } else {
            type = getSdkBuiltInType(context, type);
        }
>>>>>>> 4e003350
    }
    return {
        type: sdkScalarKindToPythonKind[type.kind] || type.kind, // TODO: switch to kind
        format: type.encode,
    };
}

function emitDurationOrDateType(context: SdkContext, type: SdkDurationType | SdkDatetimeType): Record<string, any> {
    return {
        ...emitBuiltInType(context, type),
        wireType: emitBuiltInType(context, type.wireType),
    };
<<<<<<< HEAD
}

function emitArrayOrDict(
    context: SdkContext,
    type: SdkArrayType | SdkDictionaryType | Model,
): Record<string, any> | undefined {
    if (type.kind === "Model") {
        const convertedType = getSdkArrayOrDict(context, type);
        if (convertedType === undefined) return undefined;
        type = convertedType;
    }
    return {
        type: type.kind,
        elementType: getType(context, type.valueType),
    };
}

function emitConstant(context: SdkContext, type: StringLiteral | NumericLiteral | BooleanLiteral | SdkConstantType) {
    if (type.kind !== "constant") {
        const convertedType = getSdkConstant(context, type);
        if (convertedType === undefined) return convertedType;
        type = convertedType;
    }
    return {
        type: type.kind,
        value: type.value,
        valueType: emitBuiltInType(context, type.valueType),
    };
}

function mapCadlType(context: SdkContext, type: SdkType | Type): any {
    switch (type.kind) {
        case "Number":
        case "String":
        case "Boolean":
            return emitConstant(context, type);
        case "Model":
            return emitArrayOrDict(context, type);
=======
}

function emitArrayOrDict(
    context: SdkContext,
    type: SdkArrayType | SdkDictionaryType,
): Record<string, any> {
    return {
        type: type.kind,
        elementType: getType(context, type.valueType),
    };
}

function emitConstant(context: SdkContext, type: StringLiteral | NumericLiteral | BooleanLiteral | SdkConstantType) {
    if (type.kind !== "constant") {
        const convertedType = getSdkConstant(context, type);
        type = convertedType!;
>>>>>>> 4e003350
    }
    return {
        type: type.kind,
        value: type.value,
        valueType: emitBuiltInType(context, type.valueType),
    };
}

function capitalize(name: string): string {
    return name[0].toUpperCase() + name.slice(1);
}

function emitUnion(context: SdkContext, type: SdkUnionType | SdkEnumType | Union): Record<string, any> {
    if (type.kind === "union") {
        return {
            name: type.name,
            snakeCaseName: camelToSnakeCase(type.name || ""),
            internal: true,
            type: "combined",
<<<<<<< HEAD
            types: type.values.map((x) => getType(context, x.__raw)),
=======
            types: type.values.map((x) => getType(context, x)),
>>>>>>> 4e003350
            xmlMetadata: {},
        };
    } else if (type.kind === "enum") {
        return {
            name: type.name,
            snakeCaseName: camelToSnakeCase(type.name),
            description: type.doc,
            internal: true,
            type: type.kind,
            valueType: emitBuiltInType(context, type.valueType),
            values: type.values.map((x) => emitEnumMember(x)),
            xmlMetadata: {},
        };
    } else {
<<<<<<< HEAD
        return emitType(context, type);
=======
        return emitUnion(context, getSdkUnion(context, type)! as SdkUnionType);
>>>>>>> 4e003350
    }
}

function emitType(context: SdkContext, type: EmitterType | SdkType): Record<string, any> {
    if (type.kind === "Credential") {
        return emitCredential(type.scheme);
    }
    if (type.kind === "CredentialTypeUnion") {
        return emitCredentialUnion(type);
    }
<<<<<<< HEAD
    const builtinType = mapCadlType(context, type);
    if (builtinType !== undefined) {
        return builtinType;
    }
=======
>>>>>>> 4e003350

    switch (type.kind) {
        case "model":
            return emitModel(context, type);
        case "union":
            return emitUnion(context, type);
        case "UnionVariant":
            return {};
        case "enum":
            return emitEnum(context, type);
        case "constant":
            return emitConstant(context, type)!;
        case "array":
        case "dict":
            return emitArrayOrDict(context, type)!;
        case "datetime":
        case "duration":
            return emitDurationOrDateType(context, type);
        case "bytes":
        case "boolean":
        case "date":
        case "time":
        case "any":
        case "int32":
        case "int64":
        case "float32":
        case "float64":
        case "string":
        case "guid":
        case "url":
        case "uuid":
        case "password":
        case "armId":
        case "ipAddress":
        case "azureLocation":
        case "etag":
            return emitBuiltInType(context, type);
        case "Intrinsic":
            return { type: "any" };
<<<<<<< HEAD
        case "model":
            return emitModel(context, type);
        case "union":
        case "Union":
            return emitUnion(context, type);
        case "UnionVariant":
            return {};
        case "enum":
            return emitEnum(context, type);
        case "constant":
            return emitConstant(context, type)!;
        case "array":
        case "dict":
            return emitArrayOrDict(context, type)!;
        case "datetime":
        case "duration":
            return emitDurationOrDateType(context, type);
        case "Scalar":
            const result = emitBuiltInType(context, type);
            updateWithEncode(context, type, result);
            return result;
        case "bytes":
        case "boolean":
        case "date":
        case "time":
        case "any":
        case "int32":
        case "int64":
        case "float32":
        case "float64":
        case "string":
        case "guid":
        case "url":
        case "uuid":
        case "password":
        case "armId":
        case "ipAddress":
        case "azureLocation":
        case "etag":
            return emitBuiltInType(context, type);
=======
        case "Scalar":
            const result = emitBuiltInType(context, type);
            updateWithEncode(context, type, result);
            return result;
        case "Number":
        case "String":
        case "Boolean":
            return emitConstant(context, type);
        case "Union":
            return emitUnion(context, type);
        case "Model":
            // only any/dict param Model and lro logical result Model will be left
            return emitArrayOrDict(context, getSdkArrayOrDict(context, type)!);
>>>>>>> 4e003350
        default:
            throw Error(`Not supported ${type.kind}`);
    }
}

function updateWithEncode(context: SdkContext, entity: ModelProperty | Scalar, result: Record<string, any>) {
    const encode = getEncode(context.program, entity);
    if (encode) {
        if (encode.encoding === "seconds") {
            result["type"] = encode.type.name.includes("float") ? "float" : "integer";
        } else if (encode.encoding === "rfc7231") {
            result["format"] = "date-time-rfc1123";
        } else if (encode.encoding === "unixTimestamp") {
            result["type"] = "unixtime";
        } else if (encode.encoding === "base64url") {
            result["format"] = "base64url";
        }
    } else if (
        entity.kind === "ModelProperty" &&
        entity.type.kind === "Scalar" &&
        isHeader(context.program, entity) &&
        (entity.type.name === "utcDateTime" || entity.type.name === "offsetDateTime")
    ) {
        result["format"] = "date-time-rfc1123";
    }
}

function emitOperationGroups(context: SdkContext, client: SdkClient): Record<string, any>[] {
    const operationGroups: Record<string, any>[] = [];
    for (const operationGroup of listOperationGroups(context, client)) {
        let operations: Record<string, any>[] = [];
        const name = operationGroup.type.name;
        for (const operation of listOperationsInOperationGroup(context, operationGroup)) {
            operations = operations.concat(emitOperation(context, operation, name));
        }
        operationGroups.push({
            className: name,
            propertyName: name,
            operations: operations,
        });
    }
    let clientOperations: Record<string, any>[] = [];
    for (const operation of listOperationsInOperationGroup(context, client)) {
        clientOperations = clientOperations.concat(emitOperation(context, operation, ""));
    }
    if (clientOperations.length > 0) {
        operationGroups.push({
            className: "",
            propertyName: "",
            operations: clientOperations,
        });
    }
    return operationGroups;
}

function getServerHelper(context: SdkContext, namespace: Namespace): HttpServer | undefined {
    const servers = getServers(context.program, namespace);
    if (servers === undefined) {
        return undefined;
    }
    return servers[0];
}

function emitServerParams(context: SdkContext, namespace: Namespace): Record<string, any>[] {
    const server = getServerHelper(context, namespace);
    if (server === undefined) {
        return [
            {
                optional: false,
                description: "Service host",
                clientName: "endpoint",
                clientDefaultValue: null,
                wireName: "$host",
                location: "path",
                type: KnownTypes.string,
                implementation: "Client",
                inOverload: false,
            },
        ];
    }
    if (server.parameters) {
        const params: Record<string, any>[] = [];
        for (const param of server.parameters.values()) {
            const serverParameter: HttpServerParameter = {
                type: "endpointPath",
                name: param.name,
                param: param,
            };
            const emittedParameter = emitParameter(context, serverParameter, "Client");
            endpointPathParameters.push(emittedParameter);
            if (isApiVersion(context, serverParameter as any) && apiVersionParam === undefined) {
                apiVersionParam = emittedParameter;
                continue;
            }
            params.push(emittedParameter);
        }
        return params;
    } else {
        return [
            {
                optional: false,
                description: "Service host",
                clientName: "endpoint",
                clientDefaultValue: server.url,
                wireName: "$host",
                location: "path",
                type: KnownTypes.string,
                implementation: "Client",
                inOverload: false,
            },
        ];
    }
}

function emitCredentialParam(context: SdkContext, namespace: Namespace): Record<string, any> | undefined {
    const auth = getAuthentication(context.program, namespace);
    if (auth) {
        const credential_types: CredentialType[] = [];
        for (const option of auth.options) {
            for (const scheme of option.schemes) {
                const type: CredentialType = {
                    kind: "Credential",
                    scheme: scheme,
                };
                credential_types.push(type);
            }
        }
        if (credential_types.length > 0) {
            let type: EmitterType;
            if (credential_types.length === 1) {
                type = credential_types[0];
            } else {
                type = {
                    kind: "CredentialTypeUnion",
                    types: credential_types,
                };
            }
            return {
                type: getType(context, type),
                optional: false,
                description: "Credential needed for the client to connect to Azure.",
                clientName: "credential",
                location: "other",
                wireName: "credential",
                implementation: "Client",
                skipUrlEncoding: true,
                inOverload: false,
            };
        }
    }
    return undefined;
}

function emitGlobalParameters(context: SdkContext, namespace: Namespace): Record<string, any>[] {
    const clientParameters = emitServerParams(context, namespace);
    const credentialParam = emitCredentialParam(context, namespace);
    if (credentialParam) {
        clientParameters.push(credentialParam);
    }
    return clientParameters;
}

function getApiVersionParameter(context: SdkContext): Record<string, any> | void {
    const version = getDefaultApiVersion(context, getServiceNamespace(context));
    if (apiVersionParam) {
        return apiVersionParam;
    } else if (version !== undefined) {
        return {
            clientName: "api_version",
            clientDefaultValue: version.value,
            description: "Api Version",
            implementation: "Client",
            location: "query",
            wireName: "api-version",
            skipUrlEncoding: false,
            optional: false,
            inDocString: true,
            inOverload: false,
            inOverridden: false,
            type: getConstantType(version.value),
            isApiVersion: true,
        };
    }
}

function emitClients(context: SdkContext, namespace: string): Record<string, any>[] {
    const clients = listClients(context);
    const retval: Record<string, any>[] = [];
    for (const client of clients) {
        if (getNamespace(context, client.name) !== namespace) {
            continue;
        }
        const server = getServerHelper(context, client.service);
        const emittedClient = {
            name: client.name.split(".").at(-1),
            description: getDocStr(context, client.type),
            parameters: emitGlobalParameters(context, client.service),
            operationGroups: emitOperationGroups(context, client),
            url: server ? server.url : "",
            apiVersions: [],
        };
        const emittedApiVersionParam = getApiVersionParameter(context);
        if (emittedApiVersionParam) {
            emittedClient.parameters.push(emittedApiVersionParam);
        }
        retval.push(emittedClient);
    }
    return retval;
}

function getServiceNamespace(context: SdkContext): Namespace {
    return listServices(context.program)[0].type;
}

function getNamespace(context: SdkContext, clientName: string): string {
    // We get client namespaces from the client name. If there's a dot, we add that to the namespace
    const submodule = clientName.split(".").slice(0, -1).join(".").toLowerCase();
    if (!submodule) {
        return getClientNamespaceString(context)!.toLowerCase();
    }
    return submodule;
}

function getNamespaces(context: SdkContext): Set<string> {
    const namespaces = new Set<string>();
    for (const client of listClients(context)) {
        namespaces.add(getNamespace(context, client.name));
    }
    return namespaces;
}

function emitCodeModel(context: EmitContext<PythonEmitterOptions>) {
    const sdkContext = createSdkContext(context);
    const clientNamespaceString = getClientNamespaceString(sdkContext)?.toLowerCase();
    // Get types
    const codeModel: Record<string, any> = {
        namespace: clientNamespaceString,
        subnamespaceToClients: {},
    };
    for (const model of getAllModels(sdkContext)) {
        getType(sdkContext, model);
    }
    for (const namespace of getNamespaces(sdkContext)) {
        if (namespace === clientNamespaceString) {
            codeModel["clients"] = emitClients(sdkContext, namespace);
        } else {
            codeModel["subnamespaceToClients"][namespace] = emitClients(sdkContext, namespace);
        }
    }
    codeModel["types"] = [...typesMap.values(), ...Object.values(KnownTypes), ...simpleTypesMap.values()];
    return codeModel;
}

const KnownTypes = {
    string: { type: "string" },
    anyObject: { type: "any-object" },
};<|MERGE_RESOLUTION|>--- conflicted
+++ resolved
@@ -19,10 +19,7 @@
     StringLiteral,
     NumericLiteral,
     Union,
-<<<<<<< HEAD
     isNeverType,
-=======
->>>>>>> 4e003350
 } from "@typespec/compiler";
 import {
     getAuthentication,
@@ -53,17 +50,9 @@
     getLibraryName,
     getAllModels,
     isInternal,
-<<<<<<< HEAD
-    SdkBuiltInKinds,
     SdkEnumValueType,
     getSdkModel,
     getSdkConstant,
-    getClientFormat,
-=======
-    SdkEnumValueType,
-    getSdkModel,
-    getSdkConstant,
->>>>>>> 4e003350
     SdkType,
     SdkModelType,
     SdkBodyModelPropertyType,
@@ -75,16 +64,11 @@
     getSdkArrayOrDict,
     SdkConstantType,
     getSdkBuiltInType,
-<<<<<<< HEAD
-    SdkDatetimeType,
-    SdkDurationType,
-=======
     getSdkDatetimeType,
     getSdkDurationType,
     SdkDatetimeType,
     SdkDurationType,
     getSdkUnion,
->>>>>>> 4e003350
 } from "@azure-tools/typespec-client-generator-core";
 import { getResourceOperation } from "@typespec/rest";
 import { resolveModuleRoot, saveCodeModelAsYaml } from "./external-process.js";
@@ -110,11 +94,7 @@
     types: CredentialType[];
 }
 
-<<<<<<< HEAD
-type EmitterType = CredentialType | CredentialTypeUnion | SdkType | Type;
-=======
 type EmitterType = CredentialType | CredentialTypeUnion | Type;
->>>>>>> 4e003350
 
 const defaultOptions = {
     "basic-setup-py": true,
@@ -204,31 +184,10 @@
     );
 }
 
-<<<<<<< HEAD
-export function getType(context: SdkContext, type: EmitterType): any {
-    // don't cache simple type(string, int, etc) since decorators may change the result
-    const program = context.program;
-    let oriType;
-    if (type.kind === "ModelProperty") {
-        oriType = type;
-        type = type.type;
-    }
-    const enableCache = type.kind !== "Scalar" && !isEmptyModel(context, type);
-    let effectiveModel = type;
-    if (type.kind === "Model") {
-        effectiveModel = getSdkModel(context, type);
-    }
-    if (enableCache) {
-        const cached = typesMap.get(effectiveModel);
-        if (cached) {
-            return cached;
-        }
-=======
 export function getType(context: SdkContext, type: EmitterType | SdkType): any {
     const enableCache = !isEmptyModel(type) && (type.kind === "model" || type.kind === "enum" || type.kind === "Model" || type.kind === "Enum");
     if (enableCache && typesMap.has((type as any).name)) {
         return typesMap.get((type as any).name);
->>>>>>> 4e003350
     }
     let newValue;
     if (isEmptyModel(type)) {
@@ -237,14 +196,8 @@
         newValue = emitType(context, type);
     }
     if (enableCache) {
-<<<<<<< HEAD
-        typesMap.set(effectiveModel, newValue);
-        if (type.kind === "model") {
-            // need to do properties after insertion to avoid infinite recursion
-=======
         typesMap.set((type as SdkModelType | SdkEnumType).name, newValue);
         if (type.kind === "model") {
->>>>>>> 4e003350
             for (const property of type.properties.values()) {
                 if (property.kind === "property") {
                     newValue.properties.push(emitProperty(context, property));
@@ -801,34 +754,16 @@
         optional: type.optional,
         description: type.doc,
         addedOn: type.apiVersions[0],
-<<<<<<< HEAD
-        visibility: [type.readonly],
-=======
         visibility: type.visibility,
         isDiscriminator: type.discriminator,
->>>>>>> 4e003350
     };
 }
 
 function emitModel(context: SdkContext, type: SdkModelType): Record<string, any> {
-<<<<<<< HEAD
-    // Now we know it's a defined model
-=======
->>>>>>> 4e003350
     return {
         type: type.kind,
         name: type.name,
         description: type.doc,
-<<<<<<< HEAD
-        parents: type.baseModel ? [emitModel(context, type.baseModel)] : [],
-        discriminatedSubtypes: {},
-        properties: [],
-
-        internal: type.internal,
-    };
-}
-
-=======
         parents: type.baseModel ? [getType(context, type.baseModel)] : [],
         discriminatedSubtypes: {},
         properties: [],
@@ -838,7 +773,6 @@
     };
 }
 
->>>>>>> 4e003350
 function emitEnumMember(type: SdkEnumValueType): Record<string, any> {
     return {
         name: type.name.toUpperCase(),
@@ -911,9 +845,6 @@
     type: Scalar | SdkBuiltInType | SdkDurationType | SdkDatetimeType,
 ): Record<string, any> {
     if (type.kind === "Scalar") {
-<<<<<<< HEAD
-        type = getSdkBuiltInType(context, type);
-=======
         if (type.name === "utcDateTime" || type.name === "offsetDateTime") {
             type = getSdkDatetimeType(context, type);
         } else if (type.name === "duration") {
@@ -921,7 +852,6 @@
         } else {
             type = getSdkBuiltInType(context, type);
         }
->>>>>>> 4e003350
     }
     return {
         type: sdkScalarKindToPythonKind[type.kind] || type.kind, // TODO: switch to kind
@@ -934,46 +864,6 @@
         ...emitBuiltInType(context, type),
         wireType: emitBuiltInType(context, type.wireType),
     };
-<<<<<<< HEAD
-}
-
-function emitArrayOrDict(
-    context: SdkContext,
-    type: SdkArrayType | SdkDictionaryType | Model,
-): Record<string, any> | undefined {
-    if (type.kind === "Model") {
-        const convertedType = getSdkArrayOrDict(context, type);
-        if (convertedType === undefined) return undefined;
-        type = convertedType;
-    }
-    return {
-        type: type.kind,
-        elementType: getType(context, type.valueType),
-    };
-}
-
-function emitConstant(context: SdkContext, type: StringLiteral | NumericLiteral | BooleanLiteral | SdkConstantType) {
-    if (type.kind !== "constant") {
-        const convertedType = getSdkConstant(context, type);
-        if (convertedType === undefined) return convertedType;
-        type = convertedType;
-    }
-    return {
-        type: type.kind,
-        value: type.value,
-        valueType: emitBuiltInType(context, type.valueType),
-    };
-}
-
-function mapCadlType(context: SdkContext, type: SdkType | Type): any {
-    switch (type.kind) {
-        case "Number":
-        case "String":
-        case "Boolean":
-            return emitConstant(context, type);
-        case "Model":
-            return emitArrayOrDict(context, type);
-=======
 }
 
 function emitArrayOrDict(
@@ -990,7 +880,6 @@
     if (type.kind !== "constant") {
         const convertedType = getSdkConstant(context, type);
         type = convertedType!;
->>>>>>> 4e003350
     }
     return {
         type: type.kind,
@@ -1010,11 +899,7 @@
             snakeCaseName: camelToSnakeCase(type.name || ""),
             internal: true,
             type: "combined",
-<<<<<<< HEAD
-            types: type.values.map((x) => getType(context, x.__raw)),
-=======
             types: type.values.map((x) => getType(context, x)),
->>>>>>> 4e003350
             xmlMetadata: {},
         };
     } else if (type.kind === "enum") {
@@ -1029,11 +914,7 @@
             xmlMetadata: {},
         };
     } else {
-<<<<<<< HEAD
-        return emitType(context, type);
-=======
         return emitUnion(context, getSdkUnion(context, type)! as SdkUnionType);
->>>>>>> 4e003350
     }
 }
 
@@ -1044,13 +925,6 @@
     if (type.kind === "CredentialTypeUnion") {
         return emitCredentialUnion(type);
     }
-<<<<<<< HEAD
-    const builtinType = mapCadlType(context, type);
-    if (builtinType !== undefined) {
-        return builtinType;
-    }
-=======
->>>>>>> 4e003350
 
     switch (type.kind) {
         case "model":
@@ -1090,48 +964,6 @@
             return emitBuiltInType(context, type);
         case "Intrinsic":
             return { type: "any" };
-<<<<<<< HEAD
-        case "model":
-            return emitModel(context, type);
-        case "union":
-        case "Union":
-            return emitUnion(context, type);
-        case "UnionVariant":
-            return {};
-        case "enum":
-            return emitEnum(context, type);
-        case "constant":
-            return emitConstant(context, type)!;
-        case "array":
-        case "dict":
-            return emitArrayOrDict(context, type)!;
-        case "datetime":
-        case "duration":
-            return emitDurationOrDateType(context, type);
-        case "Scalar":
-            const result = emitBuiltInType(context, type);
-            updateWithEncode(context, type, result);
-            return result;
-        case "bytes":
-        case "boolean":
-        case "date":
-        case "time":
-        case "any":
-        case "int32":
-        case "int64":
-        case "float32":
-        case "float64":
-        case "string":
-        case "guid":
-        case "url":
-        case "uuid":
-        case "password":
-        case "armId":
-        case "ipAddress":
-        case "azureLocation":
-        case "etag":
-            return emitBuiltInType(context, type);
-=======
         case "Scalar":
             const result = emitBuiltInType(context, type);
             updateWithEncode(context, type, result);
@@ -1145,7 +977,6 @@
         case "Model":
             // only any/dict param Model and lro logical result Model will be left
             return emitArrayOrDict(context, getSdkArrayOrDict(context, type)!);
->>>>>>> 4e003350
         default:
             throw Error(`Not supported ${type.kind}`);
     }
