--- conflicted
+++ resolved
@@ -13,19 +13,6 @@
 import { emitCodeModel } from "./code-model.js";
 import { removeUnderscoresFromNamespace } from "./utils.js";
 
-<<<<<<< HEAD
-export function getModelsMode(context: SdkContext): "msrest" | "dpg" | "none" {
-  const specifiedModelsMode = context.emitContext.options["models-mode"];
-  if (specifiedModelsMode) {
-    const modelModes = ["msrest", "dpg", "none"];
-    if (modelModes.includes(specifiedModelsMode)) {
-      return specifiedModelsMode;
-    }
-    throw new Error(`Need to specify models mode with the following values: ${modelModes.join(", ")}`);
-  }
-  if (context.arm) return "msrest";
-  return "dpg";
-=======
 export function getModelsMode(context: SdkContext): "dpg" | "none" {
     const specifiedModelsMode = context.emitContext.options["models-mode"];
     if (specifiedModelsMode) {
@@ -36,7 +23,6 @@
         throw new Error(`Need to specify models mode with the following values: ${modelModes.join(", ")}`);
     }
     return "dpg";
->>>>>>> 58fff5b5
 }
 
 function addDefaultOptions(sdkContext: SdkContext) {
@@ -66,7 +52,6 @@
     }
 }
 
-<<<<<<< HEAD
 function createPythonSdkContext<TServiceOperation extends SdkServiceOperation>(
   context: EmitContext<PythonEmitterOptions>,
 ): PythonSdkContext<TServiceOperation> {
@@ -75,97 +60,6 @@
     __endpointPathParameters: {},
     __subscriptionIdPathParameter: undefined,
   };
-=======
-function emitResponse(context: SdkContext, response: HttpOperationResponse): Record<string, any> {
-    let type = undefined;
-    const body = getBodyFromResponse(context, response);
-    if (body) {
-        if (body.kind === "Model") {
-            if (body && body.decorators.find((d) => d.decorator.name === "$pagedResult")) {
-                type = getType(context, Array.from(body.properties.values())[0]);
-            } else if (body && !isAzureCoreModel(body)) {
-                type = getType(context, body);
-            }
-        } else {
-            type = getType(context, body);
-        }
-    }
-    const statusCodes: ("default" | number)[] = [];
-    if (response.statusCodes === "*") {
-        statusCodes.push("default");
-    } else if (isHttpStatusCode(response.statusCodes)) {
-        statusCodes.push(response.statusCodes.start);
-    } else {
-        statusCodes.push(response.statusCodes);
-    }
-
-    const contentTypes = getContentTypesFromResponse(context, response);
-    return {
-        headers: emitResponseHeaders(context, response),
-        statusCodes: statusCodes,
-        addedOn: getAddedOnVersion(context, response.type),
-        discriminator: "basic",
-        type: type,
-        contentTypes: contentTypes,
-        defaultContentType:
-            contentTypes.length > 0 && !contentTypes.includes("application/json")
-                ? contentTypes[0]
-                : "application/json",
-    };
-}
-
-function emitOperation(context: SdkContext, operation: Operation, operationGroupName: string): Record<string, any>[] {
-    const lro = getLroMetadata(context.program, operation);
-    const paging = getPagedResult(context.program, operation);
-    if (lro && paging) {
-        return emitLroPagingOperation(context, operation, operationGroupName);
-    } else if (paging) {
-        return emitPagingOperation(context, operation, operationGroupName);
-    } else if (lro) {
-        return emitLroOperation(context, operation, operationGroupName);
-    }
-    return emitBasicOperation(context, operation, operationGroupName);
-}
-
-function addLroInformation(
-    context: SdkContext,
-    tspOperation: Operation,
-    emittedOperation: Record<string, any>,
-    initialOperation: Record<string, any>,
-) {
-    emittedOperation["discriminator"] = "lro";
-    emittedOperation["initialOperation"] = initialOperation;
-    emittedOperation["exposeStreamKeyword"] = false;
-    const lroMeta = getLroMetadata(context.program, tspOperation);
-    let logicalResult = lroMeta!.logicalResult;
-    if (logicalResult.name === "") {
-        logicalResult = getEffectivePayloadType(context, logicalResult);
-    }
-    if (!isAzureCoreModel(logicalResult)) {
-        emittedOperation["responses"][0]["type"] = getType(context, logicalResult);
-        if (lroMeta!.logicalPath) {
-            emittedOperation["responses"][0]["resultProperty"] = lroMeta!.logicalPath;
-        }
-        addAcceptParameter(context, tspOperation, emittedOperation["parameters"]);
-        addAcceptParameter(context, lroMeta!.operation, emittedOperation["initialOperation"]["parameters"]);
-    }
-}
-function addPagingInformation(context: SdkContext, operation: Operation, emittedOperation: Record<string, any>) {
-    emittedOperation["discriminator"] = "paging";
-    const pagedResult = getPagedResult(context.program, operation);
-    if (pagedResult === undefined) {
-        throw Error("Trying to add paging information, but not paging metadata for this operation");
-    }
-    if (!isAzureCoreModel(pagedResult.modelType)) {
-        getType(context, pagedResult.modelType)["pageResultModel"] = true;
-    }
-    emittedOperation["itemName"] = pagedResult.itemsSegments ? pagedResult.itemsSegments.join(".") : null;
-    emittedOperation["itemType"] = getType(context, pagedResult.itemsProperty!.type);
-    emittedOperation["continuationTokenName"] = pagedResult.nextLinkSegments
-        ? pagedResult.nextLinkSegments.join(".")
-        : null;
-    emittedOperation["exposeStreamKeyword"] = false;
->>>>>>> 58fff5b5
 }
 
 export async function $onEmit(context: EmitContext<PythonEmitterOptions>) {
