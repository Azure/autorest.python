import { SdkContext, SdkServiceOperation } from "@azure-tools/typespec-client-generator-core";
import { createTypeSpecLibrary, JSONSchemaType } from "@typespec/compiler";

export interface PythonEmitterOptions {
    "package-version"?: string;
    "package-name"?: string;
    "output-dir"?: string;
    "generate-packaging-files"?: boolean;
    "packaging-files-dir"?: string;
    "packaging-files-config"?: object;
    "package-pprint-name"?: string;
    "head-as-boolean"?: boolean;
    "models-mode"?: string;
    "tracing"?: boolean;
    "company-name"?: string;
    "debug"?: boolean;
    "flavor"?: "azure";
<<<<<<< HEAD
}`1`

export interface PythonSdkContext<TServiceOperation extends SdkServiceOperation> extends SdkContext<PythonEmitterOptions, TServiceOperation> {
    __endpointPathParameters: Record<string, any>[];
    __subscriptionIdPathParameter: Record<string, any> | undefined;
=======
    "emit-cross-language-definition-file"?: boolean;
>>>>>>> c76dd6a4
}

const EmitterOptionsSchema: JSONSchemaType<PythonEmitterOptions> = {
    type: "object",
    additionalProperties: true,
    properties: {
        "package-version": { type: "string", nullable: true },
        "package-name": { type: "string", nullable: true },
        "output-dir": { type: "string", nullable: true },
        "generate-packaging-files": { type: "boolean", nullable: true },
        "packaging-files-dir": { type: "string", nullable: true },
        "packaging-files-config": { type: "object", nullable: true },
        "package-pprint-name": { type: "string", nullable: true },
        "head-as-boolean": { type: "boolean", nullable: true },
        "models-mode": { type: "string", nullable: true },
        "tracing": { type: "boolean", nullable: true },
        "company-name": { type: "string", nullable: true },
        "debug": { type: "boolean", nullable: true },
        "flavor": { type: "string", nullable: true },
        "emit-cross-language-definition-file": { type: "boolean", nullable: true },
    },
    required: [],
};

const libDef = {
    name: "@azure-tools/typespec-python",
    diagnostics: {},
    emitter: {
        options: EmitterOptionsSchema as JSONSchemaType<PythonEmitterOptions>,
    },
} as const;

export const $lib = createTypeSpecLibrary(libDef);
export const { reportDiagnostic, createStateSymbol, getTracer } = $lib;<|MERGE_RESOLUTION|>--- conflicted
+++ resolved
@@ -15,15 +15,12 @@
     "company-name"?: string;
     "debug"?: boolean;
     "flavor"?: "azure";
-<<<<<<< HEAD
-}`1`
+    "emit-cross-language-definition-file"?: boolean;
+}
 
 export interface PythonSdkContext<TServiceOperation extends SdkServiceOperation> extends SdkContext<PythonEmitterOptions, TServiceOperation> {
     __endpointPathParameters: Record<string, any>[];
     __subscriptionIdPathParameter: Record<string, any> | undefined;
-=======
-    "emit-cross-language-definition-file"?: boolean;
->>>>>>> c76dd6a4
 }
 
 const EmitterOptionsSchema: JSONSchemaType<PythonEmitterOptions> = {
