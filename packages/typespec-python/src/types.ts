import { Type } from "@typespec/compiler";
import { HttpAuth, Visibility } from "@typespec/http";
import {
    SdkContext,
    SdkEnumValueType,
    SdkType,
    SdkModelType,
    SdkBodyModelPropertyType,
    SdkUnionType,
    SdkEnumType,
    SdkBuiltInType,
    SdkArrayType,
    SdkDictionaryType,
    SdkConstantType,
    SdkDatetimeType,
    SdkDurationType,
<<<<<<< HEAD
    SdkCredentialType,
=======
    getClientType,
    shouldFlattenProperty,
>>>>>>> bbd3ee4e
} from "@azure-tools/typespec-client-generator-core";
import { dump } from "js-yaml";
import { camelToSnakeCase, getAddedOn } from "./utils.js";
import { getModelsMode } from "./emitter.js";

export const typesMap = new Map<SdkType, Record<string, any>>();
export const simpleTypesMap = new Map<string | null, Record<string, any>>();

export interface CredentialType {
    kind: "Credential";
    scheme: HttpAuth;
}

export interface CredentialTypeUnion {
    kind: "CredentialTypeUnion";
    types: CredentialType[];
}

function isEmptyModel(type: SdkType): boolean {
    // object, {} will be treated as empty model, user defined empty model will not
    return (
        type.kind === "model" &&
        type.properties.length === 0 &&
        !type.baseModel &&
        !type.discriminatedSubtypes &&
        !type.discriminatorValue &&
        (type.name === "" || type.name === "object")
    );
}

export function getSimpleTypeResult(result: Record<string, any>): Record<string, any> {
    const key = dump(result, { sortKeys: true });
    const value = simpleTypesMap.get(key);
    if (value) {
        result = value;
    } else {
        simpleTypesMap.set(key, result);
    }
    return result;
}

export function getType(
    context: SdkContext,
    type: CredentialType | CredentialTypeUnion | Type | SdkType,
    fromBody = false,
): Record<string, any> {
    switch (type.kind) {
        case "model":
            return emitModel(context, type, fromBody);
        case "union":
            return emitUnion(context, type);
        case "enum":
            return emitEnum(type);
        case "constant":
            return emitConstant(type)!;
        case "array":
        case "dict":
            return emitArrayOrDict(context, type)!;
        case "utcDateTime":
        case "offsetDateTime":
        case "duration":
            return emitDurationOrDateType(type);
        case "enumvalue":
            return emitEnumMember(type, emitEnum(type.enumType));
        case "credential":
            return emitCredential(type);
        case "bytes":
        case "boolean":
        case "plainDate":
        case "plainTime":
        case "numeric":
        case "integer":
        case "safeint":
        case "int8":
        case "uint8":
        case "int16":
        case "uint16":
        case "int32":
        case "uint32":
        case "int64":
        case "uint64":
        case "float":
        case "float32":
        case "float64":
        case "decimal":
        case "decimal128":
        case "string":
        case "password":
        case "guid":
        case "url":
        case "uuid":
        case "eTag":
        case "armId":
        case "ipAddress":
        case "azureLocation":
            return emitBuiltInType(type);
        case "any":
            return KnownTypes.any;
        default:
            throw Error(`Not supported ${type.kind}`);
    }
}

function emitCredential(
    credential: SdkCredentialType
): Record<string, any> {
    let credential_type: Record<string, any> = {};
    const scheme = credential.scheme;
    if (scheme.type === "oauth2") {
        credential_type = {
            type: "OAuth2",
            policy: {
                type: "BearerTokenCredentialPolicy",
                credentialScopes: [],
            },
        };
        for (const flow of scheme.flows) {
            for (const scope of flow.scopes) {
                credential_type.policy.credentialScopes.push(scope.value);
            }
            credential_type.policy.credentialScopes.push();
        }
    } else if (scheme.type === "apiKey") {
        credential_type = {
            type: "Key",
            policy: {
                type: "KeyCredentialPolicy",
                key: scheme.name,
            },
        };
    } else if (scheme.type === "http") {
        credential_type = {
            type: "Key",
            policy: {
                type: "KeyCredentialPolicy",
                key: "Authorization",
                scheme: scheme.scheme[0].toUpperCase() + scheme.scheme.slice(1),
            },
        };
    }
    return getSimpleTypeResult(credential_type);
}

function visibilityMapping(visibility?: Visibility[]): string[] | undefined {
    if (visibility === undefined) {
        return undefined;
    }
    const result = [];
    for (const v of visibility) {
        if (v === Visibility.Read) {
            result.push("read");
        } else if (v === Visibility.Create) {
            result.push("create");
        } else if (v === Visibility.Update) {
            result.push("update");
        } else if (v === Visibility.Delete) {
            result.push("delete");
        } else if (v === Visibility.Query) {
            result.push("query");
        }
    }
    return result;
}

function emitProperty(context: SdkContext, type: SdkBodyModelPropertyType): Record<string, any> {
    return {
        clientName: camelToSnakeCase(type.nameInClient),
        wireName: type.serializedName,
        type: getType(context, type.type),
        optional: type.optional,
        description: type.description,
        addedOn: getAddedOn(context, type),
        visibility: visibilityMapping(type.visibility),
        isDiscriminator: type.discriminator,
        flatten: shouldFlattenProperty(context, type.__raw!),
        isMultipartFileInput: type.isMultipartFileInput,
    };
}

function emitModel(context: SdkContext, type: SdkModelType, fromBody: boolean): Record<string, any> {
    if (isEmptyModel(type)) {
        return {
            type: "any",
            description: type.description,
        };
    }
    if (typesMap.has(type)) {
        return typesMap.get(type)!;
    }
    const parents: Record<string, any>[] = [];
    const newValue = {
        type: type.kind,
        name: type.generatedName ?? type.name,
        description: type.description,
        parents: parents,
        discriminatorValue: type.discriminatorValue,
        discriminatedSubtypes: {} as Record<string, Record<string, any>>,
        properties: new Array<Record<string, any>>(),
        snakeCaseName: type.name ? camelToSnakeCase(type.name) : type.name,
        base: type.name === "" && fromBody ? "json" : getModelsMode(context) === "msrest" ? "msrest" : "dpg",
        internal: type.access === "internal",
    };

    typesMap.set(type, newValue);
    newValue.parents = type.baseModel ? [getType(context, type.baseModel)] : newValue.parents;
    for (const property of type.properties.values()) {
        if (property.kind === "property") {
            newValue.properties.push(emitProperty(context, property));
            // type for base discriminator returned by TCGC changes from constant to string while
            // autorest treat all discriminator as constant type, so we need to change to constant type here
            if (type.discriminatedSubtypes && property.discriminator) {
                newValue.properties[newValue.properties.length - 1].isPolymorphic = true;
                if (property.type.kind === "string") {
                    newValue.properties[newValue.properties.length - 1].type = getConstantType(null);
                }
            }
        }
    }
    if (type.discriminatedSubtypes) {
        for (const key in type.discriminatedSubtypes) {
            newValue.discriminatedSubtypes[key] = getType(context, type.discriminatedSubtypes[key]);
        }
    }
    return newValue;
}

function emitEnum(type: SdkEnumType): Record<string, any> {
    if (typesMap.has(type)) {
        return typesMap.get(type)!;
    }
    const values: Record<string, any>[] = [];
    const name = type.generatedName ?? type.name;
    const newValue = {
        name: name,
        snakeCaseName: camelToSnakeCase(name),
        description: type.description || `Type of ${name}`,
        internal: type.access === "internal",
        type: type.kind,
        valueType: emitBuiltInType(type.valueType),
        values,
        xmlMetadata: {},
    };
    for (const value of type.values) {
        newValue.values.push(emitEnumMember(value, newValue));
    }
    typesMap.set(type, newValue);
    return newValue;
}

function enumName(name: string): string {
    if (name.toUpperCase() === name) {
        return name;
    }
    return camelToSnakeCase(name).toUpperCase();
}

function emitEnumMember(type: SdkEnumValueType, enumType: Record<string, any>): Record<string, any> {
    return {
        name: enumName(type.name),
        value: type.value,
        description: type.description,
        enumType,
        type: type.kind,
        valueType: enumType["valueType"],
    };
}

function emitDurationOrDateType(type: SdkDurationType | SdkDatetimeType): Record<string, any> {
    return getSimpleTypeResult({
        ...emitBuiltInType(type),
        wireType: emitBuiltInType(type.wireType),
    });
}

function emitArrayOrDict(context: SdkContext, type: SdkArrayType | SdkDictionaryType): Record<string, any> {
    const kind = type.kind === "array" ? "list" : type.kind;
    return getSimpleTypeResult({
        type: kind,
        elementType: getType(context, type.valueType),
    });
}

function emitConstant(type: SdkConstantType) {
    return getSimpleTypeResult({
        type: type.kind,
        value: type.value,
        valueType: emitBuiltInType(type.valueType),
    });
}

const sdkScalarKindToPythonKind: Record<string, string> = {
    numeric: "integer",
    integer: "integer",
    safeint: "integer",
    int8: "integer",
    uint8: "integer",
    int16: "integer",
    uint16: "integer",
    int32: "integer",
    uint32: "integer",
    int64: "integer",
    uint64: "integer",
    float: "float",
    float32: "float",
    float64: "float",
    decimal: "decimal",
    decimal128: "decimal",
    string: "string",
    password: "string",
    guid: "string",
    url: "string",
    uuid: "string",
    etag: "string",
    armId: "string",
    ipAddress: "string",
    azureLocation: "string",
};

function emitBuiltInType(type: SdkBuiltInType | SdkDurationType | SdkDatetimeType): Record<string, any> {
    if (type.kind === "duration" && type.encode === "seconds") {
        return getSimpleTypeResult({
            type: sdkScalarKindToPythonKind[type.wireType.kind],
            encode: type.encode,
        });
    }
    if (type.encode === "unixTimestamp") {
        return getSimpleTypeResult({
            type: "unixtime",
            encode: type.encode,
        });
    }
    return getSimpleTypeResult({
        type: sdkScalarKindToPythonKind[type.kind] || type.kind, // TODO: switch to kind
        encode: type.encode,
    });
}

function emitUnion(context: SdkContext, type: SdkUnionType): Record<string, any> {
    return getSimpleTypeResult({
        name: type.name,
        snakeCaseName: camelToSnakeCase(type.name || ""),
        description: `Type of ${type.name}`,
        internal: true,
        type: "combined",
        types: type.values.map((x) => getType(context, x)),
        xmlMetadata: {},
    });
}

export function getConstantType(key: string | null): Record<string, any> {
    const cache = simpleTypesMap.get(key);
    if (cache) {
        return cache;
    }
    const type = {
        apiVersions: [],
        type: "constant",
        value: key,
        valueType: KnownTypes.string,
        xmlMetadata: {},
    };
    simpleTypesMap.set(key, type);
    return type;
}

export const KnownTypes = {
    string: { type: "string" },
    anyObject: { type: "any-object" },
    any: { type: "any" },
};<|MERGE_RESOLUTION|>--- conflicted
+++ resolved
@@ -1,7 +1,6 @@
 import { Type } from "@typespec/compiler";
 import { HttpAuth, Visibility } from "@typespec/http";
 import {
-    SdkContext,
     SdkEnumValueType,
     SdkType,
     SdkModelType,
@@ -14,16 +13,13 @@
     SdkConstantType,
     SdkDatetimeType,
     SdkDurationType,
-<<<<<<< HEAD
     SdkCredentialType,
-=======
-    getClientType,
-    shouldFlattenProperty,
->>>>>>> bbd3ee4e
+    SdkServiceOperation,
 } from "@azure-tools/typespec-client-generator-core";
 import { dump } from "js-yaml";
 import { camelToSnakeCase, getAddedOn } from "./utils.js";
 import { getModelsMode } from "./emitter.js";
+import { PythonSdkContext } from "./lib.js";
 
 export const typesMap = new Map<SdkType, Record<string, any>>();
 export const simpleTypesMap = new Map<string | null, Record<string, any>>();
@@ -61,8 +57,8 @@
     return result;
 }
 
-export function getType(
-    context: SdkContext,
+export function getType<TServiceOperation extends SdkServiceOperation>(
+    context: PythonSdkContext<TServiceOperation>,
     type: CredentialType | CredentialTypeUnion | Type | SdkType,
     fromBody = false,
 ): Record<string, any> {
@@ -184,7 +180,7 @@
     return result;
 }
 
-function emitProperty(context: SdkContext, type: SdkBodyModelPropertyType): Record<string, any> {
+function emitProperty<TServiceOperation extends SdkServiceOperation>(context: PythonSdkContext<TServiceOperation>, type: SdkBodyModelPropertyType): Record<string, any> {
     return {
         clientName: camelToSnakeCase(type.nameInClient),
         wireName: type.serializedName,
@@ -194,12 +190,12 @@
         addedOn: getAddedOn(context, type),
         visibility: visibilityMapping(type.visibility),
         isDiscriminator: type.discriminator,
-        flatten: shouldFlattenProperty(context, type.__raw!),
+        flatten: type.flatten,
         isMultipartFileInput: type.isMultipartFileInput,
     };
 }
 
-function emitModel(context: SdkContext, type: SdkModelType, fromBody: boolean): Record<string, any> {
+function emitModel<TServiceOperation extends SdkServiceOperation>(context: PythonSdkContext<TServiceOperation>, type: SdkModelType, fromBody: boolean): Record<string, any> {
     if (isEmptyModel(type)) {
         return {
             type: "any",
@@ -294,7 +290,7 @@
     });
 }
 
-function emitArrayOrDict(context: SdkContext, type: SdkArrayType | SdkDictionaryType): Record<string, any> {
+function emitArrayOrDict<TServiceOperation extends SdkServiceOperation>(context: PythonSdkContext<TServiceOperation>, type: SdkArrayType | SdkDictionaryType): Record<string, any> {
     const kind = type.kind === "array" ? "list" : type.kind;
     return getSimpleTypeResult({
         type: kind,
@@ -357,7 +353,7 @@
     });
 }
 
-function emitUnion(context: SdkContext, type: SdkUnionType): Record<string, any> {
+function emitUnion<TServiceOperation extends SdkServiceOperation>(context: PythonSdkContext<TServiceOperation>, type: SdkUnionType): Record<string, any> {
     return getSimpleTypeResult({
         name: type.name,
         snakeCaseName: camelToSnakeCase(type.name || ""),
