--- conflicted
+++ resolved
@@ -15,12 +15,9 @@
     SdkDurationType,
     SdkCredentialType,
     SdkServiceOperation,
-<<<<<<< HEAD
     UsageFlags,
     SdkModelPropertyType,
-=======
     SdkEndpointType,
->>>>>>> 3856eb42
 } from "@azure-tools/typespec-client-generator-core";
 import { dump } from "js-yaml";
 import { camelToSnakeCase, emitParamBase, getAddedOn, getImplementation } from "./utils.js";
@@ -236,12 +233,8 @@
         visibility: visibilityMapping(property.visibility),
         isDiscriminator: property.discriminator,
         flatten: property.flatten,
-<<<<<<< HEAD
-        isMultipartFileInput: property.isMultipartFileInput,
+        isMultipartFileInput: isMultipartFileInput,
         getXmlMetadata: getXmlMetadata(property),
-=======
-        isMultipartFileInput: isMultipartFileInput,
->>>>>>> 3856eb42
     };
 }
 
@@ -471,7 +464,28 @@
     any: { type: "any" },
 };
 
-<<<<<<< HEAD
+export function emitEndpointType<TServiceOperation extends SdkServiceOperation>(
+    context: PythonSdkContext<TServiceOperation>,
+    type: SdkEndpointType,
+): Record<string, any>[] {
+    const params: Record<string, any>[] = [];
+    for (const param of type.templateArguments) {
+        const paramBase = emitParamBase(context, param);
+        paramBase.clientName = context.arm ? "base_url" : paramBase.clientName;
+        params.push({
+            ...paramBase,
+            optional: Boolean(param.clientDefaultValue),
+            wireName: param.name,
+            location: "endpointPath",
+            implementation: getImplementation(context, param),
+            clientDefaultValue: param.clientDefaultValue,
+            skipUrlEncoding: param.urlEncode === false, // eslint-disable-line deprecation/deprecation
+        });
+        context.__endpointPathParameters!.push(params.at(-1)!);
+    }
+    return params;
+}
+
 function getXmlMetadata(type: SdkType | SdkModelPropertyType): Record<string, any> {
     const xmlMetadata: Record<string, any> = {};
     const xmlDecorators = type.decorators.filter((x) => x.name.startsWith("Typespec.Xml."));
@@ -498,27 +512,4 @@
         }
     }
     return xmlMetadata;
-}
-=======
-export function emitEndpointType<TServiceOperation extends SdkServiceOperation>(
-    context: PythonSdkContext<TServiceOperation>,
-    type: SdkEndpointType,
-): Record<string, any>[] {
-    const params: Record<string, any>[] = [];
-    for (const param of type.templateArguments) {
-        const paramBase = emitParamBase(context, param);
-        paramBase.clientName = context.arm ? "base_url" : paramBase.clientName;
-        params.push({
-            ...paramBase,
-            optional: Boolean(param.clientDefaultValue),
-            wireName: param.name,
-            location: "endpointPath",
-            implementation: getImplementation(context, param),
-            clientDefaultValue: param.clientDefaultValue,
-            skipUrlEncoding: param.urlEncode === false, // eslint-disable-line deprecation/deprecation
-        });
-        context.__endpointPathParameters!.push(params.at(-1)!);
-    }
-    return params;
-}
->>>>>>> 3856eb42
+}