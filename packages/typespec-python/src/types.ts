import { Type } from "@typespec/compiler";
import { HttpAuth, Visibility } from "@typespec/http";
import {
    SdkEnumValueType,
    SdkType,
    SdkModelType,
    SdkBodyModelPropertyType,
    SdkUnionType,
    SdkEnumType,
    SdkBuiltInType,
    SdkArrayType,
    SdkDictionaryType,
    SdkConstantType,
    SdkDatetimeType,
    SdkDurationType,
    SdkCredentialType,
    SdkServiceOperation,
} from "@azure-tools/typespec-client-generator-core";
import { dump } from "js-yaml";
import { camelToSnakeCase, getAddedOn } from "./utils.js";
<<<<<<< HEAD
import { getModelsMode } from "./emitter.js";
=======
>>>>>>> 2c4c4b36
import { PythonSdkContext } from "./lib.js";

export const typesMap = new Map<SdkType, Record<string, any>>();
export const simpleTypesMap = new Map<string | null, Record<string, any>>();

export interface CredentialType {
    kind: "Credential";
    scheme: HttpAuth;
}

export interface CredentialTypeUnion {
    kind: "CredentialTypeUnion";
    types: CredentialType[];
}

function isEmptyModel(type: SdkType): boolean {
    // object, {} will be treated as empty model, user defined empty model will not
    return (
        type.kind === "model" &&
        type.properties.length === 0 &&
        !type.baseModel &&
        !type.discriminatedSubtypes &&
        !type.discriminatorValue &&
        (type.generatedName || type.name === "object")
    );
}

export function getSimpleTypeResult(result: Record<string, any>): Record<string, any> {
    const key = dump(result, { sortKeys: true });
    const value = simpleTypesMap.get(key);
    if (value) {
        result = value;
    } else {
        simpleTypesMap.set(key, result);
    }
    return result;
}

export function getType<TServiceOperation extends SdkServiceOperation>(
    context: PythonSdkContext<TServiceOperation>,
    type: CredentialType | CredentialTypeUnion | Type | SdkType,
    fromBody = false,
): Record<string, any> {
    switch (type.kind) {
        case "model":
            return emitModel(context, type, fromBody);
        case "union":
            return emitUnion(context, type);
        case "enum":
            return emitEnum(type);
        case "constant":
            return emitConstant(type)!;
        case "array":
        case "dict":
            return emitArrayOrDict(context, type)!;
        case "utcDateTime":
        case "offsetDateTime":
        case "duration":
            return emitDurationOrDateType(type);
        case "enumvalue":
            return emitEnumMember(type, emitEnum(type.enumType));
        case "credential":
            return emitCredential(type);
        case "bytes":
        case "boolean":
        case "plainDate":
        case "plainTime":
        case "numeric":
        case "integer":
        case "safeint":
        case "int8":
        case "uint8":
        case "int16":
        case "uint16":
        case "int32":
        case "uint32":
        case "int64":
        case "uint64":
        case "float":
        case "float32":
        case "float64":
        case "decimal":
        case "decimal128":
        case "string":
        case "password":
        case "guid":
        case "url":
        case "uuid":
        case "eTag":
        case "armId":
        case "ipAddress":
        case "azureLocation":
            return emitBuiltInType(type);
        case "any":
            return KnownTypes.any;
        default:
            throw Error(`Not supported ${type.kind}`);
    }
}

function emitCredential(
    credential: SdkCredentialType
): Record<string, any> {
    let credential_type: Record<string, any> = {};
    const scheme = credential.scheme;
    if (scheme.type === "oauth2") {
        credential_type = {
            type: "OAuth2",
            policy: {
                type: "BearerTokenCredentialPolicy",
                credentialScopes: [],
            },
        };
        for (const flow of scheme.flows) {
            for (const scope of flow.scopes) {
                credential_type.policy.credentialScopes.push(scope.value);
            }
            credential_type.policy.credentialScopes.push();
        }
    } else if (scheme.type === "apiKey") {
        credential_type = {
            type: "Key",
            policy: {
                type: "KeyCredentialPolicy",
                key: scheme.name,
            },
        };
    } else if (scheme.type === "http") {
        credential_type = {
            type: "Key",
            policy: {
                type: "KeyCredentialPolicy",
                key: "Authorization",
                scheme: scheme.scheme[0].toUpperCase() + scheme.scheme.slice(1),
            },
        };
    }
    return getSimpleTypeResult(credential_type);
}

function visibilityMapping(visibility?: Visibility[]): string[] | undefined {
    if (visibility === undefined) {
        return undefined;
    }
    const result = [];
    for (const v of visibility) {
        if (v === Visibility.Read) {
            result.push("read");
        } else if (v === Visibility.Create) {
            result.push("create");
        } else if (v === Visibility.Update) {
            result.push("update");
        } else if (v === Visibility.Delete) {
            result.push("delete");
        } else if (v === Visibility.Query) {
            result.push("query");
        }
    }
    return result;
}

function emitProperty<TServiceOperation extends SdkServiceOperation>(context: PythonSdkContext<TServiceOperation>, type: SdkBodyModelPropertyType): Record<string, any> {
    return {
        clientName: camelToSnakeCase(type.name),
        wireName: type.serializedName,
        type: getType(context, type.type),
        optional: type.optional,
        description: type.description,
        addedOn: getAddedOn(context, type),
        visibility: visibilityMapping(type.visibility),
        isDiscriminator: type.discriminator,
        flatten: type.flatten,
        isMultipartFileInput: type.isMultipartFileInput,
    };
}

function emitModel<TServiceOperation extends SdkServiceOperation>(context: PythonSdkContext<TServiceOperation>, type: SdkModelType, fromBody: boolean): Record<string, any> {
    if (isEmptyModel(type)) {
        return KnownTypes.any;
    }
    if (typesMap.has(type)) {
        return typesMap.get(type)!;
    }
    const parents: Record<string, any>[] = [];
    const newValue = {
        type: type.kind,
        name: type.name,
        description: type.description,
        parents: parents,
        discriminatorValue: type.discriminatorValue,
        discriminatedSubtypes: {} as Record<string, Record<string, any>>,
        properties: new Array<Record<string, any>>(),
        snakeCaseName: camelToSnakeCase(type.name),
        base: type.generatedName && fromBody ? "json" : "dpg",
        internal: type.access === "internal",
        crossLanguageDefinitionId: type.crossLanguageDefinitionId,
    };

    typesMap.set(type, newValue);
    newValue.parents = type.baseModel ? [getType(context, type.baseModel)] : newValue.parents;
    for (const property of type.properties.values()) {
        if (property.kind === "property") {
            newValue.properties.push(emitProperty(context, property));
            // type for base discriminator returned by TCGC changes from constant to string while
            // autorest treat all discriminator as constant type, so we need to change to constant type here
            if (type.discriminatedSubtypes && property.discriminator) {
                newValue.properties[newValue.properties.length - 1].isPolymorphic = true;
                if (property.type.kind === "string") {
                    newValue.properties[newValue.properties.length - 1].type = getConstantType(null);
                }
            }
        }
    }
    if (type.discriminatedSubtypes) {
        for (const key in type.discriminatedSubtypes) {
            newValue.discriminatedSubtypes[key] = getType(context, type.discriminatedSubtypes[key]);
        }
    }
    return newValue;
}

function emitEnum(type: SdkEnumType): Record<string, any> {
    if (typesMap.has(type)) {
        return typesMap.get(type)!;
    }
    if (type.generatedName) {
        const types = [];
        for (const value of type.values) {
            types.push(getSimpleTypeResult({
                type: "constant",
                value: value.value,
                valueType: emitBuiltInType(type.valueType),
            }));
        }
        if (!type.isFixed) {
            types.push(emitBuiltInType(type.valueType));
        }
        return {
            description: "",
            internal: true,
            type: "combined",
            types,
            xmlMetadata: {},
        };
    }
    const values: Record<string, any>[] = [];
    const name = type.name;
    const newValue = {
        name: name,
        snakeCaseName: camelToSnakeCase(name),
        description: type.description || `Type of ${name}`,
        internal: type.access === "internal",
        type: type.kind,
        valueType: emitBuiltInType(type.valueType),
        values,
        xmlMetadata: {},
        crossLanguageDefinitionId: type.crossLanguageDefinitionId,
    };
    for (const value of type.values) {
        newValue.values.push(emitEnumMember(value, newValue));
    }
    typesMap.set(type, newValue);
    return newValue;
}

function enumName(name: string): string {
    if (name.toUpperCase() === name) {
        return name;
    }
    return camelToSnakeCase(name).toUpperCase();
}

function emitEnumMember(type: SdkEnumValueType, enumType: Record<string, any>): Record<string, any> {
    return {
        name: enumName(type.name),
        value: type.value,
        description: type.description,
        enumType,
        type: type.kind,
        valueType: enumType["valueType"],
    };
}

function emitDurationOrDateType(type: SdkDurationType | SdkDatetimeType): Record<string, any> {
    return getSimpleTypeResult({
        ...emitBuiltInType(type),
        wireType: emitBuiltInType(type.wireType),
    });
}

function emitArrayOrDict<TServiceOperation extends SdkServiceOperation>(context: PythonSdkContext<TServiceOperation>, type: SdkArrayType | SdkDictionaryType): Record<string, any> {
    const kind = type.kind === "array" ? "list" : type.kind;
    return getSimpleTypeResult({
        type: kind,
        elementType: getType(context, type.valueType),
    });
}

function emitConstant(type: SdkConstantType) {
    return getSimpleTypeResult({
        type: type.kind,
        value: type.value,
        valueType: emitBuiltInType(type.valueType),
    });
}

const sdkScalarKindToPythonKind: Record<string, string> = {
    numeric: "integer",
    integer: "integer",
    safeint: "integer",
    int8: "integer",
    uint8: "integer",
    int16: "integer",
    uint16: "integer",
    int32: "integer",
    uint32: "integer",
    int64: "integer",
    uint64: "integer",
    float: "float",
    float32: "float",
    float64: "float",
    decimal: "decimal",
    decimal128: "decimal",
    string: "string",
    password: "string",
    guid: "string",
    url: "string",
    uuid: "string",
    etag: "string",
    armId: "string",
    ipAddress: "string",
    azureLocation: "string",
};

function emitBuiltInType(type: SdkBuiltInType | SdkDurationType | SdkDatetimeType): Record<string, any> {
    if (type.kind === "duration" && type.encode === "seconds") {
        return getSimpleTypeResult({
            type: sdkScalarKindToPythonKind[type.wireType.kind],
            encode: type.encode,
        });
    }
    if (type.encode === "unixTimestamp") {
        return getSimpleTypeResult({
            type: "unixtime",
            encode: type.encode,
        });
    }
    return getSimpleTypeResult({
        type: sdkScalarKindToPythonKind[type.kind] || type.kind, // TODO: switch to kind
        encode: type.encode,
    });
}

function emitUnion<TServiceOperation extends SdkServiceOperation>(context: PythonSdkContext<TServiceOperation>, type: SdkUnionType): Record<string, any> {
    return getSimpleTypeResult({
        name: type.generatedName ? undefined : type.name,
        snakeCaseName: type.generatedName ? undefined : camelToSnakeCase(type.name),
        description: type.generatedName ? "" : `Type of ${type.name}`,
        internal: true,
        type: "combined",
        types: type.values.map((x) => getType(context, x)),
        xmlMetadata: {},
    });
}

export function getConstantType(key: string | null): Record<string, any> {
    const cache = simpleTypesMap.get(key);
    if (cache) {
        return cache;
    }
    const type = {
        apiVersions: [],
        type: "constant",
        value: key,
        valueType: KnownTypes.string,
        xmlMetadata: {},
    };
    simpleTypesMap.set(key, type);
    return type;
}

export const KnownTypes = {
    string: { type: "string" },
    anyObject: { type: "any-object" },
    any: { type: "any" },
};<|MERGE_RESOLUTION|>--- conflicted
+++ resolved
@@ -18,10 +18,6 @@
 } from "@azure-tools/typespec-client-generator-core";
 import { dump } from "js-yaml";
 import { camelToSnakeCase, getAddedOn } from "./utils.js";
-<<<<<<< HEAD
-import { getModelsMode } from "./emitter.js";
-=======
->>>>>>> 2c4c4b36
 import { PythonSdkContext } from "./lib.js";
 
 export const typesMap = new Map<SdkType, Record<string, any>>();
