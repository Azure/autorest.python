import { Type } from "@typespec/compiler";
import { HttpAuth, Visibility } from "@typespec/http";
import {
    SdkContext,
    SdkEnumValueType,
    SdkType,
    SdkModelType,
    SdkBodyModelPropertyType,
    SdkUnionType,
    SdkEnumType,
    SdkBuiltInType,
    SdkArrayType,
    SdkDictionaryType,
    SdkConstantType,
    SdkDatetimeType,
    SdkDurationType,
    getClientType,
    shouldFlattenProperty,
} from "@azure-tools/typespec-client-generator-core";
import { dump } from "js-yaml";
import { camelToSnakeCase } from "./utils.js";
import { getModelsMode } from "./emitter.js";

export const typesMap = new Map<SdkType, Record<string, any>>();
export const simpleTypesMap = new Map<string | null, Record<string, any>>();

export interface CredentialType {
    kind: "Credential";
    scheme: HttpAuth;
}

export interface CredentialTypeUnion {
    kind: "CredentialTypeUnion";
    types: CredentialType[];
}

function isEmptyModel(type: SdkType): boolean {
    // object, {} will be treated as empty model, user defined empty model will not
    return (
        type.kind === "model" &&
        type.properties.length === 0 &&
        !type.baseModel &&
        !type.discriminatedSubtypes &&
        !type.discriminatorValue &&
        (type.name === "" || type.name === "object")
    );
}

function getSimpleTypeResult(result: Record<string, any>): Record<string, any> {
    const key = dump(result, { sortKeys: true });
    const value = simpleTypesMap.get(key);
    if (value) {
        result = value;
    } else {
        simpleTypesMap.set(key, result);
    }
    return result;
}

export function getType(
    context: SdkContext,
    type: CredentialType | CredentialTypeUnion | Type | SdkType,
    fromBody = false,
): Record<string, any> {
    if (type.kind === "Credential") {
        return emitCredential(type.scheme);
    }
    if (type.kind === "CredentialTypeUnion") {
        return emitCredentialUnion(type);
    }

    switch (type.kind) {
        case "model":
            return emitModel(context, type, fromBody);
        case "union":
            return emitUnion(context, type);
        case "enum":
            return emitEnum(type);
        case "constant":
            return emitConstant(type)!;
        case "array":
        case "dict":
            return emitArrayOrDict(context, type)!;
        case "datetime":
        case "duration":
            return emitDurationOrDateType(type);
        case "enumvalue":
            return emitEnumMember(type, emitEnum(type.enumType));
        case "bytes":
        case "boolean":
        case "date":
        case "time":
        case "int32":
        case "int64":
        case "float32":
        case "float64":
        case "decimal":
        case "decimal128":
        case "string":
        case "guid":
        case "url":
        case "uuid":
        case "password":
        case "armId":
        case "ipAddress":
        case "azureLocation":
        case "etag":
            return emitBuiltInType(type);
        case "any":
            return KnownTypes.any;
        case "String":
        case "Number":
        case "Boolean":
        case "Intrinsic":
        case "Scalar":
        case "Enum":
        case "Union":
        case "ModelProperty":
        case "UnionVariant":
            return getType(context, getClientType(context, type));
        case "Model":
            return getType(context, getClientType(context, type), fromBody);
        default:
            throw Error(`Not supported ${type.kind}`);
    }
}

function emitCredential(auth: HttpAuth): Record<string, any> {
    let credential_type: Record<string, any> = {};
    if (auth.type === "oauth2") {
        credential_type = {
            type: "OAuth2",
            policy: {
                type: "BearerTokenCredentialPolicy",
                credentialScopes: [],
            },
        };
        for (const flow of auth.flows) {
            for (const scope of flow.scopes) {
                credential_type.policy.credentialScopes.push(scope.value);
            }
            credential_type.policy.credentialScopes.push();
        }
    } else if (auth.type === "apiKey") {
        credential_type = {
            type: "Key",
            policy: {
                type: "KeyCredentialPolicy",
                key: auth.name,
            },
        };
    } else if (auth.type === "http") {
        credential_type = {
            type: "Key",
            policy: {
                type: "KeyCredentialPolicy",
                key: "Authorization",
                scheme: auth.scheme[0].toUpperCase() + auth.scheme.slice(1),
            },
        };
    }
    return getSimpleTypeResult(credential_type);
}

function emitCredentialUnion(cred_types: CredentialTypeUnion): Record<string, any> {
    const result: Record<string, any> = {};
    // Export as CombinedType, which is already a Union Type in autorest codegen
    result.type = "combined";
    result.types = [];
    for (const cred_type of cred_types.types) {
        result.types.push(emitCredential(cred_type.scheme));
    }

    return getSimpleTypeResult(result);
}

function visibilityMapping(visibility?: Visibility[]): string[] | undefined {
    if (visibility === undefined) {
        return undefined;
    }
    const result = [];
    for (const v of visibility) {
        if (v === Visibility.Read) {
            result.push("read");
        } else if (v === Visibility.Create) {
            result.push("create");
        } else if (v === Visibility.Update) {
            result.push("update");
        } else if (v === Visibility.Delete) {
            result.push("delete");
        } else if (v === Visibility.Query) {
            result.push("query");
        }
    }
    return result;
}

function emitProperty(context: SdkContext, type: SdkBodyModelPropertyType): Record<string, any> {
    return {
        clientName: camelToSnakeCase(type.nameInClient),
        wireName: type.serializedName,
        type: getType(context, type.type),
        optional: type.optional,
        description: type.description,
        addedOn: type.apiVersions[0],
        visibility: visibilityMapping(type.visibility),
        isDiscriminator: type.discriminator,
<<<<<<< HEAD
        flatten: shouldFlattenProperty(context, type.__raw!),
=======
        isMultipartFileInput: type.isMultipartFileInput,
>>>>>>> 00e6bfde
    };
}

function emitModel(context: SdkContext, type: SdkModelType, fromBody: boolean): Record<string, any> {
    if (isEmptyModel(type)) {
        return {
            type: "any",
            description: type.description,
        };
    }
    if (typesMap.has(type)) {
        return typesMap.get(type)!;
    }
    const parents: Record<string, any>[] = [];
    const newValue = {
        type: type.kind,
        name: type.generatedName ?? type.name,
        description: type.description,
        parents: parents,
        discriminatorValue: type.discriminatorValue,
        discriminatedSubtypes: {} as Record<string, Record<string, any>>,
        properties: new Array<Record<string, any>>(),
        snakeCaseName: type.name ? camelToSnakeCase(type.name) : type.name,
        base: type.name === "" && fromBody ? "json" : getModelsMode(context) === "msrest" ? "msrest" : "dpg",
        internal: type.access === "internal",
    };

    typesMap.set(type, newValue);
    newValue.parents = type.baseModel ? [getType(context, type.baseModel)] : newValue.parents;
    for (const property of type.properties.values()) {
        if (property.kind === "property") {
            newValue.properties.push(emitProperty(context, property));
            // type for base discriminator returned by TCGC changes from constant to string while
            // autorest treat all discriminator as constant type, so we need to change to constant type here
            if (type.discriminatedSubtypes && property.discriminator) {
                newValue.properties[newValue.properties.length - 1].isPolymorphic = true;
                if (property.type.kind === "string") {
                    newValue.properties[newValue.properties.length - 1].type = getConstantType(null);
                }
            }
        }
    }
    if (type.discriminatedSubtypes) {
        for (const key in type.discriminatedSubtypes) {
            newValue.discriminatedSubtypes[key] = getType(context, type.discriminatedSubtypes[key]);
        }
    }
    return newValue;
}

function emitEnum(type: SdkEnumType): Record<string, any> {
    if (typesMap.has(type)) {
        return typesMap.get(type)!;
    }
    const values: Record<string, any>[] = [];
    const newValue = {
        name: type.name,
        snakeCaseName: camelToSnakeCase(type.name),
        description: type.description || `Type of ${type.name}`,
        internal: type.access === "internal",
        type: type.kind,
        valueType: emitBuiltInType(type.valueType),
        values,
        xmlMetadata: {},
    };
    for (const value of type.values) {
        newValue.values.push(emitEnumMember(value, newValue));
    }
    typesMap.set(type, newValue);
    return newValue;
}

function enumName(name: string): string {
    if (name.toUpperCase() === name) {
        return name;
    }
    return camelToSnakeCase(name).toUpperCase();
}

function emitEnumMember(type: SdkEnumValueType, enumType: Record<string, any>): Record<string, any> {
    return {
        name: enumName(type.name),
        value: type.value,
        description: type.description,
        enumType,
        type: type.kind,
        valueType: enumType["valueType"],
    };
}

function emitDurationOrDateType(type: SdkDurationType | SdkDatetimeType): Record<string, any> {
    return getSimpleTypeResult({
        ...emitBuiltInType(type),
        wireType: emitBuiltInType(type.wireType),
    });
}

function emitArrayOrDict(context: SdkContext, type: SdkArrayType | SdkDictionaryType): Record<string, any> {
    const kind = type.kind === "array" ? "list" : type.kind;
    return getSimpleTypeResult({
        type: kind,
        elementType: getType(context, type.valueType),
    });
}

function emitConstant(type: SdkConstantType) {
    return getSimpleTypeResult({
        type: type.kind,
        value: type.value,
        valueType: emitBuiltInType(type.valueType),
    });
}

const sdkScalarKindToPythonKind: Record<string, string> = {
    int32: "integer",
    int64: "integer",
    float32: "float",
    float64: "float",
    decimal: "decimal",
    decimal128: "decimal",
    guid: "string",
    url: "string",
    uuid: "string",
    password: "string",
    armId: "string",
    ipAddress: "string",
    azureLocation: "string",
    etag: "string",
};

function emitBuiltInType(type: SdkBuiltInType | SdkDurationType | SdkDatetimeType): Record<string, any> {
    if (type.kind === "duration" && type.encode === "seconds") {
        return getSimpleTypeResult({
            type: sdkScalarKindToPythonKind[type.wireType.kind],
            encode: type.encode,
        });
    }
    if (type.encode === "unixTimestamp") {
        return getSimpleTypeResult({
            type: "unixtime",
            encode: type.encode,
        });
    }
    return getSimpleTypeResult({
        type: sdkScalarKindToPythonKind[type.kind] || type.kind, // TODO: switch to kind
        encode: type.encode,
    });
}

function emitUnion(context: SdkContext, type: SdkUnionType): Record<string, any> {
    return getSimpleTypeResult({
        name: type.name,
        snakeCaseName: camelToSnakeCase(type.name || ""),
        description: `Type of ${type.name}`,
        internal: true,
        type: "combined",
        types: type.values.map((x) => getType(context, x)),
        xmlMetadata: {},
    });
}

export function getConstantType(key: string | null): Record<string, any> {
    const cache = simpleTypesMap.get(key);
    if (cache) {
        return cache;
    }
    const type = {
        apiVersions: [],
        type: "constant",
        value: key,
        valueType: KnownTypes.string,
        xmlMetadata: {},
    };
    simpleTypesMap.set(key, type);
    return type;
}

export const KnownTypes = {
    string: { type: "string" },
    anyObject: { type: "any-object" },
    any: { type: "any" },
};<|MERGE_RESOLUTION|>--- conflicted
+++ resolved
@@ -205,11 +205,8 @@
         addedOn: type.apiVersions[0],
         visibility: visibilityMapping(type.visibility),
         isDiscriminator: type.discriminator,
-<<<<<<< HEAD
         flatten: shouldFlattenProperty(context, type.__raw!),
-=======
         isMultipartFileInput: type.isMultipartFileInput,
->>>>>>> 00e6bfde
     };
 }
 
