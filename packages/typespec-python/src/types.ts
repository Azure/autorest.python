--- conflicted
+++ resolved
@@ -179,19 +179,6 @@
     property: SdkBodyModelPropertyType,
 ): Record<string, any> {
     return {
-<<<<<<< HEAD
-        clientName: camelToSnakeCase(type.name),
-        wireName: type.serializedName,
-        type: getType(context, type.type),
-        optional: type.optional,
-        description: type.description,
-        addedOn: getAddedOn(context, type),
-        visibility: visibilityMapping(type.visibility),
-        isDiscriminator: type.discriminator,
-        flatten: type.flatten,
-        isMultipartFileInput: type.isMultipartFileInput,
-        getXmlMetadata: getXmlMetadata(type),
-=======
         clientName: camelToSnakeCase(property.name),
         wireName: property.serializedName,
         type: getType(context, property.type),
@@ -202,7 +189,7 @@
         isDiscriminator: property.discriminator,
         flatten: property.flatten,
         isMultipartFileInput: property.isMultipartFileInput,
->>>>>>> aa6d49a0
+        getXmlMetadata: getXmlMetadata(property),
     };
 }
 
