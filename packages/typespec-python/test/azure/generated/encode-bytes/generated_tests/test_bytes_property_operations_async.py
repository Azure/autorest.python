# coding=utf-8
# --------------------------------------------------------------------------
# Copyright (c) Microsoft Corporation. All rights reserved.
# Licensed under the MIT License. See License.txt in the project root for license information.
# Code generated by Microsoft (R) Python Code Generator.
# Changes may cause incorrect behavior and will be lost if the code is regenerated.
# --------------------------------------------------------------------------
import pytest
from devtools_testutils.aio import recorded_by_proxy_async
from testpreparer import BytesPreparer
from testpreparer_async import BytesClientTestBaseAsync


@pytest.mark.skip("you may need to update the auto-generated test case before run it")
class TestBytesPropertyOperationsAsync(BytesClientTestBaseAsync):
    @BytesPreparer()
    @recorded_by_proxy_async
    async def test_property_default(self, bytes_endpoint):
        client = self.create_async_client(endpoint=bytes_endpoint)
        response = await client.property.default(
            body={"value": bytes("bytes", encoding="utf-8")},
        )

        # please add some check logic here by yourself
        # ...

    @BytesPreparer()
    @recorded_by_proxy_async
    async def test_property_base64(self, bytes_endpoint):
        client = self.create_async_client(endpoint=bytes_endpoint)
        response = await client.property.base64(
            body={"value": bytes("bytes", encoding="utf-8")},
        )

        # please add some check logic here by yourself
        # ...

    @BytesPreparer()
    @recorded_by_proxy_async
<<<<<<< HEAD
    async def test_base64url(self, bytes_endpoint):
=======
    async def test_property_base64_url(self, bytes_endpoint):
>>>>>>> 76ee6803
        client = self.create_async_client(endpoint=bytes_endpoint)
        response = await client.property.base64url(
            body={"value": bytes("bytes", encoding="utf-8")},
        )

        # please add some check logic here by yourself
        # ...

    @BytesPreparer()
    @recorded_by_proxy_async
<<<<<<< HEAD
    async def test_base64url_array(self, bytes_endpoint):
=======
    async def test_property_base64_url_array(self, bytes_endpoint):
>>>>>>> 76ee6803
        client = self.create_async_client(endpoint=bytes_endpoint)
        response = await client.property.base64url_array(
            body={"value": [bytes("bytes", encoding="utf-8")]},
        )

        # please add some check logic here by yourself
        # ...<|MERGE_RESOLUTION|>--- conflicted
+++ resolved
@@ -37,13 +37,9 @@
 
     @BytesPreparer()
     @recorded_by_proxy_async
-<<<<<<< HEAD
-    async def test_base64url(self, bytes_endpoint):
-=======
     async def test_property_base64_url(self, bytes_endpoint):
->>>>>>> 76ee6803
         client = self.create_async_client(endpoint=bytes_endpoint)
-        response = await client.property.base64url(
+        response = await client.property.base64_url(
             body={"value": bytes("bytes", encoding="utf-8")},
         )
 
@@ -52,13 +48,9 @@
 
     @BytesPreparer()
     @recorded_by_proxy_async
-<<<<<<< HEAD
-    async def test_base64url_array(self, bytes_endpoint):
-=======
     async def test_property_base64_url_array(self, bytes_endpoint):
->>>>>>> 76ee6803
         client = self.create_async_client(endpoint=bytes_endpoint)
-        response = await client.property.base64url_array(
+        response = await client.property.base64_url_array(
             body={"value": [bytes("bytes", encoding="utf-8")]},
         )
 
