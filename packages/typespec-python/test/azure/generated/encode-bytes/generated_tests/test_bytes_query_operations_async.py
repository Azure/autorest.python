--- conflicted
+++ resolved
@@ -37,13 +37,9 @@
 
     @BytesPreparer()
     @recorded_by_proxy_async
-<<<<<<< HEAD
-    async def test_base64url(self, bytes_endpoint):
-=======
     async def test_query_base64_url(self, bytes_endpoint):
->>>>>>> 76ee6803
         client = self.create_async_client(endpoint=bytes_endpoint)
-        response = await client.query.base64url(
+        response = await client.query.base64_url(
             value=bytes("bytes", encoding="utf-8"),
         )
 
@@ -52,13 +48,9 @@
 
     @BytesPreparer()
     @recorded_by_proxy_async
-<<<<<<< HEAD
-    async def test_base64url_array(self, bytes_endpoint):
-=======
     async def test_query_base64_url_array(self, bytes_endpoint):
->>>>>>> 76ee6803
         client = self.create_async_client(endpoint=bytes_endpoint)
-        response = await client.query.base64url_array(
+        response = await client.query.base64_url_array(
             value=[bytes("bytes", encoding="utf-8")],
         )
 
