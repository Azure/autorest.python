--- conflicted
+++ resolved
@@ -1,3 +1,4 @@
+# pylint: disable=too-many-lines
 # coding=utf-8
 # --------------------------------------------------------------------------
 # Copyright (c) Unbranded Corporation. All rights reserved.
@@ -607,11 +608,7 @@
     def _get_discriminator(cls, exist_discriminators) -> typing.Optional["_RestField"]:
         for v in cls.__dict__.values():
             if isinstance(v, _RestField) and v._is_discriminator and v._rest_name not in exist_discriminators:
-<<<<<<< HEAD
-                return v._rest_name
-=======
                 return v
->>>>>>> 76ee6803
         return None
 
     @classmethod
