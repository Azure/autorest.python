--- conflicted
+++ resolved
@@ -20,11 +20,7 @@
 
     Current list of special words
 
-<<<<<<< HEAD
-    .. code-block:: txt
-=======
     .. code-block:: text
->>>>>>> be1c5c90
 
        and
        as
