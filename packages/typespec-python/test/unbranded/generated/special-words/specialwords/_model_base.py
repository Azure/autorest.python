# coding=utf-8
# --------------------------------------------------------------------------
# Copyright (c) Unbranded Corporation. All rights reserved.
# Licensed under the MIT License. See License.txt in the project root for
# license information.
# --------------------------------------------------------------------------
# pylint: disable=protected-access, arguments-differ, signature-differs, broad-except

import copy
import calendar
import decimal
import functools
import sys
import logging
import base64
import re
import typing
import enum
import email.utils
from datetime import datetime, date, time, timedelta, timezone
from json import JSONEncoder
from typing_extensions import Self
import isodate
from corehttp.exceptions import DeserializationError
from corehttp.utils import CaseInsensitiveEnumMeta
from corehttp.runtime.pipeline import PipelineResponse
from corehttp.serialization import _Null
import xml.etree.ElementTree as ET

if sys.version_info >= (3, 9):
    from collections.abc import MutableMapping
else:
    from typing import MutableMapping

_LOGGER = logging.getLogger(__name__)

__all__ = ["SdkJSONEncoder", "Model", "rest_field", "rest_discriminator"]

TZ_UTC = timezone.utc
_T = typing.TypeVar("_T")


def _timedelta_as_isostr(td: timedelta) -> str:
    """Converts a datetime.timedelta object into an ISO 8601 formatted string, e.g. 'P4DT12H30M05S'

    Function adapted from the Tin Can Python project: https://github.com/RusticiSoftware/TinCanPython

    :param timedelta td: The timedelta to convert
    :rtype: str
    :return: ISO8601 version of this timedelta
    """

    # Split seconds to larger units
    seconds = td.total_seconds()
    minutes, seconds = divmod(seconds, 60)
    hours, minutes = divmod(minutes, 60)
    days, hours = divmod(hours, 24)

    days, hours, minutes = list(map(int, (days, hours, minutes)))
    seconds = round(seconds, 6)

    # Build date
    date_str = ""
    if days:
        date_str = "%sD" % days

    if hours or minutes or seconds:
        # Build time
        time_str = "T"

        # Hours
        bigger_exists = date_str or hours
        if bigger_exists:
            time_str += "{:02}H".format(hours)

        # Minutes
        bigger_exists = bigger_exists or minutes
        if bigger_exists:
            time_str += "{:02}M".format(minutes)

        # Seconds
        try:
            if seconds.is_integer():
                seconds_string = "{:02}".format(int(seconds))
            else:
                # 9 chars long w/ leading 0, 6 digits after decimal
                seconds_string = "%09.6f" % seconds
                # Remove trailing zeros
                seconds_string = seconds_string.rstrip("0")
        except AttributeError:  # int.is_integer() raises
            seconds_string = "{:02}".format(seconds)

        time_str += "{}S".format(seconds_string)
    else:
        time_str = ""

    return "P" + date_str + time_str


def _serialize_bytes(o, format: typing.Optional[str] = None) -> str:
    encoded = base64.b64encode(o).decode()
    if format == "base64url":
        return encoded.strip("=").replace("+", "-").replace("/", "_")
    return encoded


def _serialize_datetime(o, format: typing.Optional[str] = None):
    if hasattr(o, "year") and hasattr(o, "hour"):
        if format == "rfc7231":
            return email.utils.format_datetime(o, usegmt=True)
        if format == "unix-timestamp":
            return int(calendar.timegm(o.utctimetuple()))

        # astimezone() fails for naive times in Python 2.7, so make make sure o is aware (tzinfo is set)
        if not o.tzinfo:
            iso_formatted = o.replace(tzinfo=TZ_UTC).isoformat()
        else:
            iso_formatted = o.astimezone(TZ_UTC).isoformat()
        # Replace the trailing "+00:00" UTC offset with "Z" (RFC 3339: https://www.ietf.org/rfc/rfc3339.txt)
        return iso_formatted.replace("+00:00", "Z")
    # Next try datetime.date or datetime.time
    return o.isoformat()


def _is_readonly(p):
    try:
        return p._visibility == ["read"]  # pylint: disable=protected-access
    except AttributeError:
        return False


class SdkJSONEncoder(JSONEncoder):
    """A JSON encoder that's capable of serializing datetime objects and bytes."""

    def __init__(self, *args, exclude_readonly: bool = False, format: typing.Optional[str] = None, **kwargs):
        super().__init__(*args, **kwargs)
        self.exclude_readonly = exclude_readonly
        self.format = format

    def default(self, o):  # pylint: disable=too-many-return-statements
        if _is_model(o):
            if self.exclude_readonly:
                readonly_props = [p._rest_name for p in o._attr_to_rest_field.values() if _is_readonly(p)]
                return {k: v for k, v in o.items() if k not in readonly_props}
            return dict(o.items())
        try:
            return super(SdkJSONEncoder, self).default(o)
        except TypeError:
            if isinstance(o, _Null):
                return None
            if isinstance(o, decimal.Decimal):
                return float(o)
            if isinstance(o, (bytes, bytearray)):
                return _serialize_bytes(o, self.format)
            try:
                # First try datetime.datetime
                return _serialize_datetime(o, self.format)
            except AttributeError:
                pass
            # Last, try datetime.timedelta
            try:
                return _timedelta_as_isostr(o)
            except AttributeError:
                # This will be raised when it hits value.total_seconds in the method above
                pass
            return super(SdkJSONEncoder, self).default(o)


_VALID_DATE = re.compile(r"\d{4}[-]\d{2}[-]\d{2}T\d{2}:\d{2}:\d{2}" + r"\.?\d*Z?[-+]?[\d{2}]?:?[\d{2}]?")
_VALID_RFC7231 = re.compile(
    r"(Mon|Tue|Wed|Thu|Fri|Sat|Sun),\s\d{2}\s"
    r"(Jan|Feb|Mar|Apr|May|Jun|Jul|Aug|Sep|Oct|Nov|Dec)\s\d{4}\s\d{2}:\d{2}:\d{2}\sGMT"
)


def _deserialize_datetime(attr: typing.Union[str, datetime]) -> datetime:
    """Deserialize ISO-8601 formatted string into Datetime object.

    :param str attr: response string to be deserialized.
    :rtype: ~datetime.datetime
    :returns: The datetime object from that input
    """
    if isinstance(attr, datetime):
        # i'm already deserialized
        return attr
    attr = attr.upper()
    match = _VALID_DATE.match(attr)
    if not match:
        raise ValueError("Invalid datetime string: " + attr)

    check_decimal = attr.split(".")
    if len(check_decimal) > 1:
        decimal_str = ""
        for digit in check_decimal[1]:
            if digit.isdigit():
                decimal_str += digit
            else:
                break
        if len(decimal_str) > 6:
            attr = attr.replace(decimal_str, decimal_str[0:6])

    date_obj = isodate.parse_datetime(attr)
    test_utc = date_obj.utctimetuple()
    if test_utc.tm_year > 9999 or test_utc.tm_year < 1:
        raise OverflowError("Hit max or min date")
    return date_obj


def _deserialize_datetime_rfc7231(attr: typing.Union[str, datetime]) -> datetime:
    """Deserialize RFC7231 formatted string into Datetime object.

    :param str attr: response string to be deserialized.
    :rtype: ~datetime.datetime
    :returns: The datetime object from that input
    """
    if isinstance(attr, datetime):
        # i'm already deserialized
        return attr
    match = _VALID_RFC7231.match(attr)
    if not match:
        raise ValueError("Invalid datetime string: " + attr)

    return email.utils.parsedate_to_datetime(attr)


def _deserialize_datetime_unix_timestamp(attr: typing.Union[float, datetime]) -> datetime:
    """Deserialize unix timestamp into Datetime object.

    :param str attr: response string to be deserialized.
    :rtype: ~datetime.datetime
    :returns: The datetime object from that input
    """
    if isinstance(attr, datetime):
        # i'm already deserialized
        return attr
    return datetime.fromtimestamp(attr, TZ_UTC)


def _deserialize_date(attr: typing.Union[str, date]) -> date:
    """Deserialize ISO-8601 formatted string into Date object.
    :param str attr: response string to be deserialized.
    :rtype: date
    :returns: The date object from that input
    """
    # This must NOT use defaultmonth/defaultday. Using None ensure this raises an exception.
    if isinstance(attr, date):
        return attr
    return isodate.parse_date(attr, defaultmonth=None, defaultday=None)  # type: ignore


def _deserialize_time(attr: typing.Union[str, time]) -> time:
    """Deserialize ISO-8601 formatted string into time object.

    :param str attr: response string to be deserialized.
    :rtype: datetime.time
    :returns: The time object from that input
    """
    if isinstance(attr, time):
        return attr
    return isodate.parse_time(attr)


def _deserialize_bytes(attr):
    if isinstance(attr, (bytes, bytearray)):
        return attr
    return bytes(base64.b64decode(attr))


def _deserialize_bytes_base64(attr):
    if isinstance(attr, (bytes, bytearray)):
        return attr
    padding = "=" * (3 - (len(attr) + 3) % 4)  # type: ignore
    attr = attr + padding  # type: ignore
    encoded = attr.replace("-", "+").replace("_", "/")
    return bytes(base64.b64decode(encoded))


def _deserialize_duration(attr):
    if isinstance(attr, timedelta):
        return attr
    return isodate.parse_duration(attr)


def _deserialize_decimal(attr):
    if isinstance(attr, decimal.Decimal):
        return attr
    return decimal.Decimal(str(attr))


_DESERIALIZE_MAPPING = {
    datetime: _deserialize_datetime,
    date: _deserialize_date,
    time: _deserialize_time,
    bytes: _deserialize_bytes,
    bytearray: _deserialize_bytes,
    timedelta: _deserialize_duration,
    typing.Any: lambda x: x,
    decimal.Decimal: _deserialize_decimal,
}

_DESERIALIZE_MAPPING_WITHFORMAT = {
    "rfc3339": _deserialize_datetime,
    "rfc7231": _deserialize_datetime_rfc7231,
    "unix-timestamp": _deserialize_datetime_unix_timestamp,
    "base64": _deserialize_bytes,
    "base64url": _deserialize_bytes_base64,
}


def get_deserializer(annotation: typing.Any, rf: typing.Optional["_RestField"] = None):
    if rf and rf._format:
        return _DESERIALIZE_MAPPING_WITHFORMAT.get(rf._format)
    return _DESERIALIZE_MAPPING.get(annotation)


def _get_type_alias_type(module_name: str, alias_name: str):
    types = {
        k: v
        for k, v in sys.modules[module_name].__dict__.items()
        if isinstance(v, typing._GenericAlias)  # type: ignore
    }
    if alias_name not in types:
        return alias_name
    return types[alias_name]


def _get_model(module_name: str, model_name: str):
    models = {k: v for k, v in sys.modules[module_name].__dict__.items() if isinstance(v, type)}
    module_end = module_name.rsplit(".", 1)[0]
    models.update({k: v for k, v in sys.modules[module_end].__dict__.items() if isinstance(v, type)})
    if isinstance(model_name, str):
        model_name = model_name.split(".")[-1]
    if model_name not in models:
        return model_name
    return models[model_name]


_UNSET = object()


class _MyMutableMapping(MutableMapping[str, typing.Any]):  # pylint: disable=unsubscriptable-object
    def __init__(self, data: typing.Dict[str, typing.Any]) -> None:
        self._data = data

    def __contains__(self, key: typing.Any) -> bool:
        return key in self._data

    def __getitem__(self, key: str) -> typing.Any:
        return self._data.__getitem__(key)

    def __setitem__(self, key: str, value: typing.Any) -> None:
        self._data.__setitem__(key, value)

    def __delitem__(self, key: str) -> None:
        self._data.__delitem__(key)

    def __iter__(self) -> typing.Iterator[typing.Any]:
        return self._data.__iter__()

    def __len__(self) -> int:
        return self._data.__len__()

    def __ne__(self, other: typing.Any) -> bool:
        return not self.__eq__(other)

    def keys(self) -> typing.KeysView[str]:
        return self._data.keys()

    def values(self) -> typing.ValuesView[typing.Any]:
        return self._data.values()

    def items(self) -> typing.ItemsView[str, typing.Any]:
        return self._data.items()

    def get(self, key: str, default: typing.Any = None) -> typing.Any:
        try:
            return self[key]
        except KeyError:
            return default

    @typing.overload
    def pop(self, key: str) -> typing.Any:
        ...

    @typing.overload
    def pop(self, key: str, default: _T) -> _T:
        ...

    @typing.overload
    def pop(self, key: str, default: typing.Any) -> typing.Any:
        ...

    def pop(self, key: str, default: typing.Any = _UNSET) -> typing.Any:
        if default is _UNSET:
            return self._data.pop(key)
        return self._data.pop(key, default)

    def popitem(self) -> typing.Tuple[str, typing.Any]:
        return self._data.popitem()

    def clear(self) -> None:
        self._data.clear()

    def update(self, *args: typing.Any, **kwargs: typing.Any) -> None:
        self._data.update(*args, **kwargs)

    @typing.overload
    def setdefault(self, key: str, default: None = None) -> None:
        ...

    @typing.overload
    def setdefault(self, key: str, default: typing.Any) -> typing.Any:
        ...

    def setdefault(self, key: str, default: typing.Any = _UNSET) -> typing.Any:
        if default is _UNSET:
            return self._data.setdefault(key)
        return self._data.setdefault(key, default)

    def __eq__(self, other: typing.Any) -> bool:
        try:
            other_model = self.__class__(other)
        except Exception:
            return False
        return self._data == other_model._data

    def __repr__(self) -> str:
        return str(self._data)


def _is_model(obj: typing.Any) -> bool:
    return getattr(obj, "_is_model", False)


def _serialize(o, format: typing.Optional[str] = None):  # pylint: disable=too-many-return-statements
    if isinstance(o, list):
        return [_serialize(x, format) for x in o]
    if isinstance(o, dict):
        return {k: _serialize(v, format) for k, v in o.items()}
    if isinstance(o, set):
        return {_serialize(x, format) for x in o}
    if isinstance(o, tuple):
        return tuple(_serialize(x, format) for x in o)
    if isinstance(o, (bytes, bytearray)):
        return _serialize_bytes(o, format)
    if isinstance(o, decimal.Decimal):
        return float(o)
    if isinstance(o, enum.Enum):
        return o.value
    if isinstance(o, int):
        if format == "str":
            return str(o)
        return o
    try:
        # First try datetime.datetime
        return _serialize_datetime(o, format)
    except AttributeError:
        pass
    # Last, try datetime.timedelta
    try:
        return _timedelta_as_isostr(o)
    except AttributeError:
        # This will be raised when it hits value.total_seconds in the method above
        pass
    return o


def _get_rest_field(
    attr_to_rest_field: typing.Dict[str, "_RestField"], rest_name: str
) -> typing.Optional["_RestField"]:
    try:
        return next(rf for rf in attr_to_rest_field.values() if rf._rest_name == rest_name)
    except StopIteration:
        return None


def _create_value(rf: typing.Optional["_RestField"], value: typing.Any) -> typing.Any:
    if not rf:
        return _serialize(value, None)
    if rf._is_multipart_file_input:
        return value
    if rf._is_model:
        return _deserialize(rf._type, value)
    if isinstance(value, ET.Element):
        value = _deserialize(rf._type, value)
    return _serialize(value, rf._format)


class Model(_MyMutableMapping):
    _is_model = True
    # label whether current class's _attr_to_rest_field has been calculated
    # could not see _attr_to_rest_field directly because subclass inherits it from parent class
    _calculated: typing.Set[str] = set()

    def __init__(self, *args: typing.Any, **kwargs: typing.Any) -> None:
        class_name = self.__class__.__name__
        if len(args) > 1:
            raise TypeError(f"{class_name}.__init__() takes 2 positional arguments but {len(args) + 1} were given")
        dict_to_pass = {
            rest_field._rest_name: rest_field._default
            for rest_field in self._attr_to_rest_field.values()
            if rest_field._default is not _UNSET
        }
        if args:
            if isinstance(args[0], ET.Element):
                existed_attr_keys = []
                model_meta = getattr(self, "_xml", {})

                for _, rf in self._attr_to_rest_field.items():
                    prop_meta = getattr(rf, "_xml", {})
                    xml_name = prop_meta.get("name", rf._rest_name)
                    xml_ns = prop_meta.get("ns", model_meta.get("ns", None))
                    if xml_ns:
                        xml_name = "{" + xml_ns + "}" + xml_name

                    # attribute
                    if prop_meta.get("attr", False) and args[0].get(xml_name) is not None:
                        existed_attr_keys.append(xml_name)
                        dict_to_pass[rf._rest_name] = args[0].get(xml_name)
                        continue

                    # unwrapped element
                    if prop_meta.get("unwrapped", False):
                        # unwrapped array could either use prop items meta/prop meta
                        if prop_meta.get("itemsName"):
                            xml_name = prop_meta.get("itemsName")
                            xml_ns = prop_meta.get("itemNs")
                            if xml_ns:
                                xml_name = "{" + xml_ns + "}" + xml_name
                        items = args[0].findall(xml_name)
                        if len(items) > 0:
                            existed_attr_keys.append(xml_name)
                            dict_to_pass[rf._rest_name] = _create_value(rf, items)
                            continue

                        # unwrapped element could only be text or array
                        if args[0].text is not None:
                            dict_to_pass[rf._rest_name] = _create_value(rf, args[0].text)
                        continue

                    # wrapped element could be normal property or array, it should only have one element
                    item = args[0].find(xml_name)
                    if item is not None:
                        existed_attr_keys.append(xml_name)
                        dict_to_pass[rf._rest_name] = _create_value(rf, item)

                for e in args[0]:
                    if e.tag not in existed_attr_keys:
                        dict_to_pass[e.tag] = _convert_element(e)
            else:
                dict_to_pass.update(
                    {k: _create_value(_get_rest_field(self._attr_to_rest_field, k), v) for k, v in args[0].items()}
                )
        else:
            non_attr_kwargs = [k for k in kwargs if k not in self._attr_to_rest_field]
            if non_attr_kwargs:
                # actual type errors only throw the first wrong keyword arg they see, so following that.
                raise TypeError(f"{class_name}.__init__() got an unexpected keyword argument '{non_attr_kwargs[0]}'")
            dict_to_pass.update(
                {
                    self._attr_to_rest_field[k]._rest_name: _create_value(self._attr_to_rest_field[k], v)
                    for k, v in kwargs.items()
                    if v is not None
                }
            )
        super().__init__(dict_to_pass)

    def copy(self) -> "Model":
        return Model(self.__dict__)

    def __new__(cls, *args: typing.Any, **kwargs: typing.Any) -> Self:  # pylint: disable=unused-argument
        if f"{cls.__module__}.{cls.__qualname__}" not in cls._calculated:
            # we know the last nine classes in mro are going to be 'Model', '_MyMutableMapping', 'MutableMapping',
            # 'Mapping', 'Collection', 'Sized', 'Iterable', 'Container' and 'object'
            mros = cls.__mro__[:-9][::-1]  # ignore parents, and reverse the mro order
            attr_to_rest_field: typing.Dict[str, _RestField] = {  # map attribute name to rest_field property
                k: v for mro_class in mros for k, v in mro_class.__dict__.items() if k[0] != "_" and hasattr(v, "_type")
            }
            annotations = {
                k: v
                for mro_class in mros
                if hasattr(mro_class, "__annotations__")  # pylint: disable=no-member
                for k, v in mro_class.__annotations__.items()  # pylint: disable=no-member
            }
            for attr, rf in attr_to_rest_field.items():
                rf._module = cls.__module__
                if not rf._type:
                    rf._type = rf._get_deserialize_callable_from_annotation(annotations.get(attr, None))
                if not rf._rest_name_input:
                    rf._rest_name_input = attr
            cls._attr_to_rest_field: typing.Dict[str, _RestField] = dict(attr_to_rest_field.items())
            cls._calculated.add(f"{cls.__module__}.{cls.__qualname__}")

        return super().__new__(cls)  # pylint: disable=no-value-for-parameter

    def __init_subclass__(cls, discriminator: typing.Optional[str] = None) -> None:
        for base in cls.__bases__:
            if hasattr(base, "__mapping__"):  # pylint: disable=no-member
                base.__mapping__[discriminator or cls.__name__] = cls  # type: ignore  # pylint: disable=no-member

    @classmethod
    def _get_discriminator(cls, exist_discriminators) -> typing.Optional["_RestField"]:
        for v in cls.__dict__.values():
            if (
                isinstance(v, _RestField) and v._is_discriminator and v._rest_name not in exist_discriminators
            ):  # pylint: disable=protected-access
                return v  # pylint: disable=protected-access
        return None

    @classmethod
    def _deserialize(cls, data, exist_discriminators):
        if not hasattr(cls, "__mapping__"):  # pylint: disable=no-member
            return cls(data)
        discriminator = cls._get_discriminator(exist_discriminators)
        if discriminator is None:
            return cls(data)
        exist_discriminators.append(discriminator._rest_name)
        if isinstance(data, ET.Element):
            model_meta = getattr(cls, "_xml", {})
            prop_meta = getattr(discriminator, "_xml", {})
            xml_name = prop_meta.get("name", discriminator._rest_name)
            xml_ns = prop_meta.get("ns", model_meta.get("ns", None))
            if xml_ns:
                xml_name = "{" + xml_ns + "}" + xml_name

            if data.get(xml_name) is not None:
                discriminator_value = data.get(xml_name)
            else:
                discriminator_value = data.find(xml_name).text
        else:
            discriminator_value = data.get(discriminator._rest_name)
        mapped_cls = cls.__mapping__.get(discriminator_value, cls)  # pyright: ignore # pylint: disable=no-member
        return mapped_cls._deserialize(data, exist_discriminators)  # pylint: disable=protected-access

    def as_dict(self, *, exclude_readonly: bool = False) -> typing.Dict[str, typing.Any]:
        """Return a dict that can be JSONify using json.dump.

        :keyword bool exclude_readonly: Whether to remove the readonly properties.
        :returns: A dict JSON compatible object
        :rtype: dict
        """

        result = {}
        readonly_props = []
        if exclude_readonly:
            readonly_props = [p._rest_name for p in self._attr_to_rest_field.values() if _is_readonly(p)]
        for k, v in self.items():
            if exclude_readonly and k in readonly_props:  # pyright: ignore
                continue
            is_multipart_file_input = False
            try:
                is_multipart_file_input = next(
                    rf for rf in self._attr_to_rest_field.values() if rf._rest_name == k
                )._is_multipart_file_input
            except StopIteration:
                pass
            result[k] = v if is_multipart_file_input else Model._as_dict_value(v, exclude_readonly=exclude_readonly)
        return result

    @staticmethod
    def _as_dict_value(v: typing.Any, exclude_readonly: bool = False) -> typing.Any:
        if v is None or isinstance(v, _Null):
            return None
        if isinstance(v, (list, tuple, set)):
            return type(v)(Model._as_dict_value(x, exclude_readonly=exclude_readonly) for x in v)
        if isinstance(v, dict):
            return {dk: Model._as_dict_value(dv, exclude_readonly=exclude_readonly) for dk, dv in v.items()}
        return v.as_dict(exclude_readonly=exclude_readonly) if hasattr(v, "as_dict") else v


def _deserialize_model(model_deserializer: typing.Optional[typing.Callable], obj):
    if _is_model(obj):
        return obj
    return _deserialize(model_deserializer, obj)


def _deserialize_with_optional(if_obj_deserializer: typing.Optional[typing.Callable], obj):
    if obj is None:
        return obj
    return _deserialize_with_callable(if_obj_deserializer, obj)


def _deserialize_with_union(deserializers, obj):
    for deserializer in deserializers:
        try:
            return _deserialize(deserializer, obj)
        except DeserializationError:
            pass
    raise DeserializationError()


def _deserialize_dict(
    value_deserializer: typing.Optional[typing.Callable],
    module: typing.Optional[str],
    obj: typing.Dict[typing.Any, typing.Any],
):
    if obj is None:
        return obj
    if isinstance(obj, ET.Element):
        obj = {child.tag: child for child in obj}
    return {k: _deserialize(value_deserializer, v, module) for k, v in obj.items()}


def _deserialize_multiple_sequence(
    entry_deserializers: typing.List[typing.Optional[typing.Callable]],
    module: typing.Optional[str],
    obj,
):
    if obj is None:
        return obj
    return type(obj)(_deserialize(deserializer, entry, module) for entry, deserializer in zip(obj, entry_deserializers))


def _deserialize_sequence(
    deserializer: typing.Optional[typing.Callable],
    module: typing.Optional[str],
    obj,
):
    if obj is None:
        return obj
    if isinstance(obj, ET.Element):
        obj = [child for child in obj]
    return type(obj)(_deserialize(deserializer, entry, module) for entry in obj)


def _sorted_annotations(types: typing.List[typing.Any]) -> typing.List[typing.Any]:
    return sorted(
        types,
        key=lambda x: hasattr(x, "__name__") and x.__name__.lower() in ("str", "float", "int", "bool"),
    )


def _get_deserialize_callable_from_annotation(  # pylint: disable=R0911, R0915, R0912
    annotation: typing.Any,
    module: typing.Optional[str],
    rf: typing.Optional["_RestField"] = None,
) -> typing.Optional[typing.Callable[[typing.Any], typing.Any]]:
<<<<<<< HEAD
    if not annotation:
=======
    if not annotation or annotation in [int, float]:
        if annotation is int and rf and rf._format == "str":
            return int
>>>>>>> 3856eb42
        return None

    # is it a type alias?
    if isinstance(annotation, str):
        if module is not None:
            annotation = _get_type_alias_type(module, annotation)

    # is it a forward ref / in quotes?
    if isinstance(annotation, (str, typing.ForwardRef)):
        try:
            model_name = annotation.__forward_arg__  # type: ignore
        except AttributeError:
            model_name = annotation
        if module is not None:
            annotation = _get_model(module, model_name)

    try:
        if module and _is_model(annotation):
            if rf:
                rf._is_model = True

            return functools.partial(_deserialize_model, annotation)  # pyright: ignore
    except Exception:
        pass

    # is it a literal?
    try:
        if annotation.__origin__ is typing.Literal:  # pyright: ignore
            return None
    except AttributeError:
        pass

    # is it optional?
    try:
        if any(a for a in annotation.__args__ if a == type(None)):  # pyright: ignore
            if len(annotation.__args__) <= 2:  # pyright: ignore
                if_obj_deserializer = _get_deserialize_callable_from_annotation(
                    next(a for a in annotation.__args__ if a != type(None)), module, rf  # pyright: ignore
                )

                return functools.partial(_deserialize_with_optional, if_obj_deserializer)
            # the type is Optional[Union[...]], we need to remove the None type from the Union
            annotation_copy = copy.copy(annotation)
            annotation_copy.__args__ = [a for a in annotation_copy.__args__ if a != type(None)]  # pyright: ignore
            return _get_deserialize_callable_from_annotation(annotation_copy, module, rf)
    except AttributeError:
        pass

    # is it union?
    if getattr(annotation, "__origin__", None) is typing.Union:
        # initial ordering is we make `string` the last deserialization option, because it is often them most generic
        deserializers = [
            _get_deserialize_callable_from_annotation(arg, module, rf)
            for arg in _sorted_annotations(annotation.__args__)  # pyright: ignore
        ]

        return functools.partial(_deserialize_with_union, deserializers)

    try:
        if annotation._name == "Dict":  # pyright: ignore
            value_deserializer = _get_deserialize_callable_from_annotation(
                annotation.__args__[1], module, rf  # pyright: ignore
            )

            return functools.partial(
                _deserialize_dict,
                value_deserializer,
                module,
            )
    except (AttributeError, IndexError):
        pass
    try:
        if annotation._name in ["List", "Set", "Tuple", "Sequence"]:  # pyright: ignore
            if len(annotation.__args__) > 1:  # pyright: ignore

                entry_deserializers = [
                    _get_deserialize_callable_from_annotation(dt, module, rf)
                    for dt in annotation.__args__  # pyright: ignore
                ]
                return functools.partial(_deserialize_multiple_sequence, entry_deserializers, module)
            deserializer = _get_deserialize_callable_from_annotation(
                annotation.__args__[0], module, rf  # pyright: ignore
            )

            return functools.partial(_deserialize_sequence, deserializer, module)
    except (TypeError, IndexError, AttributeError, SyntaxError):
        pass

    def _deserialize_default(
        deserializer,
        obj,
    ):
        if deserializer is str and isinstance(obj, ET.Element):
            return obj.text or ""
        if deserializer is int and isinstance(obj, ET.Element):
            return int(obj.text) if obj.text else None
        if deserializer is float and isinstance(obj, ET.Element):
            return float(obj.text) if obj.text else None
        if deserializer is bool and isinstance(obj, ET.Element):
            return obj.text == "true" if obj.text else None
        if obj is None:
            return obj
        try:
            return _deserialize_with_callable(deserializer, obj)
        except Exception:
            pass
        return obj

    if get_deserializer(annotation, rf):
        return functools.partial(_deserialize_default, get_deserializer(annotation, rf))

    return functools.partial(_deserialize_default, annotation)


def _deserialize_with_callable(
    deserializer: typing.Optional[typing.Callable[[typing.Any], typing.Any]],
    value: typing.Any,
):
    try:
        if value is None or isinstance(value, _Null):
            return None
        if deserializer is None:
            return value
        if isinstance(deserializer, CaseInsensitiveEnumMeta):
            try:
                return deserializer(value)
            except ValueError:
                # for unknown value, return raw value
                return value
        if isinstance(deserializer, type) and issubclass(deserializer, Model):
            return deserializer._deserialize(value, [])
        return typing.cast(typing.Callable[[typing.Any], typing.Any], deserializer)(value)
    except Exception as e:
        raise DeserializationError() from e


def _deserialize(
    deserializer: typing.Any,
    value: typing.Any,
    module: typing.Optional[str] = None,
    rf: typing.Optional["_RestField"] = None,
    format: typing.Optional[str] = None,
) -> typing.Any:
    if isinstance(value, PipelineResponse):
        value = value.http_response.json()
    if rf is None and format:
        rf = _RestField(format=format)
    if not isinstance(deserializer, functools.partial):
        deserializer = _get_deserialize_callable_from_annotation(deserializer, module, rf)
    return _deserialize_with_callable(deserializer, value)


class _RestField:
    def __init__(
        self,
        *,
        name: typing.Optional[str] = None,
        type: typing.Optional[typing.Callable] = None,  # pylint: disable=redefined-builtin
        is_discriminator: bool = False,
        visibility: typing.Optional[typing.List[str]] = None,
        default: typing.Any = _UNSET,
        format: typing.Optional[str] = None,
        is_multipart_file_input: bool = False,
        xml: typing.Dict[str, typing.Any] = {},
    ):
        self._type = type
        self._rest_name_input = name
        self._module: typing.Optional[str] = None
        self._is_discriminator = is_discriminator
        self._visibility = visibility
        self._is_model = False
        self._default = default
        self._format = format
        self._is_multipart_file_input = is_multipart_file_input
        self._xml = xml

    @property
    def _class_type(self) -> typing.Any:
        return getattr(self._type, "args", [None])[0]

    @property
    def _rest_name(self) -> str:
        if self._rest_name_input is None:
            raise ValueError("Rest name was never set")
        return self._rest_name_input

    def __get__(self, obj: Model, type=None):  # pylint: disable=redefined-builtin
        # by this point, type and rest_name will have a value bc we default
        # them in __new__ of the Model class
        item = obj.get(self._rest_name)
        if item is None:
            return item
        if self._is_model:
            return item
        return _deserialize(self._type, _serialize(item, self._format), rf=self)

    def __set__(self, obj: Model, value) -> None:
        if value is None:
            # we want to wipe out entries if users set attr to None
            try:
                obj.__delitem__(self._rest_name)
            except KeyError:
                pass
            return
        if self._is_model:
            if not _is_model(value):
                value = _deserialize(self._type, value)
            obj.__setitem__(self._rest_name, value)
            return
        obj.__setitem__(self._rest_name, _serialize(value, self._format))

    def _get_deserialize_callable_from_annotation(
        self, annotation: typing.Any
    ) -> typing.Optional[typing.Callable[[typing.Any], typing.Any]]:
        return _get_deserialize_callable_from_annotation(annotation, self._module, self)


def rest_field(
    *,
    name: typing.Optional[str] = None,
    type: typing.Optional[typing.Callable] = None,  # pylint: disable=redefined-builtin
    visibility: typing.Optional[typing.List[str]] = None,
    default: typing.Any = _UNSET,
    format: typing.Optional[str] = None,
    is_multipart_file_input: bool = False,
    xml: typing.Dict[str, typing.Any] = {},
) -> typing.Any:
    return _RestField(
        name=name,
        type=type,
        visibility=visibility,
        default=default,
        format=format,
        is_multipart_file_input=is_multipart_file_input,
        xml=xml,
    )


def rest_discriminator(
    *,
    name: typing.Optional[str] = None,
    type: typing.Optional[typing.Callable] = None,  # pylint: disable=redefined-builtin
    visibility: typing.Optional[typing.List[str]] = None,
    xml: typing.Optional[typing.Dict[str, typing.Any]] = {},
) -> typing.Any:
    return _RestField(name=name, type=type, is_discriminator=True, visibility=visibility, xml=xml)


def serialize_xml(model: Model, exclude_readonly: bool = False) -> str:
    """Serialize a model to XML.

    :param Model model: The model to serialize.
    :param bool exclude_readonly: Whether to exclude readonly properties.
    :returns: The XML representation of the model.
    :rtype: str
    """
    return ET.tostring(_get_element(model, exclude_readonly), encoding="unicode")


def _get_element(
    o: typing.Any,
    exclude_readonly: bool = False,
    parent_meta: typing.Optional[typing.Dict[str, typing.Any]] = None,
    wrapped_element: typing.Optional[ET.Element] = None,
) -> typing.Union[ET.Element, typing.List[ET.Element]]:
    if _is_model(o):
        model_meta = getattr(o, "_xml", {})

        # if prop is a model, then use the prop element directly, else generate a wrapper of model
        if wrapped_element is None:
            wrapped_element = _create_xml_element(
                model_meta.get("name", o.__class__.__name__),
                model_meta.get("prefix"),
                model_meta.get("ns"),
            )

        if exclude_readonly:
            readonly_props = [
                p._rest_name for p in o._attr_to_rest_field.values() if _is_readonly(p)
            ]

        for k, v in o.items():
            # do not serialize readonly properties
            if exclude_readonly and k in readonly_props:
                continue

            prop_rest_field = _get_rest_field(o._attr_to_rest_field, k)
            if prop_rest_field:
                prop_meta = getattr(prop_rest_field, "_xml")
                # use the wire name as xml name if no specific name is set
                if prop_meta.get("name") is None:
                    prop_meta["name"] = k
            else:
                # additional properties will not have rest field, use the wire name as xml name
                prop_meta = {"name": k}

            # if no ns for prop, use model's
            if prop_meta.get("ns") is None and model_meta.get("ns"):
                prop_meta["ns"] = model_meta.get("ns")
                prop_meta["prefix"] = model_meta.get("prefix")

            if prop_meta.get("unwrapped", False):
                # unwrapped could only set on array or primitive type
                if isinstance(v, list):
                    wrapped_element.extend(_get_element(v, exclude_readonly, prop_meta))
                else:
                    wrapped_element.text = _get_primitive_type_value(v)
            elif prop_meta.get("attr", False):
                xml_name = prop_meta.get("name", k)
                if prop_meta.get("ns"):
                    ET.register_namespace(prop_meta.get("prefix"), prop_meta.get("ns"))
                    xml_name = "{" + prop_meta.get("ns") + "}" + xml_name
                # attribute should be primitive type
                wrapped_element.set(xml_name, _get_primitive_type_value(v))
            else:
                # other wrapped prop element
                wrapped_element.append(
                    _get_wrapped_element(v, exclude_readonly, prop_meta)
                )
        return wrapped_element
    if isinstance(o, list):
        return [_get_element(x, exclude_readonly, parent_meta) for x in o]
    if isinstance(o, dict):
        result = []
        for k, v in o.items():
            result.append(
                _get_wrapped_element(
                    v,
                    exclude_readonly,
                    {
                        "name": k,
                        "ns": parent_meta.get("ns"),
                        "prefix": parent_meta.get("prefix"),
                    },
                )
            )
        return result

    # primitive case need to create element based on parent_meta
    if parent_meta:
        return _get_wrapped_element(
            o,
            exclude_readonly,
            {
                "name": parent_meta.get("itemsName", parent_meta.get("name")),
                "prefix": parent_meta.get("itemsPrefix", parent_meta.get("prefix")),
                "ns": parent_meta.get("itemsNs", parent_meta.get("ns")),
            },
        )

    raise ValueError("Could not serialize value into xml: " + o)


def _get_wrapped_element(
    v: typing.Any,
    exclude_readonly: bool,
    meta: typing.Optional[typing.Dict[str, typing.Any]],
) -> ET.Element:
    wrapped_element = _create_xml_element(
        meta.get("name"), meta.get("prefix"), meta.get("ns")
    )
    if isinstance(v, list) or isinstance(v, dict):
        wrapped_element.extend(_get_element(v, exclude_readonly, meta))
    elif _is_model(v):
        _get_element(v, exclude_readonly, meta, wrapped_element)
    else:
        wrapped_element.text = _get_primitive_type_value(v)
    return wrapped_element


def _get_primitive_type_value(v) -> str:
    if v is True:
        return "true"
    elif v is False:
        return "false"
    elif isinstance(v, _Null):
        return ""
    else:
        return str(v)


def _create_xml_element(tag, prefix=None, ns=None):
    if prefix and ns:
        ET.register_namespace(prefix, ns)
    if ns:
        return ET.Element("{" + ns + "}" + tag)
    else:
        return ET.Element(tag)


def _deserialize_xml(
    model: Model,
    value: str,
) -> typing.Any:
    element = ET.fromstring(value)
    return _deserialize(model, element)


def _convert_element(e: ET.Element):
    # dict case
    if len(e.attrib) > 0 or len(set([child.tag for child in e])) > 1:
        result = {}
        for child in e:
            if result.get(child.tag) is not None:
                if isinstance(result[child.tag], list):
                    result[child.tag].append(_convert_element(child))
                else:
                    result[child.tag] = [result[child.tag], _convert_element(child)]
            else:
                result[child.tag] = _convert_element(child)
        result.update(e.attrib)
        return result
    # array case
    elif len(e) > 0:
        result = []
        for child in e:
            result.append(_convert_element(child))
        return result
    # primitive case
    else:
        return e.text<|MERGE_RESOLUTION|>--- conflicted
+++ resolved
@@ -735,13 +735,7 @@
     module: typing.Optional[str],
     rf: typing.Optional["_RestField"] = None,
 ) -> typing.Optional[typing.Callable[[typing.Any], typing.Any]]:
-<<<<<<< HEAD
     if not annotation:
-=======
-    if not annotation or annotation in [int, float]:
-        if annotation is int and rf and rf._format == "str":
-            return int
->>>>>>> 3856eb42
         return None
 
     # is it a type alias?
