--- conflicted
+++ resolved
@@ -12,11 +12,7 @@
         yield client
 
 @pytest.mark.asyncio
-<<<<<<< HEAD
-async def test_known_value(client: aio.FixedClient):
-=======
 async def test_known_value(client):
->>>>>>> 90ef87f3
     assert await client.string.get_known_value() == models.DaysOfWeekEnum.MONDAY
     await client.string.put_known_value(models.DaysOfWeekEnum.MONDAY)
 
