--- conflicted
+++ resolved
@@ -18,12 +18,6 @@
     client.foo.four()
     client.bar.five()
     client.bar.six()
-<<<<<<< HEAD
-    client.baz.foo.seven()
-    client.qux.eight()
-    client.qux.bar.nine()
-=======
->>>>>>> 90ef87f3
 
 def test_structure_multiclient():
     client_a = ClientAClient(endpoint="http://localhost:3000", client=ClientType.MULTI_CLIENT)
