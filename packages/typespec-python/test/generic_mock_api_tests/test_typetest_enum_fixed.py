--- conflicted
+++ resolved
@@ -11,11 +11,7 @@
     with FixedClient() as client:
         yield client
 
-<<<<<<< HEAD
-def test_known_value(client: FixedClient):
-=======
 def test_known_value(client):
->>>>>>> 90ef87f3
     assert client.string.get_known_value() == models.DaysOfWeekEnum.MONDAY
     client.string.put_known_value(models.DaysOfWeekEnum.MONDAY)
 
