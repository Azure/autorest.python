--- conflicted
+++ resolved
@@ -11,18 +11,10 @@
     with ExtensibleClient() as client:
         yield client
 
-<<<<<<< HEAD
-def test_known_value(client: ExtensibleClient):
-    assert client.string.get_known_value() == models.DaysOfWeekExtensibleEnum.MONDAY
-    client.string.put_known_value(models.DaysOfWeekExtensibleEnum.MONDAY)
-
-def test_unknown_value(client: ExtensibleClient):
-=======
 def test_known_value(client):
     assert client.string.get_known_value() == models.DaysOfWeekExtensibleEnum.MONDAY
     client.string.put_known_value(models.DaysOfWeekExtensibleEnum.MONDAY)
 
 def test_unknown_value(client):
->>>>>>> 90ef87f3
     assert client.string.get_unknown_value() == "Weekend"
     client.string.put_unknown_value("Weekend")