# ------------------------------------
# Copyright (c) Microsoft Corporation.
# Licensed under the MIT License.
# ------------------------------------
import copy
import decimal
import json
import datetime
from pathlib import Path
from typing import Any, Iterable, List, Literal, Dict, Mapping, Sequence, Set, Tuple, Optional, overload, Union
import pytest
import isodate
import sys
from enum import Enum

from specialwords._model_base import SdkJSONEncoder, Model, rest_field, _is_model, rest_discriminator, _deserialize

if sys.version_info >= (3, 9):
    from collections.abc import MutableMapping
else:
    from typing import MutableMapping  # type: ignore  # pylint: disable=ungrouped-imports
JSON = MutableMapping[str, Any]  # pylint: disable=unsubscriptable-object


class BasicResource(Model):
    platform_update_domain_count: int = rest_field(
        name="platformUpdateDomainCount")  # How many times the platform update domain has been counted
    platform_fault_domain_count: int = rest_field(
        name="platformFaultDomainCount")  # How many times the platform fault domain has been counted
    virtual_machines: List[Any] = rest_field(name="virtualMachines")  # List of virtual machines

    @overload
    def __init__(
        self,
        *,
        platform_update_domain_count: int,
        platform_fault_domain_count: int,
        virtual_machines: List[Any],
    ):
        ...

    @overload
    def __init__(self, mapping: Mapping[str, Any], /):
        ...

    def __init__(self, *args, **kwargs):
        super().__init__(*args, **kwargs)


class Pet(Model):
    name: str = rest_field()  # my name
    species: str = rest_field()  # my species

    @overload
    def __init__(self, *, name: str, species: str):
        ...

    @overload
    def __init__(self, mapping: Mapping[str, Any], /):
        ...

    def __init__(self, *args, **kwargs):
        super().__init__(*args, **kwargs)


def test_model_and_dict_equal():
    dict_response = {
        "platformUpdateDomainCount": 5,
        "platformFaultDomainCount": 3,
        "virtualMachines": []
    }
    model = BasicResource(platform_update_domain_count=5, platform_fault_domain_count=3, virtual_machines=[])

    assert model == dict_response
    assert (
        model.platform_update_domain_count ==
        model["platformUpdateDomainCount"] ==
        dict_response["platformUpdateDomainCount"] ==
        5
    )
    assert (
        model.platform_fault_domain_count ==
        model['platformFaultDomainCount'] ==
        dict_response['platformFaultDomainCount'] ==
        3
    )
    assert (
        model.virtual_machines ==
        model['virtualMachines'] ==
        dict_response['virtualMachines'])


def test_json_roundtrip():
    dict_response = {
        "platformUpdateDomainCount": 5,
        "platformFaultDomainCount": 3,
        "virtualMachines": []
    }
    model = BasicResource(platform_update_domain_count=5, platform_fault_domain_count=3, virtual_machines=[])
    with pytest.raises(TypeError):
        json.dumps(model)
    assert json.dumps(
        dict(model)) == '{"platformUpdateDomainCount": 5, "platformFaultDomainCount": 3, "virtualMachines": []}'
    assert json.loads(json.dumps(dict(model))) == model == dict_response


def test_has_no_property():
    dict_response = {
        "platformUpdateDomainCount": 5,
        "platformFaultDomainCount": 3,
        "virtualMachines": [],
        "noprop": "bonjour!"
    }
    model = BasicResource(dict_response)
    assert (
        model.platform_update_domain_count ==
        model["platformUpdateDomainCount"] ==
        dict_response["platformUpdateDomainCount"] ==
        5
    )
    assert not hasattr(model, "no_prop")
    with pytest.raises(AttributeError) as ex:
        model.no_prop

    assert str(ex.value) == "'BasicResource' object has no attribute 'no_prop'"
    assert model["noprop"] == dict_response["noprop"] == "bonjour!"

    # let's add it to model now

    class BasicResourceWithProperty(BasicResource):
        no_prop: str = rest_field(name="noprop")

    model = BasicResourceWithProperty(
        platform_update_domain_count=5,
        platform_fault_domain_count=3,
        virtual_machines=[],
        no_prop="bonjour!"
    )
    assert (
        model.no_prop ==
        model["noprop"] ==
        dict_response["noprop"] ==
        "bonjour!"
    )


def test_original_and_attr_name_same():
    class MyModel(Model):
        hello: str = rest_field()

        @overload
        def __init__(self, *, hello: str):
            ...

        @overload
        def __init__(self, mapping: Mapping[str, Any], /):
            ...

        def __init__(self, *args, **kwargs):
            super().__init__(*args, **kwargs)

    dict_response = {"hello": "nihao"}
    model = MyModel(hello="nihao")
    assert model.hello == model["hello"] == dict_response["hello"]


class OptionalModel(Model):
    optional_str: Optional[str] = rest_field()
    optional_time: Optional[datetime.time] = rest_field()
    optional_dict: Optional[Dict[str, Optional[Pet]]] = rest_field(name="optionalDict")
    optional_model: Optional[Pet] = rest_field()
    optional_myself: Optional["OptionalModel"] = rest_field()

    @overload
    def __init__(
        self,
        *,
        optional_str: Optional[str] = None,
        optional_time: Optional[datetime.time] = None,
        optional_dict: Optional[Dict[str, Optional[Pet]]] = None,
        optional_myself: Optional["OptionalModel"] = None,
    ):
        ...

    @overload
    def __init__(self, mapping: Mapping[str, Any], /):
        ...

    def __init__(self, *args, **kwargs):
        super().__init__(*args, **kwargs)


def test_optional_property():
    dict_response = {
        "optional_str": "hello!",
        "optional_time": None,
        "optionalDict": {
            "Eugene": {
                "name": "Eugene",
                "species": "Dog",
            },
            "Lady": None,
        },
        "optional_model": None,
        "optional_myself": {
            "optional_str": None,
            "optional_time": '11:34:56',
            "optionalDict": None,
            "optional_model": {
                "name": "Lady",
                "species": "Newt"
            },
            "optional_myself": None
        }
    }

    model = OptionalModel(dict_response)
    assert model.optional_str == model["optional_str"] == "hello!"
    assert model.optional_time == model["optional_time"] == None
    assert model.optional_dict == model["optionalDict"] == {
        "Eugene": {
            "name": "Eugene",
            "species": "Dog",
        },
        "Lady": None,
    }
    assert model.optional_dict
    assert model.optional_dict["Eugene"].name == model.optional_dict["Eugene"]["name"] == "Eugene"
    assert model.optional_dict["Lady"] is None

    assert model.optional_myself == model["optional_myself"] == {
        "optional_str": None,
        "optional_time": '11:34:56',
        "optionalDict": None,
        "optional_model": {
            "name": "Lady",
            "species": "Newt"
        },
        "optional_myself": None
    }
    assert model.optional_myself
    assert model.optional_myself.optional_str is None
    assert model.optional_myself.optional_time == datetime.time(11, 34, 56)
    assert model.optional_myself.optional_dict is None
    assert model.optional_myself.optional_model
    assert model.optional_myself.optional_model.name == "Lady"
    assert model.optional_myself.optional_model.species == "Newt"
    assert model.optional_myself.optional_myself is None


def test_model_pass_in_none():
    model = OptionalModel(optional_str=None)
    assert model.optional_str == None
    with pytest.raises(KeyError):
        model["optionalStr"]


def test_modify_dict():
    model = BasicResource(
        platform_update_domain_count=5,
        platform_fault_domain_count=3,
        virtual_machines=[]
    )

    # now let's modify the model as a dict
    model["platformUpdateDomainCount"] = 100
    assert model.platform_update_domain_count == model["platformUpdateDomainCount"] == 100


def test_modify_property():
    dict_response = {
        "platformUpdateDomainCount": 5,
        "platformFaultDomainCount": 3,
        "virtualMachines": []
    }
    model = BasicResource(
        platform_update_domain_count=5,
        platform_fault_domain_count=3,
        virtual_machines=[]
    )

    # now let's modify the model through it's properties
    model.platform_fault_domain_count = 2000
    model['platformFaultDomainCount']
    assert model.platform_fault_domain_count == model["platformFaultDomainCount"] == 2000


def test_property_is_a_type():
    class Fish(Model):
        name: str = rest_field()
        species: Literal['Salmon', 'Halibut'] = rest_field()

        @overload
        def __init__(self, *, name: str, species: Literal['Salmon', 'Halibut']):
            ...

        @overload
        def __init__(self, mapping: Mapping[str, Any], /):
            ...

        def __init__(self, *args, **kwargs):
            super().__init__(*args, **kwargs)

    class Fishery(Model):
        fish: Fish = rest_field()

        @overload
        def __init__(self, *, fish: Fish):
            ...

        @overload
        def __init__(self, mapping: Mapping[str, Any], /):
            ...

        def __init__(self, *args, **kwargs):
            super().__init__(*args, **kwargs)

    fishery = Fishery({"fish": {"name": "Benjamin", "species": "Salmon"}})
    assert isinstance(fishery.fish, Fish)
    assert fishery.fish.name == fishery.fish['name'] == fishery['fish']['name'] == "Benjamin"
    assert fishery.fish.species == fishery.fish['species'] == fishery['fish']['species'] == "Salmon"


def test_datetime_deserialization():
    class DatetimeModel(Model):
        datetime_value: datetime.datetime = rest_field(name="datetimeValue")

        @overload
        def __init__(self, *, datetime_value: datetime.datetime):
            ...

        @overload
        def __init__(self, mapping: Mapping[str, Any], /):
            ...

        def __init__(self, *args, **kwargs):
            super().__init__(*args, **kwargs)

    val_str = "9999-12-31T23:59:59.999Z"
    val = isodate.parse_datetime(val_str)
    model = DatetimeModel({"datetimeValue": val_str})
    assert model['datetimeValue'] == val_str
    assert model.datetime_value == val

    class BaseModel(Model):
        my_prop: DatetimeModel = rest_field(name="myProp")

    model = BaseModel({"myProp": {"datetimeValue": val_str}})
    assert isinstance(model.my_prop, DatetimeModel)
    model.my_prop['datetimeValue']
    assert model.my_prop['datetimeValue'] == model['myProp']['datetimeValue'] == val_str
    assert model.my_prop.datetime_value == val


def test_date_deserialization():
    class DateModel(Model):
        date_value: datetime.date = rest_field(name="dateValue")

        @overload
        def __init__(self, *, date_value: datetime.date):
            ...

        @overload
        def __init__(self, mapping: Mapping[str, Any], /):
            ...

        def __init__(self, *args, **kwargs):
            super().__init__(*args, **kwargs)

    val_str = "2016-02-29"
    val = isodate.parse_date(val_str)
    model = DateModel({"dateValue": val_str})
    assert model['dateValue'] == val_str
    assert model.date_value == val

    class BaseModel(Model):
        my_prop: DateModel = rest_field(name="myProp")

    model = BaseModel({"myProp": {"dateValue": val_str}})
    assert isinstance(model.my_prop, DateModel)
    assert model.my_prop['dateValue'] == model['myProp']['dateValue'] == val_str
    assert model.my_prop.date_value == val


def test_time_deserialization():
    class TimeModel(Model):
        time_value: datetime.time = rest_field(name="timeValue")

        @overload
        def __init__(self, *, time_value: datetime.time):
            ...

        @overload
        def __init__(self, mapping: Mapping[str, Any], /):
            ...

        def __init__(self, *args, **kwargs):
            super().__init__(*args, **kwargs)

    val_str = '11:34:56'
    val = datetime.time(11, 34, 56)
    model = TimeModel({"timeValue": val_str})
    assert model['timeValue'] == val_str
    assert model.time_value == val

    class BaseModel(Model):
        my_prop: TimeModel = rest_field(name="myProp")

    model = BaseModel({"myProp": {"timeValue": val_str}})
    assert isinstance(model.my_prop, TimeModel)
    assert model.my_prop['timeValue'] == model['myProp']['timeValue'] == val_str
    assert model.my_prop.time_value == val


class SimpleRecursiveModel(Model):
    name: str = rest_field()
    me: "SimpleRecursiveModel" = rest_field()

    @overload
    def __init__(self, *, name: str, me: "SimpleRecursiveModel"):
        ...

    @overload
    def __init__(self, mapping: Mapping[str, Any], /):
        ...

    def __init__(self, *args, **kwargs):
        super().__init__(*args, **kwargs)


def test_model_recursion():
    dict_response = {
        "name": "Snoopy",
        "me": {
            "name": "Egg",
            "me": {
                "name": "Chicken"
            }
        }
    }

    model = SimpleRecursiveModel(dict_response)
    assert model['name'] == model.name == "Snoopy"
    assert model['me'] == {
        "name": "Egg",
        "me": {
            "name": "Chicken"
        }
    }
    assert isinstance(model.me, SimpleRecursiveModel)
    assert model.me['name'] == model.me.name == "Egg"
    assert model.me['me'] == {"name": "Chicken"}
    assert model.me.me.name == "Chicken"


def test_dictionary_deserialization():
    class DictionaryModel(Model):
        prop: Dict[str, datetime.datetime] = rest_field()

        @overload
        def __init__(self, *, prop: datetime.datetime):
            ...

        @overload
        def __init__(self, mapping: Mapping[str, Any], /):
            ...

        def __init__(self, *args, **kwargs):
            super().__init__(*args, **kwargs)

    val_str = "9999-12-31T23:59:59.999Z"
    val = isodate.parse_datetime(val_str)
    dict_response = {
        "prop": {
            "datetime": val_str
        }
    }
    model = DictionaryModel(dict_response)
    assert model['prop'] == {"datetime": val_str}
    assert model.prop == {"datetime": val}


def test_attr_and_rest_case():
    class ModelTest(Model):
        our_attr: str = rest_field(name="ourAttr")

        @overload
        def __init__(self, *, our_attr: str):
            ...

        @overload
        def __init__(self, mapping: Mapping[str, Any], /):
            ...

        def __init__(self, *args, **kwargs):
            super().__init__(*args, **kwargs)

    test_model = ModelTest({"ourAttr": "camel"})
    assert test_model.our_attr == test_model["ourAttr"] == "camel"

    test_model = ModelTest(ModelTest({"ourAttr": "camel"}))
    assert test_model.our_attr == test_model["ourAttr"] == "camel"

    test_model = ModelTest(our_attr="snake")
    assert test_model.our_attr == test_model['ourAttr'] == "snake"


def test_dictionary_deserialization_model():
    class DictionaryModel(Model):
        prop: Dict[str, Pet] = rest_field()

        @overload
        def __init__(self, *, prop: Dict[str, Pet]):
            ...

        @overload
        def __init__(self, mapping: Mapping[str, Any], /):
            ...

        def __init__(self, *args, **kwargs):
            super().__init__(*args, **kwargs)

    dict_response = {
        "prop": {
            "Eugene": {
                "name": "Eugene",
                "species": "Dog",
            },
            "Lady": {
                "name": "Lady",
                "species": "Newt",
            }
        }
    }

    model = DictionaryModel(dict_response)
    assert model['prop'] == {
        "Eugene": {
            "name": "Eugene",
            "species": "Dog",
        },
        "Lady": {
            "name": "Lady",
            "species": "Newt",
        }
    }
    assert model.prop == {
        "Eugene": Pet({"name": "Eugene", "species": "Dog"}),
        "Lady": Pet({"name": "Lady", "species": "Newt"})
    }
    assert model.prop["Eugene"].name == model.prop["Eugene"]["name"] == "Eugene"
    assert model.prop["Eugene"].species == model.prop["Eugene"]["species"] == "Dog"
    assert model.prop["Lady"].name == model.prop["Lady"]["name"] == "Lady"
    assert model.prop["Lady"].species == model.prop["Lady"]["species"] == "Newt"


def test_list_deserialization():
    class ListModel(Model):
        prop: List[datetime.datetime] = rest_field()

        @overload
        def __init__(self, *, prop: List[datetime.datetime]):
            ...

        @overload
        def __init__(self, mapping: Mapping[str, Any], /):
            ...

        def __init__(self, *args, **kwargs):
            super().__init__(*args, **kwargs)

    val_str = "9999-12-31T23:59:59.999Z"
    val = isodate.parse_datetime(val_str)
    dict_response = {
        "prop": [val_str, val_str]
    }
    model = ListModel(dict_response)
    assert model['prop'] == [val_str, val_str]
    assert model.prop == [val, val]


def test_list_deserialization_model():
    class ListModel(Model):
        prop: List[Pet] = rest_field()

        @overload
        def __init__(self, *, prop: List[Pet]):
            ...

        @overload
        def __init__(self, mapping: Mapping[str, Any], /):
            ...

        def __init__(self, *args, **kwargs):
            super().__init__(*args, **kwargs)

    dict_response = {
        "prop": [
            {"name": "Eugene", "species": "Dog"},
            {"name": "Lady", "species": "Newt"}
        ]
    }
    model = ListModel(dict_response)
    assert model["prop"] == [
        {"name": "Eugene", "species": "Dog"},
        {"name": "Lady", "species": "Newt"}
    ]
    assert model.prop == [
        Pet({"name": "Eugene", "species": "Dog"}),
        Pet({"name": "Lady", "species": "Newt"})
    ]
    assert len(model.prop) == 2
    assert model.prop[0].name == model.prop[0]["name"] == "Eugene"
    assert model.prop[0].species == model.prop[0]["species"] == "Dog"
    assert model.prop[1].name == model.prop[1]["name"] == "Lady"
    assert model.prop[1].species == model.prop[1]["species"] == "Newt"


def test_set_deserialization():
    class SetModel(Model):
        prop: Set[datetime.datetime] = rest_field()

        @overload
        def __init__(self, *, prop: Set[datetime.datetime]):
            ...

        @overload
        def __init__(self, mapping: Mapping[str, Any], /):
            ...

        def __init__(self, *args, **kwargs):
            super().__init__(*args, **kwargs)

    val_str = "9999-12-31T23:59:59.999Z"
    val = isodate.parse_datetime(val_str)
    dict_response = {
        "prop": set([val_str, val_str])
    }
    model = SetModel(dict_response)
    assert model['prop'] == set([val_str, val_str])
    assert model.prop == set([val, val])


def test_tuple_deserialization():
    class TupleModel(Model):
        prop: Tuple[str, datetime.datetime] = rest_field()

        @overload
        def __init__(self, *, prop: Tuple[str, datetime.datetime]):
            ...

        @overload
        def __init__(self, mapping: Mapping[str, Any], /):
            ...

        def __init__(self, *args, **kwargs):
            super().__init__(*args, **kwargs)

    val_str = "9999-12-31T23:59:59.999Z"
    val = isodate.parse_datetime(val_str)
    dict_response = {
        "prop": (val_str, val_str)
    }
    model = TupleModel(dict_response)
    assert model['prop'] == (val_str, val_str)
    assert model.prop == (val_str, val)


def test_list_of_tuple_deserialization_model():
    class Owner(Model):
        name: str = rest_field()
        pet: Pet = rest_field()

        @overload
        def __init__(self, *, name: str, pet: Pet):
            ...

        @overload
        def __init__(self, mapping: Mapping[str, Any], /):
            ...

        def __init__(self, *args, **kwargs):
            super().__init__(*args, **kwargs)

    class ListOfTupleModel(Model):
        prop: List[Tuple[Pet, Owner]] = rest_field()

        @overload
        def __init__(self, *, prop: List[Tuple[Pet, Owner]]):
            ...

        @overload
        def __init__(self, mapping: Mapping[str, Any], /):
            ...

        def __init__(self, *args, **kwargs):
            super().__init__(*args, **kwargs)

    eugene = {"name": "Eugene", "species": "Dog"}
    lady = {"name": "Lady", "species": "Newt"}
    giacamo = {"name": "Giacamo", "pet": eugene}
    elizabeth = {"name": "Elizabeth", "pet": lady}

    dict_response: Dict[str, Any] = {
        "prop": [(eugene, giacamo), (lady, elizabeth)]
    }
    model = ListOfTupleModel(dict_response)
    assert (
        model['prop'] ==
        model.prop ==
        [(eugene, giacamo), (lady, elizabeth)] ==
        [(Pet(eugene), Owner(giacamo)), (Pet(lady), Owner(elizabeth))]
    )
    assert len(model.prop[0]) == len(model['prop'][0]) == 2
    assert model.prop[0][0].name == model.prop[0][0]['name'] == "Eugene"
    assert model.prop[0][0].species == model.prop[0][0]['species'] == "Dog"
    assert model.prop[0][1].name == "Giacamo"
    assert model.prop[0][1].pet == model.prop[0][0]
    assert model.prop[0][1].pet.name == model.prop[0][1]["pet"]["name"] == "Eugene"
    assert model.prop[1][0] == model.prop[1][1].pet


class RecursiveModel(Model):
    name: str = rest_field()
    list_of_me: Optional[List["RecursiveModel"]] = rest_field(name="listOfMe")
    dict_of_me: Optional[Dict[str, "RecursiveModel"]] = rest_field(name="dictOfMe")
    dict_of_list_of_me: Optional[Dict[str, List["RecursiveModel"]]] = rest_field(name="dictOfListOfMe")
    list_of_dict_of_me: Optional[List[Dict[str, "RecursiveModel"]]] = rest_field(name="listOfDictOfMe")

    @overload
    def __init__(
        self,
        *,
        name: str,
        list_of_me: Optional[List["RecursiveModel"]] = None,
        dict_of_me: Optional[Dict[str, "RecursiveModel"]] = None,
        dict_of_list_of_me: Optional[Dict[str, List["RecursiveModel"]]] = None,
        list_of_dict_of_me: Optional[List[Dict[str, "RecursiveModel"]]] = None,
    ):
        ...

    @overload
    def __init__(self, mapping: Mapping[str, Any], /):
        ...

    def __init__(self, *args, **kwargs):
        super().__init__(*args, **kwargs)


def test_model_recursion_complex():
    dict_response = {
        "name": "it's me!",
        "listOfMe": [
            {
                "name": "it's me!",
                "listOfMe": None,
                "dictOfMe": None,
                "dictOfListOfMe": None,
                "listOfDictOfMe": None,
            }
        ],
        "dictOfMe": {
            "me": {
                "name": "it's me!",
                "listOfMe": None,
                "dictOfMe": None,
                "dictOfListOfMe": None,
                "listOfDictOfMe": None,
            }
        },
        "dictOfListOfMe": {
            "many mes": [
                {
                    "name": "it's me!",
                    "listOfMe": None,
                    "dictOfMe": None,
                    "dictOfListOfMe": None,
                    "listOfDictOfMe": None,
                }
            ]
        },
        "listOfDictOfMe": [
            {"me": {
                "name": "it's me!",
                "listOfMe": None,
                "dictOfMe": None,
                "dictOfListOfMe": None,
                "listOfDictOfMe": None,
            }
            }
        ]
    }

    model = RecursiveModel(dict_response)
    assert model.name == model['name'] == "it's me!"
    assert model['listOfMe'] == [
        {
            "name": "it's me!",
            "listOfMe": None,
            "dictOfMe": None,
            "dictOfListOfMe": None,
            "listOfDictOfMe": None,
        }
    ]
    assert model.list_of_me == [RecursiveModel({
        "name": "it's me!",
        "listOfMe": None,
        "dictOfMe": None,
        "dictOfListOfMe": None,
        "listOfDictOfMe": None,
    })]
    assert model.list_of_me
    assert model.list_of_me[0].name == "it's me!"
    assert model.list_of_me[0].list_of_me is None
    assert isinstance(model.list_of_me, List)
    assert isinstance(model.list_of_me[0], RecursiveModel)

    assert model['dictOfMe'] == {
        "me": {
            "name": "it's me!",
            "listOfMe": None,
            "dictOfMe": None,
            "dictOfListOfMe": None,
            "listOfDictOfMe": None,
        }
    }
    assert model.dict_of_me == {"me": RecursiveModel({
        "name": "it's me!",
        "listOfMe": None,
        "dictOfMe": None,
        "dictOfListOfMe": None,
        "listOfDictOfMe": None,
    })}

    assert isinstance(model.dict_of_me, Dict)
    assert isinstance(model.dict_of_me["me"], RecursiveModel)

    assert model['dictOfListOfMe'] == {
        "many mes": [
            {
                "name": "it's me!",
                "listOfMe": None,
                "dictOfMe": None,
                "dictOfListOfMe": None,
                "listOfDictOfMe": None,
            }
        ]
    }
    assert model.dict_of_list_of_me == {
        "many mes": [
            RecursiveModel({
                "name": "it's me!",
                "listOfMe": None,
                "dictOfMe": None,
                "dictOfListOfMe": None,
                "listOfDictOfMe": None,
            })
        ]
    }
    assert isinstance(model.dict_of_list_of_me, Dict)
    assert isinstance(model.dict_of_list_of_me["many mes"], List)
    assert isinstance(model.dict_of_list_of_me["many mes"][0], RecursiveModel)

    assert model['listOfDictOfMe'] == [
        {"me": {
            "name": "it's me!",
            "listOfMe": None,
            "dictOfMe": None,
            "dictOfListOfMe": None,
            "listOfDictOfMe": None,
        }
        }
    ]
    assert model.list_of_dict_of_me == [{
        "me": RecursiveModel({
            "name": "it's me!",
            "listOfMe": None,
            "dictOfMe": None,
            "dictOfListOfMe": None,
            "listOfDictOfMe": None,
        })
    }]
    assert isinstance(model.list_of_dict_of_me, List)
    assert isinstance(model.list_of_dict_of_me[0], Dict)
    assert isinstance(model.list_of_dict_of_me[0]["me"], RecursiveModel)

    assert model.as_dict() == model == dict_response


def test_literals():
    class LiteralModel(Model):
        species: Literal["Mongose", "Eagle", "Penguin"] = rest_field()
        age: Literal[1, 2, 3] = rest_field()

        @overload
        def __init__(self, *, species: Literal["Mongose", "Eagle", "Penguin"], age: Literal[1, 2, 3]):
            ...

        @overload
        def __init__(self, mapping: Mapping[str, Any], /):
            ...

        def __init__(self, *args, **kwargs):
            super().__init__(*args, **kwargs)

    dict_response = {
        "species": "Mongoose",
        "age": 3
    }
    model = LiteralModel(dict_response)
    assert model.species == model["species"] == "Mongoose"
    assert model.age == model["age"] == 3

    dict_response = {
        "species": "invalid",
        "age": 5
    }
    model = LiteralModel(dict_response)
    assert model["species"] == "invalid"
    assert model["age"] == 5

    assert model.species == "invalid"

    assert model.age == 5


def test_deserialization_callback_override():
    def _callback(obj):
        return [str(entry) for entry in obj]

    class MyModel(Model):
        prop: Sequence[int] = rest_field()

        @overload
        def __init__(self, *, prop: Sequence[int]):
            ...

        @overload
        def __init__(self, mapping: Mapping[str, Any], /):
            ...

        def __init__(self, *args, **kwargs):
            super().__init__(*args, **kwargs)

    model_without_callback = MyModel(prop=[1.3, 2.4, 3.5])
    assert model_without_callback.prop == [1.3, 2.4, 3.5]
    assert model_without_callback['prop'] == [1.3, 2.4, 3.5]

    class MyModel(Model):
        prop: Sequence[int] = rest_field(type=_callback)

        @overload
        def __init__(self, *, prop: Any):
            ...

        @overload
        def __init__(self, mapping: Mapping[str, Any], /):
            ...

        def __init__(self, *args, **kwargs):
            super().__init__(*args, **kwargs)

    model_with_callback = MyModel(prop=[1.3, 2.4, 3.5])
    assert model_with_callback.prop == ["1.3", "2.4", "3.5"]
    # since the deserialize function is not roundtrippable, once we deserialize
    # the serialized version is the same
    assert model_with_callback['prop'] == [1.3, 2.4, 3.5]


def test_deserialization_callback_override_parent():
    class ParentNoCallback(Model):
        prop: Sequence[float] = rest_field()

        @overload
        def __init__(self, *, prop: Sequence[float]):
            ...

        @overload
        def __init__(self, mapping: Mapping[str, Any], /):
            ...

        def __init__(self, *args, **kwargs):
            super().__init__(*args, **kwargs)

    def _callback(obj):
        return set([str(entry) for entry in obj])

    class ChildWithCallback(ParentNoCallback):
        prop: Sequence[float] = rest_field(type=_callback)

        @overload
        def __init__(self, *, prop: Sequence[float]):
            ...

        @overload
        def __init__(self, mapping: Mapping[str, Any], /):
            ...

        def __init__(self, *args, **kwargs):
            super().__init__(*args, **kwargs)

    parent_model = ParentNoCallback(prop=[1, 1, 2, 3])
    assert parent_model.prop == parent_model["prop"] == [1, 1, 2, 3]

    child_model = ChildWithCallback(prop=[1, 1, 2, 3])
    assert child_model.prop == set(["1", "1", "2", "3"])
    assert child_model['prop'] == [1, 1, 2, 3]


def test_inheritance_basic():
    def _callback(obj):
        return [str(e) for e in obj]

    class Parent(Model):
        parent_prop: List[int] = rest_field(name="parentProp", type=_callback)
        prop: str = rest_field()

        @overload
        def __init__(self, *, parent_prop: List[int], prop: str):
            ...

        @overload
        def __init__(self, mapping: Mapping[str, Any], /):
            ...

        def __init__(self, *args, **kwargs):
            super().__init__(*args, **kwargs)

    class Child(Parent):
        pass

    c = Child(parent_prop=[1, 2, 3], prop="hello")
    assert c == {"parentProp": [1, 2, 3], "prop": "hello"}
    assert c.parent_prop == ["1", "2", "3"]
    assert c.prop == "hello"


class ParentA(Model):
    prop: int = rest_field()

    @overload
    def __init__(self, *, prop: Any):
        ...

    @overload
    def __init__(self, mapping: Mapping[str, Any], /):
        ...

    def __init__(self, *args, **kwargs):
        super().__init__(*args, **kwargs)


class ParentB(ParentA):
    prop: str = rest_field()
    bcd_prop: Optional[List["ParentB"]] = rest_field(name="bcdProp")

    @overload
    def __init__(self, *, prop: Any, bcd_prop: Optional[List["ParentB"]] = None):
        ...

    @overload
    def __init__(self, mapping: Mapping[str, Any], /):
        ...

    def __init__(self, *args, **kwargs):
        super().__init__(*args, **kwargs)


class ParentC(ParentB):
    prop: float = rest_field()
    cd_prop: ParentA = rest_field(name="cdProp")

    @overload
    def __init__(
        self,
        *,
        prop: Any,
        bcd_prop: List[ParentB],
        cd_prop: ParentA,
        **kwargs
    ):
        ...

    @overload
    def __init__(self, mapping: Mapping[str, Any], /):
        ...

    def __init__(self, *args, **kwargs):
        super().__init__(*args, **kwargs)


class ChildD(ParentC):
    d_prop: Tuple[ParentA, ParentB, ParentC, Optional["ChildD"]] = rest_field(name="dProp")

    @overload
    def __init__(
        self,
        *,
        prop: Any,
        bcd_prop: List[ParentB],
        cd_prop: ParentA,
        d_prop: Tuple[ParentA, ParentB, ParentC, Optional["ChildD"]],
    ):
        ...

    @overload
    def __init__(self, mapping: Mapping[str, Any], /):
        ...

    def __init__(self, *args, **kwargs):
        super().__init__(*args, **kwargs)


def test_model_dict_comparisons():
    class Inner(Model):
        prop: str = rest_field()

        @overload
        def __init__(
            self,
            *,
            prop: str,
        ):
            ...

        @overload
        def __init__(self, mapping: Mapping[str, Any], /):
            ...

        def __init__(self, *args, **kwargs):
            super().__init__(*args, **kwargs)

    class Outer(Model):
        inner: Inner = rest_field()

        @overload
        def __init__(
            self,
            *,
            inner: Inner,
        ):
            ...

        @overload
        def __init__(self, mapping: Mapping[str, Any], /):
            ...

        def __init__(self, *args, **kwargs):
            super().__init__(*args, **kwargs)

    def _tests(outer):
        assert outer.inner.prop == outer["inner"].prop == outer.inner["prop"] == outer["inner"]["prop"] == "hello"
        assert outer.inner == outer["inner"] == {"prop": "hello"}
        assert outer == {"inner": {"prop": "hello"}}

    _tests(Outer(inner=Inner(prop="hello")))
    _tests(Outer({"inner": {"prop": "hello"}}))


def test_model_dict_comparisons_list():
    class Inner(Model):
        prop: str = rest_field()

        @overload
        def __init__(
            self,
            *,
            prop: str,
        ):
            ...

        @overload
        def __init__(self, mapping: Mapping[str, Any], /):
            ...

        def __init__(self, *args, **kwargs):
            super().__init__(*args, **kwargs)

    class Outer(Model):
        inner: List[Inner] = rest_field()

        @overload
        def __init__(
            self,
            *,
            inner: List[Inner],
        ):
            ...

        @overload
        def __init__(self, mapping: Mapping[str, Any], /):
            ...

        def __init__(self, *args, **kwargs):
            super().__init__(*args, **kwargs)

    def _tests(outer):
        assert outer.inner[0].prop == outer["inner"][0].prop == outer.inner[0]["prop"] == outer["inner"][0][
            "prop"] == "hello"
        assert outer.inner == outer["inner"] == [{"prop": "hello"}]
        assert outer == {"inner": [{"prop": "hello"}]}

    _tests(Outer(inner=[Inner(prop="hello")]))
    _tests(Outer({"inner": [{"prop": "hello"}]}))


def test_model_dict_comparisons_dict():
    class Inner(Model):
        prop: str = rest_field()

        @overload
        def __init__(
            self,
            *,
            prop: str,
        ):
            ...

        @overload
        def __init__(self, mapping: Mapping[str, Any], /):
            ...

        def __init__(self, *args, **kwargs):
            super().__init__(*args, **kwargs)

    class Outer(Model):
        inner: Dict[str, Inner] = rest_field()

        @overload
        def __init__(
            self,
            *,
            inner: Dict[str, Inner],
        ):
            ...

        @overload
        def __init__(self, mapping: Mapping[str, Any], /):
            ...

        def __init__(self, *args, **kwargs):
            super().__init__(*args, **kwargs)

    def _tests(outer):
        assert outer.inner["key"].prop == outer["inner"]["key"].prop == outer.inner["key"]["prop"] == \
               outer["inner"]["key"]["prop"] == "hello"
        assert outer.inner == outer["inner"] == {"key": {"prop": "hello"}}
        with pytest.raises(AttributeError):
            outer.inner.key
        assert outer.inner["key"] == outer["inner"]["key"] == {"prop": "hello"}
        assert outer == {"inner": {"key": {"prop": "hello"}}}

    _tests(Outer(inner={"key": Inner(prop="hello")}))
    _tests(Outer({"inner": {"key": {"prop": "hello"}}}))


def test_inheritance_4_levels():
    a = ParentA(prop=3.4)
    assert a.prop == 3.4
    assert a['prop'] == 3.4
    assert a == {"prop": 3.4}
    assert isinstance(a, Model)

    b = ParentB(prop=3.4, bcd_prop=[ParentB(prop=4.3)])
    assert b.prop == "3.4"
    assert b['prop'] == 3.4
    assert b.bcd_prop == [ParentB(prop=4.3)]
    assert b["bcdProp"] != [{"prop": 4.3, "bcdProp": None}]
    assert b["bcdProp"] == [{"prop": 4.3}]
    assert b.bcd_prop
    assert b.bcd_prop[0].prop == "4.3"
    assert b.bcd_prop[0].bcd_prop is None
    assert b == {"prop": 3.4, "bcdProp": [{"prop": 4.3}]}
    assert isinstance(b, ParentB)
    assert isinstance(b, ParentA)

    c = ParentC(prop=3.4, bcd_prop=[b], cd_prop=a)
    assert c.prop == c['prop'] == 3.4
    assert c.bcd_prop == [b]
    assert c.bcd_prop
    assert isinstance(c.bcd_prop[0], ParentB)
    assert c['bcdProp'] == [b] == [{"prop": 3.4, "bcdProp": [{"prop": 4.3}]}]
    assert c.cd_prop == a
    assert c['cdProp'] == a == {"prop": 3.4}
    assert isinstance(c.cd_prop, ParentA)

    d = ChildD(prop=3.4, bcd_prop=[b], cd_prop=a,
               d_prop=(a, b, c, ChildD(prop=3.4, bcd_prop=[b], cd_prop=a, d_prop=(a, b, c, None))))
    assert d == {
        'prop': 3.4,
        'bcdProp': [b],
        'cdProp': a,
        'dProp': (
            a, b, c,
            {
                'prop': 3.4,
                'bcdProp': [b],
                'cdProp': a,
                'dProp': (
                    a, b, c, None
                )
            }
        )
    }
    assert d.prop == d['prop'] == 3.4
    assert d.bcd_prop == [b]
    assert d.bcd_prop
    assert isinstance(d.bcd_prop[0], ParentB)
    assert d.cd_prop == a
    assert isinstance(d.cd_prop, ParentA)
    assert d.d_prop[0] == a  # at a
    assert isinstance(d.d_prop[0], ParentA)
    assert d.d_prop[1] == b
    assert isinstance(d.d_prop[1], ParentB)
    assert d.d_prop[2] == c
    assert isinstance(d.d_prop[2], ParentC)
    assert isinstance(d.d_prop[3], ChildD)

    assert isinstance(d.d_prop[3].d_prop[0], ParentA)
    assert isinstance(d.d_prop[3].d_prop[1], ParentB)
    assert isinstance(d.d_prop[3].d_prop[2], ParentC)
    assert d.d_prop[3].d_prop[3] is None


def test_multiple_inheritance_basic():
    class ParentOne(Model):
        parent_one_prop: str = rest_field(name="parentOneProp")

        @overload
        def __init__(
            self,
            *,
            parent_one_prop: str,
        ):
            ...

        @overload
        def __init__(self, mapping: Mapping[str, Any], /):
            ...

        def __init__(self, *args, **kwargs):
            super().__init__(*args, **kwargs)

    class ParentTwo(Model):
        parent_two_prop: int = rest_field(name="parentTwoProp", type=lambda x: str(x))

        @overload
        def __init__(
            self,
            *,
            parent_two_prop: int,
        ):
            ...

        @overload
        def __init__(self, mapping: Mapping[str, Any], /):
            ...

        def __init__(self, *args, **kwargs):
            super().__init__(*args, **kwargs)

    class Child(ParentOne, ParentTwo):

        @overload
        def __init__(
            self,
            *,
            parent_one_prop: str,
            parent_two_prop: int,
        ):
            ...

        @overload
        def __init__(self, mapping: Mapping[str, Any], /):
            ...

        def __init__(self, *args, **kwargs):
            super().__init__(*args, **kwargs)

    c = Child(parent_one_prop="Hello", parent_two_prop=3)
    assert c == {"parentOneProp": "Hello", "parentTwoProp": 3}
    assert c.parent_one_prop == "Hello"
    assert c.parent_two_prop == "3"
    assert isinstance(c, Child)
    assert isinstance(c, ParentOne)
    assert isinstance(c, ParentTwo)


def test_multiple_inheritance_mro():
    class A(Model):
        prop: str = rest_field()

        @overload
        def __init__(self, *, prop: str) -> None:
            ...

        @overload
        def __init__(self, mapping: Mapping[str, Any], /):
            ...

        def __init__(self, *args, **kwargs):
            super().__init__(*args, **kwargs)

    class B(Model):
        prop: int = rest_field(type=lambda x: int(x))

        @overload
        def __init__(self, *, prop: str) -> None:
            ...

        @overload
        def __init__(self, mapping: Mapping[str, Any], /):
            ...

        def __init__(self, *args, **kwargs):
            super().__init__(*args, **kwargs)

    class C(A, B):
        pass

    assert A(prop="1").prop == "1"
    assert B(prop="1").prop == 1
    assert C(prop="1").prop == "1"  # A should take precedence over B


class Feline(Model):
    meows: bool = rest_field()
    hisses: bool = rest_field()
    siblings: Optional[List["Feline"]] = rest_field()

    @overload
    def __init__(
        self,
        *,
        meows: bool,
        hisses: bool,
        siblings: Optional[List["Feline"]] = None,
    ):
        ...

    @overload
    def __init__(self, mapping: Mapping[str, Any], /):
        ...

    def __init__(self, *args, **kwargs):
        super().__init__(*args, **kwargs)


class Owner(Model):
    first_name: str = rest_field(name="firstName", type=lambda x: x.capitalize())
    last_name: str = rest_field(name="lastName", type=lambda x: x.capitalize())

    @overload
    def __init__(
        self,
        *,
        first_name: str,
        last_name: str,
    ):
        ...

    @overload
    def __init__(self, mapping: Mapping[str, Any], /):
        ...

    def __init__(self, *args, **kwargs):
        super().__init__(*args, **kwargs)


class PetModel(Model):
    name: str = rest_field()
    owner: Owner = rest_field()

    @overload
    def __init__(self, *, name: str, owner: Owner):
        ...

    @overload
    def __init__(self, mapping: Mapping[str, Any], /):
        ...

    def __init__(self, *args, **kwargs):
        super().__init__(*args, **kwargs)


class Cat(PetModel, Feline):
    likes_milk: bool = rest_field(name="likesMilk", type=lambda x: True)

    @overload
    def __init__(
        self,
        *,
        name: str,
        owner: Owner,
        meows: bool,
        hisses: bool,
        likes_milk: bool,
        siblings: Optional[List[Feline]],
    ):
        ...

    @overload
    def __init__(self, mapping: Mapping[str, Any], /):
        ...

    def __init__(self, *args, **kwargs):
        super().__init__(*args, **kwargs)


class CuteThing(Model):
    how_cute_am_i: float = rest_field(name="howCuteAmI")

    @overload
    def __init__(self, *, how_cute_am_i: float):
        ...

    @overload
    def __init__(self, mapping: Mapping[str, Any], /):
        ...

    def __init__(self, *args, **kwargs):
        super().__init__(*args, **kwargs)


class Kitten(Cat, CuteThing):
    eats_mice_yet: bool = rest_field(name="eatsMiceYet")

    @overload
    def __init__(
        self,
        *,
        name: str,
        owner: Owner,
        meows: bool,
        hisses: bool,
        likes_milk: bool,
        siblings: Optional[List[Feline]],
        how_cute_am_i: float,
        eats_mice_yet: bool,
    ):
        ...

    @overload
    def __init__(self, mapping: Mapping[str, Any], /):
        ...

    def __init__(self, *args, **kwargs):
        super().__init__(*args, **kwargs)


def test_multiple_inheritance_complex():
    cat = Cat(
        name="Stephanie",
        owner=Owner(first_name="cecil", last_name="cai"),  # gets capitalized in attr
        meows=True,
        hisses=True,
        likes_milk=False,  # likes_milk will change to True on the attribute
        siblings=[Feline(meows=True, hisses=False)]
    )
    assert cat == {
        "name": "Stephanie",
        "owner": {
            "firstName": "cecil",
            "lastName": "cai",
        },
        "meows": True,
        "hisses": True,
        "likesMilk": False,
        "siblings": [{
            "meows": True,
            "hisses": False,
        }]
    }
    assert cat.name == "Stephanie"
    assert isinstance(cat.owner, Owner)
    assert cat.owner.first_name == "Cecil"
    assert cat.owner.last_name == "Cai"
    assert cat.meows
    assert cat.hisses
    assert cat.likes_milk
    assert cat.siblings
    assert len(cat.siblings) == 1
    assert isinstance(cat.siblings[0], Feline)

    kitten = Kitten(
        name="Stephanie",
        owner=Owner(first_name="cecil", last_name="cai"),  # gets capitalized in attr
        meows=True,
        hisses=True,
        likes_milk=False,  # likes_milk will change to True on the attribute
        siblings=[Feline(meows=True, hisses=False)],
        how_cute_am_i=1.0,
        eats_mice_yet=True,
    )
    assert kitten != {
        "name": "Stephanie",
        "owner": {
            "firstName": "cecil",
            "lastName": "cai",
        },
        "meows": True,
        "hisses": True,
        "likesMilk": False,
        "siblings": [{
            "meows": True,
            "hisses": False,
            "siblings": None  # we don't automatically set None here
        }],
        "howCuteAmI": 1.0,
        "eatsMiceYet": True,
    }
    assert kitten == {
        "name": "Stephanie",
        "owner": {
            "firstName": "cecil",
            "lastName": "cai",
        },
        "meows": True,
        "hisses": True,
        "likesMilk": False,
        "siblings": [{
            "meows": True,
            "hisses": False,
        }],
        "howCuteAmI": 1.0,
        "eatsMiceYet": True,
    }
    assert kitten.name == "Stephanie"
    assert isinstance(kitten.owner, Owner)
    assert kitten.owner.first_name == "Cecil"
    assert kitten.owner.last_name == "Cai"
    assert kitten.meows
    assert kitten.hisses
    assert kitten.likes_milk
    assert kitten.siblings
    assert len(kitten.siblings) == 1
    assert isinstance(kitten.siblings[0], Feline)
    assert kitten.eats_mice_yet
    assert kitten.how_cute_am_i == 1.0
    assert isinstance(kitten, PetModel)
    assert isinstance(kitten, Cat)
    assert isinstance(kitten, Feline)
    assert isinstance(kitten, CuteThing)


class A(Model):
    b: "B" = rest_field()

    @overload
    def __init__(self, b: "B"):
        ...

    @overload
    def __init__(self, mapping: Mapping[str, Any], /):
        ...

    def __init__(self, *args, **kwargs):
        super().__init__(*args, **kwargs)


class B(Model):
    c: "C" = rest_field()

    @overload
    def __init__(self, *, c: "C"):
        ...

    @overload
    def __init__(self, mapping: Mapping[str, Any], /):
        ...

    def __init__(self, *args, **kwargs):
        super().__init__(*args, **kwargs)


class C(Model):
    d: str = rest_field()

    @overload
    def __init__(self, *, d: str):
        ...

    @overload
    def __init__(self, mapping: Mapping[str, Any], /):
        ...

    def __init__(self, *args, **kwargs):
        super().__init__(*args, **kwargs)


def test_nested_creation():
    a = A({"b": {"c": {"d": "hello"}}})
    assert isinstance(a["b"], Model)
    assert isinstance(a["b"]["c"], Model)
    assert (
        a["b"]["c"] ==
        a["b"].c ==
        a.b.c
        == {"d": "hello"}
    )

    assert (
        a["b"]["c"]["d"] ==
        a["b"].c.d ==
        a.b["c"].d ==
        a["b"]["c"].d ==
        a["b"].c["d"] ==
        a.b["c"]["d"] ==
        a.b.c.d ==
        "hello"
    )


def test_nested_setting():
    a = A({"b": {"c": {"d": "hello"}}})

    # set with dict
    a["b"]["c"]["d"] = "setwithdict"
    assert (
        a["b"]["c"]["d"] ==
        a["b"].c.d ==
        a.b["c"].d ==
        a["b"]["c"].d ==
        a["b"].c["d"] ==
        a.b["c"]["d"] ==
        a.b.c.d ==
        "setwithdict"
    )

    # set with attr
    a.b.c.d = "setwithattr"
    assert a["b"]["c"]["d"] == "setwithattr"
    assert (
        a["b"]["c"]["d"] ==
        a["b"].c.d ==
        a.b["c"].d ==
        a["b"]["c"].d ==
        a["b"].c["d"] ==
        a.b["c"]["d"] ==
        a.b.c.d ==
        "setwithattr"
    )


class BaseModel(Model):
    inner_model: "InnerModel" = rest_field(name="innerModel")

    @overload
    def __init__(self, *, inner_model: "InnerModel"):
        ...

    @overload
    def __init__(self, mapping: Mapping[str, Any], /):
        ...

    def __init__(self, *args, **kwargs):
        super().__init__(*args, **kwargs)


class InnerModel(Model):
    datetime_field: datetime.datetime = rest_field(name="datetimeField")

    @overload
    def __init__(self, *, datetime_field: datetime.datetime):
        ...

    @overload
    def __init__(self, mapping: Mapping[str, Any], /):
        ...

    def __init__(self, *args, **kwargs):
        super().__init__(*args, **kwargs)


def test_nested_deserialization():
    serialized_datetime = "9999-12-31T23:59:59.999Z"

    model = BaseModel({"innerModel": {"datetimeField": serialized_datetime}})
    assert model.inner_model["datetimeField"] == model["innerModel"]["datetimeField"] == serialized_datetime
    assert model.inner_model.datetime_field == model["innerModel"].datetime_field == isodate.parse_datetime(
        serialized_datetime)

    new_serialized_datetime = "2022-12-31T23:59:59.999Z"
    model.inner_model.datetime_field = isodate.parse_datetime(new_serialized_datetime)
    assert model.inner_model["datetimeField"] == '2022-12-31T23:59:59.999000Z'


class X(Model):
    y: "Y" = rest_field()

    @overload
    def __init__(self, *, y: "Y"):
        ...

    @overload
    def __init__(self, mapping: Mapping[str, Any], /):
        ...

    def __init__(self, *args, **kwargs):
        super().__init__(*args, **kwargs)


class Y(Model):
    z: "Z" = rest_field()

    @overload
    def __init__(self, *, z: "Z"):
        ...

    @overload
    def __init__(self, mapping: Mapping[str, Any], /):
        ...

    def __init__(self, *args, **kwargs):
        super().__init__(*args, **kwargs)


class Z(Model):
    zval: datetime.datetime = rest_field()

    @overload
    def __init__(self, *, zval: datetime.datetime):
        ...

    @overload
    def __init__(self, mapping: Mapping[str, Any], /):
        ...

    def __init__(self, *args, **kwargs):
        super().__init__(*args, **kwargs)


def test_nested_update():
    serialized_datetime = "9999-12-31T23:59:59.999Z"
    parsed_datetime = isodate.parse_datetime(serialized_datetime)
    x = X({"y": {"z": {"zval": serialized_datetime}}})
    assert (
        x.y.z.zval ==
        x["y"].z.zval ==
        x.y["z"].zval ==
        x["y"]["z"].zval ==
        parsed_datetime
    )
    assert (
        x.y.z["zval"] ==
        x.y["z"]["zval"] ==
        x["y"].z["zval"] ==
        x["y"]["z"]["zval"] ==
        serialized_datetime
    )


def test_deserialization_is():
    # test without datetime deserialization
    a = A({"b": {"c": {"d": "hello"}}})
    assert a.b is a.b
    assert a.b.c is a.b.c
    assert a.b.c.d is a.b.c.d

    serialized_datetime = "9999-12-31T23:59:59.999Z"
    x = X({"y": {"z": {"zval": serialized_datetime}}})
    assert x.y is x.y
    assert x.y.z is x.y.z

    assert x.y.z.zval == isodate.parse_datetime(serialized_datetime)


class InnerModelWithReadonly(Model):
    normal_property: str = rest_field(name="normalProperty")
    readonly_property: str = rest_field(name="readonlyProperty", visibility=["read"])

    @overload
    def __init__(self, *, normal_property: str):
        ...

    @overload
    def __init__(self, mapping: Mapping[str, Any], /):
        ...

    def __init__(self, *args, **kwargs):
        super().__init__(*args, **kwargs)


class ModelWithReadonly(Model):
    normal_property: str = rest_field(name="normalProperty")
    readonly_property: str = rest_field(name="readonlyProperty", visibility=["read"])
    inner_model: InnerModelWithReadonly = rest_field(name="innerModel")

    @overload
    def __init__(self, *, normal_property: str):
        ...

    @overload
    def __init__(self, mapping: Mapping[str, Any], /):
        ...

    def __init__(self, *args, **kwargs):
        super().__init__(*args, **kwargs)


def test_readonly():
    # we pass the dict to json, so readonly shouldn't show up in the JSON version
    value = {
        "normalProperty": "normal",
        "readonlyProperty": "readonly",
        "innerModel": {
            "normalProperty": "normal",
            "readonlyProperty": "readonly"
        }
    }
    model = ModelWithReadonly(value)
    assert model.as_dict(exclude_readonly=True) == {"normalProperty": "normal",
                                                    "innerModel": {"normalProperty": "normal"}}
    assert json.loads(json.dumps(model, cls=SdkJSONEncoder)) == value
    assert model == value
    assert model["readonlyProperty"] == model.readonly_property == "readonly"
    assert model["innerModel"]["readonlyProperty"] == model.inner_model.readonly_property == "readonly"


def test_readonly_set():
    value = {
        "normalProperty": "normal",
        "readonlyProperty": "readonly",
        "innerModel": {
            "normalProperty": "normal",
            "readonlyProperty": "readonly"
        }
    }

    model = ModelWithReadonly(value)
    assert model.normal_property == model["normalProperty"] == "normal"
    assert model.readonly_property == model["readonlyProperty"] == "readonly"
    assert model.inner_model.normal_property == model.inner_model["normalProperty"] == "normal"
    assert model.inner_model.readonly_property == model.inner_model["readonlyProperty"] == "readonly"

    assert model.as_dict(exclude_readonly=True) == {"normalProperty": "normal",
                                                    "innerModel": {"normalProperty": "normal"}}
    assert json.loads(json.dumps(model, cls=SdkJSONEncoder)) == value

    model["normalProperty"] = "setWithDict"
    model["readonlyProperty"] = "setWithDict"
    model.inner_model["normalProperty"] = "setWithDict"
    model.inner_model["readonlyProperty"] = "setWithDict"

    assert model.normal_property == model["normalProperty"] == "setWithDict"
    assert model.readonly_property == model["readonlyProperty"] == "setWithDict"
    assert model.inner_model.normal_property == model.inner_model["normalProperty"] == "setWithDict"
    assert model.inner_model.readonly_property == model.inner_model["readonlyProperty"] == "setWithDict"
    assert model.as_dict(exclude_readonly=True) == {"normalProperty": "setWithDict",
                                                    "innerModel": {"normalProperty": "setWithDict"}}
    assert json.loads(json.dumps(model, cls=SdkJSONEncoder)) == {
        "normalProperty": "setWithDict",
        "readonlyProperty": "setWithDict",
        "innerModel": {
            "normalProperty": "setWithDict",
            "readonlyProperty": "setWithDict"
        }
    }


def test_incorrect_initialization():
    class MyModel(Model):
        id: int = rest_field()
        field: str = rest_field()

        @overload
        def __init__(self, *, id: int, field: str, ):
            ...

        @overload
        def __init__(self, mapping: Mapping[str, Any], /):
            ...

        def __init__(self, *args, **kwargs):
            super().__init__(*args, **kwargs)

    with pytest.raises(TypeError):
        MyModel(1, "field")

    with pytest.raises(TypeError):
        MyModel(id=1, field="field", unknown="me")


def test_serialization_initialization_and_setting():
    serialized_datetime = "9999-12-31T23:59:59.999000Z"
    parsed_datetime = isodate.parse_datetime(serialized_datetime)

    # pass in parsed
    z = Z(zval=parsed_datetime)
    assert z.zval == parsed_datetime
    assert z["zval"] == serialized_datetime

    # pass in dict
    z = Z({"zval": serialized_datetime})
    assert z.zval == parsed_datetime
    assert z["zval"] == serialized_datetime

    # assert setting
    serialized_datetime = "2022-12-31T23:59:59.999000Z"
    z.zval = isodate.parse_datetime(serialized_datetime)
    assert z["zval"] == serialized_datetime


def test_copy_of_input():
    class TestModel(Model):
        data: List[int] = rest_field()

        @overload
        def __init__(self, *, data: List[int]):
            ...

        @overload
        def __init__(self, mapping: Mapping[str, Any], /):
            ...

        def __init__(self, *args, **kwargs):
            super().__init__(*args, **kwargs)

    raw = [1, 2, 3]
    m = TestModel(data=raw)
    assert not m.data is raw
    assert m.data == raw
    raw.append(4)
    assert m.data == [1, 2, 3]


def test_inner_model_custom_serializer():
    class InnerModel(Model):
        prop: str = rest_field(type=lambda x: x[::-1])

        @overload
        def __init__(self, *, prop: str):
            ...

        @overload
        def __init__(self, mapping: Mapping[str, Any], /):
            ...

        def __init__(self, *args, **kwargs):
            super().__init__(*args, **kwargs)

    class OuterModel(Model):
        innie: InnerModel = rest_field()

        @overload
        def __init__(self, *, innie: InnerModel):
            ...

        @overload
        def __init__(self, mapping: Mapping[str, Any], /):
            ...

        def __init__(self, *args, **kwargs):
            super().__init__(*args, **kwargs)

    outer = OuterModel({"innie": {"prop": "hello"}})
    assert outer.innie["prop"] == outer["innie"]["prop"] == "hello"
    assert outer.innie.prop == outer["innie"].prop == "olleh"


def test_default_value():
    class MyModel(Model):
        prop_default_str: str = rest_field(name="propDefaultStr", default="hello")
        prop_optional_str: Optional[str] = rest_field(name="propOptionalStr", default=None)
        prop_default_int: int = rest_field(name="propDefaultInt", default=1)
        prop_optional_int: Optional[int] = rest_field(name="propOptionalInt", default=None)

        @overload
        def __init__(
            self,
            *,
            prop_default_str: str = "hello",
            prop_optional_str: Optional[str] = "propOptionalStr",
            prop_default_int: int = 1,
            prop_optional_int: Optional[int] = None,
        ):
            ...

        @overload
        def __init__(self, mapping: Mapping[str, Any], /):
            ...

        def __init__(self, *args, **kwargs):
            super().__init__(*args, **kwargs)

    my_model = MyModel()
    assert my_model.prop_default_str == my_model["propDefaultStr"] == "hello"
    assert my_model.prop_optional_str is my_model["propOptionalStr"] is None
    assert my_model.prop_default_int == my_model["propDefaultInt"] == 1
    assert my_model.prop_optional_int is my_model["propOptionalInt"] is None
    assert my_model == {
        "propDefaultStr": "hello",
        "propOptionalStr": None,
        "propDefaultInt": 1,
        "propOptionalInt": None
    }

    my_model = MyModel(prop_default_str="goodbye")
    assert my_model.prop_default_str == my_model["propDefaultStr"] == "goodbye"
    assert my_model.prop_optional_str is my_model["propOptionalStr"] is None
    assert my_model.prop_default_int == my_model["propDefaultInt"] == 1
    assert my_model.prop_optional_int is my_model["propOptionalInt"] is None
    assert my_model == {
        "propDefaultStr": "goodbye",
        "propOptionalStr": None,
        "propDefaultInt": 1,
        "propOptionalInt": None
    }

    my_model = MyModel(prop_optional_int=4)
    assert my_model.prop_default_str == my_model["propDefaultStr"] == "hello"
    assert my_model.prop_optional_str is my_model["propOptionalStr"] is None
    assert my_model.prop_default_int == my_model["propDefaultInt"] == 1
    assert my_model.prop_optional_int == my_model["propOptionalInt"] == 4
    assert my_model == {
        "propDefaultStr": "hello",
        "propOptionalStr": None,
        "propDefaultInt": 1,
        "propOptionalInt": 4
    }

    my_model = MyModel({"propDefaultInt": 5})
    assert my_model.prop_default_str == my_model["propDefaultStr"] == "hello"
    assert my_model.prop_optional_str is my_model["propOptionalStr"] is None
    assert my_model.prop_default_int == my_model["propDefaultInt"] == 5
    assert my_model.prop_optional_int is my_model["propOptionalInt"] is None
    assert my_model == {
        "propDefaultStr": "hello",
        "propOptionalStr": None,
        "propDefaultInt": 5,
        "propOptionalInt": None
    }


def test_pass_models_in_dict():
    class Inner(Model):
        str_property: str = rest_field(name="strProperty")

        @overload
        def __init__(
            self,
            *,
            str_property: str,
        ):
            ...

        @overload
        def __init__(self, mapping: Mapping[str, Any], /):
            ...

        def __init__(self, *args, **kwargs):
            super().__init__(*args, **kwargs)

    class Outer(Model):
        inner_property: Inner = rest_field(name="innerProperty")

        @overload
        def __init__(
            self,
            *,
            inner_property: Inner,
        ):
            ...

        @overload
        def __init__(self, mapping: Mapping[str, Any], /):
            ...

        def __init__(self, *args, **kwargs):
            super().__init__(*args, **kwargs)

    def _tests(model: Outer):
        assert (
            {"innerProperty": {"strProperty": "hello"}} ==
            {"innerProperty": Inner(str_property="hello")} ==
            {"innerProperty": Inner({"strProperty": "hello"})} ==
            Outer(inner_property=Inner(str_property="hello")) ==
            Outer(inner_property=Inner({"strProperty": "hello"})) ==
            Outer({"innerProperty": {"strProperty": "hello"}}) ==
            Outer({"innerProperty": Inner(str_property="hello")}) ==
            Outer({"innerProperty": Inner({"strProperty": "hello"})}) ==
            model
        )

    _tests(Outer(inner_property=Inner(str_property="hello")))
    _tests(Outer(inner_property=Inner({"strProperty": "hello"})))
    _tests(Outer({"innerProperty": {"strProperty": "hello"}}))
    _tests(Outer({"innerProperty": Inner(str_property="hello")}))
    _tests(Outer({"innerProperty": Inner({"strProperty": "hello"})}))


def test_mutability_list():
    class Inner(Model):
        str_property: str = rest_field(name="strProperty")

        @overload
        def __init__(
            self,
            *,
            str_property: str,
        ):
            ...

        @overload
        def __init__(self, mapping: Mapping[str, Any], /):
            ...

        def __init__(self, *args, **kwargs):
            super().__init__(*args, **kwargs)

    class Middle(Model):
        inner_property: List[Inner] = rest_field(name="innerProperty")
        prop: str = rest_field()

        @overload
        def __init__(
            self,
            *,
            inner_property: List[Inner],
            prop: str,
        ):
            ...

        @overload
        def __init__(self, mapping: Mapping[str, Any], /):
            ...

        def __init__(self, *args, **kwargs):
            super().__init__(*args, **kwargs)

    class Outer(Model):
        middle_property: Middle = rest_field(name="middleProperty")

        @overload
        def __init__(
            self,
            *,
            middle_property: Model,
        ):
            ...

        @overload
        def __init__(self, mapping: Mapping[str, Any], /):
            ...

        def __init__(self, *args, **kwargs):
            super().__init__(*args, **kwargs)

    original_dict = {"middleProperty": {"innerProperty": [{"strProperty": "hello"}], "prop": "original"}}
    model = Outer(original_dict)
    assert model is not original_dict

    # set with dict syntax
    assert model.middle_property is model["middleProperty"]
    middle_property = model.middle_property
    middle_property["prop"] = "new"
    assert model["middleProperty"] is model.middle_property is middle_property
    assert model["middleProperty"]["prop"] == model.middle_property.prop == "new"

    # set with attr syntax
    middle_property.prop = "newest"
    assert model["middleProperty"] is model.middle_property is middle_property
    assert model["middleProperty"]["prop"] == model.middle_property.prop == "newest"

    # modify innerproperty list
    assert (
        model["middleProperty"]["innerProperty"][0] is
        model.middle_property.inner_property[0]
    )
    assert (
        model["middleProperty"]["innerProperty"][0] is
        model.middle_property["innerProperty"][0] is
        model["middleProperty"].inner_property[0] is
        model.middle_property.inner_property[0]
    )
    inner_property = model["middleProperty"]["innerProperty"][0]

    # set with dict syntax
    inner_property["strProperty"] = "nihao"
    assert (
        model["middleProperty"]["innerProperty"][0] is
        model.middle_property["innerProperty"][0] is
        model["middleProperty"].inner_property[0] is
        model.middle_property.inner_property[0]
    )
    assert (
        model["middleProperty"]["innerProperty"][0]["strProperty"] ==
        model.middle_property["innerProperty"][0]["strProperty"] ==
        model["middleProperty"].inner_property[0]["strProperty"] ==
        model.middle_property.inner_property[0]["strProperty"] ==
        model["middleProperty"]["innerProperty"][0].str_property ==
        model.middle_property["innerProperty"][0].str_property ==
        model["middleProperty"].inner_property[0].str_property ==
        model.middle_property.inner_property[0].str_property ==
        "nihao"
    )


def test_mutability_dict():
    class Inner(Model):
        str_property: str = rest_field(name="strProperty")

        @overload
        def __init__(
            self,
            *,
            str_property: str,
        ):
            ...

        @overload
        def __init__(self, mapping: Mapping[str, Any], /):
            ...

        def __init__(self, *args, **kwargs):
            super().__init__(*args, **kwargs)

    class Middle(Model):
        inner_property: Dict[str, Inner] = rest_field(name="innerProperty")
        prop: str = rest_field()

        @overload
        def __init__(
            self,
            *,
            inner_property: Dict[str, Inner],
            prop: str,
        ):
            ...

        @overload
        def __init__(self, mapping: Mapping[str, Any], /):
            ...

        def __init__(self, *args, **kwargs):
            super().__init__(*args, **kwargs)

    class Outer(Model):
        middle_property: Middle = rest_field(name="middleProperty")

        @overload
        def __init__(
            self,
            *,
            middle_property: Model,
        ):
            ...

        @overload
        def __init__(self, mapping: Mapping[str, Any], /):
            ...

        def __init__(self, *args, **kwargs):
            super().__init__(*args, **kwargs)

    original_dict = {"middleProperty": {"innerProperty": {"inner": {"strProperty": "hello"}}, "prop": "original"}}
    model = Outer(original_dict)
    assert model is not original_dict

    # set with dict syntax
    assert model.middle_property is model["middleProperty"]
    middle_property = model.middle_property
    middle_property["prop"] = "new"
    assert model["middleProperty"] is model.middle_property is middle_property
    assert (
        model["middleProperty"]["prop"] ==
        model["middleProperty"].prop ==
        model.middle_property.prop ==
        model.middle_property["prop"] ==
        "new"
    )

    # set with attr syntax
    middle_property.prop = "newest"
    assert model["middleProperty"] is model.middle_property is middle_property
    assert model["middleProperty"]["prop"] == model.middle_property.prop == "newest"

    # modify innerproperty list
    assert (
        model["middleProperty"]["innerProperty"]["inner"] is
        model.middle_property.inner_property["inner"]
    )
    assert (
        model["middleProperty"]["innerProperty"]["inner"] is
        model.middle_property["innerProperty"]["inner"] is
        model["middleProperty"].inner_property["inner"] is
        model.middle_property.inner_property["inner"]
    )
    inner_property = model["middleProperty"]["innerProperty"]["inner"]

    # set with dict syntax
    inner_property["strProperty"] = "nihao"
    assert (
        model["middleProperty"]["innerProperty"]["inner"] is
        model.middle_property["innerProperty"]["inner"] is
        model["middleProperty"].inner_property["inner"] is
        model.middle_property.inner_property["inner"]
    )
    assert (
        model["middleProperty"]["innerProperty"]["inner"]["strProperty"] ==
        model.middle_property["innerProperty"]["inner"]["strProperty"] ==
        model["middleProperty"].inner_property["inner"]["strProperty"] ==
        model.middle_property.inner_property["inner"]["strProperty"] ==
        model["middleProperty"]["innerProperty"]["inner"].str_property ==
        model.middle_property["innerProperty"]["inner"].str_property ==
        model["middleProperty"].inner_property["inner"].str_property ==
        model.middle_property.inner_property["inner"].str_property ==
        "nihao"
    )


def test_del_model():
    class TestModel(Model):
        x: Optional[int] = rest_field()

    my_dict = {}
    my_dict["x"] = None

    assert my_dict['x'] is None

    my_model = TestModel({})
    my_model["x"] = None

    assert my_model["x"] is my_model.x is None

    my_model = TestModel({"x": 7})
    my_model.x = None

    assert "x" not in my_model
    assert my_model.x is None

    with pytest.raises(KeyError):
        del my_model["x"]
    my_model.x = 8

    del my_model["x"]
    assert "x" not in my_model
    assert my_model.x is my_model.get("x") is None

    with pytest.raises(AttributeError):
        del my_model.x
    my_model.x = None
    assert "x" not in my_model
    assert my_model.x is my_model.get("x") is None


def test_pop_model():
    class Inner(Model):
        str_property: str = rest_field(name="strProperty")

        @overload
        def __init__(
            self,
            *,
            str_property: str,
        ):
            ...

        @overload
        def __init__(self, mapping: Mapping[str, Any], /):
            ...

        def __init__(self, *args, **kwargs):
            super().__init__(*args, **kwargs)

    class Middle(Model):
        inner_property: Dict[str, Inner] = rest_field(name="innerProperty")
        prop: str = rest_field()

        @overload
        def __init__(
            self,
            *,
            inner_property: Dict[str, Inner],
            prop: str,
        ):
            ...

        @overload
        def __init__(self, mapping: Mapping[str, Any], /):
            ...

        def __init__(self, *args, **kwargs):
            super().__init__(*args, **kwargs)

    class Outer(Model):
        middle_property: Middle = rest_field(name="middleProperty")

        @overload
        def __init__(
            self,
            *,
            middle_property: Model,
        ):
            ...

        @overload
        def __init__(self, mapping: Mapping[str, Any], /):
            ...

        def __init__(self, *args, **kwargs):
            super().__init__(*args, **kwargs)

    original_dict = {"middleProperty": {"innerProperty": {"inner": {"strProperty": "hello"}}, "prop": "original"}}
    model_dict = Outer(original_dict)  # model we will access with dict syntax
    model_attr = Outer(original_dict)  # model we will access with attr syntax

    assert model_dict is not original_dict is not model_attr
    assert (
        original_dict["middleProperty"]["innerProperty"]["inner"].pop("strProperty") ==
        model_dict["middleProperty"]["innerProperty"]["inner"].pop("strProperty") ==
        model_attr.middle_property.inner_property["inner"].pop("strProperty") ==
        "hello"
    )

    with pytest.raises(KeyError):
        original_dict["middleProperty"]["innerProperty"]["inner"].pop("strProperty")
    with pytest.raises(KeyError):
        model_dict["middleProperty"]["innerProperty"]["inner"].pop("strProperty")
    with pytest.raises(KeyError):
        model_attr.middle_property.inner_property["inner"].pop("strProperty")


def test_contains():
    class ParentA(Model):
        a_prop: str = rest_field(name="aProp")

        @overload
        def __init__(
            self,
            *,
            a_prop: str,
        ):
            ...

        @overload
        def __init__(self, mapping: Mapping[str, Any], /):
            ...

        def __init__(self, *args, **kwargs):
            super().__init__(*args, **kwargs)

    class ParentB(Model):
        b_prop: str = rest_field(name="bProp")

        @overload
        def __init__(
            self,
            *,
            b_prop: str,
        ):
            ...

        @overload
        def __init__(self, mapping: Mapping[str, Any], /):
            ...

        def __init__(self, *args, **kwargs):
            super().__init__(*args, **kwargs)

    class ChildC(ParentA, ParentB):
        c_prop: str = rest_field(name="cProp")

        @overload
        def __init__(
            self,
            *,
            a_prop: str,
            b_prop: str,
            c_prop: str,
        ):
            ...

        @overload
        def __init__(self, mapping: Mapping[str, Any], /):
            ...

        def __init__(self, *args, **kwargs):
            super().__init__(*args, **kwargs)

    parent_a_dict = {"aProp": "a"}
    assert "aProp" in parent_a_dict

    parent_a = ParentA(parent_a_dict)
    assert "aProp" in parent_a
    assert not "a_prop" in parent_a

    parent_a.a_prop = None  # clear it out
    assert "aProp" not in parent_a

    parent_b_dict = {"bProp": "b"}
    assert "bProp" in parent_b_dict

    parent_b = ParentB(parent_b_dict)
    assert "bProp" in parent_b
    assert "b_prop" not in parent_b

    parent_b.b_prop = None  # clear it out
    assert "bProp" not in parent_b

    props = ["aProp", "bProp", "cProp"]
    child_c_dict = {"aProp": "a", "bProp": "b", "cProp": "c"}
    assert all(p for p in props if p in child_c_dict)

    child_c = ChildC(child_c_dict)
    assert all(p for p in props if p in child_c)
    assert not any(p for p in ["a_prop", "b_prop", "c_prop"] if p in child_c)

    child_c.a_prop = None
    child_c.b_prop = None
    child_c.c_prop = None

    assert not any(p for p in props if p in child_c)


def test_iter():
    dict_response = {
        "platformUpdateDomainCount": 5,
        "platformFaultDomainCount": 3,
        "virtualMachines": []
    }
    assert isinstance(iter(dict_response), Iterable)
    model = BasicResource(dict_response)
    assert isinstance(iter(model), Iterable)

    assert (
        list(iter(dict_response)) ==
        list(iter(model)) ==
        ["platformUpdateDomainCount", "platformFaultDomainCount", "virtualMachines"]
    )


def test_len():
    dict_response = {
        "platformUpdateDomainCount": 5,
        "platformFaultDomainCount": 3,
        "virtualMachines": []
    }
    model = BasicResource(dict_response)
    assert len(dict_response) == len(model) == 3

    dict_response.pop("platformUpdateDomainCount")
    model.pop("platformUpdateDomainCount")
    assert len(dict_response) == len(model) == 2


def test_keys():
    class Inner(Model):
        str_prop: str = rest_field(name="strProp")

    class Outer(Model):
        inner_prop: Inner = rest_field(name="innerProp")

    outer_dict = {"innerProp": {"strProp": "hello"}}
    outer = Outer(outer_dict)
    assert outer.keys() == outer_dict.keys()
    outer_dict["newProp"] = "hello"
    outer["newProp"] = "hello"

    assert outer.keys() == outer_dict.keys()

    outer_dict.pop("newProp")
    outer.pop("newProp")
    assert outer_dict.keys() == outer.keys()


def test_values():
    class Inner(Model):
        str_prop: str = rest_field(name="strProp")

    class Outer(Model):
        inner_prop: Inner = rest_field(name="innerProp")

    outer_dict = {"innerProp": {"strProp": "hello"}}
    outer = Outer(outer_dict)

    assert list(outer.values()) == list(outer_dict.values())
    assert len(outer.values()) == len(outer_dict.values()) == 1
    assert list(outer.values())[0]["strProp"] == list(outer_dict.values())[0]["strProp"] == "hello"

    outer_dict["innerProp"]["strProp"] = "goodbye"
    outer.inner_prop.str_prop = "goodbye"

    assert list(outer.inner_prop.values()) == list(outer_dict["innerProp"].values())


def test_items():
    class Inner(Model):
        str_prop: str = rest_field(name="strProp")

    class Outer(Model):
        inner_prop: Inner = rest_field(name="innerProp")

    outer_dict = {"innerProp": {"strProp": "hello"}}
    outer = Outer(outer_dict)

    assert list(outer.items()) == list(outer_dict.items())

    outer_dict["innerProp"]["strProp"] = "goodbye"
    outer.inner_prop.str_prop = "goodbye"

    assert list(outer.inner_prop.items()) == list(outer_dict["innerProp"].items())

    outer_dict["newProp"] = "bonjour"
    outer["newProp"] = "bonjour"

    assert list(outer.items()) == list(outer_dict.items())


def test_get():
    class MyModel(Model):
        prop: str = rest_field()
        rest_prop: str = rest_field(name="restProp")

    my_dict = {"prop": "hello", "restProp": "bonjour"}
    my_model = MyModel(my_dict)

    assert my_dict.get("prop") == my_model.get("prop") == "hello"
    my_dict["prop"] = "nihao"
    my_model.prop = "nihao"

    assert my_dict.get("prop") == my_model.get("prop") == "nihao"

    my_dict["restProp"] = "buongiorno"
    my_model.rest_prop = "buongiorno"

    assert my_dict.get("restProp") == my_model.get("restProp") == "buongiorno"
    assert my_dict.get("rest_prop") is None  # attr case should not work here

    my_dict["newProp"] = "i'm new"
    my_model["newProp"] = "i'm new"

    assert my_dict.get("newProp") == my_model.get("newProp") == "i'm new"
    assert my_dict.get("nonexistent") is my_model.get("nonexistent") is None

    assert my_dict.get("nonexistent", 0) == my_model.get("nonexistent", 0) == 0


def test_pop():
    class MyModel(Model):
        prop: str = rest_field()
        rest_prop: str = rest_field(name="restProp")

    my_dict = {"prop": "hello", "restProp": "bonjour"}
    my_model = MyModel(my_dict)

    assert my_dict.pop("prop") == my_model.pop("prop") == "hello"
    with pytest.raises(KeyError):
        my_dict.pop("prop")
    with pytest.raises(KeyError):
        my_model.pop("prop")

    my_dict["prop"] = "nihao"
    my_model.prop = "nihao"

    assert my_dict.pop("prop") == my_model.pop("prop") == "nihao"

    with pytest.raises(KeyError):
        my_dict.pop("prop")
    with pytest.raises(KeyError):
        my_model.pop("prop")

    my_dict["restProp"] = "buongiorno"
    my_model.rest_prop = "buongiorno"

    assert my_dict.pop("restProp") == my_model.pop("restProp") == "buongiorno"
    with pytest.raises(KeyError):
        my_dict.pop("rest_prop")  # attr case should not work here

    my_dict["newProp"] = "i'm new"
    my_model["newProp"] = "i'm new"

    assert my_dict.pop("newProp") == my_model.pop("newProp") == "i'm new"
    assert my_dict.pop("nonexistent", 0) == my_model.pop("nonexistent", 0) == 0


def test_popitem():
    class ModelA(Model):
        a_str_prop: str = rest_field(name="aStrProp")

    class ModelB(Model):
        b_str_prop: str = rest_field(name="bStrProp")

    class ModelC(Model):
        c_str_prop: str = rest_field(name="cStrProp")

    class MainModel(Model):
        a_prop: ModelA = rest_field(name="aProp")
        b_prop: ModelB = rest_field(name="bProp")
        c_prop: ModelC = rest_field(name="cProp")

    my_dict = {"aProp": {"aStrProp": "a"}, "bProp": {"bStrProp": "b"}, "cProp": {"cStrProp": "c"}}

    def _tests(my_dict: Dict[str, Any], my_model: MainModel):
        my_dict = copy.deepcopy(my_dict)  # so we don't get rid of the dict each time we run tests

        # pop c prop
        dict_popitem = my_dict.popitem()
        model_popitem = my_model.popitem()
        assert dict_popitem[0] == model_popitem[0] == "cProp"
        assert dict_popitem[1]["cStrProp"] == model_popitem[1]["cStrProp"] == model_popitem[1].c_str_prop == "c"

        # pop b prop
        dict_popitem = my_dict.popitem()
        model_popitem = my_model.popitem()
        assert dict_popitem[0] == model_popitem[0] == "bProp"
        assert dict_popitem[1]["bStrProp"] == model_popitem[1]["bStrProp"] == model_popitem[1].b_str_prop == "b"

        # pop a prop
        dict_popitem = my_dict.popitem()
        model_popitem = my_model.popitem()
        assert dict_popitem[0] == model_popitem[0] == "aProp"
        assert dict_popitem[1]["aStrProp"] == model_popitem[1]["aStrProp"] == model_popitem[1].a_str_prop == "a"

        with pytest.raises(KeyError):
            my_dict.popitem()

        with pytest.raises(KeyError):
            my_model.popitem()

    _tests(my_dict, MainModel(my_dict))
    _tests(
        my_dict,
        MainModel(
            a_prop=ModelA(a_str_prop="a"),
            b_prop=ModelB(b_str_prop="b"),
            c_prop=ModelC(c_str_prop="c")
        )
    )


def test_clear():
    class ModelA(Model):
        a_str_prop: str = rest_field(name="aStrProp")

    class ModelB(Model):
        b_str_prop: str = rest_field(name="bStrProp")

    class ModelC(Model):
        c_str_prop: str = rest_field(name="cStrProp")

    class MainModel(Model):
        a_prop: ModelA = rest_field(name="aProp")
        b_prop: ModelB = rest_field(name="bProp")
        c_prop: ModelC = rest_field(name="cProp")

    my_dict = {"aProp": {"aStrProp": "a"}, "bProp": {"bStrProp": "b"}, "cProp": {"cStrProp": "c"}}

    def _tests(my_dict: Dict[str, Any], my_model: MainModel):
        my_dict = copy.deepcopy(my_dict)  # so we don't get rid of the dict each time we run tests

        assert my_dict["aProp"] == my_model.a_prop == my_model["aProp"] == {"aStrProp": "a"}
        my_dict.clear()
        my_model.clear()
        assert my_dict == my_model == {}

        assert my_model.a_prop is None
        assert my_model.b_prop is None
        assert my_model.c_prop is None

        my_dict.clear()
        my_model.clear()
        assert my_dict == my_model == {}

    _tests(my_dict, MainModel(my_dict))
    _tests(
        my_dict,
        MainModel(
            a_prop=ModelA(a_str_prop="a"),
            b_prop=ModelB(b_str_prop="b"),
            c_prop=ModelC(c_str_prop="c")
        )
    )


def test_update():
    class ModelA(Model):
        a_str_prop: str = rest_field(name="aStrProp")

    class ModelB(Model):
        b_str_prop: str = rest_field(name="bStrProp")

    class ModelC(Model):
        c_str_prop: str = rest_field(name="cStrProp")

    class MainModel(Model):
        a_prop: ModelA = rest_field(name="aProp")
        b_prop: ModelB = rest_field(name="bProp")
        c_prop: ModelC = rest_field(name="cProp")

    my_dict = {"aProp": {"aStrProp": "a"}, "bProp": {"bStrProp": "b"}, "cProp": {"cStrProp": "c"}}

    def _tests(my_dict: Dict[str, Any], my_model: MainModel):
        my_dict = copy.deepcopy(my_dict)  # so we don't get rid of the dict each time we run tests

        assert my_dict["aProp"] == my_model.a_prop == my_model["aProp"] == {"aStrProp": "a"}
        my_dict.update({"aProp": {"aStrProp": "newA"}})
        my_model.a_prop.update({"aStrProp": "newA"})
        assert my_dict["aProp"] == my_model.a_prop == my_model["aProp"] == {"aStrProp": "newA"}

        my_dict["bProp"].update({"newBProp": "hello"})
        my_model.b_prop.update({"newBProp": "hello"})

        assert my_dict["bProp"] == my_model.b_prop == my_model["bProp"] == {"bStrProp": "b", "newBProp": "hello"}

        my_dict.update({"dProp": "hello"})
        my_model.update({"dProp": "hello"})

        assert my_dict["dProp"] == my_model["dProp"] == "hello"

    _tests(my_dict, MainModel(my_dict))
    _tests(
        my_dict,
        MainModel(
            a_prop=ModelA(a_str_prop="a"),
            b_prop=ModelB(b_str_prop="b"),
            c_prop=ModelC(c_str_prop="c")
        )
    )


def test_setdefault():
    class Inner(Model):
        str_prop: str = rest_field(name="strProp", default="modelDefault")

    class Outer(Model):
        inner_prop: Inner = rest_field(name="innerProp")

    og_dict = {"innerProp": {}}
    og_dict["innerProp"].setdefault("strProp", "actualDefault")
    og_model = Outer(og_dict)
    og_model.inner_prop.setdefault("strProp", "actualDefault")

    assert og_dict["innerProp"] == og_model["innerProp"] == og_model.inner_prop == {"strProp": "actualDefault"}

    assert (
        og_dict["innerProp"].setdefault("strProp") ==
        og_model["innerProp"].setdefault("strProp") ==
        og_model.inner_prop.setdefault("strProp") ==
        "actualDefault"
    )

    assert og_dict.setdefault("newProp") is og_model.setdefault("newProp") is None
    assert og_dict["newProp"] is og_model["newProp"] is None


def test_repr():
    class ModelA(Model):
        a_str_prop: str = rest_field(name="aStrProp")

    class ModelB(Model):
        b_str_prop: str = rest_field(name="bStrProp")

    class ModelC(Model):
        c_str_prop: str = rest_field(name="cStrProp")

    class MainModel(Model):
        a_prop: ModelA = rest_field(name="aProp")
        b_prop: ModelB = rest_field(name="bProp")
        c_prop: ModelC = rest_field(name="cProp")

    my_dict = {"aProp": {"aStrProp": "a"}, "bProp": {"bStrProp": "b"}, "cProp": {"cStrProp": "c"}}

    assert repr(my_dict) == repr(MainModel(my_dict))


##### REWRITE BODY COMPLEX INTO THIS FILE #####

def test_complex_basic():
    class Basic(Model):
        id: Optional[int] = rest_field(default=None)
        name: Optional[str] = rest_field(default=None)
        color: Optional[Literal["cyan", "Magenta", "YELLOW", "blacK"]] = rest_field(default=None)

        @overload
        def __init__(
            self,
            *,
            id: Optional[int] = None,
            name: Optional[str] = None,
            color: Optional[Literal["cyan", "Magenta", "YELLOW", "blacK"]] = None,
        ):
            ...

        @overload
        def __init__(self, mapping: Mapping[str, Any], /):
            ...

        def __init__(self, *args, **kwargs):
            super().__init__(*args, **kwargs)

    basic = Basic(id=2, name='abc', color="Magenta")
    assert basic == {"id": 2, "name": "abc", "color": "Magenta"}

    basic.id = 3
    basic.name = "new_name"
    basic.color = "blacK"

    assert basic == {"id": 3, "name": "new_name", "color": "blacK"}

    basic["id"] = 4
    basic["name"] = "newest_name"
    basic["color"] = "YELLOW"

    assert basic == {"id": 4, "name": "newest_name", "color": "YELLOW"}


def test_complex_boolean_wrapper():
    class BooleanWrapper(Model):
        field_true: Optional[bool] = rest_field(default=None)
        field_false: Optional[bool] = rest_field(default=None)

        @overload
        def __init__(
            self,
            *,
            field_true: Optional[bool] = None,
            field_false: Optional[bool] = None,
        ):
            ...

        @overload
        def __init__(self, mapping: Mapping[str, Any], /):
            ...

        def __init__(self, *args, **kwargs):
            super().__init__(*args, **kwargs)

    bool_model = BooleanWrapper(field_true=True, field_false=False)
    assert bool_model == {"field_true": True, "field_false": False}
    bool_model.field_true = False
    bool_model.field_false = True
    assert bool_model == {"field_true": False, "field_false": True}

    bool_model["field_true"] = True
    bool_model["field_false"] = False
    assert bool_model == {"field_true": True, "field_false": False}


def test_complex_byte_wrapper():
    class ByteWrapper(Model):
        default: Optional[bytes] = rest_field(default=None)
        base64: Optional[bytes] = rest_field(default=None, format="base64")
        base64url: Optional[bytes] = rest_field(default=None, format="base64url")
        list_base64: Optional[List[bytes]] = rest_field(default=None, format="base64")
        map_base64url: Optional[Dict[str, bytes]] = rest_field(default=None, format="base64url")

        @overload
        def __init__(
            self,
            *,
            default: Optional[bytes] = None,
            base64: Optional[bytes] = None,
            base64url: Optional[bytes] = None,
            list_base64: Optional[List[bytes]] = None,
            map_base64url: Optional[Dict[str, bytes]] = None,
        ):
            ...

        @overload
        def __init__(self, mapping: Mapping[str, Any], /):
            ...

        def __init__(self, *args, **kwargs):
            super().__init__(*args, **kwargs)

    byte_string = bytes("test", "utf-8")
    mod = ByteWrapper(
        default=byte_string,
        base64=byte_string,
        base64url=byte_string,
        list_base64=[byte_string, byte_string],
        map_base64url={"key1": byte_string, "key2": byte_string},
    )
    decoded = "dGVzdA=="
    decoded_urlsafe = "dGVzdA"

    def _tests(mod: ByteWrapper):
        assert mod == {
            "default": decoded,
            "base64": decoded,
            "base64url": decoded_urlsafe,
            "list_base64": [decoded, decoded],
            "map_base64url": {"key1": decoded_urlsafe, "key2": decoded_urlsafe},
        }
        assert mod.default == byte_string
        assert mod.base64 == byte_string
        assert mod.base64url == byte_string
        assert mod.list_base64 == [byte_string, byte_string]
        assert mod.map_base64url == {"key1": byte_string, "key2": byte_string}
        assert mod["default"] == decoded
        assert mod["base64"] == decoded
        assert mod["base64url"] == decoded_urlsafe
        assert mod["list_base64"] == [decoded, decoded]
        assert mod["map_base64url"] == {"key1": decoded_urlsafe, "key2": decoded_urlsafe}

    _tests(mod)
    mod.default = byte_string
    mod.base64 = byte_string
    mod.base64url = byte_string
    mod.list_base64 = [byte_string, byte_string]
    mod.map_base64url = {"key1": byte_string, "key2": byte_string}
    _tests(mod)
    mod["default"] = decoded
    mod["base64"] = decoded
    mod["base64url"] = decoded_urlsafe
    mod["list_base64"] = [decoded, decoded]
    mod["map_base64url"] = {"key1": decoded_urlsafe, "key2": decoded_urlsafe}
    _tests(mod)


def test_complex_byte_array_wrapper():
    class ByteArrayWrapper(Model):
        default: Optional[bytearray] = rest_field(default=None)
        base64: Optional[bytearray] = rest_field(default=None, format="base64")
        base64url: Optional[bytearray] = rest_field(default=None, format="base64url")
        list_base64: Optional[List[bytearray]] = rest_field(default=None, format="base64")
        map_base64url: Optional[Dict[str, bytearray]] = rest_field(default=None, format="base64url")

        @overload
        def __init__(
            self,
            *,
            default: Optional[bytearray] = None,
            base64: Optional[bytearray] = None,
            base64url: Optional[bytearray] = None,
            list_base64: Optional[List[bytearray]] = None,
            map_base64url: Optional[Dict[str, bytearray]] = None,
        ):
            ...

        @overload
        def __init__(self, mapping: Mapping[str, Any], /):
            ...

        def __init__(self, *args, **kwargs):
            super().__init__(*args, **kwargs)

    byte_array = bytearray("test".encode("utf-8"))
    decoded = "dGVzdA=="
    decoded_urlsafe = "dGVzdA"

    def _tests(model: ByteArrayWrapper):
        assert model == {
            "default": decoded,
            "base64": decoded,
            "base64url": decoded_urlsafe,
            "list_base64": [decoded, decoded],
            "map_base64url": {"key1": decoded_urlsafe, "key2": decoded_urlsafe},
        }
        assert model.default == byte_array
        assert model.base64 == byte_array
        assert model.base64url == byte_array
        assert model.list_base64 == [byte_array, byte_array]
        assert model.map_base64url == {"key1": byte_array, "key2": byte_array}
        assert model["default"] == decoded
        assert model["base64"] == decoded
        assert model["base64url"] == decoded_urlsafe
        assert model["list_base64"] == [decoded, decoded]
        assert model["map_base64url"] == {"key1": decoded_urlsafe, "key2": decoded_urlsafe}

    _tests(ByteArrayWrapper(
        default=byte_array,
        base64=byte_array,
        base64url=byte_array,
        list_base64=[byte_array, byte_array],
        map_base64url={"key1": byte_array, "key2": byte_array}
    ))
    _tests(ByteArrayWrapper({
        "default": decoded,
        "base64": decoded,
        "base64url": decoded_urlsafe,
        "list_base64": [decoded, decoded],
        "map_base64url": {"key1": decoded_urlsafe, "key2": decoded_urlsafe}
    }))


def test_complex_datetime_wrapper():
    class DatetimeWrapper(Model):
        default: datetime.datetime = rest_field(default=None)
        rfc3339: datetime.datetime = rest_field(default=None, format="rfc3339")
        rfc7231: datetime.datetime = rest_field(default=None, format="rfc7231")
        unix: datetime.datetime = rest_field(default=None, format="unix-timestamp")
        list_rfc3339: List[datetime.datetime] = rest_field(default=None, format="rfc3339")
        dict_rfc7231: Dict[str, datetime.datetime] = rest_field(default=None, format="rfc7231")

        @overload
        def __init__(
            self,
            *,
            default: Optional[datetime.datetime] = None,
            rfc3339: Optional[datetime.datetime] = None,
            rfc7231: Optional[datetime.datetime] = None,
            unix: Optional[datetime.datetime] = None,
            list_rfc3339: Optional[List[datetime.datetime]] = None,
            dict_rfc7231: Optional[Dict[str, datetime.datetime]] = None,
        ):
            ...

        @overload
        def __init__(self, mapping: Mapping[str, Any], /):
            ...

        def __init__(self, *args, **kwargs):
            super().__init__(*args, **kwargs)

    rfc3339 = "2023-06-27T06:11:09Z"
    rfc7231 = "Tue, 27 Jun 2023 06:11:09 GMT"
    unix = 1687846269
    dt = datetime.datetime(2023, 6, 27, 6, 11, 9, tzinfo=datetime.timezone.utc)

    def _tests(model: DatetimeWrapper):
        assert model["default"] == rfc3339
        assert model["rfc3339"] == rfc3339
        assert model["rfc7231"] == rfc7231
        assert model["unix"] == unix
        assert model["list_rfc3339"] == [rfc3339, rfc3339]
        assert model["dict_rfc7231"] == {"key1": rfc7231, "key2": rfc7231}
        assert model.default == model.rfc3339 == model.rfc7231 == model.unix == dt
        assert model.list_rfc3339 == [dt, dt]
        assert model.dict_rfc7231 == {"key1": dt, "key2": dt}

    _tests(DatetimeWrapper(
        default=dt,
        rfc3339=dt,
        rfc7231=dt,
        unix=dt,
        list_rfc3339=[dt, dt],
        dict_rfc7231={"key1": dt, "key2": dt}
    ))
    _tests(DatetimeWrapper({
        "default": rfc3339,
        "rfc3339": rfc3339,
        "rfc7231": rfc7231,
        "unix": unix,
        "list_rfc3339": [rfc3339, rfc3339],
        "dict_rfc7231": {"key1": rfc7231, "key2": rfc7231}
    }))


def test_complex_date_wrapper():
    class DateWrapper(Model):
        field: datetime.date = rest_field(default=None)
        leap: datetime.date = rest_field(default=None)

        @overload
        def __init__(
            self,
            *,
            field: Optional[datetime.date] = None,
            leap: Optional[datetime.date] = None,
        ):
            ...

        @overload
        def __init__(self, mapping: Mapping[str, Any], /):
            ...

        def __init__(self, *args, **kwargs):
            super().__init__(*args, **kwargs)

    field = "0001-01-01"
    leap = "2016-02-29"

    def _tests(model: DateWrapper):
        assert model.field == isodate.parse_date(field)
        assert model["field"] == field

        assert model.leap == isodate.parse_date(leap)
        assert model["leap"] == leap

        model.field = isodate.parse_date(leap)
        assert model.field == isodate.parse_date(leap)
        assert model["field"] == leap

        model["field"] = field
        assert model.field == isodate.parse_date(field)
        assert model["field"] == field

    _tests(DateWrapper({"field": field, "leap": leap}))
    _tests(DateWrapper(field=isodate.parse_date(field), leap=isodate.parse_date(leap)))


class DictionaryWrapper(Model):
    default_program: Dict[str, str] = rest_field(name="defaultProgram", default=None)

    @overload
    def __init__(
        self,
        *,
        default_program: Optional[Dict[str, str]] = None,
    ):
        ...

    @overload
    def __init__(self, mapping: Mapping[str, Any], /):
        ...

    def __init__(self, *args, **kwargs):
        super().__init__(*args, **kwargs)


default_program = {'txt': 'notepad', 'bmp': 'mspaint', 'xls': 'excel', 'exe': '', '': None}


@pytest.mark.parametrize("model", [DictionaryWrapper({"defaultProgram": default_program}),
                                   DictionaryWrapper(default_program=default_program)])
def test_complex_dictionary_wrapper(model: DictionaryWrapper):
    assert model == {"defaultProgram": default_program}
    assert model.default_program == model["defaultProgram"] == default_program


@pytest.mark.parametrize("model", [DictionaryWrapper({"defaultProgram": {}}), DictionaryWrapper(default_program={})])
def test_complex_dictionary_wrapper_empty(model: DictionaryWrapper):
    assert model == {"defaultProgram": {}}
    assert model.default_program == model["defaultProgram"] == {}


@pytest.mark.parametrize("model",
                         [DictionaryWrapper({"defaultProgram": None}), DictionaryWrapper(default_program=None)])
def test_complex_dictionary_wrapper_none(model: DictionaryWrapper):
    assert model == {"defaultProgram": None}
    assert model.default_program is None


class ArrayWrapper(Model):
    array: Optional[List[str]] = rest_field(default=None)

    @overload
    def __init__(
        self,
        *,
        array: Optional[List[str]] = None,
    ):
        ...

    @overload
    def __init__(self, mapping: Mapping[str, Any], /):
        ...

    def __init__(self, *args, **kwargs):
        super().__init__(*args, **kwargs)


array_value = ["1, 2, 3, 4", "", None, "&S#$(*Y", "The quick brown fox jumps over the lazy dog"]


@pytest.mark.parametrize("model", [ArrayWrapper(array=array_value), ArrayWrapper({"array": array_value})])
def test_complex_array_wrapper(model: ArrayWrapper):
    assert model == {"array": array_value}
    assert model.array == model["array"] == array_value

    model.array = None
    with pytest.raises(KeyError):
        model["array"]
    assert model.array is None

    model["array"] = [1, 2, 3, 4, 5]
    assert model.array == ["1", "2", "3", "4", "5"]
    assert model["array"] == [1, 2, 3, 4, 5]


@pytest.mark.parametrize("model", [ArrayWrapper(array=[]), ArrayWrapper({"array": []})])
def test_complex_array_wrapper_empty(model: ArrayWrapper):
    assert model == {"array": []}
    assert model.array == model["array"] == []

    model.array = ["bonjour"]
    assert model.array == model["array"] == ["bonjour"]


@pytest.mark.parametrize("model", [ArrayWrapper(array=None), ArrayWrapper({"array": None})])
def test_complex_array_wrapper_none(model: ArrayWrapper):
    assert model == {"array": None}
    assert model.array is model["array"] is None

    model.array = ["bonjour"]
    assert model.array == model["array"] == ["bonjour"]


class PetComplex(Model):
    id: Optional[int] = rest_field(default=None)
    name: Optional[str] = rest_field(default=None)

    @overload
    def __init__(
        self,
        *,
        id: Optional[int] = None,
        name: Optional[str] = None,
    ):
        ...

    @overload
    def __init__(self, mapping: Mapping[str, Any], /):
        ...

    def __init__(self, *args, **kwargs):
        super().__init__(*args, **kwargs)


class DogComplex(PetComplex):
    food: Optional[str] = rest_field(default=None)

    @overload
    def __init__(
        self,
        *,
        id: Optional[int] = None,
        name: Optional[str] = None,
        food: Optional[str] = None,
    ):
        ...

    @overload
    def __init__(self, mapping: Mapping[str, Any], /):
        ...

    def __init__(self, *args, **kwargs):
        super().__init__(*args, **kwargs)


class CatComplex(PetComplex):
    color: Optional[str] = rest_field(default=None)
    hates: Optional[List[DogComplex]] = rest_field(default=None)

    @overload
    def __init__(
        self,
        *,
        id: Optional[int] = None,
        name: Optional[str] = None,
        food: Optional[str] = None,
        color: Optional[str] = None,
        hates: Optional[List[DogComplex]] = None,
    ):
        ...

    @overload
    def __init__(self, mapping: Mapping[str, Any], /):
        ...

    def __init__(self, *args, **kwargs):
        super().__init__(*args, **kwargs)


@pytest.mark.parametrize(
    "model",
    [
        CatComplex(id=2, name="Siameeee", hates=[
            DogComplex(id=1, name="Potato", food="tomato"),
            DogComplex(id=-1, name="Tomato", food="french fries")
        ]),
        CatComplex(id=2, name="Siameeee", hates=[
            DogComplex(id=1, name="Potato", food="tomato"),
            {"id": -1, "name": "Tomato", "food": "french fries"},
        ]),
        CatComplex(id=2, name="Siameeee", hates=[
            {"id": 1, "name": "Potato", "food": "tomato"},
            {"id": -1, "name": "Tomato", "food": "french fries"},
        ]),
    ]
)
def test_complex_inheritance(model):
    assert model.id == model["id"] == 2
    assert model.name == model["name"] == "Siameeee"
    assert model.hates
    assert model.hates[1] == model["hates"][1] == {"id": -1, "name": "Tomato", "food": "french fries"}
    model["breed"] = "persian"
    model["color"] = "green"
    with pytest.raises(AttributeError):
        model.breed
    assert model == {
        'id': 2,
        'name': "Siameeee",
        'color': "green",
        'breed': "persian",
        'hates': [DogComplex(id=1, name="Potato", food="tomato"),
                  DogComplex(id=-1, name="Tomato", food="french fries")]
    }


def test_required_prop_not_passed():
    class ModelWithRequiredProperty(Model):
        required_property: int = rest_field(name="requiredProperty")

        @overload
        def __init__(
            self,
            *,
            required_property: int,
        ):
            ...

        @overload
        def __init__(self, mapping: Mapping[str, Any], /):
            ...

        def __init__(self, *args, **kwargs):
            super().__init__(*args, **kwargs)

    model = ModelWithRequiredProperty()
    assert model.required_property is None
    with pytest.raises(KeyError):
        model["requiredProperty"]

    model = ModelWithRequiredProperty({})
    assert model.required_property is None
    with pytest.raises(KeyError):
        model["requiredProperty"]


def test_null_serilization(core_library):
    dict_response = {
        "name": "it's me!",
        "listOfMe": [
            {
                "name": "it's me!",
            }
        ],
        "dictOfMe": {
            "me": {
                "name": "it's me!",
            }
        },
        "dictOfListOfMe": {
            "many mes": [
                {
                    "name": "it's me!",
                }
            ]
        },
        "listOfDictOfMe": None
    }
    model = RecursiveModel(dict_response)
    assert json.loads(json.dumps(model, cls=SdkJSONEncoder)) == dict_response

    assert model.as_dict() == dict_response

    model.list_of_me = core_library.serialization.NULL
    model.dict_of_me = None
    model.list_of_dict_of_me = [
        {
            "me": {
                "name": "it's me!",
            }
        }
    ]
    model.dict_of_list_of_me["many mes"][0].list_of_me = core_library.serialization.NULL
    model.dict_of_list_of_me["many mes"][0].dict_of_me = None
    model.list_of_dict_of_me[0]["me"].list_of_me = core_library.serialization.NULL
    model.list_of_dict_of_me[0]["me"].dict_of_me = None

    assert json.loads(json.dumps(model, cls=SdkJSONEncoder)) == {
        "name": "it's me!",
        "listOfMe": None,
        "dictOfListOfMe": {
            "many mes": [
                {
                    "name": "it's me!",
                    "listOfMe": None,
                }
            ]
        },
        "listOfDictOfMe": [
            {
                "me": {
                    "name": "it's me!",
                    "listOfMe": None,
                }
            }
        ]
    }

    assert model.as_dict() == {
        "name": "it's me!",
        "listOfMe": None,
        "dictOfListOfMe": {
            "many mes": [
                {
                    "name": "it's me!",
                    "listOfMe": None,
                }
            ]
        },
        "listOfDictOfMe": [
            {
                "me": {
                    "name": "it's me!",
                    "listOfMe": None,
                }
            }
        ]
    }


class UnionBaseModel(Model):
    name: str = rest_field()

    @overload
    def __init__(self, *, name: str):
        ...

    @overload
    def __init__(self, mapping: Mapping[str, Any]):
        ...

    def __init__(self, *args: Any, **kwargs: Any) -> None:
        super().__init__(*args, **kwargs)


class UnionModel1(UnionBaseModel):
    prop1: int = rest_field()

    @overload
    def __init__(self, *, name: str, prop1: int):
        ...

    @overload
    def __init__(self, mapping: Mapping[str, Any]):
        ...

    def __init__(self, *args: Any, **kwargs: Any) -> None:
        super().__init__(*args, **kwargs)


class UnionModel2(UnionBaseModel):
    prop2: int = rest_field()

    @overload
    def __init__(self, *, name: str, prop2: int):
        ...

    @overload
    def __init__(self, mapping: Mapping[str, Any]):
        ...

    def __init__(self, *args: Any, **kwargs: Any) -> None:
        super().__init__(*args, **kwargs)


MyNamedUnion = Union["UnionModel1", "UnionModel2"]


class ModelWithNamedUnionProperty(Model):
    named_union: "MyNamedUnion" = rest_field(name="namedUnion")

    @overload
    def __init__(self, *, named_union: "MyNamedUnion"):
        ...

    @overload
    def __init__(self, mapping: Mapping[str, Any]):
        ...

    def __init__(self, *args: Any, **kwargs: Any) -> None:
        super().__init__(*args, **kwargs)


class ModelWithSimpleUnionProperty(Model):
    simple_union: Union[int, List[int]] = rest_field(name="simpleUnion")

    @overload
    def __init__(self, *, simple_union: Union[int, List[int]]):
        ...

    @overload
    def __init__(self, mapping: Mapping[str, Any]):
        ...

    def __init__(self, *args: Any, **kwargs: Any) -> None:
        super().__init__(*args, **kwargs)


def test_union():
    simple = ModelWithSimpleUnionProperty(simple_union=1)
    assert simple.simple_union == simple["simpleUnion"] == 1
    simple = ModelWithSimpleUnionProperty(simple_union=[1, 2])
    assert simple.simple_union == simple["simpleUnion"] == [1, 2]
    named = ModelWithNamedUnionProperty()
    assert not _is_model(named.named_union)
    named.named_union = UnionModel1(name="model1", prop1=1)
    assert _is_model(named.named_union)
    assert named.named_union == named["namedUnion"] == {"name": "model1", "prop1": 1}
    named = ModelWithNamedUnionProperty(named_union=UnionModel2(name="model2", prop2=2))
    assert named.named_union == named["namedUnion"] == {"name": "model2", "prop2": 2}
    named = ModelWithNamedUnionProperty({"namedUnion": {"name": "model2", "prop2": 2}})
    assert named.named_union == named["namedUnion"] == {"name": "model2", "prop2": 2}


def test_as_dict():
    class CatComplex(PetComplex):
        color: Optional[str] = rest_field(default=None)
        hates: Optional[List[DogComplex]] = rest_field(default=None, visibility=["read"])

        @overload
        def __init__(
            self,
            *,
            id: Optional[int] = None,
            name: Optional[str] = None,
            food: Optional[str] = None,
            color: Optional[str] = None,
            hates: Optional[List[DogComplex]] = None,
        ):
            ...

        @overload
        def __init__(self, mapping: Mapping[str, Any], /):
            ...

        def __init__(self, *args, **kwargs):
            super().__init__(*args, **kwargs)

    model = CatComplex(id=2, name="Siameeee", hates=[
        DogComplex(id=1, name="Potato", food="tomato"),
        DogComplex(id=-1, name="Tomato", food="french fries")
    ])
    assert model.as_dict(exclude_readonly=True) == {
        "id": 2,
        "name": "Siameeee",
        "color": None
    }


class Fish(Model):
    __mapping__: Dict[str, Model] = {}
    age: int = rest_field()
    kind: Literal[None] = rest_discriminator(name="kind")

    @overload
    def __init__(self, *, age: int, ):
        ...

    @overload
    def __init__(self, mapping: Mapping[str, Any]):
        ...

    def __init__(self, *args: Any, **kwargs: Any) -> None:
        super().__init__(*args, **kwargs)
        self.kind: Literal[None] = None


class Shark(Fish, discriminator="shark"):
    __mapping__: Dict[str, Model] = {}
    kind: Literal["shark"] = rest_discriminator(name="kind")
    sharktype: Literal[None] = rest_discriminator(name="sharktype")

    @overload
    def __init__(self, *, age: int, ):
        ...

    @overload
    def __init__(self, mapping: Mapping[str, Any]):
        ...

    def __init__(self, *args: Any, **kwargs: Any) -> None:
        super().__init__(*args, **kwargs)
        self.kind: Literal["shark"] = "shark"
        self.sharktype: Literal[None] = None


class GoblinShark(Shark, discriminator="goblin"):
    sharktype: Literal["goblin"] = rest_discriminator(name="sharktype")

    @overload
    def __init__(self, *, age: int, ):
        ...

    @overload
    def __init__(self, mapping: Mapping[str, Any]):
        ...

    def __init__(self, *args: Any, **kwargs: Any) -> None:
        super().__init__(*args, **kwargs)
        self.sharktype: Literal["goblin"] = "goblin"


class Salmon(Fish, discriminator="salmon"):
    kind: Literal["salmon"] = rest_discriminator(name="kind")
    friends: Optional[List["Fish"]] = rest_field()
    hate: Optional[Dict[str, "Fish"]] = rest_field()
    partner: Optional["Fish"] = rest_field()

    @overload
    def __init__(
        self,
        *,
        age: int,
        friends: Optional[List["Fish"]] = None,
        hate: Optional[Dict[str, "Fish"]] = None,
        partner: Optional["Fish"] = None,
    ):
        ...

    @overload
    def __init__(self, mapping: Mapping[str, Any]):
        ...

    def __init__(self, *args: Any, **kwargs: Any) -> None:
        super().__init__(*args, **kwargs)
        self.kind: Literal["salmon"] = "salmon"


class SawShark(Shark, discriminator="saw"):
    sharktype: Literal["saw"] = rest_discriminator(name="sharktype")

    @overload
    def __init__(self, *, age: int, ):
        ...

    @overload
    def __init__(self, mapping: Mapping[str, Any]):
        ...

    def __init__(self, *args: Any, **kwargs: Any) -> None:
        super().__init__(*args, **kwargs)
        self.sharktype: Literal["saw"] = "saw"


def test_discriminator():
    input = {
        "age": 1,
        "kind": "salmon",
        "partner": {
            "age": 2,
            "kind": "shark",
            "sharktype": "saw",
        },
        "friends": [
            {
                "age": 2,
                "kind": "salmon",
                "partner": {
                    "age": 3,
                    "kind": "salmon",
                },
                "hate": {
                    "key1": {
                        "age": 4,
                        "kind": "salmon",
                    },
                    "key2": {
                        "age": 2,
                        "kind": "shark",
                        "sharktype": "goblin",
                    },
                },
            },
            {
                "age": 3,
                "kind": "shark",
                "sharktype": "goblin",
            },
        ],
        "hate": {
            "key3": {
                "age": 3,
                "kind": "shark",
                "sharktype": "saw",
            },
            "key4": {
                "age": 2,
                "kind": "salmon",
                "friends": [
                    {
                        "age": 1,
                        "kind": "salmon",
                    },
                    {
                        "age": 4,
                        "kind": "shark",
                        "sharktype": "goblin",
                    },
                ],
            },
        },
    }

    model = Salmon(input)
    assert model == input
    assert model.partner.age == 2
    assert model.partner == SawShark(age=2)
    assert model.friends[0].hate["key2"] == GoblinShark(age=2)


def test_body_bytes_format():
    assert json.dumps(bytes("test", "utf-8"), cls=SdkJSONEncoder) == '"dGVzdA=="'
    assert json.dumps(bytearray("test", "utf-8"), cls=SdkJSONEncoder) == '"dGVzdA=="'
    assert json.dumps(bytes("test", "utf-8"), cls=SdkJSONEncoder, format="base64") == '"dGVzdA=="'
    assert json.dumps(bytes("test", "utf-8"), cls=SdkJSONEncoder, format="base64url") == '"dGVzdA"'
    assert json.dumps(bytearray("test", "utf-8"), cls=SdkJSONEncoder, format="base64") == '"dGVzdA=="'
    assert json.dumps(bytearray("test", "utf-8"), cls=SdkJSONEncoder, format="base64url") == '"dGVzdA"'

    assert json.dumps([bytes("test", "utf-8"), bytes("test", "utf-8")],
                      cls=SdkJSONEncoder) == '["dGVzdA==", "dGVzdA=="]'
    assert json.dumps([bytearray("test", "utf-8"), bytearray("test", "utf-8")],
                      cls=SdkJSONEncoder) == '["dGVzdA==", "dGVzdA=="]'
    assert json.dumps([bytes("test", "utf-8"), bytes("test", "utf-8")], cls=SdkJSONEncoder,
                      format="base64") == '["dGVzdA==", "dGVzdA=="]'
    assert json.dumps([bytes("test", "utf-8"), bytes("test", "utf-8")], cls=SdkJSONEncoder,
                      format="base64url") == '["dGVzdA", "dGVzdA"]'
    assert json.dumps([bytearray("test", "utf-8"), bytearray("test", "utf-8")], cls=SdkJSONEncoder,
                      format="base64") == '["dGVzdA==", "dGVzdA=="]'
    assert json.dumps([bytearray("test", "utf-8"), bytearray("test", "utf-8")], cls=SdkJSONEncoder,
                      format="base64url") == '["dGVzdA", "dGVzdA"]'

    assert json.dumps({"a": bytes("test", "utf-8"), "b": bytes("test", "utf-8")},
                      cls=SdkJSONEncoder) == '{"a": "dGVzdA==", "b": "dGVzdA=="}'
    assert json.dumps({"a": bytearray("test", "utf-8"), "b": bytearray("test", "utf-8")},
                      cls=SdkJSONEncoder) == '{"a": "dGVzdA==", "b": "dGVzdA=="}'
    assert json.dumps({"a": bytes("test", "utf-8"), "b": bytes("test", "utf-8")}, cls=SdkJSONEncoder,
                      format="base64") == '{"a": "dGVzdA==", "b": "dGVzdA=="}'
    assert json.dumps({"a": bytes("test", "utf-8"), "b": bytes("test", "utf-8")}, cls=SdkJSONEncoder,
                      format="base64url") == '{"a": "dGVzdA", "b": "dGVzdA"}'
    assert json.dumps({"a": bytearray("test", "utf-8"), "b": bytearray("test", "utf-8")}, cls=SdkJSONEncoder,
                      format="base64") == '{"a": "dGVzdA==", "b": "dGVzdA=="}'
    assert json.dumps({"a": bytearray("test", "utf-8"), "b": bytearray("test", "utf-8")}, cls=SdkJSONEncoder,
                      format="base64url") == '{"a": "dGVzdA", "b": "dGVzdA"}'


def test_decimal_deserialization():
    class DecimalModel(Model):
        decimal_value: decimal.Decimal = rest_field(name="decimalValue")

        @overload
        def __init__(self, *, decimal_value: decimal.Decimal):
            ...

        @overload
        def __init__(self, mapping: Mapping[str, Any], /):
            ...

        def __init__(self, *args, **kwargs):
            super().__init__(*args, **kwargs)

    model = DecimalModel({"decimalValue": 0.33333})
    assert model['decimalValue'] == 0.33333
    assert model.decimal_value == decimal.Decimal("0.33333")

    class BaseModel(Model):
        my_prop: DecimalModel = rest_field(name="myProp")

    model = BaseModel({"myProp": {"decimalValue": 0.33333}})
    assert isinstance(model.my_prop, DecimalModel)
    assert model.my_prop['decimalValue'] == model['myProp']['decimalValue'] == 0.33333
    assert model.my_prop.decimal_value == decimal.Decimal("0.33333")


def test_decimal_serialization():
    assert json.dumps(decimal.Decimal("0.33333"), cls=SdkJSONEncoder) == '0.33333'
    assert json.dumps([decimal.Decimal("0.33333"), decimal.Decimal("0.33333")],
                      cls=SdkJSONEncoder) == '[0.33333, 0.33333]'
    assert json.dumps({"a": decimal.Decimal("0.33333"), "b": decimal.Decimal("0.33333")},
                      cls=SdkJSONEncoder) == '{"a": 0.33333, "b": 0.33333}'


def test_deserialize():
    expected = {"name": "name", "role": "role"}
    result = _deserialize(JSON, expected)
    assert result == expected


def test_enum_deserealization():
    class MyEnum(Enum):
        A = "a"
        B = "b"

    class ModelWithEnumProperty(Model):
        enum_property: Union[str, MyEnum] = rest_field(name="enumProperty")

    model = ModelWithEnumProperty({"enumProperty": MyEnum.A})
    assert model.enum_property == MyEnum.A
    assert model["enumProperty"] == "a"

<<<<<<< HEAD

def test_additional_properties_serialization():
    value = {
        "name": "test",
        "modelProp": {
            "name": "test"
        },
        "stringProp": "string",
        "intProp": 1,
        "floatProp": 1.0,
        "boolProp": True,
        "listProp": [1, 2, 3],
        "dictProp": {"key": "value"},
        "noneProp": None,
        "datetimeProp": "2023-06-27T06:11:09Z",
        "durationProp": "P1D"
    }

    class NormalModel(Model):
        prop: str = rest_field(name="name")

    class AdditionalPropertiesModel(Model):
        name: str = rest_field(name="name")

    model = AdditionalPropertiesModel(name="test")
    prop = NormalModel(prop="test")
    model["modelProp"] = prop
    model["stringProp"] = "string"
    model["intProp"] = 1
    model["floatProp"] = 1.0
    model["boolProp"] = True
    model["listProp"] = [1, 2, 3]
    model["dictProp"] = {"key": "value"}
    model["noneProp"] = None
    model["datetimeProp"] = datetime.datetime(2023, 6, 27, 6, 11, 9, tzinfo=datetime.timezone.utc)
    model["durationProp"] = datetime.timedelta(days=1)

    assert json.loads(json.dumps(model, cls=SdkJSONEncoder)) == value
=======
def test_not_mutating_original_dict():
    class MyInnerModel(Model):
        property: str = rest_field()

    class MyModel(Model):
        property: MyInnerModel = rest_field()
    
    origin = {"property": {"property": "hello"}}

    dpg_model = MyModel(origin)
    assert dpg_model["property"]["property"] == "hello"

    origin["property"]["property"] = "world"
    assert dpg_model["property"]["property"] == "hello"

def test_model_init_io():
    class BytesModel(Model):
        property: bytes = rest_field()

    JPG = Path(__file__).parent.parent / "data/image.jpg"
    with open(JPG, "rb") as f:
        b = BytesModel({"property": f})
        assert b.property == f
        assert b["property"] == f
    with open(JPG, "rb") as f:
        b = BytesModel(property=f)
        assert b.property == f
        assert b["property"] == f
>>>>>>> 34f87a3a
<|MERGE_RESOLUTION|>--- conflicted
+++ resolved
@@ -3973,7 +3973,37 @@
     assert model.enum_property == MyEnum.A
     assert model["enumProperty"] == "a"
 
-<<<<<<< HEAD
+
+def test_not_mutating_original_dict():
+    class MyInnerModel(Model):
+        property: str = rest_field()
+
+    class MyModel(Model):
+        property: MyInnerModel = rest_field()
+
+    origin = {"property": {"property": "hello"}}
+
+    dpg_model = MyModel(origin)
+    assert dpg_model["property"]["property"] == "hello"
+
+    origin["property"]["property"] = "world"
+    assert dpg_model["property"]["property"] == "hello"
+
+
+def test_model_init_io():
+    class BytesModel(Model):
+        property: bytes = rest_field()
+
+    JPG = Path(__file__).parent.parent / "data/image.jpg"
+    with open(JPG, "rb") as f:
+        b = BytesModel({"property": f})
+        assert b.property == f
+        assert b["property"] == f
+    with open(JPG, "rb") as f:
+        b = BytesModel(property=f)
+        assert b.property == f
+        assert b["property"] == f
+
 
 def test_additional_properties_serialization():
     value = {
@@ -4011,34 +4041,4 @@
     model["datetimeProp"] = datetime.datetime(2023, 6, 27, 6, 11, 9, tzinfo=datetime.timezone.utc)
     model["durationProp"] = datetime.timedelta(days=1)
 
-    assert json.loads(json.dumps(model, cls=SdkJSONEncoder)) == value
-=======
-def test_not_mutating_original_dict():
-    class MyInnerModel(Model):
-        property: str = rest_field()
-
-    class MyModel(Model):
-        property: MyInnerModel = rest_field()
-    
-    origin = {"property": {"property": "hello"}}
-
-    dpg_model = MyModel(origin)
-    assert dpg_model["property"]["property"] == "hello"
-
-    origin["property"]["property"] = "world"
-    assert dpg_model["property"]["property"] == "hello"
-
-def test_model_init_io():
-    class BytesModel(Model):
-        property: bytes = rest_field()
-
-    JPG = Path(__file__).parent.parent / "data/image.jpg"
-    with open(JPG, "rb") as f:
-        b = BytesModel({"property": f})
-        assert b.property == f
-        assert b["property"] == f
-    with open(JPG, "rb") as f:
-        b = BytesModel(property=f)
-        assert b.property == f
-        assert b["property"] == f
->>>>>>> 34f87a3a
+    assert json.loads(json.dumps(model, cls=SdkJSONEncoder)) == value