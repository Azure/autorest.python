# Release

<<<<<<< HEAD
## 2023-08-xx - 0.14.0
=======
## 2023-08-31 - 0.13.3
>>>>>>> ab252d24

| Library                                                                 | Min Version   |
| ----------------------------------------------------------------------- | ------------- |
| `@typespec/compiler`                                                    | `0.46.0`      |
| `@typespec/http`                                                        | `0.46.0`      |
| `@typespec/rest`                                                        | `0.46.0`      |
| `@typespec/versioning`                                                  | `0.46.0`      |
| `@azure-tools/typespec-azure-core`                                      | `0.32.0`      |
| `@azure-tools/typespec-client-generator-core`                           | `0.32.0`      |
| `azure-core` dep of generated code                                      | `1.28.0`      |
| `isodate` dep of generated code                                         | `0.6.1`       |
| `msrest` dep of generated code (If generating legacy code)              | `0.7.1`       |
| `azure-mgmt-core` dep of generated code (If generating mgmt plane code) | `1.3.2`       |
| `typing-extensions` dep of generated code (If generating with constants)| `4.0.1`       |

**New Features**

- Support `models-mode` in tsp config #2085

**Other changes**

- Refactoring in preparation of mgmt and TSP #2078

**Bug Fixes**

- Fix datetime in response headers  #2083

## 2023-08-21 - 0.13.2

| Library                                                                 | Min Version   |
| ----------------------------------------------------------------------- | ------------- |
| `@typespec/compiler`                                                    | `0.46.0`      |
| `@typespec/http`                                                        | `0.46.0`      |
| `@typespec/rest`                                                        | `0.46.0`      |
| `@typespec/versioning`                                                  | `0.46.0`      |
| `@azure-tools/typespec-azure-core`                                      | `0.32.0`      |
| `@azure-tools/typespec-client-generator-core`                           | `0.32.0`      |
| `azure-core` dep of generated code                                      | `1.28.0`      |
| `isodate` dep of generated code                                         | `0.6.1`       |
| `msrest` dep of generated code (If generating legacy code)              | `0.7.1`       |
| `azure-mgmt-core` dep of generated code (If generating mgmt plane code) | `1.3.2`       |
| `typing-extensions` dep of generated code (If generating with constants)| `4.0.1`       |

**Bug Fixes**

- Fix `_vendor.py` when only `etag` exists  #2056
- Fix generation error when `next_link` in undefined  #2055

## 2023-08-09 - 0.13.1

| Library                                                                 | Min Version   |
| ----------------------------------------------------------------------- | ------------- |
| `@typespec/compiler`                                                    | `0.46.0`      |
| `@typespec/http`                                                        | `0.46.0`      |
| `@typespec/rest`                                                        | `0.46.0`      |
| `@typespec/versioning`                                                  | `0.46.0`      |
| `@azure-tools/typespec-azure-core`                                      | `0.32.0`      |
| `@azure-tools/typespec-client-generator-core`                           | `0.32.0`      |
| `azure-core` dep of generated code                                      | `1.28.0`      |
| `isodate` dep of generated code                                         | `0.6.1`       |
| `msrest` dep of generated code (If generating legacy code)              | `0.7.1`       |
| `azure-mgmt-core` dep of generated code (If generating mgmt plane code) | `1.3.2`       |
| `typing-extensions` dep of generated code (If generating with constants)| `4.0.1`       |

**Bug Fixes**

- Fix duplicated discriminator of model #2037

**Other Changes**

- Optimize log for `black` when error happens  #2041

## 2023-07-20 - 0.13.0

| Library                                                                 | Min Version   |
| ----------------------------------------------------------------------- | ------------- |
| `@typespec/compiler`                                                    | `0.46.0`      |
| `@typespec/http`                                                        | `0.46.0`      |
| `@typespec/rest`                                                        | `0.46.0`      |
| `@typespec/versioning`                                                  | `0.46.0`      |
| `@azure-tools/typespec-azure-core`                                      | `0.32.0`      |
| `@azure-tools/typespec-client-generator-core`                           | `0.32.0`|
| `azure-core` dep of generated code                                      | `1.28.0`      |
| `isodate` dep of generated code                                         | `0.6.1`       |
| `msrest` dep of generated code (If generating legacy code)              | `0.7.1`       |
| `azure-mgmt-core` dep of generated code (If generating mgmt plane code) | `1.3.2`       |
| `typing-extensions` dep of generated code (If generating with constants)| `4.0.1`       |

**New Features**

- Convert method signature `if_match/if_none_match` to `etag/match_condition` #2013

**Bug Fixes**

- Read error into disk to correctly deserialize #2020

## 2023-07-11 - 0.12.0

| Library                                                                 | Min Version   |
| ----------------------------------------------------------------------- | ------------- |
| `@typespec/compiler`                                                    | `0.44.0`      |
| `@typespec/http`                                                        | `0.44.0`      |
| `@typespec/rest`                                                        | `0.44.0`      |
| `@typespec/versioning`                                                  | `0.44.0`      |
| `@azure-tools/typespec-azure-core`                                      | `0.30.0`      |
| `@azure-tools/typespec-client-generator-core`                           | `0.31.0-dev.3`|
| `azure-core` dep of generated code                                      | `1.27.0`      |
| `isodate` dep of generated code                                         | `0.6.1`       |
| `msrest` dep of generated code (If generating legacy code)              | `0.7.1`       |
| `azure-mgmt-core` dep of generated code (If generating mgmt plane code) | `1.3.2`       |
| `typing-extensions` dep of generated code (If generating with constants)| `4.0.1`       |

**New Features**

- Change readonly to visibility #1968
- Support global config for `head-as-boolean` #1949

**Bug Fixes**

- Ensure that LRO final results are the final result returned by our generated LRO pollers #1992
- Support `@projectedName` in typespec for query parameter #2006

## 2023-06-12 - 0.11.0

| Library                                                                 | Min Version   |
| ----------------------------------------------------------------------- | ------------- |
| `@typespec/compiler`                                                    | `0.44.0`      |
| `@typespec/http`                                                        | `0.44.0`      |
| `@typespec/rest`                                                        | `0.44.0`      |
| `@typespec/versioning`                                                  | `0.44.0`      |
| `@azure-tools/typespec-azure-core`                                      | `0.30.0`      |
| `@azure-tools/typespec-client-generator-core`                           | `0.31.0-dev.3`|
| `azure-core` dep of generated code                                      | `1.27.0`      |
| `isodate` dep of generated code                                         | `0.6.1`       |
| `msrest` dep of generated code (If generating legacy code)              | `0.7.1`       |
| `azure-mgmt-core` dep of generated code (If generating mgmt plane code) | `1.3.2`       |
| `typing-extensions` dep of generated code (If generating with constants)| `4.0.1`       |

**New Features**

- Support repeatable headers #1958

## 2023-06-08 - 0.10.0

| Library                                                                 | Min Version   |
| ----------------------------------------------------------------------- | ------------- |
| `@typespec/compiler`                                                    | `0.44.0`      |
| `@typespec/http`                                                        | `0.44.0`      |
| `@typespec/rest`                                                        | `0.44.0`      |
| `@typespec/versioning`                                                  | `0.44.0`      |
| `@azure-tools/typespec-azure-core`                                      | `0.30.0`      |
| `@azure-tools/typespec-client-generator-core`                           | `0.31.0-dev.3`|
| `azure-core` dep of generated code                                      | `1.27.0`      |
| `isodate` dep of generated code                                         | `0.6.1`       |
| `msrest` dep of generated code (If generating legacy code)              | `0.7.1`       |
| `azure-mgmt-core` dep of generated code (If generating mgmt plane code) | `1.3.2`       |
| `typing-extensions` dep of generated code (If generating with constants)| `4.0.1`       |

**New Features**

- Support Http auth #1860

## 2023-06-02 - 0.9.3

| Library                                                                 | Min Version   |
| ----------------------------------------------------------------------- | ------------- |
| `@typespec/compiler`                                                    | `0.44.0`      |
| `@typespec/http`                                                        | `0.44.0`      |
| `@typespec/rest`                                                        | `0.44.0`      |
| `@typespec/versioning`                                                  | `0.44.0`      |
| `@azure-tools/typespec-azure-core`                                      | `0.30.0`      |
| `@azure-tools/typespec-client-generator-core`                           | `0.31.0-dev.3`|
| `azure-core` dep of generated code                                      | `1.24.0`      |
| `isodate` dep of generated code                                         | `0.6.1`       |
| `msrest` dep of generated code (If generating legacy code)              | `0.7.1`       |
| `azure-mgmt-core` dep of generated code (If generating mgmt plane code) | `1.3.2`       |
| `typing-extensions` dep of generated code (If generating with constants)| `4.0.1`       |

**Bug Fixes**

- Fix encode on duration scalar #1927

## 2023-05-19 - 0.9.2

| Library                                                                 | Min Version   |
| ----------------------------------------------------------------------- | ------------- |
| `@typespec/compiler`                                                    | `0.44.0`      |
| `@typespec/http`                                                        | `0.44.0`      |
| `@typespec/rest`                                                        | `0.44.0`      |
| `@typespec/versioning`                                                  | `0.44.0`      |
| `@azure-tools/typespec-azure-core`                                      | `0.30.0`      |
| `@azure-tools/typespec-client-generator-core`                           | `0.31.0-dev.3`|
| `azure-core` dep of generated code                                      | `1.24.0`      |
| `isodate` dep of generated code                                         | `0.6.1`       |
| `msrest` dep of generated code (If generating legacy code)              | `0.7.1`       |
| `azure-mgmt-core` dep of generated code (If generating mgmt plane code) | `1.3.2`       |
| `typing-extensions` dep of generated code (If generating with constants)| `4.0.1`       |

**Other Changes**

- Expose the scoped `@internal` decorator in TCGC #1926

## 2023-05-17 - 0.9.1

| Library                                                                 | Min Version |
| ----------------------------------------------------------------------- | ----------- |
| `@typespec/compiler`                                                    | `0.44.0`    |
| `@typespec/http`                                                        | `0.44.0`    |
| `@typespec/rest`                                                        | `0.44.0`    |
| `@typespec/versioning`                                                  | `0.44.0`    |
| `@azure-tools/typespec-azure-core`                                      | `0.30.0`    |
| `@azure-tools/typespec-client-generator-core`                           | `0.30.0`    |
| `azure-core` dep of generated code                                      | `1.24.0`    |
| `isodate` dep of generated code                                         | `0.6.1`     |
| `msrest` dep of generated code (If generating legacy code)              | `0.7.1`     |
| `azure-mgmt-core` dep of generated code (If generating mgmt plane code) | `1.3.2`     |
| `typing-extensions` dep of generated code (If generating with constants)| `4.0.1`     |


**Bug Fixes**

- Do generate user defined empty model #1921


## 2023-05-16 - 0.9.0

| Library                                                                 | Min Version |
| ----------------------------------------------------------------------- | ----------- |
| `@typespec/compiler`                                                    | `0.44.0`    |
| `@typespec/http`                                                        | `0.44.0`    |
| `@typespec/rest`                                                        | `0.44.0`    |
| `@typespec/versioning`                                                  | `0.44.0`    |
| `@azure-tools/typespec-azure-core`                                      | `0.30.0`    |
| `@azure-tools/typespec-client-generator-core`                           | `0.30.0`    |
| `azure-core` dep of generated code                                      | `1.24.0`    |
| `isodate` dep of generated code                                         | `0.6.1`     |
| `msrest` dep of generated code (If generating legacy code)              | `0.7.1`     |
| `azure-mgmt-core` dep of generated code (If generating mgmt plane code) | `1.3.2`     |
| `typing-extensions` dep of generated code (If generating with constants)| `4.0.1`     |

**New Features**

- Add support for `@encode` for durations #1886

**Bug Fixes**

- Optimize logic about camel to snake case in case of the name contains "/"  #1907


## 2023-05-15 - 0.8.6

| Library                                                                 | Min Version |
| ----------------------------------------------------------------------- | ----------- |
| `@typespec/compiler`                                                    | `0.44.0`    |
| `@typespec/http`                                                        | `0.44.0`    |
| `@typespec/rest`                                                        | `0.44.0`    |
| `@typespec/versioning`                                                  | `0.44.0`    |
| `@azure-tools/typespec-azure-core                                       | `0.30.0`    |
| `@azure-tools/typespec-client-generator-core                            | `0.30.0`    |
| `azure-core` dep of generated code                                      | `1.24.0`    |
| `isodate` dep of generated code                                         | `0.6.1`     |
| `msrest` dep of generated code (If generating legacy code)              | `0.7.1`     |
| `azure-mgmt-core` dep of generated code (If generating mgmt plane code) | `1.3.2`     |
| `typing-extensions` dep of generated code (If generating with constants)| `4.0.1`     |

**Bug Fixes**

- Fix linting errors in vendored model base class  #1915

## 2023-05-12 - 0.8.5

**Bug Fixes**

- Add support for ssv, tsv, pipes collection format

**Other Changes**

- Bump TSP dependency to `0.44`

## 2023-04-20 - 0.8.4

**Bug Fixes**

- Do not generate page result model for DPG #1825

## 2023-04-19 - 0.8.3

**Other Changes**

- Bump python generator dependency

## 2023-04-10 - 0.8.2

**Other Changes**

- Bump python generator dependency

## 2023-04-10 - 0.8.1

**Bug Fixes**

- Do not generate model for object, {} and empty model, type them as any

## 2023-03-30 - 0.8.0

**New Features**

- Support typespec @internal for models and operations  #1798

**Bug Fixes**

- Don't update dictionary representation of a model if you pass in `None` for a field through keyword #1825

## 2023-03-28 - 0.7.4

**Other Changes**

- Bump `@azure-tools/typespec-azure-core` to `0.28.1` to generate LROs through polling location #1818

## 2023-03-27 - 0.7.3

**Other Changes**

- Bump python generator dependency

## 2023-03-23 - 0.7.2

**Other Changes**

- Switch from `@typespec/versioning`'s `getAddedOnVersion` to `getAddedOnVersions` because it's getting deprecated #1808

## 2023-03-23 - 0.7.1

**Bug Fixes**

- Generate operations with multiple input content types as abstract instead of crashing #1806

## 2023-03-20 - 0.7.0

- Rename package to `@azure-tools/typespec-python` #1800

## 2023-03-06 - 0.6.1

**Bug Fixes**

- Fix vendored xml serialization code #1795

## 2023-03-06 - 0.6.0

**Other Changes**

- Switch to typespec packages from cadl packages #1786

## 2023-03-06 - 0.5.2

**Other Changes**

- Expose `stream` kwarg. Defaults to `False`, when passed in as `True` we stream the response back to users #1777

## 2023-03-06 - 0.5.1

**Other Changes**

- Bump dependency on python generator

## 2023-03-01 - 0.5.0

**New Features**

- Support nullable type generation.  #1758
- Generate named union type in _types.py  #1733

## 2023-02-15 - 0.4.25

**Other Changes**

- Support `@collectionFormat` for queries and headers.  #1748

## 2023-02-14 - 0.4.24

**Other Changes**

- Support cadl @projectedName on operation/model/property.  #1687

## 2023-02-08 - 0.4.23

**Other Changes**

- Bump Cadl dependency to `0.40.0`  #1736

## 2023-02-01 - 0.4.22

**Other Changes**

- Update codegen dependency

## 2023-01-27 - 0.4.21

**Other Changes**

- Update codegen dependency

## 2023-01-23 - 0.4.20

**Other Changes**

- Make DPG models type complete #1689

## 2023-01-19 - 0.4.19

**Other Changes**

- Bump CADL dependencies to 0.39.0 #1691

## 2023-01-18 - 0.4.18

**Bug Fixes**

- Fix generation for overloads with splatted out body arguments #1684, #1685

## 2023-01-11 - 0.4.17

**Other Changes**

- Hide header properties in DPG models #1668

## 2023-01-09 - 0.4.16

**Bug Fixes**

- Fix body type for spread model. #1659

## 2023-01-06 - 0.4.15

**Other Changes**

- Support multiple authentication  #1626
- Flatten JSONModelType body properties as operation parameters #1623

**Bug Fixes**

- Fix requirement on presence of `cadl-output` folder #1622
- Fix import and _vendor for subnamespace  #1649

## 2022-12-15 - 0.4.14

**Bug Fixes**

- Generate anonymous models and aliases as JSON objects  #1619

## 2022-12-08 - 0.4.13

**Other Changes**

- Bump cadl library dependencies #1608

## 2022-12-07 - 0.4.12

**Other Changes**

- Update python generator dependency

## 2022-12-05 - 0.4.11

**Bug Fixes**

- Fix submodel deserialization #1594

**Other Changes**

- Add additional overload for model input #1589

## 2022-11-17 - 0.4.10

**Bug Fixes**

- Fix support for client path parameters #1584
- Remove unnecessary warning logging when deserializing models #1585

## 2022-11-16 - 0.4.9

**Other Changes**

- Support `package-mode` to add package files  #1574

## 2022-11-15 - 0.4.8

**Bug Fixes**

- Fix import of enums in client for CADL #1573
- Fix api version property on client #1577
- Skip URL encoding for client path parameters #1578

**Other Changes**

- Do not generate Azure.Core.Foundations Error models #1567

## 2022-11-08 - 0.4.7

**Other Changes**

- Make @key properties readonly  #1554
- Do not generate operations with the `@convenienceAPI` decorator as hidden operations #1564

## 2022-11-04 - 0.4.6

**Bug Fixes**

- Bump python generator to 6.2.5

## 2022-11-04 - 0.4.5

**Bug Fixes**

- Don't continue paging empty next links  #1557

## 2022-10-31 - 0.4.4

**Bug Fixes**

- Don't force users to manually install `@azure-tools/cadl-dpg`  #1549

## 2022-10-26 - 0.4.3

**Bug Fixes**

- Make special `api-version` logic more generic to allow for path parameters  #1537


## 2022-10-25 - 0.4.2

**Bug Fixes**

- Add defaults for some config flags  #1524
- Allow users to specify a subnamespace for their client in the client name  #1529

**Other Changes**

- Generate operations with the `@convenienceAPI` decorator as hidden operations so users can customize them #1533

## 2022-10-19 - 0.4.1

**Bug Fixes**

- Generate names for anonymous models  #1519

## 2022-10-19 - 0.4.0

**New Features**

- Add support for multiple clients  #1518

## 2022-10-13 - 0.3.1

**Bug Fixes**

- Only generate operation groups from cadl if a group is tagged with `@operationGroup` from `cadl-dpg`  #1516

## 2022-10-13 - 0.3.0

**New Features**

- Basic support for LRO  #1442

**Other Changes**

- Bump Cadl Dependencies  #1509

## 2022-09-26 - 0.2.5

**Bug Fixes**

- Do not `output.yaml` if `noEmit` is specified  #1471

## 2022-09-26 - 0.2.4

**Bug Fixes**

- Do not emit SDK if `noEmit` is specified  #1470

## 2022-09-23 - 0.2.3

**Other Changes**

- Accept parameters passed in `cadl-project.yaml`  #1467

## 2022-09-23 - 0.2.2

**New Features**

- Correctly filter out duplicate models  #1466

## 2022-09-22 - 0.2.1

**New Features**

- Bump dependency to ensure DPG models are generated  #1463
- Do not fail on description key errors for non-model anonymous body parameters  #1463

## 2022-09-21 - 0.2.0

**New Features**

- Generate DPG models as default  #1345

## 2022-09-15 - 0.1.0

- Initial Release<|MERGE_RESOLUTION|>--- conflicted
+++ resolved
@@ -1,10 +1,26 @@
 # Release
 
-<<<<<<< HEAD
-## 2023-08-xx - 0.14.0
-=======
+## 2023-09-XX - 0.14.0
+
+| Library                                                                 | Min Version   |
+| ----------------------------------------------------------------------- | ------------- |
+| `@typespec/compiler`                                                    | `0.47.0`      |
+| `@typespec/http`                                                        | `0.47.0`      |
+| `@typespec/rest`                                                        | `0.47.0`      |
+| `@typespec/versioning`                                                  | `0.47.0`      |
+| `@azure-tools/typespec-azure-core`                                      | `0.33.0`      |
+| `@azure-tools/typespec-client-generator-core`                           | `0.33.0`      |
+| `azure-core` dep of generated code                                      | `1.28.0`      |
+| `isodate` dep of generated code                                         | `0.6.1`       |
+| `msrest` dep of generated code (If generating legacy code)              | `0.7.1`       |
+| `azure-mgmt-core` dep of generated code (If generating mgmt plane code) | `1.3.2`       |
+| `typing-extensions` dep of generated code (If generating with constants)| `4.0.1`       |
+
+**New Features**
+
+- Support `models-mode` in tsp config #2085
+
 ## 2023-08-31 - 0.13.3
->>>>>>> ab252d24
 
 | Library                                                                 | Min Version   |
 | ----------------------------------------------------------------------- | ------------- |
@@ -19,10 +35,6 @@
 | `msrest` dep of generated code (If generating legacy code)              | `0.7.1`       |
 | `azure-mgmt-core` dep of generated code (If generating mgmt plane code) | `1.3.2`       |
 | `typing-extensions` dep of generated code (If generating with constants)| `4.0.1`       |
-
-**New Features**
-
-- Support `models-mode` in tsp config #2085
 
 **Other changes**
 
