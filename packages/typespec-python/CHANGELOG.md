# Release

<<<<<<< HEAD
## 2023-05-XX - 0.8.6

**Bug Fixes**

- Optimize logic about camel to snake case in case of the name contains "/"  #1907
=======
## 2023-05-15 - 0.8.6

| Library                                                                 | Min Version |
| ----------------------------------------------------------------------- | ----------- |
| `@typespec/compiler`                                                    | `0.44.0`    |
| `@typespec/http`                                                        | `0.44.0`    |
| `@typespec/rest`                                                        | `0.44.0`    |
| `@typespec/versioning`                                                  | `0.44.0`    |
| `@azure-tools/typespec-azure-core                                       | `0.30.0`    |
| `@azure-tools/typespec-client-generator-core                            | `0.30.0`    |
| `azure-core` dep of generated code                                      | `1.24.0`    |
| `isodate` dep of generated code                                         | `0.6.1`     |
| `msrest` dep of generated code (If generating legacy code)              | `0.7.1`     |
| `azure-mgmt-core` dep of generated code (If generating mgmt plane code) | `1.3.2`     |
| `typing-extensions` dep of generated code (If generating with constants)| `4.0.1`     |

**Bug Fixes**

- Fix linting errors in vendored model base class  #1915
>>>>>>> 93476471

## 2023-05-12 - 0.8.5

**Bug Fixes**

- Add support for ssv, tsv, pipes collection format

**Other Changes**

- Bump TSP dependency to `0.44`

## 2023-04-20 - 0.8.4

**Bug Fixes**

- Do not generate page result model for DPG #1825

## 2023-04-19 - 0.8.3

**Other Changes**

- Bump python generator dependency

## 2023-04-10 - 0.8.2

**Other Changes**

- Bump python generator dependency

## 2023-04-10 - 0.8.1

**Bug Fixes**

- Do not generate model for object, {} and empty model, type them as any

## 2023-03-30 - 0.8.0

**New Features**

- Support typespec @internal for models and operations  #1798

**Bug Fixes**

- Don't update dictionary representation of a model if you pass in `None` for a field through keyword #1825

## 2023-03-28 - 0.7.4

**Other Changes**

- Bump `@azure-tools/typespec-azure-core` to `0.28.1` to generate LROs through polling location #1818

## 2023-03-27 - 0.7.3

**Other Changes**

- Bump python generator dependency

## 2023-03-23 - 0.7.2

**Other Changes**

- Switch from `@typespec/versioning`'s `getAddedOnVersion` to `getAddedOnVersions` because it's getting deprecated #1808

## 2023-03-23 - 0.7.1

**Bug Fixes**

- Generate operations with multiple input content types as abstract instead of crashing #1806

## 2023-03-20 - 0.7.0

- Rename package to `@azure-tools/typespec-python` #1800

## 2023-03-06 - 0.6.1

**Bug Fixes**

- Fix vendored xml serialization code #1795

## 2023-03-06 - 0.6.0

**Other Changes**

- Switch to typespec packages from cadl packages #1786

## 2023-03-06 - 0.5.2

**Other Changes**

- Expose `stream` kwarg. Defaults to `False`, when passed in as `True` we stream the response back to users #1777

## 2023-03-06 - 0.5.1

**Other Changes**

- Bump dependency on python generator

## 2023-03-01 - 0.5.0

**New Features**

- Support nullable type generation.  #1758
- Generate named union type in _types.py  #1733

## 2023-02-15 - 0.4.25

**Other Changes**

- Support `@collectionFormat` for queries and headers.  #1748

## 2023-02-14 - 0.4.24

**Other Changes**

- Support cadl @projectedName on operation/model/property.  #1687

## 2023-02-08 - 0.4.23

**Other Changes**

- Bump Cadl dependency to `0.40.0`  #1736

## 2023-02-01 - 0.4.22

**Other Changes**

- Update codegen dependency

## 2023-01-27 - 0.4.21

**Other Changes**

- Update codegen dependency

## 2023-01-23 - 0.4.20

**Other Changes**

- Make DPG models type complete #1689

## 2023-01-19 - 0.4.19

**Other Changes**

- Bump CADL dependencies to 0.39.0 #1691

## 2023-01-18 - 0.4.18

**Bug Fixes**

- Fix generation for overloads with splatted out body arguments #1684, #1685

## 2023-01-11 - 0.4.17

**Other Changes**

- Hide header properties in DPG models #1668

## 2023-01-09 - 0.4.16

**Bug Fixes**

- Fix body type for spread model. #1659

## 2023-01-06 - 0.4.15

**Other Changes**

- Support multiple authentication  #1626
- Flatten JSONModelType body properties as operation parameters #1623

**Bug Fixes**

- Fix requirement on presence of `cadl-output` folder #1622
- Fix import and _vendor for subnamespace  #1649

## 2022-12-15 - 0.4.14

**Bug Fixes**

- Generate anonymous models and aliases as JSON objects  #1619

## 2022-12-08 - 0.4.13

**Other Changes**

- Bump cadl library dependencies #1608

## 2022-12-07 - 0.4.12

**Other Changes**

- Update python generator dependency

## 2022-12-05 - 0.4.11

**Bug Fixes**

- Fix submodel deserialization #1594

**Other Changes**

- Add additional overload for model input #1589

## 2022-11-17 - 0.4.10

**Bug Fixes**

- Fix support for client path parameters #1584
- Remove unnecessary warning logging when deserializing models #1585

## 2022-11-16 - 0.4.9

**Other Changes**

- Support `package-mode` to add package files  #1574

## 2022-11-15 - 0.4.8

**Bug Fixes**

- Fix import of enums in client for CADL #1573
- Fix api version property on client #1577
- Skip URL encoding for client path parameters #1578

**Other Changes**

- Do not generate Azure.Core.Foundations Error models #1567

## 2022-11-08 - 0.4.7

**Other Changes**

- Make @key properties readonly  #1554
- Do not generate operations with the `@convenienceAPI` decorator as hidden operations #1564

## 2022-11-04 - 0.4.6

**Bug Fixes**

- Bump python generator to 6.2.5

## 2022-11-04 - 0.4.5

**Bug Fixes**

- Don't continue paging empty next links  #1557

## 2022-10-31 - 0.4.4

**Bug Fixes**

- Don't force users to manually install `@azure-tools/cadl-dpg`  #1549

## 2022-10-26 - 0.4.3

**Bug Fixes**

- Make special `api-version` logic more generic to allow for path parameters  #1537


## 2022-10-25 - 0.4.2

**Bug Fixes**

- Add defaults for some config flags  #1524
- Allow users to specify a subnamespace for their client in the client name  #1529

**Other Changes**

- Generate operations with the `@convenienceAPI` decorator as hidden operations so users can customize them #1533

## 2022-10-19 - 0.4.1

**Bug Fixes**

- Generate names for anonymous models  #1519

## 2022-10-19 - 0.4.0

**New Features**

- Add support for multiple clients  #1518

## 2022-10-13 - 0.3.1

**Bug Fixes**

- Only generate operation groups from cadl if a group is tagged with `@operationGroup` from `cadl-dpg`  #1516

## 2022-10-13 - 0.3.0

**New Features**

- Basic support for LRO  #1442

**Other Changes**

- Bump Cadl Dependencies  #1509

## 2022-09-26 - 0.2.5

**Bug Fixes**

- Do not `output.yaml` if `noEmit` is specified  #1471

## 2022-09-26 - 0.2.4

**Bug Fixes**

- Do not emit SDK if `noEmit` is specified  #1470

## 2022-09-23 - 0.2.3

**Other Changes**

- Accept parameters passed in `cadl-project.yaml`  #1467

## 2022-09-23 - 0.2.2

**New Features**

- Correctly filter out duplicate models  #1466

## 2022-09-22 - 0.2.1

**New Features**

- Bump dependency to ensure DPG models are generated  #1463
- Do not fail on description key errors for non-model anonymous body parameters  #1463

## 2022-09-21 - 0.2.0

**New Features**

- Generate DPG models as default  #1345

## 2022-09-15 - 0.1.0

- Initial Release<|MERGE_RESOLUTION|>--- conflicted
+++ resolved
@@ -1,13 +1,6 @@
 # Release
 
-<<<<<<< HEAD
-## 2023-05-XX - 0.8.6
-
-**Bug Fixes**
-
-- Optimize logic about camel to snake case in case of the name contains "/"  #1907
-=======
-## 2023-05-15 - 0.8.6
+## 2023-05-XX - 0.8.7
 
 | Library                                                                 | Min Version |
 | ----------------------------------------------------------------------- | ----------- |
@@ -25,8 +18,28 @@
 
 **Bug Fixes**
 
+- Optimize logic about camel to snake case in case of the name contains "/"  #1907
+
+
+## 2023-05-15 - 0.8.6
+
+| Library                                                                 | Min Version |
+| ----------------------------------------------------------------------- | ----------- |
+| `@typespec/compiler`                                                    | `0.44.0`    |
+| `@typespec/http`                                                        | `0.44.0`    |
+| `@typespec/rest`                                                        | `0.44.0`    |
+| `@typespec/versioning`                                                  | `0.44.0`    |
+| `@azure-tools/typespec-azure-core                                       | `0.30.0`    |
+| `@azure-tools/typespec-client-generator-core                            | `0.30.0`    |
+| `azure-core` dep of generated code                                      | `1.24.0`    |
+| `isodate` dep of generated code                                         | `0.6.1`     |
+| `msrest` dep of generated code (If generating legacy code)              | `0.7.1`     |
+| `azure-mgmt-core` dep of generated code (If generating mgmt plane code) | `1.3.2`     |
+| `typing-extensions` dep of generated code (If generating with constants)| `4.0.1`     |
+
+**Bug Fixes**
+
 - Fix linting errors in vendored model base class  #1915
->>>>>>> 93476471
 
 ## 2023-05-12 - 0.8.5
 
