--- conflicted
+++ resolved
@@ -1,18 +1,15 @@
 # Release
 
-<<<<<<< HEAD
 ## 2023-03-30 - 0.8.1
 
+**Bug Fixes**
+
+- Do not generate model for object, {} and empty model, type them as any
+
 **Other Changes**
 
 - Bump python generator dependency
-=======
-## 2023-04-xx - 0.8.2
-
-**Bug Fixes**
-
-- Do not generate model for object, {} and empty model, type them as any
->>>>>>> 15589ced
+
 
 ## 2023-03-30 - 0.8.0
 
