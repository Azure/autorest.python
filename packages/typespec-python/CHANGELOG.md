--- conflicted
+++ resolved
@@ -1,325 +1,1890 @@
 # Release
 
-<<<<<<< HEAD
-## 2023-04-07 - 0.8.1
-
-**Bug Fixes**
-
-- Support `--package-pprint-name` in tspconfig.yaml. If not configured, set default value with `package-name`  #1841
-=======
-## 2023-04-10 - 0.8.1
->>>>>>> 8089108c
-
-**Bug Fixes**
-
-- Do not generate model for object, {} and empty model, type them as any
+### 2023-04-11 - 6.4.9
+
+| Library                                                                 | Min Version |
+| ----------------------------------------------------------------------- | ----------- |
+| `@autorest/core`                                                        | `3.9.2`     |
+| `@autorest/modelerfour`                                                 | `4.24.3`    |
+| `azure-core` dep of generated code                                      | `1.24.0`    |
+| `isodate` dep of generated code                                         | `0.6.1`     |
+| `msrest` dep of generated code (If generating legacy code)              | `0.7.1`     |
+| `azure-mgmt-core` dep of generated code (If generating mgmt plane code) | `1.3.2`     |
+| `typing-extensions` dep of generated code (If generating with constants)| `4.0.1`     |
+
+**Bug Fixes**
+
+- Fix IO input support for legacy generated code #1842
+
+### 2023-04-10 - 6.4.8
+
+| Library                                                                 | Min Version |
+| ----------------------------------------------------------------------- | ----------- |
+| `@autorest/core`                                                        | `3.9.2`     |
+| `@autorest/modelerfour`                                                 | `4.24.3`    |
+| `azure-core` dep of generated code                                      | `1.24.0`    |
+| `isodate` dep of generated code                                         | `0.6.1`     |
+| `msrest` dep of generated code (If generating legacy code)              | `0.7.1`     |
+| `azure-mgmt-core` dep of generated code (If generating mgmt plane code) | `1.3.2`     |
+| `typing-extensions` dep of generated code (If generating with constants)| `4.0.1`     |
 
 **Other Changes**
 
-- Bump python generator dependency
-
-## 2023-03-30 - 0.8.0
-
-**New Features**
-
-- Support typespec @internal for models and operations  #1798
-
-**Bug Fixes**
-
-- Don't update dictionary representation of a model if you pass in `None` for a field through keyword #1825
-
-## 2023-03-28 - 0.7.4
+- set default vaule from `package-name` if `package-pprint-name` is not configured  #1841
+- Optimize logic about `is_xml` when serialization #1835
+
+### 2023-03-30 - 6.4.7
+
+| Library                                                                 | Min Version |
+| ----------------------------------------------------------------------- | ----------- |
+| `@autorest/core`                                                        | `3.9.2`     |
+| `@autorest/modelerfour`                                                 | `4.24.3`    |
+| `azure-core` dep of generated code                                      | `1.24.0`    |
+| `isodate` dep of generated code                                         | `0.6.1`     |
+| `msrest` dep of generated code (If generating legacy code)              | `0.7.1`     |
+| `azure-mgmt-core` dep of generated code (If generating mgmt plane code) | `1.3.2`     |
+| `typing-extensions` dep of generated code (If generating with constants)| `4.0.1`     |
+
+**Bug Fixes**
+
+- Add padded enums for legacy generated code #1820
 
 **Other Changes**
 
-- Bump `@azure-tools/typespec-azure-core` to `0.28.1` to generate LROs through polling location #1818
-
-## 2023-03-27 - 0.7.3
+- Add support for generating internal models and operations  #1798
+
+### 2023-03-27 - 6.4.6
+
+| Library                                                                 | Min Version |
+| ----------------------------------------------------------------------- | ----------- |
+| `@autorest/core`                                                        | `3.9.2`     |
+| `@autorest/modelerfour`                                                 | `4.24.3`    |
+| `azure-core` dep of generated code                                      | `1.24.0`    |
+| `isodate` dep of generated code                                         | `0.6.1`     |
+| `msrest` dep of generated code (If generating legacy code)              | `0.7.1`     |
+| `azure-mgmt-core` dep of generated code (If generating mgmt plane code) | `1.3.2`     |
+| `typing-extensions` dep of generated code (If generating with constants)| `4.0.1`     |
+
+**Bug Fixes**
+
+- Switch typing for `api-version` parameters from a literal to a string #1796
+- Fix cases of lro paging where generation was failing on `itemType` #1817
+- Fix generation of `version-tolerant: false` with `only-path-and-body-params-positional: true` so client signature is not impacted #1809
+
+### 2023-03-14 - 6.4.5
+
+| Library                                                                 | Min Version |
+| ----------------------------------------------------------------------- | ----------- |
+| `@autorest/core`                                                        | `3.9.2`     |
+| `@autorest/modelerfour`                                                 | `4.24.3`    |
+| `azure-core` dep of generated code                                      | `1.24.0`    |
+| `isodate` dep of generated code                                         | `0.6.1`     |
+| `msrest` dep of generated code (If generating legacy code)              | `0.7.1`     |
+| `azure-mgmt-core` dep of generated code (If generating mgmt plane code) | `1.3.2`     |
+| `typing-extensions` dep of generated code (If generating with constants)| `4.0.1`     |
+
+**Bug Fixes**
+
+- Fix vendored xml serialization code #1795
+
+### 2023-03-14 - 6.4.4
+
+| Library                                                                 | Min Version |
+| ----------------------------------------------------------------------- | ----------- |
+| `@autorest/core`                                                        | `3.9.2`     |
+| `@autorest/modelerfour`                                                 | `4.24.3`    |
+| `azure-core` dep of generated code                                      | `1.24.0`    |
+| `isodate` dep of generated code                                         | `0.6.1`     |
+| `msrest` dep of generated code (If generating legacy code)              | `0.7.1`     |
+| `azure-mgmt-core` dep of generated code (If generating mgmt plane code) | `1.3.2`     |
+| `typing-extensions` dep of generated code (If generating with constants)| `4.0.1`     |
 
 **Other Changes**
 
-- Bump python generator dependency
-
-## 2023-03-23 - 0.7.2
+- Code refactoring #1786
+
+### 2023-03-07 - 6.4.3
+
+| Library                                                                 | Min Version |
+| ----------------------------------------------------------------------- | ----------- |
+| `@autorest/core`                                                        | `3.9.2`     |
+| `@autorest/modelerfour`                                                 | `4.24.3`    |
+| `azure-core` dep of generated code                                      | `1.24.0`    |
+| `isodate` dep of generated code                                         | `0.6.1`     |
+| `msrest` dep of generated code (If generating legacy code)              | `0.7.1`     |
+| `azure-mgmt-core` dep of generated code (If generating mgmt plane code) | `1.3.2`     |
+| `typing-extensions` dep of generated code (If generating with constants)| `4.0.1`     |
 
 **Other Changes**
 
-- Switch from `@typespec/versioning`'s `getAddedOnVersion` to `getAddedOnVersions` because it's getting deprecated #1808
-
-## 2023-03-23 - 0.7.1
-
-**Bug Fixes**
-
-- Generate operations with multiple input content types as abstract instead of crashing #1806
-
-## 2023-03-20 - 0.7.0
-
-- Rename package to `@azure-tools/typespec-python` #1800
-
-## 2023-03-06 - 0.6.1
-
-**Bug Fixes**
-
-- Fix vendored xml serialization code #1795
-
-## 2023-03-06 - 0.6.0
+- Expose `stream` keyword for TypeSpec generations #1777
+
+### 2023-03-06 - 6.4.2
+
+| Library                                                                 | Min Version |
+| ----------------------------------------------------------------------- | ----------- |
+| `@autorest/core`                                                        | `3.9.2`     |
+| `@autorest/modelerfour`                                                 | `4.24.3`    |
+| `azure-core` dep of generated code                                      | `1.24.0`    |
+| `isodate` dep of generated code                                         | `0.6.1`     |
+| `msrest` dep of generated code (If generating legacy code)              | `0.7.1`     |
+| `azure-mgmt-core` dep of generated code (If generating mgmt plane code) | `1.3.2`     |
+| `typing-extensions` dep of generated code (If generating with constants)| `4.0.1`     |
+
+**Bug Fixes**
+
+- Fix import for `by_version` for multiapi package #1774
 
 **Other Changes**
 
-- Switch to typespec packages from cadl packages #1786
-
-## 2023-03-06 - 0.5.2
+- Modify how we deal with LRO initial operations. No longer clone one past serialization from defined LRO operation #1775
+
+### 2023-03-01 - 6.4.1
+
+| Library                                                                 | Min Version |
+| ----------------------------------------------------------------------- | ----------- |
+| `@autorest/core`                                                        | `3.9.2`     |
+| `@autorest/modelerfour`                                                 | `4.24.3`    |
+| `azure-core` dep of generated code                                      | `1.24.0`    |
+| `isodate` dep of generated code                                         | `0.6.1`     |
+| `msrest` dep of generated code (If generating legacy code)              | `0.7.1`     |
+| `azure-mgmt-core` dep of generated code (If generating mgmt plane code) | `1.3.2`     |
+| `typing-extensions` dep of generated code (If generating with constants)| `4.0.1`     |
+
+**Bug Fixes**
+
+- Make internal pipeline client typing compatible with latest-in-main azure-core #1765
+
+### 2023-02-01 - 6.4.0
+
+| Library                                                                 | Min Version |
+| ----------------------------------------------------------------------- | ----------- |
+| `@autorest/core`                                                        | `3.9.2`     |
+| `@autorest/modelerfour`                                                 | `4.24.3`    |
+| `azure-core` dep of generated code                                      | `1.24.0`    |
+| `isodate` dep of generated code                                         | `0.6.1`     |
+| `msrest` dep of generated code (If generating legacy code)              | `0.7.1`     |
+| `azure-mgmt-core` dep of generated code (If generating mgmt plane code) | `1.3.2`     |
+| `typing-extensions` dep of generated code (If generating with constants)| `4.0.1`     |
+
+**New Features**
+
+- Add support for `--generate-sample` with multiapi packages  #1681
+
+**Bug Fixes**
+
+- Don't fail on generation if `black` can not read a file #1716
+
+### 2023-01-23 - 6.3.2
+
+| Library                                                                 | Min Version |
+| ----------------------------------------------------------------------- | ----------- |
+| `@autorest/core`                                                        | `3.9.2`     |
+| `@autorest/modelerfour`                                                 | `4.24.3`    |
+| `azure-core` dep of generated code                                      | `1.24.0`    |
+| `isodate` dep of generated code                                         | `0.6.1`     |
+| `msrest` dep of generated code (If generating legacy code)              | `0.7.1`     |
+| `azure-mgmt-core` dep of generated code (If generating mgmt plane code) | `1.3.2`     |
+| `typing-extensions` dep of generated code (If generating with constants)| `4.0.1`     |
+
+**Bug Fixes**
+
+- fix casing when generating code to handle parameter grouping #1707
+
+### 2023-01-23 - 6.3.1
+
+| Library                                                                 | Min Version |
+| ----------------------------------------------------------------------- | ----------- |
+| `@autorest/core`                                                        | `3.9.2`     |
+| `@autorest/modelerfour`                                                 | `4.24.3`    |
+| `azure-core` dep of generated code                                      | `1.24.0`    |
+| `isodate` dep of generated code                                         | `0.6.1`     |
+| `msrest` dep of generated code (If generating legacy code)              | `0.7.1`     |
+| `azure-mgmt-core` dep of generated code (If generating mgmt plane code) | `1.3.2`     |
+| `typing-extensions` dep of generated code (If generating with constants)| `4.0.1`     |
 
 **Other Changes**
 
-- Expose `stream` kwarg. Defaults to `False`, when passed in as `True` we stream the response back to users #1777
-
-## 2023-03-06 - 0.5.1
+- Make DPG models type complete #1689
+
+### 2023-01-18 - 6.3.0
+
+| Library                                                                 | Min Version |
+| ----------------------------------------------------------------------- | ----------- |
+| `@autorest/core`                                                        | `3.9.2`     |
+| `@autorest/modelerfour`                                                 | `4.24.3`    |
+| `azure-core` dep of generated code                                      | `1.24.0`    |
+| `isodate` dep of generated code                                         | `0.6.1`     |
+| `msrest` dep of generated code (If generating legacy code)              | `0.7.1`     |
+| `azure-mgmt-core` dep of generated code (If generating mgmt plane code) | `1.3.2`     |
+| `typing-extensions` dep of generated code (If generating with constants)| `4.0.1`     |
+
+**New Features**
+
+- Generate M4 externalDocs in Sphinx operation doc #1676
+
+**Bug Fixes**
+
+- Fix JSON template description #1679
+
+
+### 2023-01-11 - 6.2.16
+
+| Library                                                                 | Min Version |
+| ----------------------------------------------------------------------- | ----------- |
+| `@autorest/core`                                                        | `3.9.2`     |
+| `@autorest/modelerfour`                                                 | `4.24.3`    |
+| `azure-core` dep of generated code                                      | `1.24.0`    |
+| `isodate` dep of generated code                                         | `0.6.1`     |
+| `msrest` dep of generated code (If generating legacy code)              | `0.7.1`     |
+| `azure-mgmt-core` dep of generated code (If generating mgmt plane code) | `1.3.2`     |
+| `typing-extensions` dep of generated code (If generating with constants)| `4.0.1`     |
+
+**New Features**
+
+- Support `azure.core.serialization.NULL` in msrest model #1669
+- Support `azure.core.serialization.NULL` in dpg model serialization #1669
+
+### 2023-01-069 - 6.2.15
+
+| Library                                                                 | Min Version |
+| ----------------------------------------------------------------------- | ----------- |
+| `@autorest/core`                                                        | `3.9.2`     |
+| `@autorest/modelerfour`                                                 | `4.24.3`    |
+| `azure-core` dep of generated code                                      | `1.24.0`    |
+| `isodate` dep of generated code                                         | `0.6.1`     |
+| `msrest` dep of generated code (If generating legacy code)              | `0.7.1`     |
+| `azure-mgmt-core` dep of generated code (If generating mgmt plane code) | `1.3.2`     |
+| `typing-extensions` dep of generated code (If generating with constants) | `4.0.1`     |
 
 **Other Changes**
 
-- Bump dependency on python generator
-
-## 2023-03-01 - 0.5.0
-
-**New Features**
-
-- Support nullable type generation.  #1758
-- Generate named union type in _types.py  #1733
-
-## 2023-02-15 - 0.4.25
+- Bump Pyright  #1653
+
+### 2023-01-06 - 6.2.14
+
+| Library                                                                 | Min Version |
+| ----------------------------------------------------------------------- | ----------- |
+| `@autorest/core`                                                        | `3.9.2`     |
+| `@autorest/modelerfour`                                                 | `4.24.3`    |
+| `azure-core` dep of generated code                                      | `1.24.0`    |
+| `isodate` dep of generated code                                         | `0.6.1`     |
+| `msrest` dep of generated code (If generating legacy code)              | `0.7.1`     |
+| `azure-mgmt-core` dep of generated code (If generating mgmt plane code) | `1.3.2`     |
+| `typing-extensions` dep of generated code (If generating with constants) | `4.0.1`     |
+
+**Bug Fixes**
+
+- Document Enum items with """ pair #1655
+
+**New Features**
+
+- Flatten JSONModelType body properties as operation parameters #1623
+
+### 2022-12-16 - 6.2.13
+
+| Library                                                                 | Min Version |
+| ----------------------------------------------------------------------- | ----------- |
+| `@autorest/core`                                                        | `3.9.2`     |
+| `@autorest/modelerfour`                                                 | `4.24.3`    |
+| `azure-core` dep of generated code                                      | `1.24.0`    |
+| `isodate` dep of generated code                                         | `0.6.1`     |
+| `msrest` dep of generated code (If generating legacy code)              | `0.7.1`     |
+| `azure-mgmt-core` dep of generated code (If generating mgmt plane code) | `1.3.2`     |
+| `typing-extensions` dep of generated code (If generating with constants) | `4.0.1`     |
+
+**Bug Fixes**
+
+- Fix support for multiapi with `--only-path-and-body-params-positional` #1606
+
+### 2022-12-15 - 6.2.12
+
+| Library                                                                 | Min Version |
+| ----------------------------------------------------------------------- | ----------- |
+| `@autorest/core`                                                        | `3.9.2`     |
+| `@autorest/modelerfour`                                                 | `4.24.3`    |
+| `azure-core` dep of generated code                                      | `1.24.0`    |
+| `isodate` dep of generated code                                         | `0.6.1`     |
+| `msrest` dep of generated code (If generating legacy code)              | `0.7.1`     |
+| `azure-mgmt-core` dep of generated code (If generating mgmt plane code) | `1.3.2`     |
+| `typing-extensions` dep of generated code (If generating with constants) | `4.0.1`     |
+
+**Bug Fixes**
+
+- Make vendored msrest models type-complete #1618
+
+### 2022-12-07 - 6.2.11
+
+| Library                                                                 | Min Version |
+| ----------------------------------------------------------------------- | ----------- |
+| `@autorest/core`                                                        | `3.9.2`     |
+| `@autorest/modelerfour`                                                 | `4.24.3`    |
+| `azure-core` dep of generated code                                      | `1.24.0`    |
+| `isodate` dep of generated code                                         | `0.6.1`     |
+| `msrest` dep of generated code (If generating legacy code)              | `0.7.1`     |
+| `azure-mgmt-core` dep of generated code (If generating mgmt plane code) | `1.3.2`     |
+| `typing-extensions` dep of generated code (If generating with constants) | `4.0.1`     |
+
+**Bug Fixes**
+
+- Fix LRO response in case the polling and final responses are different body models #1600
+
+### 2022-12-05 - 6.2.10
+
+| Library                                                                 | Min Version |
+| ----------------------------------------------------------------------- | ----------- |
+| `@autorest/core`                                                        | `3.9.2`     |
+| `@autorest/modelerfour`                                                 | `4.24.3`    |
+| `azure-core` dep of generated code                                      | `1.24.0`    |
+| `isodate` dep of generated code                                         | `0.6.1`     |
+| `msrest` dep of generated code (If generating legacy code)              | `0.7.1`     |
+| `azure-mgmt-core` dep of generated code (If generating mgmt plane code) | `1.3.2`     |
+| `typing-extensions` dep of generated code (If generating with constants) | `4.0.1`     |
+
+**Bug Fixes**
+
+- Fix deserialization for model type property #1594
+
+### 2022-11-17 - 6.2.9
+
+| Library                                                                 | Min Version |
+| ----------------------------------------------------------------------- | ----------- |
+| `@autorest/core`                                                        | `3.9.2`     |
+| `@autorest/modelerfour`                                                 | `4.24.3`    |
+| `azure-core` dep of generated code                                      | `1.24.0`    |
+| `isodate` dep of generated code                                         | `0.6.1`     |
+| `msrest` dep of generated code (If generating legacy code)              | `0.7.1`     |
+| `azure-mgmt-core` dep of generated code (If generating mgmt plane code) | `1.3.2`     |
+| `typing-extensions` dep of generated code (If generating with constants) | `4.0.1`     |
+
+**Bug Fixes**
+
+- Fix list type for xml generation with models #1583
+
+### 2022-11-16 - 6.2.8
+
+| Library                                                                 | Min Version |
+| ----------------------------------------------------------------------- | ----------- |
+| `@autorest/core`                                                        | `3.9.2`     |
+| `@autorest/modelerfour`                                                 | `4.24.3`    |
+| `azure-core` dep of generated code                                      | `1.24.0`    |
+| `isodate` dep of generated code                                         | `0.6.1`     |
+| `msrest` dep of generated code (If generating legacy code)              | `0.7.1`     |
+| `azure-mgmt-core` dep of generated code (If generating mgmt plane code) | `1.3.2`     |
+| `typing-extensions` dep of generated code (If generating with constants) | `4.0.1`     |
 
 **Other Changes**
 
-- Support `@collectionFormat` for queries and headers.  #1748
-
-## 2023-02-14 - 0.4.24
+- Add support for CADL `package-mode` #1574
+
+### 2022-11-15 - 6.2.7
+
+| Library                                                                 | Min Version |
+| ----------------------------------------------------------------------- | ----------- |
+| `@autorest/core`                                                        | `3.9.2`     |
+| `@autorest/modelerfour`                                                 | `4.24.3`    |
+| `azure-core` dep of generated code                                      | `1.24.0`    |
+| `isodate` dep of generated code                                         | `0.6.1`     |
+| `msrest` dep of generated code (If generating legacy code)              | `0.7.1`     |
+| `azure-mgmt-core` dep of generated code (If generating mgmt plane code) | `1.3.2`     |
+| `typing-extensions` dep of generated code (If generating with constants) | `4.0.1`     |
 
 **Other Changes**
 
-- Support cadl @projectedName on operation/model/property.  #1687
-
-## 2023-02-08 - 0.4.23
+- Clean pyright issues #1547
+- Optimize rule about name of generated sample files to avoid too long path  #1540
+
+### 2022-11-07 - 6.2.6
+
+| Library                                                                 | Min Version |
+| ----------------------------------------------------------------------- | ----------- |
+| `@autorest/core`                                                        | `3.9.2`     |
+| `@autorest/modelerfour`                                                 | `4.24.3`    |
+| `azure-core` dep of generated code                                      | `1.24.0`    |
+| `isodate` dep of generated code                                         | `0.6.1`     |
+| `msrest` dep of generated code (If generating legacy code)              | `0.7.1`     |
+| `azure-mgmt-core` dep of generated code (If generating mgmt plane code) | `1.3.2`     |
+| `typing-extensions` dep of generated code (If generating with constants) | `4.0.1`     |
+
+**Bug Fixes**
+
+- Fix clients with enum params  #1558
+
+### 2022-11-04 - 6.2.5
+
+| Library                                                                 | Min Version |
+| ----------------------------------------------------------------------- | ----------- |
+| `@autorest/core`                                                        | `3.9.2`     |
+| `@autorest/modelerfour`                                                 | `4.24.3`    |
+| `azure-core` dep of generated code                                      | `1.24.0`    |
+| `isodate` dep of generated code                                         | `0.6.1`     |
+| `msrest` dep of generated code (If generating legacy code)              | `0.7.1`     |
+| `azure-mgmt-core` dep of generated code (If generating mgmt plane code) | `1.3.2`     |
+| `typing-extensions` dep of generated code (If generating with constants) | `4.0.1`     |
+
+**Bug Fixes**
+
+- Don't continue paging empty next links  #1557
+- Fix deserialization of msrest models containing private models  #1556
+
+### 2022-11-03 - 6.2.4
+
+| Library                                                                 | Min Version |
+| ----------------------------------------------------------------------- | ----------- |
+| `@autorest/core`                                                        | `3.9.2`     |
+| `@autorest/modelerfour`                                                 | `4.24.3`    |
+| `azure-core` dep of generated code                                      | `1.24.0`    |
+| `isodate` dep of generated code                                         | `0.6.1`     |
+| `msrest` dep of generated code (If generating legacy code)              | `0.7.1`     |
+| `azure-mgmt-core` dep of generated code (If generating mgmt plane code) | `1.3.2`     |
+| `typing-extensions` dep of generated code (If generating with constants) | `4.0.1`     |
+
+**Bug Fixes**
+
+- Handle complex string for generated sample  #1546
+- Allow `api-version` to be a path parameter #1551
+
+### 2022-10-31 - 6.2.3
+
+| Library                                                                 | Min Version |
+| ----------------------------------------------------------------------- | ----------- |
+| `@autorest/core`                                                        | `3.9.2`     |
+| `@autorest/modelerfour`                                                 | `4.24.3`    |
+| `azure-core` dep of generated code                                      | `1.24.0`    |
+| `isodate` dep of generated code                                         | `0.6.1`     |
+| `msrest` dep of generated code (If generating legacy code)              | `0.7.1`     |
+| `azure-mgmt-core` dep of generated code (If generating mgmt plane code) | `1.3.2`     |
+| `typing-extensions` dep of generated code (If generating with constants) | `4.0.1`     |
 
 **Other Changes**
 
-- Bump Cadl dependency to `0.40.0`  #1736
-
-## 2023-02-01 - 0.4.22
+- Install `typing-extensions` instead of `typing_extensions` #1538
+- Pad special characters in names #1535
+
+### 2022-10-26 - 6.2.2
+
+| Library                                                                 | Min Version |
+| ----------------------------------------------------------------------- | ----------- |
+| `@autorest/core`                                                        | `3.9.2`     |
+| `@autorest/modelerfour`                                                 | `4.24.3`    |
+| `azure-core` dep of generated code                                      | `1.24.0`    |
+| `isodate` dep of generated code                                         | `0.6.1`     |
+| `msrest` dep of generated code (If generating legacy code)              | `0.7.1`     |
+| `azure-mgmt-core` dep of generated code (If generating mgmt plane code) | `1.3.2`     |
+| `typing-extensions` dep of generated code (If generating with constants) | `4.0.1`     |
+
+**Bug Fixes**
+
+- Make special `api-version` logic more generic to allow for path parameters  #1537
+
+### 2022-10-25 - 6.2.1
+
+| Library                                                                 | Min Version |
+| ----------------------------------------------------------------------- | ----------- |
+| `@autorest/core`                                                        | `3.9.2`     |
+| `@autorest/modelerfour`                                                 | `4.24.3`    |
+| `azure-core` dep of generated code                                      | `1.24.0`    |
+| `isodate` dep of generated code                                         | `0.6.1`     |
+| `msrest` dep of generated code (If generating legacy code)              | `0.7.1`     |
+| `azure-mgmt-core` dep of generated code (If generating mgmt plane code) | `1.3.2`     |
+| `typing-extensions` dep of generated code (If generating with constants) | `4.0.1`     |
+
+**Bug Fixes**
+
+- Fixed lro operation name in auto-generated sample  #1521
 
 **Other Changes**
 
-- Update codegen dependency
-
-## 2023-01-27 - 0.4.21
+- Type constant properties as Literals #1464
+- Deserialize complex schema response for cadl generated operation #1520
+
+### 2022-10-19 - 6.2.0
+
+| Library                                                                 | Min Version |
+| ----------------------------------------------------------------------- | ----------- |
+| `@autorest/core`                                                        | `3.9.2`     |
+| `@autorest/modelerfour`                                                 | `4.24.3`    |
+| `azure-core` dep of generated code                                      | `1.24.0`    |
+| `isodate` dep of generated code                                         | `0.6.1`     |
+| `msrest` dep of generated code (If generating legacy code)              | `0.7.1`     |
+| `azure-mgmt-core` dep of generated code (If generating mgmt plane code) | `1.3.2`     |
+
+**New Features**
+
+- Add new flag `--generate-sample` to generate samples automatically  #1505
+
+### 2022-10-11 - 6.1.11
+
+| Library                                                                 | Min Version |
+| ----------------------------------------------------------------------- | ----------- |
+| `@autorest/core`                                                        | `3.9.2`     |
+| `@autorest/modelerfour`                                                 | `4.24.3`    |
+| `azure-core` dep of generated code                                      | `1.24.0`    |
+| `isodate` dep of generated code                                         | `0.6.1`     |
+| `msrest` dep of generated code (If generating legacy code)              | `0.7.1`     |
+| `azure-mgmt-core` dep of generated code (If generating mgmt plane code) | `1.3.2`     |
+
+**New Features**
+
+- Handle all unrecognized types as "string"  #1483
+- Make sure to urlencode next link when paging with multiple pages  #1504
+
+### 2022-10-10 - 6.1.10
+
+| Library                                                                 | Min Version |
+| ----------------------------------------------------------------------- | ----------- |
+| `@autorest/core`                                                        | `3.8.4`     |
+| `@autorest/modelerfour`                                                 | `4.23.5`    |
+| `azure-core` dep of generated code                                      | `1.24.0`    |
+| `isodate` dep of generated code                                         | `0.6.1`     |
+| `msrest` dep of generated code (If generating legacy code)              | `0.7.1`     |
+| `azure-mgmt-core` dep of generated code (If generating mgmt plane code) | `1.3.2`     |
+
+**Bug Fixes**
+
+- Fix `--postprocess` for windows and embeded packages #1491
+- Be able to detect bodies with JSON content types with charsets as JSON requests  #1490
+
+### 2022-09-29 - 6.1.9
+
+| Library                                                                 | Min Version |
+| ----------------------------------------------------------------------- | ----------- |
+| `@autorest/core`                                                        | `3.8.4`     |
+| `@autorest/modelerfour`                                                 | `4.23.5`    |
+| `azure-core` dep of generated code                                      | `1.24.0`    |
+| `isodate` dep of generated code                                         | `0.6.1`     |
+| `msrest` dep of generated code (If generating legacy code)              | `0.7.1`     |
+| `azure-mgmt-core` dep of generated code (If generating mgmt plane code) | `1.3.2`     |
+
+**Bug Fixes**
+
+- Can now handle multiple pages when paging in a multiapi SDK  #1486
+- Fix bug for paging with a DPG SDK with `msrest` models  #1487
+
+### 2022-09-23 - 6.1.8
+
+| Library                                                                 | Min Version |
+| ----------------------------------------------------------------------- | ----------- |
+| `@autorest/core`                                                        | `3.8.4`     |
+| `@autorest/modelerfour`                                                 | `4.23.5`    |
+| `azure-core` dep of generated code                                      | `1.24.0`    |
+| `isodate` dep of generated code                                         | `0.6.1`     |
+| `msrest` dep of generated code (If generating legacy code)              | `0.7.1`     |
+| `azure-mgmt-core` dep of generated code (If generating mgmt plane code) | `1.3.2`     |
 
 **Other Changes**
 
-- Update codegen dependency
-
-## 2023-01-23 - 0.4.20
+- Cadl configuraiton support #1467
+
+### 2022-09-21 - 6.1.7
+
+| Library                                                                 | Min Version |
+| ----------------------------------------------------------------------- | ----------- |
+| `@autorest/core`                                                        | `3.8.4`     |
+| `@autorest/modelerfour`                                                 | `4.23.5`    |
+| `azure-core` dep of generated code                                      | `1.24.0`    |
+| `isodate` dep of generated code                                         | `0.6.1`     |
+| `msrest` dep of generated code (If generating legacy code)              | `0.7.1`     |
+| `azure-mgmt-core` dep of generated code (If generating mgmt plane code) | `1.3.2`     |
+
+**Bug Fixes**
+
+- Add models for cadl generation
+
+### 2022-09-15 - 6.1.6
+
+| Library                                                                 | Min Version |
+| ----------------------------------------------------------------------- | ----------- |
+| `@autorest/core`                                                        | `3.8.4`     |
+| `@autorest/modelerfour`                                                 | `4.23.5`    |
+| `azure-core` dep of generated code                                      | `1.24.0`    |
+| `isodate` dep of generated code                                         | `0.6.1`     |
+| `msrest` dep of generated code (If generating legacy code)              | `0.7.1`     |
+| `azure-mgmt-core` dep of generated code (If generating mgmt plane code) | `1.3.2`     |
+
+**Bug Fixes**
+
+- Fix `--clear-output-folder` when `--black=true`  #1410
+
+### 2022-09-06 - 6.1.5
+
+| Library                                                                 | Min Version |
+| ----------------------------------------------------------------------- | ----------- |
+| `@autorest/core`                                                        | `3.8.4`     |
+| `@autorest/modelerfour`                                                 | `4.23.5`    |
+| `azure-core` dep of generated code                                      | `1.24.0`    |
+| `isodate` dep of generated code                                         | `0.6.1`     |
+| `msrest` dep of generated code (If generating legacy code)              | `0.7.1`     |
+| `azure-mgmt-core` dep of generated code (If generating mgmt plane code) | `1.3.2`     |
+
+**Bug Fixes**
+
+- Fix `api_version` error when there are multi different `api-version`(not multiapi)   #1429
+- Fix generator raising `KeyError` in corner case when generating an LRO-paging operation  #1425
 
 **Other Changes**
 
-- Make DPG models type complete #1689
-
-## 2023-01-19 - 0.4.19
+- Default `304` errors to throw `azure.core.exception.ResourceNotFoundError`s  #1415
+
+### 2022-08-31 - 6.1.4
+
+| Library                                                                 | Min Version |
+| ----------------------------------------------------------------------- | ----------- |
+| `@autorest/core`                                                        | `3.8.4`     |
+| `@autorest/modelerfour`                                                 | `4.23.5`    |
+| `azure-core` dep of generated code                                      | `1.24.0`    |
+| `isodate` dep of generated code                                         | `0.6.1`     |
+| `msrest` dep of generated code (If generating legacy code)              | `0.7.1`     |
+| `azure-mgmt-core` dep of generated code (If generating mgmt plane code) | `1.3.2`     |
+
+**Bug Fixes**
+
+- Fix generation failure for `format: password`  #1404
+- Fix `content_type` error when paging with body  #1407
+- Fix excessive warning level logging in vendored `failsafe_deserialize`  #1419
 
 **Other Changes**
 
-- Bump CADL dependencies to 0.39.0 #1691
-
-## 2023-01-18 - 0.4.18
-
-**Bug Fixes**
-
-- Fix generation for overloads with splatted out body arguments #1684, #1685
-
-## 2023-01-11 - 0.4.17
+- Upgrade min dependency for `azure-mgmt-core` to `1.3.2`  #1404
+
+### 2022-08-22 - 6.1.3
+
+| Library                                                                 | Min Version |
+| ----------------------------------------------------------------------- | ----------- |
+| `@autorest/core`                                                        | `3.8.4`     |
+| `@autorest/modelerfour`                                                 | `4.23.5`    |
+| `azure-core` dep of generated code                                      | `1.24.0`    |
+| `isodate` dep of generated code                                         | `0.6.1`     |
+| `msrest` dep of generated code (If generating legacy code)              | `0.7.1`     |
+| `azure-mgmt-core` dep of generated code (If generating mgmt plane code) | `1.3.2`     |
+
+**Bug Fixes**
+
+- Fix circular recursion for lropaging  #1400
+
+### 2022-08-16 - 6.1.2
+
+| Library                                                                 | Min Version |
+| ----------------------------------------------------------------------- | ----------- |
+| `@autorest/core`                                                        | `3.8.1`     |
+| `@autorest/modelerfour`                                                 | `4.23.5`    |
+| `azure-core` dep of generated code                                      | `1.24.0`    |
+| `isodate` dep of generated code                                         | `0.6.1`     |
+| `msrest` dep of generated code (If generating legacy code)              | `0.7.1`     |
+| `azure-mgmt-core` dep of generated code (If generating mgmt plane code) | `1.3.0`     |
+
+**Bug Fixes**
+
+- Correctly document polymorphic page responses  #1389
+- Add `__version__` to `__init__.py` for multiapi  #1393
+
+### 2022-07-20 - 6.1.1
+
+| Library                                                                 | Min Version |
+| ----------------------------------------------------------------------- | ----------- |
+| `@autorest/core`                                                        | `3.8.1`     |
+| `@autorest/modelerfour`                                                 | `4.23.5`    |
+| `azure-core` dep of generated code                                      | `1.24.0`    |
+| `isodate` dep of generated code                                         | `0.6.1`     |
+| `msrest` dep of generated code (If generating legacy code)              | `0.7.1`     |
+| `azure-mgmt-core` dep of generated code (If generating mgmt plane code) | `1.3.0`     |
 
 **Other Changes**
 
-- Hide header properties in DPG models #1668
-
-## 2023-01-09 - 0.4.16
-
-**Bug Fixes**
-
-- Fix body type for spread model. #1659
-
-## 2023-01-06 - 0.4.15
+- Get skeleton for cadl generation released  #1358
+
+### 2022-07-20 - 6.1.0
+
+| Library                                                                 | Min Version |
+| ----------------------------------------------------------------------- | ----------- |
+| `@autorest/core`                                                        | `3.8.1`     |
+| `@autorest/modelerfour`                                                 | `4.23.5`    |
+| `azure-core` dep of generated code                                      | `1.24.0`    |
+| `isodate` dep of generated code                                         | `0.6.1`     |
+| `msrest` dep of generated code (If generating legacy code)              | `0.7.1`     |
+| `azure-mgmt-core` dep of generated code (If generating mgmt plane code) | `1.3.0`     |
+
+**New Features**
+
+- Add new plugin `MultiClient` and new flag `--multiclientscript` to handle package structure of multi client  #1328
+
+**Bug Fixes**
+
+- Fallback unrecognized type as string to avoid a fatal error. #1341
+- Fix regression in default namespace for SDKs generated without `--namespace` flag  #1354
 
 **Other Changes**
 
-- Support multiple authentication  #1626
-- Flatten JSONModelType body properties as operation parameters #1623
-
-**Bug Fixes**
-
-- Fix requirement on presence of `cadl-output` folder #1622
-- Fix import and _vendor for subnamespace  #1649
-
-## 2022-12-15 - 0.4.14
-
-**Bug Fixes**
-
-- Generate anonymous models and aliases as JSON objects  #1619
-
-## 2022-12-08 - 0.4.13
+- Generated code no longer supports Python 3.6  #1353
+- Order json input and response template entries by whether they are required or not #1335
+- Reduce extreme amount of `black` logs when running in `--debug` mode to just log errors
+
+### 2022-06-29 - 6.0.1
+
+| Library                                                                 | Min Version |
+| ----------------------------------------------------------------------- | ----------- |
+| `@autorest/core`                                                        | `3.8.1`     |
+| `@autorest/modelerfour`                                                 | `4.23.5`    |
+| `azure-core` dep of generated code                                      | `1.24.0`    |
+| `isodate` dep of generated code                                         | `0.6.1`     |
+| `msrest` dep of generated code (If generating legacy code)              | `0.7.1`     |
+| `azure-mgmt-core` dep of generated code (If generating mgmt plane code) | `1.3.0`     |
+
+**Bug Fixes**
+
+- Ignore linting error for clients with no credentials  #1333
+
+### 2022-06-24 - 6.0.0
+
+| Library                                                                 | Min Version |
+| ----------------------------------------------------------------------- | ----------- |
+| `@autorest/core`                                                        | `3.8.1`     |
+| `@autorest/modelerfour`                                                 | `4.23.5`    |
+| `azure-core` dep of generated code                                      | `1.24.0`    |
+| `isodate` dep of generated code                                         | `0.6.1`     |
+| `msrest` dep of generated code (If generating legacy code)              | `0.7.1`     |
+| `azure-mgmt-core` dep of generated code (If generating mgmt plane code) | `1.3.0`     |
+
+**Breaking Changes**
+
+- Don't generate paging variables `maxpagesize` for DPG generations. Users should pass in `maxpagesize` to the `by_page` method of their
+pager  #1320
+
+### 2022-06-17 - 6.0.0-rc.1
+
+| Library                                                                 | Min Version |
+| ----------------------------------------------------------------------- | ----------- |
+| `@autorest/core`                                                        | `3.8.1`     |
+| `@autorest/modelerfour`                                                 | `4.23.5`    |
+| `azure-core` dep of generated code                                      | `1.24.0`    |
+| `isodate` dep of generated code                                         | `0.6.1`     |
+| `msrest` dep of generated code (If generating legacy code)              | `0.7.1`     |
+| `azure-mgmt-core` dep of generated code (If generating mgmt plane code) | `1.3.0`     |
+
+**Breaking Changes**
+
+- Default to generating DPG SDKs with `--version-tolerant` now defaulting to `true`. For a list of flag default changes, please
+see [here](https://github.com/Azure/autorest.python/issues/1186)  #1304
+- Only generate Python3 SDKs  #1297
+- Don't reformat initial query parameters into the next link. However, we do append `api-version` parameters if they are not present in the next link  #1297  #1309
+- Don't generate operations with more than two body types. SDK authors need to implement this operation themselves  #1300
+
+**New Features**
+
+- Automatically format generated code with `black`. To not format, pass in `--black=false`  #1304
+
+**Other**
+
+- Remove testing support for `--low-level-client` SDKs  #1303
+
+### 2022-06-13 - 5.19.0
+
+| Library                                                                 | Min Version |
+| ----------------------------------------------------------------------- | ----------- |
+| `@autorest/core`                                                        | `3.8.1`     |
+| `@autorest/modelerfour`                                                 | `4.23.5`    |
+| `azure-core` dep of generated code                                      | `1.24.0`    |
+| `msrest` dep of generated code                                          | `0.7.0`    |
+| `azure-mgmt-core` dep of generated code (If generating mgmt plane code) | `1.3.0`     |
+
+**New Features**
+
+- Add _serialization.py for `--client-side-validation=false` generation, and migrate serilization from msrest to _serialization.py #1236
+
+### 2022-06-09 - 5.18.0
+
+| Library                                                                 | Min Version |
+| ----------------------------------------------------------------------- | ----------- |
+| `@autorest/core`                                                        | `3.8.1`     |
+| `@autorest/modelerfour`                                                 | `4.23.5`    |
+| `azure-core` dep of generated code                                      | `1.24.0`    |
+| `msrest` dep of generated code                                          | `0.7.0`    |
+| `azure-mgmt-core` dep of generated code (If generating mgmt plane code) | `1.3.0`     |
+
+**Breaking Changes in Version Tolerant**
+
+- No longer allow users to specify `api_version` on the method level  #1281
+- Make `content_type` param required with no default if streaming with no `application/octet-stream`  #1288
+
+**Bug Fixes**
+
+- Fix duplicate params in signature with `--payload-flattening-threshold`  #1289
+- Fix overloaded request builder signatures  #1289
+- Improve docstring templates, specifically for polymorphic bodies  #1279
+
+
+### 2022-06-02 - 5.17.0
+
+| Library                                                                 | Min Version |
+| ----------------------------------------------------------------------- | ----------- |
+| `@autorest/core`                                                        | `3.8.1`     |
+| `@autorest/modelerfour`                                                 | `4.23.5`    |
+| `azure-core` dep of generated code                                      | `1.23.0`    |
+| `msrest` dep of generated code                                          | `0.6.21`    |
+| `azure-mgmt-core` dep of generated code (If generating mgmt plane code) | `1.3.0`     |
+
+**New Features**
+
+- Hide `api_version` in doc string for singleapi SDK even if contains multi api versions  #1239
+- Add overloads for operations with different body types. We now sniff bodies and assign content type based off of body type.  #1230
+- Add flag `--postprocess`. Run this after doing customizations for full mypy support
+
+**Breaking Changes in Version Tolerant**
+
+- Have stream responses directly return an iterator of bytes, so you don't need to call `.iter_bytes()` on the response object.  #1254
+- If generating with `--models-mode=msrest` in version tolerant, we hide paging models  #1259
+
+**Breaking Changes in Request Builders**
+
+- Request builders for LRO operations have the `_initial` suffix removed from their name  #1241
+- Request builders from groups with reserved words will now be padded with the word "Operations" instead of "Builders"  #1243
+
+**Bug Fixes**
+
+- Make sure `any-object` schemas from swagger are typed with `MutableMapping`s  #1243
+- Make typing for parameters `Optional` only if `None` is a valid input, not only if it is specified as `optional` in swagger  #1244
+- Fix for render failure of `README.md` when `--package-mode==dataplane` #1247
+- Fix typing for stream responses to iterators of bytes.  #1254
+- Additional linting support  #1265
+- Fix Sphinx documentation for raised exception #1264
+- Use `api_version` in `_config` as default value for operation function  #1268
 
 **Other Changes**
 
-- Bump cadl library dependencies #1608
-
-## 2022-12-07 - 0.4.12
+- Update template files for `--package-mode` # 1248
+
+### 2022-04-18 - 5.16.0
+
+| Library                                                                 | Min Version |
+| ----------------------------------------------------------------------- | ----------- |
+| `@autorest/core`                                                        | `3.6.2`     |
+| `@autorest/modelerfour`                                                 | `4.19.1`    |
+| `azure-core` dep of generated code                                      | `1.23.0`    |
+| `msrest` dep of generated code                                          | `0.6.21`    |
+| `azure-mgmt-core` dep of generated code (If generating mgmt plane code) | `1.3.0`     |
+
+**Breaking Changes in Version Tolerant Generation**
+
+- We no longer generate operations for operations with multipart or urlencoded bodies. SDK writers must implement these operations in their customized patch file. See https://aka.ms/azsdk/python/dpcodegen/python/customize for how to customize generated code #1223
+
+**Bug Fixes**
+
+- Drop package dependency on "@azure-tools/extension", switch to "@autorest/system-requirements" #1229
+- Fix `content_type` generation in multiapi SDKs with multiple content types for bodies #1232
+
+### 2022-04-07 - 5.15.0
+
+| Library                                                                 | Min Version |
+| ----------------------------------------------------------------------- | ----------- |
+| `@autorest/core`                                                        | `3.6.2`     |
+| `@autorest/modelerfour`                                                 | `4.19.1`    |
+| `azure-core` dep of generated code                                      | `1.23.0`    |
+| `msrest` dep of generated code                                          | `0.6.21`    |
+| `azure-mgmt-core` dep of generated code (If generating mgmt plane code) | `1.3.0`     |
+
+**New Features**
+
+- Add support for security configurations in the swagger. For more information, see https://github.com/Azure/autorest/blob/main/docs/generate/authentication.md #1161
+- Add support for handwritten customizations of generated code. For more information, see https://aka.ms/azsdk/python/dpcodegen/python/customize #1153
+- Allow `header` and `params` as kwargs in operation and request-build function to hand over REST Header and Query parameters case insensitively #1183
+- Typing operation parameters as JSON, Primitives or Any for `--version-tolerant` #1210
+
+**Bug Fixes**
+
+- Make `--version-tolerant` generated code mypy compatible in the `azure-sdk-for-python` repo. Tested only with the `--black` flag #1185
+- Remove unnecessary vendored code in the `_vendor` file if the SDK has no operations #1196
+- Fix the generation of the root `__init__` files for packages with only models #1195
+- Add pylint and mypy support for `--version-tolerant` generations with `--models-mode=msrest` #1202
+
+**Breaking Changes in Version Tolerant Generation**
+
+- Change client filenames to `_client.py` #1206
+- Change the models filename from `_models_py3.py` to `_models.py` #1204
+- Change the enums filename to `_enums.py` #1204
+
+### 2022-03-08 - 5.14.0
+
+| Library                                                                 | Min Version |
+| ----------------------------------------------------------------------- | ----------- |
+| `@autorest/core`                                                        | `3.6.2`     |
+| `@autorest/modelerfour`                                                 | `4.19.1`    |
+| `azure-core` dep of generated code                                      | `1.20.1`    |
+| `msrest` dep of generated code                                          | `0.6.21`    |
+| `azure-mgmt-core` dep of generated code (If generating mgmt plane code) | `1.3.0`     |
+
+**New Features**
+
+- Add flag `--package-mode=mgmtplane|dataplane|<custom package template folder>` to generate necessary files for package #1154
+
+**Bug Fixes**
+
+- Improve operation group documentation to prevent users from initializing operation groups themselves #1179
+
+### 2022-03-03 - 5.13.0
+
+| Library                                                                 | Min Version |
+| ----------------------------------------------------------------------- | ----------- |
+| `@autorest/core`                                                        | `3.6.2`     |
+| `@autorest/modelerfour`                                                 | `4.19.1`    |
+| `azure-core` dep of generated code                                      | `1.20.1`    |
+| `msrest` dep of generated code                                          | `0.6.21`    |
+| `azure-mgmt-core` dep of generated code (If generating mgmt plane code) | `1.3.0`     |
+
+**Breaking Changes in Version Tolerant Generation**
+
+- We now generate with optional constant parameters as None by defaulting `--default-optional-constants-to-none` to True #1171
+- Version tolerant paging does not reformat initial query parameters into the next link #1168
+
+**New Features**
+
+- Add flag `--default-optional-constants-to-none` with which optional constant parameters is default to None #1171
+- Add flag `--reformat-next-link`, determines whether we reformat initial query parameters into the next link. Defaults to `True` for the GA generator, forced to `False` for `--version-tolerant`.
+
+**Bug Fixes**
+
+- Add default value consistently for parameters #1164
+- Make `content_type` param keyword-only if there are multiple content types #1167
 
 **Other Changes**
 
-- Update python generator dependency
-
-## 2022-12-05 - 0.4.11
-
-**Bug Fixes**
-
-- Fix submodel deserialization #1594
-
-**Other Changes**
-
-- Add additional overload for model input #1589
-
-## 2022-11-17 - 0.4.10
-
-**Bug Fixes**
-
-- Fix support for client path parameters #1584
-- Remove unnecessary warning logging when deserializing models #1585
-
-## 2022-11-16 - 0.4.9
-
-**Other Changes**
-
-- Support `package-mode` to add package files  #1574
-
-## 2022-11-15 - 0.4.8
-
-**Bug Fixes**
-
-- Fix import of enums in client for CADL #1573
-- Fix api version property on client #1577
-- Skip URL encoding for client path parameters #1578
-
-**Other Changes**
-
-- Do not generate Azure.Core.Foundations Error models #1567
-
-## 2022-11-08 - 0.4.7
-
-**Other Changes**
-
-- Make @key properties readonly  #1554
-- Do not generate operations with the `@convenienceAPI` decorator as hidden operations #1564
-
-## 2022-11-04 - 0.4.6
-
-**Bug Fixes**
-
-- Bump python generator to 6.2.5
-
-## 2022-11-04 - 0.4.5
-
-**Bug Fixes**
-
-- Don't continue paging empty next links  #1557
-
-## 2022-10-31 - 0.4.4
-
-**Bug Fixes**
-
-- Don't force users to manually install `@azure-tools/cadl-dpg`  #1549
-
-## 2022-10-26 - 0.4.3
-
-**Bug Fixes**
-
-- Make special `api-version` logic more generic to allow for path parameters  #1537
-
-
-## 2022-10-25 - 0.4.2
-
-**Bug Fixes**
-
-- Add defaults for some config flags  #1524
-- Allow users to specify a subnamespace for their client in the client name  #1529
-
-**Other Changes**
-
-- Generate operations with the `@convenienceAPI` decorator as hidden operations so users can customize them #1533
-
-## 2022-10-19 - 0.4.1
-
-**Bug Fixes**
-
-- Generate names for anonymous models  #1519
-
-## 2022-10-19 - 0.4.0
-
-**New Features**
-
-- Add support for multiple clients  #1518
-
-## 2022-10-13 - 0.3.1
-
-**Bug Fixes**
-
-- Only generate operation groups from cadl if a group is tagged with `@operationGroup` from `cadl-dpg`  #1516
-
-## 2022-10-13 - 0.3.0
-
-**New Features**
-
-- Basic support for LRO  #1442
-
-**Other Changes**
-
-- Bump Cadl Dependencies  #1509
-
-## 2022-09-26 - 0.2.5
-
-**Bug Fixes**
-
-- Do not `output.yaml` if `noEmit` is specified  #1471
-
-## 2022-09-26 - 0.2.4
-
-**Bug Fixes**
-
-- Do not emit SDK if `noEmit` is specified  #1470
-
-## 2022-09-23 - 0.2.3
-
-**Other Changes**
-
-- Accept parameters passed in `cadl-project.yaml`  #1467
-
-## 2022-09-23 - 0.2.2
-
-**New Features**
-
-- Correctly filter out duplicate models  #1466
-
-## 2022-09-22 - 0.2.1
-
-**New Features**
-
-- Bump dependency to ensure DPG models are generated  #1463
-- Do not fail on description key errors for non-model anonymous body parameters  #1463
-
-## 2022-09-21 - 0.2.0
-
-**New Features**
-
-- Generate DPG models as default  #1345
-
-## 2022-09-15 - 0.1.0
-
-- Initial Release+- Drop testing support for 2.7 packages #1175
+
+### 2022-02-09 - 5.12.6
+
+| Library                                                                 | Min Version |
+| ----------------------------------------------------------------------- | ----------- |
+| `@autorest/core`                                                        | `3.6.2`     |
+| `@autorest/modelerfour`                                                 | `4.19.1`    |
+| `azure-core` dep of generated code                                      | `1.20.1`    |
+| `msrest` dep of generated code                                          | `0.6.21`    |
+| `azure-mgmt-core` dep of generated code (If generating mgmt plane code) | `1.3.0`     |
+
+**Bug Fixes**
+
+- Remove unused `metadata` value for paging and long running operations with `version-tolerant` generations #1131
+- Remove name conflicts with parameters called `url`, `header_parameters`, and `query_parameters` #1143
+- Make `--version-tolerant` generated code pylint compatible in the `azure-sdk-for-python` repo when generated with the `--black` flag #1147, #1144, #1130
+
+### 2022-01-26 - 5.12.5
+
+| Library                                                                 | Min Version |
+| ----------------------------------------------------------------------- | ----------- |
+| `@autorest/core`                                                        | `3.6.2`     |
+| `@autorest/modelerfour`                                                 | `4.19.1`    |
+| `azure-core` dep of generated code                                      | `1.20.1`    |
+| `msrest` dep of generated code                                          | `0.6.21`    |
+| `azure-mgmt-core` dep of generated code (If generating mgmt plane code) | `1.3.0`     |
+
+**Bug Fixes**
+
+- Fix usage of `--black` flag outside of repo #1126
+- Remove unused `metadata` value for `version-tolerant` generations #1127
+
+### 2022-01-14 - 5.12.4
+
+| Library                                                                 | Min Version |
+| ----------------------------------------------------------------------- | ----------- |
+| `@autorest/core`                                                        | `3.6.2`     |
+| `@autorest/modelerfour`                                                 | `4.19.1`    |
+| `azure-core` dep of generated code                                      | `1.20.1`    |
+| `msrest` dep of generated code                                          | `0.6.21`    |
+| `azure-mgmt-core` dep of generated code (If generating mgmt plane code) | `1.3.0`     |
+
+**Bug Fixes**
+
+- Remove duplicate generation of properties in classes that inherit from multiple classes #1120
+
+### 2022-01-13 - 5.12.3
+
+| Library                                                                 | Min Version |
+| ----------------------------------------------------------------------- | ----------- |
+| `@autorest/core`                                                        | `3.6.2`     |
+| `@autorest/modelerfour`                                                 | `4.19.1`    |
+| `azure-core` dep of generated code                                      | `1.20.1`    |
+| `msrest` dep of generated code                                          | `0.6.21`    |
+| `azure-mgmt-core` dep of generated code (If generating mgmt plane code) | `1.3.0`     |
+
+**Bug Fixes**
+
+- Unify multiapi constant behavior with single API version #1119
+- Clean up docstrings by removing descriptions for client constants on methods and request builders #1119
+
+### 2022-01-11 - 5.12.2
+
+| Library                                                                 | Min Version |
+| ----------------------------------------------------------------------- | ----------- |
+| `@autorest/core`                                                        | `3.6.2`     |
+| `@autorest/modelerfour`                                                 | `4.19.1`    |
+| `azure-core` dep of generated code                                      | `1.20.1`    |
+| `msrest` dep of generated code                                          | `0.6.21`    |
+| `azure-mgmt-core` dep of generated code (If generating mgmt plane code) | `1.3.0`     |
+
+**Bug Fixes**
+
+- Fix installation of autorest python package #1118
+
+### 2022-01-10 - 5.12.1
+
+| Library                                                                 | Min Version |
+| ----------------------------------------------------------------------- | ----------- |
+| `@autorest/core`                                                        | `3.6.2`     |
+| `@autorest/modelerfour`                                                 | `4.19.1`    |
+| `azure-core` dep of generated code                                      | `1.20.1`    |
+| `msrest` dep of generated code                                          | `0.6.21`    |
+| `azure-mgmt-core` dep of generated code (If generating mgmt plane code) | `1.3.0`     |
+
+**Bug Fixes**
+
+- Fix support for json merge patch #1117
+
+### 2021-12-06 - 5.12.0
+
+| Library                                                                 | Min Version |
+| ----------------------------------------------------------------------- | ----------- |
+| `@autorest/core`                                                        | `3.6.2`     |
+| `@autorest/modelerfour`                                                 | `4.19.1`    |
+| `azure-core` dep of generated code                                      | `1.20.1`    |
+| `msrest` dep of generated code                                          | `0.6.21`    |
+| `azure-mgmt-core` dep of generated code (If generating mgmt plane code) | `1.3.0`     |
+
+**Breaking Changes in Version Tolerant Generation**
+
+- Remove metadata property for version tolerant and low level client generations #1090
+- Generate SDKs with `--python3-only` defaulting to `True` for version tolerant and low level client #1087
+
+**New Features**
+
+- Generate a `_patch.py` file if one does not exist. These files are used to customize the generated code #1092
+
+**Bug Fixes**
+
+- Can now handle body params with names `json`, `content`, `data`, and `files` #1081
+- Improve generated templates for `data` and `files` input body params by adding quotes around the keys #1082
+- Using flag `--python3-only` will get you typed sync client and config files #1085
+- Pin `mistune` dependency to less than `2.x.x` so autorest can be successfully installed #1106
+
+### 2021-11-05 - 5.11.2
+
+| Library                                                                 | Min Version |
+| ----------------------------------------------------------------------- | ----------- |
+| `@autorest/core`                                                        | `3.6.2`     |
+| `@autorest/modelerfour`                                                 | `4.19.1`    |
+| `azure-core` dep of generated code                                      | `1.20.0`    |
+| `msrest` dep of generated code                                          | `0.6.21`    |
+| `azure-mgmt-core` dep of generated code (If generating mgmt plane code) | `1.3.0`     |
+
+**Bug Fixes**
+
+- Respect no client side validation for low level client generations #1080
+
+### 2021-11-05 - 5.11.1
+
+| Library                                                                 | Min Version |
+| ----------------------------------------------------------------------- | ----------- |
+| `@autorest/core`                                                        | `3.6.2`     |
+| `@autorest/modelerfour`                                                 | `4.19.1`    |
+| `azure-core` dep of generated code                                      | `1.20.0`    |
+| `msrest` dep of generated code                                          | `0.6.21`    |
+| `azure-mgmt-core` dep of generated code (If generating mgmt plane code) | `1.3.0`     |
+
+**Bug Fixes**
+
+- Hide mixin operations for version tolerant generation #1071
+
+### 2021-11-04 - 5.11.0
+
+| Library                                                                 | Min Version |
+| ----------------------------------------------------------------------- | ----------- |
+| `@autorest/core`                                                        | `3.6.2`     |
+| `@autorest/modelerfour`                                                 | `4.19.1`    |
+| `azure-core` dep of generated code                                      | `1.20.0`    |
+| `msrest` dep of generated code                                          | `0.6.21`    |
+| `azure-mgmt-core` dep of generated code (If generating mgmt plane code) | `1.3.0`     |
+
+**New Features**
+
+- Add `_patch.py` support for `aio` folder #1070
+
+**Bug Fixes**
+
+- Fix documentation for HEAD calls that perform boolean checks on returned status codes in version tolerant code #1072
+- Fix body grouping by content types for binary bodies #1076
+- Fix default content type determination #1078
+
+### 2021-11-01 - 5.10.0
+
+| Library                                                                 | Min Version |
+| ----------------------------------------------------------------------- | ----------- |
+| `@autorest/core`                                                        | `3.6.2`     |
+| `@autorest/modelerfour`                                                 | `4.19.1`    |
+| `azure-core` dep of generated code                                      | `1.19.1`    |
+| `msrest` dep of generated code                                          | `0.6.21`    |
+| `azure-mgmt-core` dep of generated code (If generating mgmt plane code) | `1.3.0`     |
+
+**New Features**
+
+- Allow users to override constant swagger params with kwarg input #1060
+
+### 2021-10-15 - 5.9.3
+
+| Library                                                                 | Min Version |
+| ----------------------------------------------------------------------- | ----------- |
+| `@autorest/core`                                                        | `3.6.2`     |
+| `@autorest/modelerfour`                                                 | `4.19.1`    |
+| `azure-core` dep of generated code                                      | `1.19.0`    |
+| `msrest` dep of generated code                                          | `0.6.21`    |
+| `azure-mgmt-core` dep of generated code (If generating mgmt plane code) | `1.3.0`     |
+
+**Bug Fixes**
+
+- Fix generation of form-data inputs #1061
+
+### 2021-10-05 - 5.9.2
+
+| Library                                                                 | Min Version |
+| ----------------------------------------------------------------------- | ----------- |
+| `@autorest/core`                                                        | `3.6.2`     |
+| `@autorest/modelerfour`                                                 | `4.19.1`    |
+| `azure-core` dep of generated code                                      | `1.19.0`    |
+| `msrest` dep of generated code                                          | `0.6.21`    |
+| `azure-mgmt-core` dep of generated code (If generating mgmt plane code) | `1.3.0`     |
+
+**New Features**
+
+- Updating generated code for `azure-core` release `1.19.0`.
+
+### 2021-09-27 - 5.9.1
+
+| Library                                                                 | Min Version |
+| ----------------------------------------------------------------------- | ----------- |
+| `@autorest/core`                                                        | `3.6.2`     |
+| `@autorest/modelerfour`                                                 | `4.19.1`    |
+| `azure-core` dep of generated code                                      | `1.18.0`    |
+| `msrest` dep of generated code                                          | `0.6.21`    |
+| `azure-mgmt-core` dep of generated code (If generating mgmt plane code) | `1.3.0`     |
+
+**New Features**
+
+- We have added a **provisional** `rest` layer to our generated code. We have also added the following **provisional** flags listed [here](https://github.com/Azure/autorest.python/wiki/Generating-Low-Level-Client#generate-a-low-level-client). #875
+- With this new release, we are also dropping support for Python 3.5 + async. #875
+- For mgmt plan SDK, default policy changes from `BearerTokenCredentialPolicy` to `ARMChallengeAuthenticationPolicy`.
+- We now add tracing by default, the flag `--trace` now defaults to `True` if you have operations.
+- Added flag `--python3-only` for users looking to generate SDKs that only support Python 3 #1044
+
+**Bug Fixes**
+
+- Correctly pad operation groups with reserved names with `Operations` #1005
+- Fix the generated docstrings for input kwargs of models #1026
+- Pass pipeline context to `msrest` in `failsafe_deserialize` so `msrest` has access to the context #1030
+
+### 2021-09-27 - 5.9.0
+
+YANKED
+
+### 2021-07-13 - 5.8.4
+
+min Autorest core version: 3.4.5
+
+min Modelerfour version: 4.19.1
+
+**Bug Fixes**
+
+- Fix case where we have a grouped parameter whose name is a reserved property name #970
+- Remove all hosts from global parameters, regardless of how many m4 sends us #972
+
+### 2021-07-06 - 5.8.3
+
+min Autorest core version: 3.3.0
+
+min Modelerfour version: 4.19.1
+
+**Bug Fixes**
+
+- Fix LRO path parameterization when we have a constant path parameter #968
+
+### 2021-06-22 - 5.8.2
+
+min Autorest core version: 3.3.0
+
+min Modelerfour version: 4.19.1
+
+**Bug Fixes**
+
+- We are now more lenient with our checks for the content type parameter #956
+
+### 2021-06-16 - 5.8.1
+
+min Autorest core version: 3.3.0
+
+min Modelerfour version: 4.19.1
+
+**Bug Fixes**
+
+- Fix optional properties with constant schemas. Now, properties that have constant schemas but are optional will not have the hardcoded constant value,
+  but will default to its `x-ms-client-default` or `None` #952
+
+### 2021-05-17 - 5.8.0
+
+min Autorest core version: 3.3.0
+
+min Modelerfour version: 4.19.1
+
+**New Features**
+
+- Add support for parameters and properties that can be of type "Anything". #946
+
+### 2021-04-20 - 5.7.0
+
+min Autorest core version: 3.1.0
+
+min Modelerfour version: 4.15.456
+
+**Bug Fixes**
+
+- Fix data plane LRO operations so they poll by default. Bumping minor version because this bug fix will change some default behavior. #936
+
+### 2021-04-07 - 5.6.6
+
+min Autorest core version: 3.1.0
+
+min Modelerfour version: 4.15.456
+
+**Bug Fixes**
+
+- Fix docstrings so they don't get split on hyphens #931
+
+### 2021-04-07 - 5.6.5
+
+min Autorest core version: 3.1.0
+
+min Modelerfour version: 4.15.456
+
+**Bug Fixes**
+
+- Fix regression in multiapi generation for multiapi versions without mixin operations #928
+
+### 2021-03-01 - 5.6.4
+
+min Autorest core version: 3.1.0
+
+min Modelerfour version: 4.15.456
+
+**Bug Fixes**
+
+- Bump `Autorest core` minimum version to be able to deal with indented `python` blocks in config files
+
+### 2021-02-10 - 5.6.3
+
+min Autorest core version: 3.0.6372
+
+min Modelerfour version: 4.15.456
+
+**Bug Fixes**
+
+- Bump `Autorest core` minimum version to [correctly deal with](https://github.com/Azure/autorest/pull/3860) overriding configs. Fixes submodule-specific code in our multiapi client #880
+
+### 2021-02-04 - 5.6.2
+
+Autorest core version: 3.0.6318
+
+Modelerfour version: 4.15.456
+
+**Bug Fixes**
+
+- Bump `Modelerfour` minimum version to [correctly deal with](https://github.com/Azure/autorest.modelerfour/pull/385) parameters specified as `'required': false` in swagger #877
+
+### 2021-01-27 - 5.6.1
+
+Autorest core version: 3.0.6318
+
+Modelerfour version: 4.15.442
+
+**Bug Fixes**
+
+- Instead of throwing a `DeserializationError` in the case of failed error model deserialization, we swallow the error and return the `HttpResponseError` to users.
+  WARNING: You need to make sure your `msrest` version is `0.6.21` or above, or a lot of your calls will fail with an `AttributeError` message #870
+
+### 2021-01-15 - 5.6.0
+
+Autorest core version: 3.0.6318
+
+Modelerfour version: 4.15.442
+
+**New Features**
+
+- Add support for [`black`](https://pypi.org/project/black/) formatting of your generated files. Pass flag `--black` when generating to get this behavior. #836
+
+**Bug Fixes**
+
+- Wrap individual enum descriptions #844
+- Bump `Modelerfour` minimum version to `4.15.442` to fix [circular reference error](https://github.com/Azure/autorest/issues/3630). Special thanks to @amrElroumy for this PR. #866
+
+### 2020-11-12 - 5.5.0
+
+Autorest core version: 3.0.6318
+
+Modelerfour version: 4.15.421
+
+**New Features**
+
+- Can now take in custom pollers and pagers through directives. This will override the defaults (`LROPoller` and `ItemPaged`, respectively). See [this readme](https://github.com/Azure/autorest.python/tree/main/test/azure/specification/custompollerpager) for the directive to use to override. #821
+
+### 2020-11-11 - 5.4.3
+
+Autorest core version: 3.0.6320
+
+Modelerfour version: 4.15.421
+
+**Bug Fixes**
+
+- Correctly choose schema from response with 200 status code in the case of LRO operations with multiple responses #814
+- Fix conflict for model deserialization when operation has input param with name `models` #819
+
+### 2020-11-09 - 5.4.2
+
+Autorest core version: 3.0.6320
+
+Modelerfour version: 4.15.421
+
+**Bug Fixes**
+
+- Set discriminator value in cases where discriminator is readonly #815
+
+### 2020-11-03 - 5.4.1
+
+Autorest core version: 3.0.6318
+
+Modelerfour version: 4.15.421
+
+**Bug Fixes**
+
+- Honor default value for properties if `x-ms-client-default` value is passed #798
+- Can now generate services with no operations #801
+
+### 2020-10-19 - 5.4.0
+
+Autorest core version: 3.0.6318
+
+Modelerfour version: 4.15.421
+
+**New Features**
+
+- Add support for `--python.debugger`. With this flag, you can start debugging using VS Code. Make sure to still set up your [debugging configuration](https://github.com/Azure/autorest.python/wiki/Autorest-v3-based-generator-cheatsheet#vscode-debug) #790
+
+**Bug Fixes**
+
+- Correctly handling inheritance of class properties for inheritance chains > 3 levels #795
+
+### 2020-10-06 - 5.3.5
+
+Autorest core version: 3.0.6318
+
+Modelerfour version: 4.15.421
+
+**Bug Fixes**
+
+- Can now correctly poll in the case of parameterized endpoints with relative polling urls #784
+
+### 2020-09-24 - 5.3.4
+
+Autorest core version: 3.0.6318
+
+Modelerfour version: 4.15.421
+
+**Bug Fixes**
+
+- Include `content_type` docstrings for LRO and paging operations in the case of multiple media types #778
+- Return response body if its content type is `text/plain` (taken from m4 update - m4 PR #353)
+
+### 2020-09-17 - 5.3.3
+
+Autorest core version: 3.0.6318
+
+Modelerfour version: 4.15.419
+
+**Bug fixes**
+
+- Fix trailing comma issues in metadata.json (unblocks resource multiapi generation) #777
+
+### 2020-09-14 - 5.3.2
+
+Autorest core version: 3.0.6318
+
+Modelerfour version: 4.15.419
+
+**Bug fixes**
+
+- Allow client side validation to be turned off for multiapi mixin operations #775
+
+### 2020-09-14 - 5.3.1
+
+Autorest core version: 3.0.6318
+
+Modelerfour version: 4.15.419
+
+**Bug fixes**
+
+- Min autorest core is now 3.0.6318 to ensure client-side-validation is disabled by default (per track2 guidelines) #772
+
+### 2020-09-11 - 5.3.0
+
+Autorest Core version: 3.0.6306
+
+Modelerfour version: 4.15.419
+
+GA of autorest V5!
+
+**Breaking Changes**
+
+- Raise `ValueError` instead of `NotImplementedError` if API version code doesn't exist #764
+
+### 2020-08-31 - 5.2.0-preview.1
+
+Autorest Core version: 3.0.6306
+
+Modelerfour version: 4.15.410
+
+**Breaking Changes**
+
+- Removed the `_async` suffix from async files #759
+
+**New Features**
+
+- Add mapping of 401 to `ClientAuthenticationError` for default error map #763
+- Updated minimum `azure-core` version to 1.8.0 #747
+- Updated minimum `msrest` version to 0.6.18 #747
+- Support for `multipart/form-data` #746
+
+**Bug fixes**
+
+- Fix "multi" in Swagger (will generate correctly multiple query param now)
+
+### 2020-08-07 - 5.1.0-preview.7
+
+Autorest Core version: 3.0.6302
+Modelerfour version: 4.15.400
+
+**New Features**
+
+- Add `azure-mgmt-core` as a dependency in the generated setup.py file #738
+- Correct typing for `credential` when default credential policy type is `AzureKeyCredentialPolicy` #744
+- Replace instead of extending `credential_scopes` if user has inputted their own #745
+
+### 2020-08-04 - 5.1.0-preview.6
+
+Autorest Core version: 3.0.6287
+Modelerfour version: 4.15.378
+
+**New Features**
+
+- Add support for `x-ms-text` XML extension #722
+- Allow users to pass the name of the key header for `AzureKeyCredentialPolicy` during generation. To use, pass in
+  `AzureKeyCredentialPolicy` with the `--credential-default-policy-type` flag, and pass in the key header name using
+  the `--credential-key-header-name` flag #736
+
+**Bug Fixes**
+
+- Fix duplicate type signatures in multiapi async config file #727
+- Allowing single quote in regexp #726
+
+### 2020-06-23 - 5.1.0-preview.5
+
+Autorest Core version: 3.0.6287
+Modelerfour version: 4.15.378
+
+**Bug Fixes**
+
+- Correctly have default behavior of csv for array query parameters when collection format is not specified in the swagger
+  (taken from m4 update - perks PR #118)
+- Fix bug when generating parameters with client default value and constant schema #707
+- Make operation mixin signatures for multiapi default to default api version #715
+- Fix name in setup.py to default to `package-name` if set #721
+- Allow different custom base url host templates across API versions #719
+
+### 2020-07-07 - 5.1.0-preview.4
+
+Modelerfour version: 4.15.378
+
+**New Features**
+
+- Enum values are uppercase (with an alias from the lowercase version) #692
+- Add `http_logging_policy` setting for config, and users can override the default by passing in the kwarg `http_logging_policy` #698
+
+### 2020-06-24 - 5.1.0-preview.3
+
+Modelerfour version: 4.13.351
+
+**New Features**
+
+- Supports a function that is both LRO and paging #689
+- We have added a `--credential-default-policy-type` flag. Its default value is `BearerTokenCredentialPolicy`, but it can also accept
+  `AzureKeyCredentialPolicy`. The value passed in will be the default authentication policy in the client's config, so users using the
+  generated library will use that auth policy unless they pass in a separate one through kwargs #686
+- Added support for a data plane multiapi client #693
+
+**Bug Fixes**
+
+- Fix typing for discriminator values in models, so Python 3.5 can import py3 file for models #691
+
+**Bug Fixes**
+
+- Make enum names all upper case. This fixes issues that arise if the name of an enum is also a method that can be applied to, say, a string.
+  For example, if an enum's name is count. Made sure this fix will not break users currently accessing with lower case enum names #692
+
+### 2020-06-08 - 5.1.0-preview.2
+
+Modelerfour version: 4.13.351
+
+**Bug Fixes**
+
+- Fixed "Failed to install or start extension" issue arising when invoking autorest from a tar file, by correcctly calling Python 3. #678
+- Generating correct formatting for LRO and paging operation docstrings #652
+- Generating correct content and formatting for LRO and paging operations in multiapi mixin #652
+
+### 2020-06-03 - 5.1.0-preview.1
+
+Modelerfour version: 4.13.351
+
+**Disclaimer**
+
+This version requires azure-core 1.6.0 and contains features and bugfixes 5.0.0-preview.8
+
+**Features**
+
+- Refactor async LRO poller with a AsyncLROPoller class + "begin\_" prefix
+- Add continuation_token kwargs to LRO methods
+
+**Bug Fixes**
+
+- Corrected generation of the item name of paging response when extracting data #648
+- Corrected return type typing annotation for operations that return an optional body #656
+- Fixed mypy issue by only setting the generated `deserialized` variable to None if the operation has an optional return type #656
+- Fixed generation of pkgutil init files #661
+- Have the next operation in a paging call use the HTTP verb GET if the next operation is not defined #664
+
+### 2020-05-22 - 5.0.0-preview.8
+
+Modelerfour version: 4.13.351
+
+**Bug Fixes**
+
+- Corrected ordering of summary and description in generated methods #640
+- Have `IOSchema` call super init to get all of the properties shared in `BaseType` #642
+
+### 2020-05-15 - 5.0.0-preview.7
+
+Modelerfour version: 4.13.351
+
+**Bug Fixes**
+
+- Adding `self` as a reserved key word for parameters to avoid "duplicate argument 'self' in function definition" error #630
+- Removed `self` as a reserved key word for method and model names #630
+
+### 2020-05-13 - 5.0.0-preview.6
+
+Modelerfour version: 4.13.351
+
+**Bug Fixes**
+
+- No longer assuming that response with body from an LRO call is an ObjectSchema #623
+- Checking whether "protocol" entry exists in yaml in name converter to remove erroneous "KeyError: 'protocol'" #628
+
+### 2020-05-08 - 5.0.0-preview.5
+
+Modelerfour version: 4.13.351
+
+**Bug Fixes**
+
+- Users can pass in content types with ';' inside (such as 'text/plain; encoding=UTF-8') #619
+- Allowing parameters to be of type `IO` as well #618
+- Can now generate without FATAL: bad indentation error (taken from m4 update - perks PR #105)
+
+### 2020-05-06 - 5.0.0-preview.4
+
+Modelerfour version: 4.13.346
+
+**New Features**
+
+- Displaying the default and possible values for content type in the docstring for operations with multiple requests #615
+
+**Bug Fixes**
+
+- Fixing `AsyncTokenCredential` typing import and adding to service client #591
+- Can now pass `content_type` and `error_map` kwargs to LRO functions without error #597
+- Now making sure to include the content type of exceptions when passing content types to 'Accept' header #602
+- `include_apis` in `Metrics` for tables swagger now cased correctly #603
+- Corrected spacing after `if cls:` block in operations #606
+
+### 2020-04-23 - 5.0.0-preview.3
+
+Modelerfour version: 4.12.301
+
+**Bug Fixes**
+
+- Fixed sync lro method naming in MultiAPI operation mixins #572
+
+### 2020-04-22 - 5.0.0-preview.2
+
+Modelerfour version: 4.12.301
+
+**New Features**
+
+- User can now pass in credential scopes through kwargs #575
+- Default error map always contains a mapping of 404 to `ResourceNotFoundError` and 409 to `ResourceExistsError` #580
+
+**Bug Fixes**
+
+- Not generating async multiapi client if `--no-async` flag is specified #586
+- Fixes query parameter handling in paging operations #172
+- Fixes losing 404/409 default is user pass a user_map #580
+
+### 2020-04-16 - 5.0.0-preview.1
+
+Modelerfour version: 4.12.301
+
+**Breaking Changes**
+
+- If the user would like to add a patch file, they now must name the file `_patch.py` #573
+
+**New features**
+
+- Support non-ARM polling by default (azure-core 1.4.0)
+- Adding multiple inheritance #567
+- Accept polling_interval keyword passed to LRO operations #571
+
+**Bug Fixes**
+
+- Fixed some generated typing hints (such as LROPoller) #507
+
+### 2020-04-09 - 5.0.0-dev.20200409.1
+
+Modelerfour version: 4.12.301
+
+**Bug Fixes**
+
+- Separating out typing imports in TYPE_CHECKING block #538
+- Overriding a property inherited from a parent if they both have the same name #563
+
+**New Features**
+
+- Client side validation is now disabled by default #558
+- We now also generate an async multiapi client when running multiapiscript # 480
+
+### 2020-04-06 - 5.0.0-dev.20200406.1
+
+Modelerfour version: 4.12.294
+
+**New Features**
+
+- Can now directly patch a client by defining a `patch.py` file in the top-level of the module with a `patch_sdk` function #548
+- Can now handle `time` formats #551
+
+### 2020-04-03 - 5.0.0-dev.20200403.1
+
+Modelerfour version: 4.12.276
+
+**Bug Fixes**
+
+- Fixes parameter ordering so parameters with default values are all ordered at the end #545
+- Fixes `TokenCredential` and `AsyncTokenCredential` sphinx docstring #546
+
+### 2020-04-01 - 5.0.0-dev.20200401.1
+
+Modelerfour version: 4.12.276
+
+**Bug Fixes**
+
+- Now the generic models file and python3 models file have the same behavior in regards to required properties and their default values #532
+- Can now specify non-string enums #534
+- Fixes `TokenCredential` typing #535
+
+### 2020-03-30 - 5.0.0-dev.20200330.1
+
+Modelerfour version: 4.12.276
+
+**Bug Fixes**
+
+- Fix enum default and required default #532
+
+### 2020-03-26 - 5.0.0-dev.20200326.1
+
+Modelerfour version: 4.12.276
+
+**Bug Fixes**
+
+- Will no longer permit generated enums and models to have the same name #504
+- No longer exposing models from operation groups without importing them #486
+- Now correctly deserializes error's that have an empty object (AnyType) as a model #516
+- Added a list of parameter names to reserved parameter words, so there won't be clashes #525
+- If a property's schema is readonly, we will show that property as being readonly (taken from m4 update #234)
+- Remove `"azure-"` prefix from user agent name #523
+- Correcting issue in generating multiapi with submodule, where generated user agent name included the `#` #505
+
+### 2020-01-17 - 4.0.74
+
+- Declare "self" as reserved keyword
+
+### 2019-06-12 - 4.0.71
+
+- no-async flag to skip async code generation
+
+### 2019-05-21 - 4.0.70
+
+- Beta version of --keep-version-file for ARM generator
+
+### 2019-02-13 - 4.0.67
+
+- All models will now be generated in two files `_models` and `_models_py3`, and paging in a page file
+- Breaking changes: Import of models and enums from package must be done from package.models
+
+### 2019-02-11 - 4.0.66
+
+- Fix async cross-link documentation
+
+### 2019-02-08 - 4.0.65
+
+- New version of async generation. Requires msrest 0.6.3 and msrestazure 0.6.0.
+
+  - namespace.XXXXClientAsync is now namespace.aio.XXXClient
+
+- Support now MICROSOFT_MIT_SMALL and MICROSOFT_MIT_SMALL_NO_CODEGEN headers options
+
+### 2019-01-08 - 4.0.64
+
+- New version of async generation. Requires msrest 0.6.3 and msrestazure 0.6.0.
+
+### 2018-12-17 - 4.0.63
+
+- Autorest now generates async code.
+
+**This version requires EXACTLY msrest 0.6.0 to 0.6.2 and is considered deprecated. Do NOT generate with it.**
+
+### 2018-07-09 - 3.0.58
+
+- Fix some complex XML parsing issues. Requires msrest 0.5.2
+
+### 2018-07-05 - 3.0.56
+
+- Differentiate Default and AzureAsyncOperation LRO options
+- Fix bug with operation flattenning if operation has a parameter called "foo" and model too disambiguiated as "foo1"
+
+### 2018-06-13 - 3.0.54
+
+This version requires msrestazure 0.4.32
+
+- Add support for LRO options
+
+### 2018-06-13 - 3.0.53
+
+This version requires msrest 0.5.0
+
+- XML support
+- Big fix on headers (Accept/Content-Type) to better reflect consumes/produces of Swagger
+- Refactoring of "send" to better separate request creation and request sending
+
+### 2018-06-08 - 3.0.52
+
+- Beta version of --keep-version-file
+
+### 2018-05-08 - 3.0.51
+
+- Py3 model files must inherit from Py3 files
+
+### 2018-04-18 - 3.0.50
+
+- Add context manager to SDK client that keeps the same sessions across requests.
+
+### 2018-04-17 - 3.0.49
+
+- Fix some valid discriminator + flatten scenarios #2889
+
+### 2018-04-16 - 3.0.48
+
+- Fix bad comma on py3 models if super class has no attributes
+
+### 2018-03-27 - 3.0.43
+
+- Add documentation to enum #49
+
+### 2018-03-07 - 3.0.41
+
+**Breaking changes**
+
+- Model signatures are now using only keywords-arguments syntax. Every positional arguments are required to be rewritten as keywords-arguments.
+  To keep auto-completion in most cases, models are now generated for Python 2 and Python 3. Python 3 uses the "\*" syntax for keyword-only arguments.
+- Enum type are now using the "str" mixin (`class AzureEnum(str, Enum)`) to improve experiences when unkown enum are met. This is not a breaking change,
+  but documentation about mixin enum and some recommendations should be known:
+  https://docs.python.org/3/library/enum.html#others
+  At a glance:
+
+  - "is" should not be used at all.
+  - "format" will return the string value, where "%s" string formatting will return `NameOfEnum.stringvalue`. Format syntax should be used always.
+
+- New Long Running Operation:
+
+  - Return type changes from msrestazure.azure_operation.AzureOperationPoller to msrest.polling.LROPoller. External API is the same.
+  - Return type is now **always** a msrest.polling.LROPoller, whatever the optional parameters.
+  - raw=True changes behavior. Instead of not polling and returning the initial call as ClientRawResponse, now we return a LROPoller as well and the final
+    resource is returned as a ClientRawResponse.
+  - Adding "polling" parameters. Polling=True is the default and poll using ARM algorithm. Polling=False does not poll and return the initial call reponse.
+  - Polling accept instances of subclasses of msrest.polling.PollingMethod.
+  - `add_done_callback` now does not fail if poller is done, but execute the callback right away.
+
+### 2018-02-16 - 2.1.38
+
+- Externalize Url as a metadata property on operation
+
+### 2018-02-06 - 2.1.35
+
+- Allow "baseUrl" as a custom parameter at the client level.
+
+### 2018-01-04 - 2.1.34
+
+- Fix inheritance and additionalProperties used together
+
+### 2017-12-28 - 2.1.32
+
+- Refactor LRO operations with an external \_XXX_initial call
+
+### 2017-12-22 - 2.1.30
+
+- Add "async", "await" and "mro" as Python reserved keywords.
+
+### 2017-12-13 - 2.1.28
+
+- All Model call super(XX, self).**init**()
+
+### 2017-11-27 - 2.0.25
+
+- Add no-namespace-folders option
+- Add basic-setup-py. Change the default behavior to do NOT generate the setup.py.
+
+### 2017-11-22 - 2.0.23
+
+- Add "models" link inside operation groups
+- Add help for Python
+
+### 2017-10-19 - 2.0.18
+
+- Fix namespace folders in Vanilla generator
+
+### 2017-10-10 - 2.0.17
+
+- Fix paging description
+
+### 2017-10-10 - 2.0.16
+
+- Improve polymorphic discriminator documentation (#17)
+- Add deprecated support (#16)
+- Fix invalid headers test (#15)
+- Fix invalid python code in some scenario (#14)
+- Stop checking str type for client parameter (#12)
+- Add client-side-validation to Autorest.Python (#11)
+
+### 2017-09-27 - 2.0.14
+
+- Improve documentation cross-reference (#9)
+
+### 2017-09-26 - 2.0.13
+
+- Remove constraint on array type, if array is used in the URL (#8)