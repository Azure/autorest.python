--- conflicted
+++ resolved
@@ -1,6 +1,27 @@
 # Release
 
 ## 2023-10-12 - 0.15.2
+
+| Library                                                                 | Min Version   |
+| ----------------------------------------------------------------------- | ------------- |
+| `@typespec/compiler`                                                    | `0.49.0`      |
+| `@typespec/http`                                                        | `0.49.0`      |
+| `@typespec/rest`                                                        | `0.49.0`      |
+| `@typespec/versioning`                                                  | `0.49.0`      |
+| `@azure-tools/typespec-azure-core`                                      | `0.35.0`      |
+| `@azure-tools/typespec-client-generator-core`                           | `0.35.0`      |
+| `azure-core` dep of generated code                                      | `1.28.0`      |
+| `isodate` dep of generated code                                         | `0.6.1`       |
+| `msrest` dep of generated code (If generating legacy code)              | `0.7.1`       |
+| `azure-mgmt-core` dep of generated code (If generating mgmt plane code) | `1.3.2`       |
+| `typing-extensions` dep of generated code (If generating with constants)| `4.0.1`       |
+
+**Bug Fixes**
+
+- Do not duplicate `begin_` in an LRO operation's name if the service definition already starts with `begin` #2169
+- Correctly internalize LRO operation's if their access is listed as internal #2169
+
+## 2023-10-07 - 0.15.1
 
 | Library                                                                 | Min Version   |
 | ----------------------------------------------------------------------- | ------------- |
@@ -10,36 +31,6 @@
 | `@typespec/versioning`                                                  | `0.48.0`      |
 | `@azure-tools/typespec-azure-core`                                      | `0.34.0`      |
 | `@azure-tools/typespec-client-generator-core`                           | `0.35.0-dev.2`|
-| `azure-core` dep of generated code                                      | `1.28.0`      |
-| `isodate` dep of generated code                                         | `0.6.1`       |
-| `msrest` dep of generated code (If generating legacy code)              | `0.7.1`       |
-| `azure-mgmt-core` dep of generated code (If generating mgmt plane code) | `1.3.2`       |
-| `typing-extensions` dep of generated code (If generating with constants)| `4.0.1`       |
-
-**Bug Fixes**
-
-- Do not duplicate `begin_` in an LRO operation's name if the service definition already starts with `begin` #2169
-- Correctly internalize LRO operation's if their access is listed as internal #2169
-
-## 2023-10-07 - 0.15.1
-
-| Library                                                                 | Min Version   |
-| ----------------------------------------------------------------------- | ------------- |
-<<<<<<< HEAD
-| `@typespec/compiler`                                                    | `0.49.0`      |
-| `@typespec/http`                                                        | `0.49.0`      |
-| `@typespec/rest`                                                        | `0.49.0`      |
-| `@typespec/versioning`                                                  | `0.49.0`      |
-| `@azure-tools/typespec-azure-core`                                      | `0.35.0`      |
-| `@azure-tools/typespec-client-generator-core`                           | `0.35.0`|
-=======
-| `@typespec/compiler`                                                    | `0.48.0`      |
-| `@typespec/http`                                                        | `0.48.0`      |
-| `@typespec/rest`                                                        | `0.48.0`      |
-| `@typespec/versioning`                                                  | `0.48.0`      |
-| `@azure-tools/typespec-azure-core`                                      | `0.34.0`      |
-| `@azure-tools/typespec-client-generator-core`                           | `0.35.0-dev.2`|
->>>>>>> a4e26e23
 | `azure-core` dep of generated code                                      | `1.28.0`      |
 | `isodate` dep of generated code                                         | `0.6.1`       |
 | `msrest` dep of generated code (If generating legacy code)              | `0.7.1`       |
