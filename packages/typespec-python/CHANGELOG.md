# Release

<<<<<<< HEAD
## 2023-10-XX - 0.16.0
=======
## 2023-10-16 - 0.15.3
>>>>>>> 043e8cd6

| Library                                                                 | Min Version   |
| ----------------------------------------------------------------------- | ------------- |
| `@typespec/compiler`                                                    | `0.49.0`      |
| `@typespec/http`                                                        | `0.49.0`      |
| `@typespec/rest`                                                        | `0.49.0`      |
| `@typespec/versioning`                                                  | `0.49.0`      |
| `@azure-tools/typespec-azure-core`                                      | `0.35.0`      |
| `@azure-tools/typespec-client-generator-core`                           | `0.35.0`      |
| `azure-core` dep of generated code                                      | `1.28.0`      |
| `isodate` dep of generated code                                         | `0.6.1`       |
| `msrest` dep of generated code (If generating legacy code)              | `0.7.1`       |
| `azure-mgmt-core` dep of generated code (If generating mgmt plane code) | `1.3.2`       |
| `typing-extensions` dep of generated code (If generating with constants)| `4.0.1`       |

<<<<<<< HEAD
**New Features**

- Support enum or enum memeber as type of discriminator #2104
=======
**Bug Fixes**

- Fix list query param serialization. Thank you @tothandras for your contribution! #2156
>>>>>>> 043e8cd6

## 2023-10-12 - 0.15.2

| Library                                                                 | Min Version   |
| ----------------------------------------------------------------------- | ------------- |
| `@typespec/compiler`                                                    | `0.49.0`      |
| `@typespec/http`                                                        | `0.49.0`      |
| `@typespec/rest`                                                        | `0.49.0`      |
| `@typespec/versioning`                                                  | `0.49.0`      |
| `@azure-tools/typespec-azure-core`                                      | `0.35.0`      |
| `@azure-tools/typespec-client-generator-core`                           | `0.35.0`      |
| `azure-core` dep of generated code                                      | `1.28.0`      |
| `isodate` dep of generated code                                         | `0.6.1`       |
| `msrest` dep of generated code (If generating legacy code)              | `0.7.1`       |
| `azure-mgmt-core` dep of generated code (If generating mgmt plane code) | `1.3.2`       |
| `typing-extensions` dep of generated code (If generating with constants)| `4.0.1`       |

**Bug Fixes**

- Do not duplicate `begin_` in an LRO operation's name if the service definition already starts with `begin` #2169
- Correctly internalize LRO operation's if their access is listed as internal #2169
- Correctly internalize enums if their access is listed as internal #2171

## 2023-10-07 - 0.15.1

| Library                                                                 | Min Version   |
| ----------------------------------------------------------------------- | ------------- |
| `@typespec/compiler`                                                    | `0.48.0`      |
| `@typespec/http`                                                        | `0.48.0`      |
| `@typespec/rest`                                                        | `0.48.0`      |
| `@typespec/versioning`                                                  | `0.48.0`      |
| `@azure-tools/typespec-azure-core`                                      | `0.34.0`      |
| `@azure-tools/typespec-client-generator-core`                           | `0.35.0-dev.2`|
| `azure-core` dep of generated code                                      | `1.28.0`      |
| `isodate` dep of generated code                                         | `0.6.1`       |
| `msrest` dep of generated code (If generating legacy code)              | `0.7.1`       |
| `azure-mgmt-core` dep of generated code (If generating mgmt plane code) | `1.3.2`       |
| `typing-extensions` dep of generated code (If generating with constants)| `4.0.1`       |

**Other Changes**

- United DPG ordering for mgmt plane client parameters #2161

## 2023-10-05 - 0.15.0

| Library                                                                 | Min Version   |
| ----------------------------------------------------------------------- | ------------- |
| `@typespec/compiler`                                                    | `0.48.0`      |
| `@typespec/http`                                                        | `0.48.0`      |
| `@typespec/rest`                                                        | `0.48.0`      |
| `@typespec/versioning`                                                  | `0.48.0`      |
| `@azure-tools/typespec-azure-core`                                      | `0.34.0`      |
| `@azure-tools/typespec-client-generator-core`                           | `0.35.0-dev.2`|
| `azure-core` dep of generated code                                      | `1.28.0`      |
| `isodate` dep of generated code                                         | `0.6.1`       |
| `msrest` dep of generated code (If generating legacy code)              | `0.7.1`       |
| `azure-mgmt-core` dep of generated code (If generating mgmt plane code) | `1.3.2`       |
| `typing-extensions` dep of generated code (If generating with constants)| `4.0.1`       |

**New Features**

- Add flag `generate-packaging-files` flag to tspconfig.yaml. On by default. Also no longer able to specify `package-mode`  #2157

## 2023-09-27 - 0.14.0

| Library                                                                 | Min Version   |
| ----------------------------------------------------------------------- | ------------- |
| `@typespec/compiler`                                                    | `0.48.0`      |
| `@typespec/http`                                                        | `0.48.0`      |
| `@typespec/rest`                                                        | `0.48.0`      |
| `@typespec/versioning`                                                  | `0.48.0`      |
| `@azure-tools/typespec-azure-core`                                      | `0.34.0`      |
| `@azure-tools/typespec-client-generator-core`                           | `0.35.0-dev.2`|
| `azure-core` dep of generated code                                      | `1.28.0`      |
| `isodate` dep of generated code                                         | `0.6.1`       |
| `msrest` dep of generated code (If generating legacy code)              | `0.7.1`       |
| `azure-mgmt-core` dep of generated code (If generating mgmt plane code) | `1.3.2`       |
| `typing-extensions` dep of generated code (If generating with constants)| `4.0.1`       |

**New Features**

- Support `maxpagesize` for DPG # 2140

## 2023-09-26 - 0.13.7

| Library                                                                 | Min Version   |
| ----------------------------------------------------------------------- | ------------- |
| `@typespec/compiler`                                                    | `0.48.0`      |
| `@typespec/http`                                                        | `0.48.0`      |
| `@typespec/rest`                                                        | `0.48.0`      |
| `@typespec/versioning`                                                  | `0.48.0`      |
| `@azure-tools/typespec-azure-core`                                      | `0.34.0`      |
| `@azure-tools/typespec-client-generator-core`                           | `0.35.0-dev.2`|
| `azure-core` dep of generated code                                      | `1.28.0`      |
| `isodate` dep of generated code                                         | `0.6.1`       |
| `msrest` dep of generated code (If generating legacy code)              | `0.7.1`       |
| `azure-mgmt-core` dep of generated code (If generating mgmt plane code) | `1.3.2`       |
| `typing-extensions` dep of generated code (If generating with constants)| `4.0.1`       |

**Bug Fixes**

- Fix problem of getting body parameter encode info # 2137

## 2023-09-22 - 0.13.6

| Library                                                                 | Min Version   |
| ----------------------------------------------------------------------- | ------------- |
| `@typespec/compiler`                                                    | `0.48.0`      |
| `@typespec/http`                                                        | `0.48.0`      |
| `@typespec/rest`                                                        | `0.48.0`      |
| `@typespec/versioning`                                                  | `0.48.0`      |
| `@azure-tools/typespec-azure-core`                                      | `0.34.0`      |
| `@azure-tools/typespec-client-generator-core`                           | `0.35.0-dev.2`|
| `azure-core` dep of generated code                                      | `1.28.0`      |
| `isodate` dep of generated code                                         | `0.6.1`       |
| `msrest` dep of generated code (If generating legacy code)              | `0.7.1`       |
| `azure-mgmt-core` dep of generated code (If generating mgmt plane code) | `1.3.2`       |
| `typing-extensions` dep of generated code (If generating with constants)| `4.0.1`       |

**Other Changes**

- Adjust signature order of client to make sure no breaking for legacy mgmt code # 2123

## 2023-09-15 - 0.13.5

| Library                                                                 | Min Version   |
| ----------------------------------------------------------------------- | ------------- |
| `@typespec/compiler`                                                    | `0.48.0`      |
| `@typespec/http`                                                        | `0.48.0`      |
| `@typespec/rest`                                                        | `0.48.0`      |
| `@typespec/versioning`                                                  | `0.48.0`      |
| `@azure-tools/typespec-azure-core`                                      | `0.34.0`      |
| `@azure-tools/typespec-client-generator-core`                           | `0.35.0-dev.2`|
| `azure-core` dep of generated code                                      | `1.28.0`      |
| `isodate` dep of generated code                                         | `0.6.1`       |
| `msrest` dep of generated code (If generating legacy code)              | `0.7.1`       |
| `azure-mgmt-core` dep of generated code (If generating mgmt plane code) | `1.3.2`       |
| `typing-extensions` dep of generated code (If generating with constants)| `4.0.1`       |

**Other Changes**

- Bump tsp dependencies to 0.48.0

## 2023-09-12 - 0.13.4

| Library                                                                 | Min Version   |
| ----------------------------------------------------------------------- | ------------- |
| `@typespec/compiler`                                                    | `0.47.0`      |
| `@typespec/http`                                                        | `0.47.0`      |
| `@typespec/rest`                                                        | `0.47.0`      |
| `@typespec/versioning`                                                  | `0.47.0`      |
| `@azure-tools/typespec-azure-core`                                      | `0.33.0`      |
| `@azure-tools/typespec-client-generator-core`                           | `0.33.0`      |
| `azure-core` dep of generated code                                      | `1.28.0`      |
| `isodate` dep of generated code                                         | `0.6.1`       |
| `msrest` dep of generated code (If generating legacy code)              | `0.7.1`       |
| `azure-mgmt-core` dep of generated code (If generating mgmt plane code) | `1.3.2`       |
| `typing-extensions` dep of generated code (If generating with constants)| `4.0.1`       |

**Other Changes**

- Continue adding support for mgmt plane generation by introducing `models-mode` to tsp config #2085

## 2023-08-31 - 0.13.3

| Library                                                                 | Min Version   |
| ----------------------------------------------------------------------- | ------------- |
| `@typespec/compiler`                                                    | `0.47.0`      |
| `@typespec/http`                                                        | `0.47.0`      |
| `@typespec/rest`                                                        | `0.47.0`      |
| `@typespec/versioning`                                                  | `0.47.0`      |
| `@azure-tools/typespec-azure-core`                                      | `0.33.0`      |
| `@azure-tools/typespec-client-generator-core`                           | `0.33.0`      |
| `azure-core` dep of generated code                                      | `1.28.0`      |
| `isodate` dep of generated code                                         | `0.6.1`       |
| `msrest` dep of generated code (If generating legacy code)              | `0.7.1`       |
| `azure-mgmt-core` dep of generated code (If generating mgmt plane code) | `1.3.2`       |
| `typing-extensions` dep of generated code (If generating with constants)| `4.0.1`       |

**Other changes**

- Refactoring in preparation of mgmt and TSP #2078

**Bug Fixes**

- Fix datetime in response headers  #2083

## 2023-08-21 - 0.13.2

| Library                                                                 | Min Version   |
| ----------------------------------------------------------------------- | ------------- |
| `@typespec/compiler`                                                    | `0.46.0`      |
| `@typespec/http`                                                        | `0.46.0`      |
| `@typespec/rest`                                                        | `0.46.0`      |
| `@typespec/versioning`                                                  | `0.46.0`      |
| `@azure-tools/typespec-azure-core`                                      | `0.32.0`      |
| `@azure-tools/typespec-client-generator-core`                           | `0.32.0`      |
| `azure-core` dep of generated code                                      | `1.28.0`      |
| `isodate` dep of generated code                                         | `0.6.1`       |
| `msrest` dep of generated code (If generating legacy code)              | `0.7.1`       |
| `azure-mgmt-core` dep of generated code (If generating mgmt plane code) | `1.3.2`       |
| `typing-extensions` dep of generated code (If generating with constants)| `4.0.1`       |

**Bug Fixes**

- Fix `_vendor.py` when only `etag` exists  #2056
- Fix generation error when `next_link` in undefined  #2055

## 2023-08-09 - 0.13.1

| Library                                                                 | Min Version   |
| ----------------------------------------------------------------------- | ------------- |
| `@typespec/compiler`                                                    | `0.46.0`      |
| `@typespec/http`                                                        | `0.46.0`      |
| `@typespec/rest`                                                        | `0.46.0`      |
| `@typespec/versioning`                                                  | `0.46.0`      |
| `@azure-tools/typespec-azure-core`                                      | `0.32.0`      |
| `@azure-tools/typespec-client-generator-core`                           | `0.32.0`      |
| `azure-core` dep of generated code                                      | `1.28.0`      |
| `isodate` dep of generated code                                         | `0.6.1`       |
| `msrest` dep of generated code (If generating legacy code)              | `0.7.1`       |
| `azure-mgmt-core` dep of generated code (If generating mgmt plane code) | `1.3.2`       |
| `typing-extensions` dep of generated code (If generating with constants)| `4.0.1`       |

**Bug Fixes**

- Fix duplicated discriminator of model #2037

**Other Changes**

- Optimize log for `black` when error happens  #2041

## 2023-07-20 - 0.13.0

| Library                                                                 | Min Version   |
| ----------------------------------------------------------------------- | ------------- |
| `@typespec/compiler`                                                    | `0.46.0`      |
| `@typespec/http`                                                        | `0.46.0`      |
| `@typespec/rest`                                                        | `0.46.0`      |
| `@typespec/versioning`                                                  | `0.46.0`      |
| `@azure-tools/typespec-azure-core`                                      | `0.32.0`      |
| `@azure-tools/typespec-client-generator-core`                           | `0.32.0`|
| `azure-core` dep of generated code                                      | `1.28.0`      |
| `isodate` dep of generated code                                         | `0.6.1`       |
| `msrest` dep of generated code (If generating legacy code)              | `0.7.1`       |
| `azure-mgmt-core` dep of generated code (If generating mgmt plane code) | `1.3.2`       |
| `typing-extensions` dep of generated code (If generating with constants)| `4.0.1`       |

**New Features**

- Convert method signature `if_match/if_none_match` to `etag/match_condition` #2013

**Bug Fixes**

- Read error into disk to correctly deserialize #2020

## 2023-07-11 - 0.12.0

| Library                                                                 | Min Version   |
| ----------------------------------------------------------------------- | ------------- |
| `@typespec/compiler`                                                    | `0.44.0`      |
| `@typespec/http`                                                        | `0.44.0`      |
| `@typespec/rest`                                                        | `0.44.0`      |
| `@typespec/versioning`                                                  | `0.44.0`      |
| `@azure-tools/typespec-azure-core`                                      | `0.30.0`      |
| `@azure-tools/typespec-client-generator-core`                           | `0.31.0-dev.3`|
| `azure-core` dep of generated code                                      | `1.27.0`      |
| `isodate` dep of generated code                                         | `0.6.1`       |
| `msrest` dep of generated code (If generating legacy code)              | `0.7.1`       |
| `azure-mgmt-core` dep of generated code (If generating mgmt plane code) | `1.3.2`       |
| `typing-extensions` dep of generated code (If generating with constants)| `4.0.1`       |

**New Features**

- Change readonly to visibility #1968
- Support global config for `head-as-boolean` #1949

**Bug Fixes**

- Ensure that LRO final results are the final result returned by our generated LRO pollers #1992
- Support `@projectedName` in typespec for query parameter #2006

## 2023-06-12 - 0.11.0

| Library                                                                 | Min Version   |
| ----------------------------------------------------------------------- | ------------- |
| `@typespec/compiler`                                                    | `0.44.0`      |
| `@typespec/http`                                                        | `0.44.0`      |
| `@typespec/rest`                                                        | `0.44.0`      |
| `@typespec/versioning`                                                  | `0.44.0`      |
| `@azure-tools/typespec-azure-core`                                      | `0.30.0`      |
| `@azure-tools/typespec-client-generator-core`                           | `0.31.0-dev.3`|
| `azure-core` dep of generated code                                      | `1.27.0`      |
| `isodate` dep of generated code                                         | `0.6.1`       |
| `msrest` dep of generated code (If generating legacy code)              | `0.7.1`       |
| `azure-mgmt-core` dep of generated code (If generating mgmt plane code) | `1.3.2`       |
| `typing-extensions` dep of generated code (If generating with constants)| `4.0.1`       |

**New Features**

- Support repeatable headers #1958

## 2023-06-08 - 0.10.0

| Library                                                                 | Min Version   |
| ----------------------------------------------------------------------- | ------------- |
| `@typespec/compiler`                                                    | `0.44.0`      |
| `@typespec/http`                                                        | `0.44.0`      |
| `@typespec/rest`                                                        | `0.44.0`      |
| `@typespec/versioning`                                                  | `0.44.0`      |
| `@azure-tools/typespec-azure-core`                                      | `0.30.0`      |
| `@azure-tools/typespec-client-generator-core`                           | `0.31.0-dev.3`|
| `azure-core` dep of generated code                                      | `1.27.0`      |
| `isodate` dep of generated code                                         | `0.6.1`       |
| `msrest` dep of generated code (If generating legacy code)              | `0.7.1`       |
| `azure-mgmt-core` dep of generated code (If generating mgmt plane code) | `1.3.2`       |
| `typing-extensions` dep of generated code (If generating with constants)| `4.0.1`       |

**New Features**

- Support Http auth #1860

## 2023-06-02 - 0.9.3

| Library                                                                 | Min Version   |
| ----------------------------------------------------------------------- | ------------- |
| `@typespec/compiler`                                                    | `0.44.0`      |
| `@typespec/http`                                                        | `0.44.0`      |
| `@typespec/rest`                                                        | `0.44.0`      |
| `@typespec/versioning`                                                  | `0.44.0`      |
| `@azure-tools/typespec-azure-core`                                      | `0.30.0`      |
| `@azure-tools/typespec-client-generator-core`                           | `0.31.0-dev.3`|
| `azure-core` dep of generated code                                      | `1.24.0`      |
| `isodate` dep of generated code                                         | `0.6.1`       |
| `msrest` dep of generated code (If generating legacy code)              | `0.7.1`       |
| `azure-mgmt-core` dep of generated code (If generating mgmt plane code) | `1.3.2`       |
| `typing-extensions` dep of generated code (If generating with constants)| `4.0.1`       |

**Bug Fixes**

- Fix encode on duration scalar #1927

## 2023-05-19 - 0.9.2

| Library                                                                 | Min Version   |
| ----------------------------------------------------------------------- | ------------- |
| `@typespec/compiler`                                                    | `0.44.0`      |
| `@typespec/http`                                                        | `0.44.0`      |
| `@typespec/rest`                                                        | `0.44.0`      |
| `@typespec/versioning`                                                  | `0.44.0`      |
| `@azure-tools/typespec-azure-core`                                      | `0.30.0`      |
| `@azure-tools/typespec-client-generator-core`                           | `0.31.0-dev.3`|
| `azure-core` dep of generated code                                      | `1.24.0`      |
| `isodate` dep of generated code                                         | `0.6.1`       |
| `msrest` dep of generated code (If generating legacy code)              | `0.7.1`       |
| `azure-mgmt-core` dep of generated code (If generating mgmt plane code) | `1.3.2`       |
| `typing-extensions` dep of generated code (If generating with constants)| `4.0.1`       |

**Other Changes**

- Expose the scoped `@internal` decorator in TCGC #1926

## 2023-05-17 - 0.9.1

| Library                                                                 | Min Version |
| ----------------------------------------------------------------------- | ----------- |
| `@typespec/compiler`                                                    | `0.44.0`    |
| `@typespec/http`                                                        | `0.44.0`    |
| `@typespec/rest`                                                        | `0.44.0`    |
| `@typespec/versioning`                                                  | `0.44.0`    |
| `@azure-tools/typespec-azure-core`                                      | `0.30.0`    |
| `@azure-tools/typespec-client-generator-core`                           | `0.30.0`    |
| `azure-core` dep of generated code                                      | `1.24.0`    |
| `isodate` dep of generated code                                         | `0.6.1`     |
| `msrest` dep of generated code (If generating legacy code)              | `0.7.1`     |
| `azure-mgmt-core` dep of generated code (If generating mgmt plane code) | `1.3.2`     |
| `typing-extensions` dep of generated code (If generating with constants)| `4.0.1`     |


**Bug Fixes**

- Do generate user defined empty model #1921


## 2023-05-16 - 0.9.0

| Library                                                                 | Min Version |
| ----------------------------------------------------------------------- | ----------- |
| `@typespec/compiler`                                                    | `0.44.0`    |
| `@typespec/http`                                                        | `0.44.0`    |
| `@typespec/rest`                                                        | `0.44.0`    |
| `@typespec/versioning`                                                  | `0.44.0`    |
| `@azure-tools/typespec-azure-core`                                      | `0.30.0`    |
| `@azure-tools/typespec-client-generator-core`                           | `0.30.0`    |
| `azure-core` dep of generated code                                      | `1.24.0`    |
| `isodate` dep of generated code                                         | `0.6.1`     |
| `msrest` dep of generated code (If generating legacy code)              | `0.7.1`     |
| `azure-mgmt-core` dep of generated code (If generating mgmt plane code) | `1.3.2`     |
| `typing-extensions` dep of generated code (If generating with constants)| `4.0.1`     |

**New Features**

- Add support for `@encode` for durations #1886

**Bug Fixes**

- Optimize logic about camel to snake case in case of the name contains "/"  #1907


## 2023-05-15 - 0.8.6

| Library                                                                 | Min Version |
| ----------------------------------------------------------------------- | ----------- |
| `@typespec/compiler`                                                    | `0.44.0`    |
| `@typespec/http`                                                        | `0.44.0`    |
| `@typespec/rest`                                                        | `0.44.0`    |
| `@typespec/versioning`                                                  | `0.44.0`    |
| `@azure-tools/typespec-azure-core                                       | `0.30.0`    |
| `@azure-tools/typespec-client-generator-core                            | `0.30.0`    |
| `azure-core` dep of generated code                                      | `1.24.0`    |
| `isodate` dep of generated code                                         | `0.6.1`     |
| `msrest` dep of generated code (If generating legacy code)              | `0.7.1`     |
| `azure-mgmt-core` dep of generated code (If generating mgmt plane code) | `1.3.2`     |
| `typing-extensions` dep of generated code (If generating with constants)| `4.0.1`     |

**Bug Fixes**

- Fix linting errors in vendored model base class  #1915

## 2023-05-12 - 0.8.5

**Bug Fixes**

- Add support for ssv, tsv, pipes collection format

**Other Changes**

- Bump TSP dependency to `0.44`

## 2023-04-20 - 0.8.4

**Bug Fixes**

- Do not generate page result model for DPG #1825

## 2023-04-19 - 0.8.3

**Other Changes**

- Bump python generator dependency

## 2023-04-10 - 0.8.2

**Other Changes**

- Bump python generator dependency

## 2023-04-10 - 0.8.1

**Bug Fixes**

- Do not generate model for object, {} and empty model, type them as any

## 2023-03-30 - 0.8.0

**New Features**

- Support typespec @internal for models and operations  #1798

**Bug Fixes**

- Don't update dictionary representation of a model if you pass in `None` for a field through keyword #1825

## 2023-03-28 - 0.7.4

**Other Changes**

- Bump `@azure-tools/typespec-azure-core` to `0.28.1` to generate LROs through polling location #1818

## 2023-03-27 - 0.7.3

**Other Changes**

- Bump python generator dependency

## 2023-03-23 - 0.7.2

**Other Changes**

- Switch from `@typespec/versioning`'s `getAddedOnVersion` to `getAddedOnVersions` because it's getting deprecated #1808

## 2023-03-23 - 0.7.1

**Bug Fixes**

- Generate operations with multiple input content types as abstract instead of crashing #1806

## 2023-03-20 - 0.7.0

- Rename package to `@azure-tools/typespec-python` #1800

## 2023-03-06 - 0.6.1

**Bug Fixes**

- Fix vendored xml serialization code #1795

## 2023-03-06 - 0.6.0

**Other Changes**

- Switch to typespec packages from cadl packages #1786

## 2023-03-06 - 0.5.2

**Other Changes**

- Expose `stream` kwarg. Defaults to `False`, when passed in as `True` we stream the response back to users #1777

## 2023-03-06 - 0.5.1

**Other Changes**

- Bump dependency on python generator

## 2023-03-01 - 0.5.0

**New Features**

- Support nullable type generation.  #1758
- Generate named union type in _types.py  #1733

## 2023-02-15 - 0.4.25

**Other Changes**

- Support `@collectionFormat` for queries and headers.  #1748

## 2023-02-14 - 0.4.24

**Other Changes**

- Support cadl @projectedName on operation/model/property.  #1687

## 2023-02-08 - 0.4.23

**Other Changes**

- Bump Cadl dependency to `0.40.0`  #1736

## 2023-02-01 - 0.4.22

**Other Changes**

- Update codegen dependency

## 2023-01-27 - 0.4.21

**Other Changes**

- Update codegen dependency

## 2023-01-23 - 0.4.20

**Other Changes**

- Make DPG models type complete #1689

## 2023-01-19 - 0.4.19

**Other Changes**

- Bump CADL dependencies to 0.39.0 #1691

## 2023-01-18 - 0.4.18

**Bug Fixes**

- Fix generation for overloads with splatted out body arguments #1684, #1685

## 2023-01-11 - 0.4.17

**Other Changes**

- Hide header properties in DPG models #1668

## 2023-01-09 - 0.4.16

**Bug Fixes**

- Fix body type for spread model. #1659

## 2023-01-06 - 0.4.15

**Other Changes**

- Support multiple authentication  #1626
- Flatten JSONModelType body properties as operation parameters #1623

**Bug Fixes**

- Fix requirement on presence of `cadl-output` folder #1622
- Fix import and _vendor for subnamespace  #1649

## 2022-12-15 - 0.4.14

**Bug Fixes**

- Generate anonymous models and aliases as JSON objects  #1619

## 2022-12-08 - 0.4.13

**Other Changes**

- Bump cadl library dependencies #1608

## 2022-12-07 - 0.4.12

**Other Changes**

- Update python generator dependency

## 2022-12-05 - 0.4.11

**Bug Fixes**

- Fix submodel deserialization #1594

**Other Changes**

- Add additional overload for model input #1589

## 2022-11-17 - 0.4.10

**Bug Fixes**

- Fix support for client path parameters #1584
- Remove unnecessary warning logging when deserializing models #1585

## 2022-11-16 - 0.4.9

**Other Changes**

- Support `package-mode` to add package files  #1574

## 2022-11-15 - 0.4.8

**Bug Fixes**

- Fix import of enums in client for CADL #1573
- Fix api version property on client #1577
- Skip URL encoding for client path parameters #1578

**Other Changes**

- Do not generate Azure.Core.Foundations Error models #1567

## 2022-11-08 - 0.4.7

**Other Changes**

- Make @key properties readonly  #1554
- Do not generate operations with the `@convenienceAPI` decorator as hidden operations #1564

## 2022-11-04 - 0.4.6

**Bug Fixes**

- Bump python generator to 6.2.5

## 2022-11-04 - 0.4.5

**Bug Fixes**

- Don't continue paging empty next links  #1557

## 2022-10-31 - 0.4.4

**Bug Fixes**

- Don't force users to manually install `@azure-tools/cadl-dpg`  #1549

## 2022-10-26 - 0.4.3

**Bug Fixes**

- Make special `api-version` logic more generic to allow for path parameters  #1537


## 2022-10-25 - 0.4.2

**Bug Fixes**

- Add defaults for some config flags  #1524
- Allow users to specify a subnamespace for their client in the client name  #1529

**Other Changes**

- Generate operations with the `@convenienceAPI` decorator as hidden operations so users can customize them #1533

## 2022-10-19 - 0.4.1

**Bug Fixes**

- Generate names for anonymous models  #1519

## 2022-10-19 - 0.4.0

**New Features**

- Add support for multiple clients  #1518

## 2022-10-13 - 0.3.1

**Bug Fixes**

- Only generate operation groups from cadl if a group is tagged with `@operationGroup` from `cadl-dpg`  #1516

## 2022-10-13 - 0.3.0

**New Features**

- Basic support for LRO  #1442

**Other Changes**

- Bump Cadl Dependencies  #1509

## 2022-09-26 - 0.2.5

**Bug Fixes**

- Do not `output.yaml` if `noEmit` is specified  #1471

## 2022-09-26 - 0.2.4

**Bug Fixes**

- Do not emit SDK if `noEmit` is specified  #1470

## 2022-09-23 - 0.2.3

**Other Changes**

- Accept parameters passed in `cadl-project.yaml`  #1467

## 2022-09-23 - 0.2.2

**New Features**

- Correctly filter out duplicate models  #1466

## 2022-09-22 - 0.2.1

**New Features**

- Bump dependency to ensure DPG models are generated  #1463
- Do not fail on description key errors for non-model anonymous body parameters  #1463

## 2022-09-21 - 0.2.0

**New Features**

- Generate DPG models as default  #1345

## 2022-09-15 - 0.1.0

- Initial Release<|MERGE_RESOLUTION|>--- conflicted
+++ resolved
@@ -1,10 +1,7 @@
 # Release
 
-<<<<<<< HEAD
-## 2023-10-XX - 0.16.0
-=======
-## 2023-10-16 - 0.15.3
->>>>>>> 043e8cd6
+
+## 2023-10-xx - 0.16.0
 
 | Library                                                                 | Min Version   |
 | ----------------------------------------------------------------------- | ------------- |
@@ -20,15 +17,30 @@
 | `azure-mgmt-core` dep of generated code (If generating mgmt plane code) | `1.3.2`       |
 | `typing-extensions` dep of generated code (If generating with constants)| `4.0.1`       |
 
-<<<<<<< HEAD
 **New Features**
 
 - Support enum or enum memeber as type of discriminator #2104
-=======
+
+
+## 2023-10-16 - 0.15.3
+
+| Library                                                                 | Min Version   |
+| ----------------------------------------------------------------------- | ------------- |
+| `@typespec/compiler`                                                    | `0.49.0`      |
+| `@typespec/http`                                                        | `0.49.0`      |
+| `@typespec/rest`                                                        | `0.49.0`      |
+| `@typespec/versioning`                                                  | `0.49.0`      |
+| `@azure-tools/typespec-azure-core`                                      | `0.35.0`      |
+| `@azure-tools/typespec-client-generator-core`                           | `0.35.0`      |
+| `azure-core` dep of generated code                                      | `1.28.0`      |
+| `isodate` dep of generated code                                         | `0.6.1`       |
+| `msrest` dep of generated code (If generating legacy code)              | `0.7.1`       |
+| `azure-mgmt-core` dep of generated code (If generating mgmt plane code) | `1.3.2`       |
+| `typing-extensions` dep of generated code (If generating with constants)| `4.0.1`       |
+
 **Bug Fixes**
 
 - Fix list query param serialization. Thank you @tothandras for your contribution! #2156
->>>>>>> 043e8cd6
 
 ## 2023-10-12 - 0.15.2
 
