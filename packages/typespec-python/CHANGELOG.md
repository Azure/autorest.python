# Release

<<<<<<< HEAD
## 2023-04-xx - 0.8.3

**Bug Fixes**

- Do not generate page result model for DPG #1825
=======
## 2023-04-19 - 0.8.3

**Other Changes**

- Bump python generator dependency
>>>>>>> 5823035f

## 2023-04-10 - 0.8.2

**Other Changes**

- Bump python generator dependency

## 2023-04-10 - 0.8.1

**Bug Fixes**

- Do not generate model for object, {} and empty model, type them as any

## 2023-03-30 - 0.8.0

**New Features**

- Support typespec @internal for models and operations  #1798

**Bug Fixes**

- Don't update dictionary representation of a model if you pass in `None` for a field through keyword #1825 

## 2023-03-28 - 0.7.4

**Other Changes**

- Bump `@azure-tools/typespec-azure-core` to `0.28.1` to generate LROs through polling location #1818

## 2023-03-27 - 0.7.3

**Other Changes**

- Bump python generator dependency

## 2023-03-23 - 0.7.2

**Other Changes**

- Switch from `@typespec/versioning`'s `getAddedOnVersion` to `getAddedOnVersions` because it's getting deprecated #1808

## 2023-03-23 - 0.7.1

**Bug Fixes**

- Generate operations with multiple input content types as abstract instead of crashing #1806

## 2023-03-20 - 0.7.0

- Rename package to `@azure-tools/typespec-python` #1800

## 2023-03-06 - 0.6.1

**Bug Fixes**

- Fix vendored xml serialization code #1795

## 2023-03-06 - 0.6.0

**Other Changes**

- Switch to typespec packages from cadl packages #1786

## 2023-03-06 - 0.5.2

**Other Changes**

- Expose `stream` kwarg. Defaults to `False`, when passed in as `True` we stream the response back to users #1777

## 2023-03-06 - 0.5.1

**Other Changes**

- Bump dependency on python generator

## 2023-03-01 - 0.5.0

**New Features**

- Support nullable type generation.  #1758
- Generate named union type in _types.py  #1733

## 2023-02-15 - 0.4.25

**Other Changes**

- Support `@collectionFormat` for queries and headers.  #1748

## 2023-02-14 - 0.4.24

**Other Changes**

- Support cadl @projectedName on operation/model/property.  #1687

## 2023-02-08 - 0.4.23

**Other Changes**

- Bump Cadl dependency to `0.40.0`  #1736

## 2023-02-01 - 0.4.22

**Other Changes**

- Update codegen dependency

## 2023-01-27 - 0.4.21

**Other Changes**

- Update codegen dependency

## 2023-01-23 - 0.4.20

**Other Changes**

- Make DPG models type complete #1689

## 2023-01-19 - 0.4.19

**Other Changes**

- Bump CADL dependencies to 0.39.0 #1691

## 2023-01-18 - 0.4.18

**Bug Fixes**

- Fix generation for overloads with splatted out body arguments #1684, #1685

## 2023-01-11 - 0.4.17

**Other Changes**

- Hide header properties in DPG models #1668

## 2023-01-09 - 0.4.16

**Bug Fixes**

- Fix body type for spread model. #1659

## 2023-01-06 - 0.4.15

**Other Changes**

- Support multiple authentication  #1626
- Flatten JSONModelType body properties as operation parameters #1623

**Bug Fixes**

- Fix requirement on presence of `cadl-output` folder #1622
- Fix import and _vendor for subnamespace  #1649

## 2022-12-15 - 0.4.14

**Bug Fixes**

- Generate anonymous models and aliases as JSON objects  #1619

## 2022-12-08 - 0.4.13

**Other Changes**

- Bump cadl library dependencies #1608

## 2022-12-07 - 0.4.12

**Other Changes**

- Update python generator dependency

## 2022-12-05 - 0.4.11

**Bug Fixes**

- Fix submodel deserialization #1594

**Other Changes**

- Add additional overload for model input #1589

## 2022-11-17 - 0.4.10

**Bug Fixes**

- Fix support for client path parameters #1584
- Remove unnecessary warning logging when deserializing models #1585

## 2022-11-16 - 0.4.9

**Other Changes**

- Support `package-mode` to add package files  #1574

## 2022-11-15 - 0.4.8

**Bug Fixes**

- Fix import of enums in client for CADL #1573
- Fix api version property on client #1577
- Skip URL encoding for client path parameters #1578

**Other Changes**

- Do not generate Azure.Core.Foundations Error models #1567

## 2022-11-08 - 0.4.7

**Other Changes**

- Make @key properties readonly  #1554
- Do not generate operations with the `@convenienceAPI` decorator as hidden operations #1564

## 2022-11-04 - 0.4.6

**Bug Fixes**

- Bump python generator to 6.2.5

## 2022-11-04 - 0.4.5

**Bug Fixes**

- Don't continue paging empty next links  #1557

## 2022-10-31 - 0.4.4

**Bug Fixes**

- Don't force users to manually install `@azure-tools/cadl-dpg`  #1549

## 2022-10-26 - 0.4.3

**Bug Fixes**

- Make special `api-version` logic more generic to allow for path parameters  #1537


## 2022-10-25 - 0.4.2

**Bug Fixes**

- Add defaults for some config flags  #1524
- Allow users to specify a subnamespace for their client in the client name  #1529

**Other Changes**

- Generate operations with the `@convenienceAPI` decorator as hidden operations so users can customize them #1533

## 2022-10-19 - 0.4.1

**Bug Fixes**

- Generate names for anonymous models  #1519

## 2022-10-19 - 0.4.0

**New Features**

- Add support for multiple clients  #1518

## 2022-10-13 - 0.3.1

**Bug Fixes**

- Only generate operation groups from cadl if a group is tagged with `@operationGroup` from `cadl-dpg`  #1516

## 2022-10-13 - 0.3.0

**New Features**

- Basic support for LRO  #1442

**Other Changes**

- Bump Cadl Dependencies  #1509

## 2022-09-26 - 0.2.5

**Bug Fixes**

- Do not `output.yaml` if `noEmit` is specified  #1471

## 2022-09-26 - 0.2.4

**Bug Fixes**

- Do not emit SDK if `noEmit` is specified  #1470

## 2022-09-23 - 0.2.3

**Other Changes**

- Accept parameters passed in `cadl-project.yaml`  #1467

## 2022-09-23 - 0.2.2

**New Features**

- Correctly filter out duplicate models  #1466

## 2022-09-22 - 0.2.1

**New Features**

- Bump dependency to ensure DPG models are generated  #1463
- Do not fail on description key errors for non-model anonymous body parameters  #1463

## 2022-09-21 - 0.2.0

**New Features**

- Generate DPG models as default  #1345

## 2022-09-15 - 0.1.0

- Initial Release<|MERGE_RESOLUTION|>--- conflicted
+++ resolved
@@ -1,18 +1,27 @@
 # Release
 
-<<<<<<< HEAD
-## 2023-04-xx - 0.8.3
+## 2023-04-20 - 0.8.4
+
+| Library                                                                 | Min Version |
+| ----------------------------------------------------------------------- | ----------- |
+| `"@typespec/compiler"`                                                        | `~0.43.0`     |
+| `"@azure-tools/typespec-azure-core"`                                                 | `~0.29.0`    |
+| `"@azure-tools/typespec-client-generator-core"`                                                 | `~0.30.0-dev.4`    |
+| `azure-core` dep of generated code                                      | `1.24.0`    |
+| `isodate` dep of generated code                                         | `0.6.1`     |
+| `msrest` dep of generated code (If generating legacy code)              | `0.7.1`     |
+| `azure-mgmt-core` dep of generated code (If generating mgmt plane code) | `1.3.2`     |
+| `typing-extensions` dep of generated code (If generating with constants)| `4.0.1`     |
 
 **Bug Fixes**
 
 - Do not generate page result model for DPG #1825
-=======
+
 ## 2023-04-19 - 0.8.3
 
 **Other Changes**
 
 - Bump python generator dependency
->>>>>>> 5823035f
 
 ## 2023-04-10 - 0.8.2
 
@@ -34,7 +43,7 @@
 
 **Bug Fixes**
 
-- Don't update dictionary representation of a model if you pass in `None` for a field through keyword #1825 
+- Don't update dictionary representation of a model if you pass in `None` for a field through keyword #1825
 
 ## 2023-03-28 - 0.7.4
 
