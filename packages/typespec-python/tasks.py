--- conflicted
+++ resolved
@@ -24,16 +24,12 @@
 PLUGIN_DIR = Path(os.path.dirname(__file__))
 PLUGIN = (PLUGIN_DIR / "dist/src/index.js").as_posix()
 CADL_RANCH_DIR = PLUGIN_DIR / Path("node_modules/@azure-tools/cadl-ranch-specs")
-<<<<<<< HEAD
 EMITTER_OPTIONS = {
-    "hello": {"package-name": "azure-hello"},
+    "hello": {"package-name": "azure-hello", "package-mode": "dataplane", "package-pprint-name": "Hello"},
     "lro-basic": {"package-name": "azure-lro-basic"},
     "lro-core": {"package-name": "azure-lro-core"},
     "lro-rpc": {"package-name": "azure-lro-rpc"},
 }
-=======
-EMITTER_OPTIONS = {"hello": {"package-name": "azure-hello", "package-mode": "dataplane", "package-pprint-name": "Hello"}}
->>>>>>> 2a153697
 
 
 def _add_options(spec, debug=False):
