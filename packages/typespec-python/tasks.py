# -------------------------------------------------------------------------
# Copyright (c) Microsoft Corporation. All rights reserved.
# Licensed under the MIT License. See License.txt in the project root for
# license information.
# --------------------------------------------------------------------------
import re
import os
from pathlib import Path
from multiprocessing import Pool
from colorama import init, Fore
from invoke import task, run
import shutil
from typing import Dict

#######################################################
# Working around for issue https://github.com/pyinvoke/invoke/issues/833 in python3.11
import inspect

if not hasattr(inspect, "getargspec"):
    inspect.getargspec = inspect.getfullargspec
#######################################################

init()

PLUGIN_DIR = Path(os.path.dirname(__file__))
PLUGIN = (PLUGIN_DIR / "dist/src/index.js").as_posix()
CADL_RANCH_DIR = PLUGIN_DIR / Path("node_modules/@azure-tools/cadl-ranch-specs/http")
EMITTER_OPTIONS = {
    "resiliency/srv-driven/old.tsp": {
        "package-name": "resiliency-srv-driven1",
        "package-mode": "dataplane",
        "package-pprint-name": "ResiliencySrvDriven1",
    },
    "resiliency/srv-driven/main.tsp": {
        "package-name": "resiliency-srv-driven2",
        "package-mode": "dataplane",
        "package-pprint-name": "ResiliencySrvDriven2",
    },
    "authentication/union/main.tsp": {
        "package-name": "authentication-union",
    },
    "type/array/main.tsp": {
        "package-name": "typetest-array",
    },
    "type/dictionary/main.tsp": {
        "package-name": "typetest-dictionary",
    },
    "type/enum/extensible/main.tsp": {
        "package-name": "typetest-enum-extensible",
    },
    "type/enum/fixed/main.tsp": {
        "package-name": "typetest-enum-fixed",
    },
    "type/model/inheritance/main.tsp": {
        "package-name": "typetest-model-inheritance",
    },
    "type/model/usage/main.tsp": {
        "package-name": "typetest-model-usage",
    },
    "type/model/visibility/main.tsp": {
        "package-name": "typetest-model-visibility",
    },
    "type/property/nullable/main.tsp": {
        "package-name": "typetest-property-nullable",
    },
    "type/property/optional/main.tsp": {
        "package-name": "typetest-property-optional",
    },
    "type/property/value-types/main.tsp": {
        "package-name": "typetest-property-valuetypes",
    },
    "type/union/main.tsp": {
        "package-name": "typetest-union",
    },
}


def _get_emitter_option(spec: Path) -> Dict[str, str]:
    name = str(spec.relative_to(CADL_RANCH_DIR).as_posix())
    return EMITTER_OPTIONS.get(name, {})


def _add_options(spec: Path, debug=False) -> str:
    options = {
        "emitter-output-dir": f"{PLUGIN_DIR}/test/generated/{_get_package_name(spec)}"
    }
    # if debug:
    #   options["debug"] = "true"
    options.update(_get_emitter_option(spec))
    return " --option ".join(
        [f"@azure-tools/typespec-python.{k}={v} " for k, v in options.items()]
    )


@task
def regenerate(c, name=None, debug=False):
    specs = [
        s / "main.tsp"
        for s in CADL_RANCH_DIR.glob("**/*")
<<<<<<< HEAD
        if s.is_dir() and any(f for f in s.iterdir() if f.name == "main.tsp")
=======
        if s.is_dir()
        and any(f for f in s.iterdir() if f.name == "main.tsp")
        and "internal" not in s.name.lower()
>>>>>>> b13e5472
    ]
    if name:
        specs = [s for s in specs if name.lower() in str(s)]
    if not name or name in "resiliency/srv-driven":
        specs.extend(
            [
                s / "old.tsp"
                for s in CADL_RANCH_DIR.glob("**/*")
                if s.is_dir() and any(f for f in s.iterdir() if f.name == "old.tsp")
            ]
        )
    for spec in specs:
        Path(f"{PLUGIN_DIR}/test/generated/{_get_package_name(spec)}").mkdir(
            parents=True, exist_ok=True
        )
    _run_cadl(
        [
            f"tsp compile {spec} --emit={PLUGIN_DIR} --option {_add_options(spec, debug)}"
            for spec in specs
        ]
    )


def _get_package_name(spec: Path):
    if _get_emitter_option(spec).get("package-name"):
        return _get_emitter_option(spec)["package-name"]
<<<<<<< HEAD
    return str(spec.relative_to(CADL_RANCH_DIR).as_posix()).replace("/main.tsp", "").replace("/", "-")
=======
    return (
        str(spec.relative_to(CADL_RANCH_DIR).as_posix())
        .replace("/main.tsp", "")
        .replace("/", "-")
    )
>>>>>>> b13e5472


def _run_cadl(cmds):
    if len(cmds) == 1:
        success = _run_single_cadl(cmds[0])
    else:
        with Pool() as pool:
            result = pool.map(_run_single_cadl, cmds)
        success = all(result)
    if not success:
        raise SystemExit("Cadl generation fails")


def _run_single_cadl(cmd):
    result = run(cmd, warn=True)
    if result.ok:
        print(Fore.GREEN + f'Call "{cmd}" done with success')
        return True
    print(
        Fore.RED
        + f'Call "{cmd}" failed with {result.return_code}\n{result.stdout}\n{result.stderr}'
    )
    output_folder = re.findall(r"emitter-output-dir=([^\s]+)", cmd)[0]
    shutil.rmtree(output_folder, ignore_errors=True)
    return False<|MERGE_RESOLUTION|>--- conflicted
+++ resolved
@@ -97,13 +97,8 @@
     specs = [
         s / "main.tsp"
         for s in CADL_RANCH_DIR.glob("**/*")
-<<<<<<< HEAD
-        if s.is_dir() and any(f for f in s.iterdir() if f.name == "main.tsp")
-=======
         if s.is_dir()
         and any(f for f in s.iterdir() if f.name == "main.tsp")
-        and "internal" not in s.name.lower()
->>>>>>> b13e5472
     ]
     if name:
         specs = [s for s in specs if name.lower() in str(s)]
@@ -130,15 +125,11 @@
 def _get_package_name(spec: Path):
     if _get_emitter_option(spec).get("package-name"):
         return _get_emitter_option(spec)["package-name"]
-<<<<<<< HEAD
-    return str(spec.relative_to(CADL_RANCH_DIR).as_posix()).replace("/main.tsp", "").replace("/", "-")
-=======
     return (
         str(spec.relative_to(CADL_RANCH_DIR).as_posix())
         .replace("/main.tsp", "")
         .replace("/", "-")
     )
->>>>>>> b13e5472
 
 
 def _run_cadl(cmds):
