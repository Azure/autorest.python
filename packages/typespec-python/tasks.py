# -------------------------------------------------------------------------
# Copyright (c) Microsoft Corporation. All rights reserved.
# Licensed under the MIT License. See License.txt in the project root for
# license information.
# --------------------------------------------------------------------------
import re
import os
from pathlib import Path
from multiprocessing import Pool
from colorama import init, Fore
from invoke import task, run
import shutil
from typing import Optional, Dict

#######################################################
# Working around for issue https://github.com/pyinvoke/invoke/issues/833 in python3.11
import inspect

if not hasattr(inspect, "getargspec"):
    inspect.getargspec = inspect.getfullargspec
#######################################################

init()

PLUGIN_DIR = Path(os.path.dirname(__file__))
PLUGIN = (PLUGIN_DIR / "dist/src/index.js").as_posix()
CADL_RANCH_DIR = PLUGIN_DIR / Path("node_modules/@azure-tools/cadl-ranch-specs/http")
EMITTER_OPTIONS = {
    "resiliency/srv-driven/old.tsp": {
        "package-name": "resiliency-srv-driven1",
        "package-mode": "dataplane",
<<<<<<< HEAD
        "package-pprint-name": "Hello",
    },
    "lro-basic": {"package-name": "azure-lro-basic"},
    "lro-core": {"package-name": "azure-lro-core"},
    "lro-rpc": {"package-name": "azure-lro-rpc"},
=======
        "package-pprint-name": "ResiliencySrvDriven1",
    },
    "resiliency/srv-driven/main.tsp": {
        "package-name": "resiliency-srv-driven2",
        "package-mode": "dataplane",
        "package-pprint-name": "ResiliencySrvDriven2",
    },
    "authentication/union/main.tsp": {
        "package-name": "authentication-union",
    }
>>>>>>> 5b10cc9a
}

def _get_emitter_option(spec: Path) -> Dict[str, str]:
    name = str(spec.relative_to(CADL_RANCH_DIR))
    return EMITTER_OPTIONS.get(name, {})

def _add_options(spec: Path, debug=False) -> str:

    options = {"emitter-output-dir": f"{PLUGIN_DIR}/test/generated/{_get_package_name(spec)}"}
    # if debug:
    #   options["debug"] = "true"
    options.update(_get_emitter_option(spec))
    return " --option ".join(
        [f"@azure-tools/typespec-python.{k}={v} " for k, v in options.items()]
    )


@task
def regenerate(c, name=None, debug=False):
    specs = [
        s / "main.tsp"
        for s in CADL_RANCH_DIR.glob("**/*")
        if s.is_dir() and any(f for f in s.iterdir() if f.name == "main.tsp")
        and "internal" not in s.name.lower()
    ]
    if name:
        specs = [s for s in specs if name.lower() in str(s)]
    if not name or name in "resiliency/srv-driven":
        specs.extend([
            s / "old.tsp"
            for s in CADL_RANCH_DIR.glob("**/*")
            if s.is_dir() and any(f for f in s.iterdir() if f.name == "old.tsp")
        ])
    for spec in specs:
        Path(f"{PLUGIN_DIR}/test/generated/{_get_package_name(spec)}").mkdir(
            parents=True, exist_ok=True
        )
    _run_cadl(
        [
            f"tsp compile {spec} --emit={PLUGIN_DIR} --option {_add_options(spec, debug)}"
            for spec in specs
        ]
    )


def _get_package_name(spec: Path):
    if _get_emitter_option(spec).get("package-name"):
        return _get_emitter_option(spec)["package-name"]
    return str(spec.relative_to(CADL_RANCH_DIR)).replace("/main.tsp", "").replace("/", "-")


def _run_cadl(cmds):
    if len(cmds) == 1:
        success = _run_single_cadl(cmds[0])
    else:
        with Pool() as pool:
            result = pool.map(_run_single_cadl, cmds)
        success = all(result)
    if not success:
        raise SystemExit("Cadl generation fails")


def _run_single_cadl(cmd):
    result = run(cmd, warn=True)
    if result.ok:
        print(Fore.GREEN + f'Call "{cmd}" done with success')
        return True
    print(
        Fore.RED
        + f'Call "{cmd}" failed with {result.return_code}\n{result.stdout}\n{result.stderr}'
    )
    output_folder = re.findall(r"emitter-output-dir=([^\s]+)", cmd)[0]
    shutil.rmtree(output_folder, ignore_errors=True)
    return False<|MERGE_RESOLUTION|>--- conflicted
+++ resolved
@@ -29,13 +29,6 @@
     "resiliency/srv-driven/old.tsp": {
         "package-name": "resiliency-srv-driven1",
         "package-mode": "dataplane",
-<<<<<<< HEAD
-        "package-pprint-name": "Hello",
-    },
-    "lro-basic": {"package-name": "azure-lro-basic"},
-    "lro-core": {"package-name": "azure-lro-core"},
-    "lro-rpc": {"package-name": "azure-lro-rpc"},
-=======
         "package-pprint-name": "ResiliencySrvDriven1",
     },
     "resiliency/srv-driven/main.tsp": {
@@ -46,7 +39,6 @@
     "authentication/union/main.tsp": {
         "package-name": "authentication-union",
     }
->>>>>>> 5b10cc9a
 }
 
 def _get_emitter_option(spec: Path) -> Dict[str, str]:
