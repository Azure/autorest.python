--- conflicted
+++ resolved
@@ -241,18 +241,14 @@
         for s in _all_specification_folders("azure")
         if not is_invalid_folder(s)
     ]
-    special_flags = {"flavor": "azure"}
+    special_flags = {"flavor": "azure", "generate-test": "true"}
     _regenerate(
         c,
         specs,
         "azure",
         name,
         debug,
-<<<<<<< HEAD
-        special_flags={"generate-test": "true"}
-=======
         special_flags=special_flags,
->>>>>>> 34f87a3a
     )
 
 
