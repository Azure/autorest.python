--- conflicted
+++ resolved
@@ -23,22 +23,16 @@
 
 PLUGIN_DIR = Path(os.path.dirname(__file__))
 PLUGIN = (PLUGIN_DIR / "dist/src/index.js").as_posix()
-<<<<<<< HEAD
-CADL_RANCH_DIR = PLUGIN_DIR / Path("node_modules/@azure-tools/cadl-ranch-specs")
-EMITTER_OPTIONS = {
-    "hello": {"package-name": "azure-hello", "package-mode": "dataplane", "package-pprint-name": "Hello"},
-    "lro-basic": {"package-name": "azure-lro-basic"},
-    "lro-core": {"package-name": "azure-lro-core"},
-    "lro-rpc": {"package-name": "azure-lro-rpc"},
-=======
 CADL_RANCH_DIR = PLUGIN_DIR / Path("node_modules/@azure-tools/cadl-ranch-specs/http")
 EMITTER_OPTIONS = {
     "hello": {
         "package-name": "azure-hello",
         "package-mode": "dataplane",
         "package-pprint-name": "Hello",
-    }
->>>>>>> 2a6791dd
+    },
+    "lro-basic": {"package-name": "azure-lro-basic"},
+    "lro-core": {"package-name": "azure-lro-core"},
+    "lro-rpc": {"package-name": "azure-lro-rpc"},
 }
 
 
