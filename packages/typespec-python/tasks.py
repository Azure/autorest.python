# -------------------------------------------------------------------------
# Copyright (c) Microsoft Corporation. All rights reserved.
# Licensed under the MIT License. See License.txt in the project root for
# license information.
# --------------------------------------------------------------------------
import re
import os
from pathlib import Path
from multiprocessing import Pool
from colorama import init, Fore
from invoke import task, run
import shutil
from typing import Dict

#######################################################
# Working around for issue https://github.com/pyinvoke/invoke/issues/833 in python3.11
import inspect

if not hasattr(inspect, "getargspec"):
    inspect.getargspec = inspect.getfullargspec
#######################################################

init()

PLUGIN_DIR = Path(os.path.dirname(__file__))
PLUGIN = (PLUGIN_DIR / "dist/src/index.js").as_posix()
CADL_RANCH_DIR = PLUGIN_DIR / Path("node_modules/@azure-tools/cadl-ranch-specs/http")
EMITTER_OPTIONS = {
    "resiliency/srv-driven/old.tsp": {
        "package-name": "resiliency-srv-driven1",
        "package-mode": "dataplane",
        "package-pprint-name": "ResiliencySrvDriven1",
    },
    "resiliency/srv-driven": {
        "package-name": "resiliency-srv-driven2",
        "package-mode": "dataplane",
        "package-pprint-name": "ResiliencySrvDriven2",
    },
<<<<<<< HEAD
    "authentication/http/custom/main.tsp": {
        "package-name": "authentication-http-custom",
    },
    "authentication/union/main.tsp": {
=======
    "authentication/union": {
>>>>>>> 0a703ccd
        "package-name": "authentication-union",
    },
    "type/array": {
        "package-name": "typetest-array",
    },
    "type/dictionary": {
        "package-name": "typetest-dictionary",
    },
    "type/enum/extensible": {
        "package-name": "typetest-enum-extensible",
    },
    "type/enum/fixed": {
        "package-name": "typetest-enum-fixed",
    },
    "type/model/empty": {
        "package-name": "typetest-model-empty",
    },
    "type/model/inheritance": {
        "package-name": "typetest-model-inheritance",
    },
    "type/model/usage": {
        "package-name": "typetest-model-usage",
    },
    "type/model/visibility": {
        "package-name": "typetest-model-visibility",
    },
    "type/property/nullable": {
        "package-name": "typetest-property-nullable",
    },
    "type/property/optional": {
        "package-name": "typetest-property-optional",
    },
    "type/property/value-types": {
        "package-name": "typetest-property-valuetypes",
    },
    "type/union": {
        "package-name": "typetest-union",
    },
}


def _get_emitter_option(spec: Path) -> Dict[str, str]:
    name = str(spec.relative_to(CADL_RANCH_DIR).as_posix())
    return EMITTER_OPTIONS.get(name, {})


def _add_options(spec: Path, debug=False) -> str:
    options = {
        "emitter-output-dir": f"{PLUGIN_DIR}/test/generated/{_get_package_name(spec)}"
    }
    # if debug:
    #   options["debug"] = "true"
    options.update(_get_emitter_option(spec))
    return " --option ".join(
        [f"@azure-tools/typespec-python.{k}={v} " for k, v in options.items()]
    )


def _entry_file_name(path: Path) -> Path:
    if path.is_file():
        return path
    return (path / "client.tsp") if (path / "client.tsp").exists() else (path / "main.tsp")

@task
def regenerate(c, name=None, debug=False):
    specs = [
        s for s in CADL_RANCH_DIR.glob("**/*")
        if s.is_dir() and any(f for f in s.iterdir() if f.name == "main.tsp" and "authentication/http/custom" not in s.as_posix())
    ]
    if name:
        specs = [s for s in specs if name.lower() in str(s)]
    if not name or name in "resiliency/srv-driven":
        specs.extend(
            [
                s / "old.tsp"
                for s in CADL_RANCH_DIR.glob("**/*")
                if s.is_dir() and any(f for f in s.iterdir() if f.name == "old.tsp")
            ]
        )
    for spec in specs:
        Path(f"{PLUGIN_DIR}/test/generated/{_get_package_name(spec)}").mkdir(
            parents=True, exist_ok=True
        )
    _run_cadl(
        [
            f"tsp compile {_entry_file_name(spec)} --emit={PLUGIN_DIR} --option {_add_options(spec, debug)}"
            for spec in specs
        ]
    )


def _get_package_name(spec: Path):
    if _get_emitter_option(spec).get("package-name"):
        return _get_emitter_option(spec)["package-name"]
    return (
        str(spec.relative_to(CADL_RANCH_DIR).as_posix())
        .replace("/", "-")
    )


def _run_cadl(cmds):
    if len(cmds) == 1:
        success = _run_single_tsp(cmds[0])
    else:
        with Pool() as pool:
            result = pool.map(_run_single_tsp, cmds)
        success = all(result)
    if not success:
        raise SystemExit("Cadl generation fails")


def _run_single_tsp(cmd):
    result = run(cmd, warn=True)
    if result.ok:
        print(Fore.GREEN + f'Call "{cmd}" done with success')
        return True
    print(
        Fore.RED
        + f'Call "{cmd}" failed with {result.return_code}\n{result.stdout}\n{result.stderr}'
    )
    output_folder = re.findall(r"emitter-output-dir=([^\s]+)", cmd)[0]
    shutil.rmtree(output_folder, ignore_errors=True)
    return False<|MERGE_RESOLUTION|>--- conflicted
+++ resolved
@@ -36,14 +36,10 @@
         "package-mode": "dataplane",
         "package-pprint-name": "ResiliencySrvDriven2",
     },
-<<<<<<< HEAD
-    "authentication/http/custom/main.tsp": {
+    "authentication/http/custom": {
         "package-name": "authentication-http-custom",
     },
-    "authentication/union/main.tsp": {
-=======
     "authentication/union": {
->>>>>>> 0a703ccd
         "package-name": "authentication-union",
     },
     "type/array": {
