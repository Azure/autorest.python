# Generating with Autorest for Python v5.0.0

See [here](https://github.com/Azure/autorest.python/wiki/Generating-with-autorest-for-python-v5.0.0)

# Contributing

This project welcomes contributions and suggestions.  Most contributions require you to agree to a
Contributor License Agreement (CLA) declaring that you have the right to, and actually do, grant us
the rights to use your contribution. For details, visit https://cla.microsoft.com.

When you submit a pull request, a CLA-bot will automatically determine whether you need to provide
a CLA and decorate the PR appropriately (e.g., label, comment). Simply follow the instructions
provided by the bot. You will only need to do this once across all repos using our CLA.

This project has adopted the [Microsoft Open Source Code of Conduct](https://opensource.microsoft.com/codeofconduct/).
For more information see the [Code of Conduct FAQ](https://opensource.microsoft.com/codeofconduct/faq/) or
contact [opencode@microsoft.com](mailto:opencode@microsoft.com) with any additional questions or comments.


### Autorest plugin configuration
- Please don't edit this section unless you're re-configuring how the powershell extension plugs in to AutoRest
AutoRest needs the below config to pick this up as a plug-in - see https://github.com/Azure/autorest/blob/master/docs/developer/architecture/AutoRest-extension.md


#### Python code gen

``` yaml !$(multiapiscript)
pass-thru:
  - model-deduplicator
  - subset-reducer
version: 3.0.6302
use-extension:
<<<<<<< HEAD
  "@autorest/modelerfour": "http://tinyurl.com/y349ccjl" 
=======
  "@autorest/modelerfour": "4.15.400"
>>>>>>> 0a343d3a

modelerfour:
  group-parameters: true
  flatten-models: true
  flatten-payloads: true
  resolve-schema-name-collisons: true
  always-create-content-type-parameter: true
  multiple-request-parameter-flattening: false
  naming:
    parameter: snakecase
    property: snakecase
    operation: snakecase
    operationGroup:  pascalcase
    choice:  pascalcase
    choiceValue:  uppercase
    constant:  snakecase
    constantParameter:  snakecase
    type:  pascalcase
    local: _ + snakecase
    global: snakecase
    preserve-uppercase-max-length: 6
    override:
      $host: $host
      base64: base64
      IncludeAPIs: include_apis


pipeline:
  python:
    # doesn't process anything, just makes it so that the 'python:' config section loads early.
    pass-thru: true
    input: openapi-document/multi-api/identity

  modelerfour:
    # in order that the modelerfour/flattener/grouper/etc picks up
    # configuration nested under python: in the user's config,
    # we have to make modeler four pull from the 'python' task.
    input: python

  python/m2r:
    input: modelerfour/identity

  python/namer:
    input: python/m2r

  python/codegen:
    input: python/namer
    output-artifact: python-files

  python/codegen/emitter:
    input: codegen
    scope: scope-codegen/emitter

scope-codegen/emitter:
    input-artifact: python-files
    output-uri-expr: $key

output-artifact: python-files
```

# Multiapi script pipeline

``` yaml $(multiapiscript)

pipeline:
  python/multiapiscript:
    scope: multiapiscript
    output-artifact: python-files

  python/multiapiscript/emitter:
    input: multiapiscript
    scope: scope-multiapiscript/emitter

scope-multiapiscript/emitter:
    input-artifact: python-files
    output-uri-expr: $key

output-artifact: python-files
```<|MERGE_RESOLUTION|>--- conflicted
+++ resolved
@@ -30,11 +30,7 @@
   - subset-reducer
 version: 3.0.6302
 use-extension:
-<<<<<<< HEAD
-  "@autorest/modelerfour": "http://tinyurl.com/y349ccjl" 
-=======
-  "@autorest/modelerfour": "4.15.400"
->>>>>>> 0a343d3a
+  "@autorest/modelerfour": "http://tinyurl.com/y349ccjl"
 
 modelerfour:
   group-parameters: true
