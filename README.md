# Generating with Autorest for Python v5.0.0

See [here](https://github.com/Azure/autorest.python/wiki/Generating-with-autorest-for-python-v5.0.0) for Python-specific docs, and [here] for general docs

# Contributing

This project welcomes contributions and suggestions. Most contributions require you to agree to a
Contributor License Agreement (CLA) declaring that you have the right to, and actually do, grant us
the rights to use your contribution. For details, visit https://cla.microsoft.com.

When you submit a pull request, a CLA-bot will automatically determine whether you need to provide
a CLA and decorate the PR appropriately (e.g., label, comment). Simply follow the instructions
provided by the bot. You will only need to do this once across all repos using our CLA.

This project has adopted the [Microsoft Open Source Code of Conduct](https://opensource.microsoft.com/codeofconduct/).
For more information see the [Code of Conduct FAQ](https://opensource.microsoft.com/codeofconduct/faq/) or
contact [opencode@microsoft.com](mailto:opencode@microsoft.com) with any additional questions or comments.

### Autorest plugin configuration

- Please don't edit this section unless you're re-configuring how the powershell extension plugs in to AutoRest
  AutoRest needs the below config to pick this up as a plug-in - see https://github.com/Azure/autorest/blob/master/docs/developer/architecture/AutoRest-extension.md

#### Python code gen

```yaml !$(low-level-client) && !$(version-tolerant)
modelerfour:
  group-parameters: true
  flatten-models: true
  flatten-payloads: true
```

```yaml $(postprocess)
allow-no-input: true
```

```yaml !$(multiapiscript) && !$(postprocess)
pass-thru:
  - model-deduplicator
  - subset-reducer
<<<<<<< HEAD
version: "https://tinyurl.com/y85ozsj8"
use-extension:
  "@autorest/modelerfour": "https://tinyurl.com/ybnbz924"
=======
version: ~3.8.1
use-extension:
  "@autorest/modelerfour": ~4.23.1

>>>>>>> 750df4d4
modelerfour:
  resolve-schema-name-collisons: true
  always-create-content-type-parameter: true
  multiple-request-parameter-flattening: false
  naming:
    parameter: snakecase
    property: snakecase
    operation: snakecase
    operationGroup: pascalcase
    choice: pascalcase
    choiceValue: uppercase
    constant: snakecase
    constantParameter: snakecase
    type: pascalcase
    local: _ + snakecase
    global: snakecase
    preserve-uppercase-max-length: 6
    override:
      $host: $host
      base64: base64
      IncludeAPIs: include_apis

pipeline:
  python:
    # Doesn't process anything, just makes it so that the 'python:' config section is loaded and available for the next plugins.
    pass-thru: true
    input: modelerfour/identity

  python/m2r:
    input: python

  python/m4reformatter:
    input: python/m2r

  python/namer:
    input: python/m4reformatter

  python/codegen:
    input: python/namer
    output-artifact: python-files

  python/codegen/emitter:
    input: codegen
    scope: scope-codegen/emitter

scope-codegen/emitter:
  input-artifact: python-files
  output-uri-expr: $key

output-artifact: python-files
```

# Multiapi script pipeline

```yaml $(multiapiscript)
pipeline:
  python/multiapiscript:
    scope: multiapiscript
    output-artifact: python-files

  python/multiapiscript/emitter:
    input: multiapiscript
    scope: scope-multiapiscript/emitter

scope-multiapiscript/emitter:
  input-artifact: python-files
  output-uri-expr: $key

output-artifact: python-files
```

# Black script pipeline

```yaml $(black)
pipeline:
  python/black:
    scope: black
    input: python/codegen
    output-artifact: python-files

  python/black/emitter:
    input: black
    scope: scope-black/emitter

scope-black/emitter:
  input-artifact: python-files
  output-uri-expr: $key

output-artifact: python-files
```

# Post-process customized code for mypy pipeline

```yaml $(postprocess)
pipeline:
  python/postprocess:
    scope: postprocess
    output-artifact: python-files

  python/postprocess/emitter:
    input: postprocess
    scope: scope-postprocess/emitter

scope-postprocess/emitter:
  input-artifact: python-files
  output-uri-expr: $key

output-artifact: python-files
```

# Help

```yaml
help-content:
  python: # type: Help as defined in autorest-core/help.ts
    activationScope: python
    categoryFriendlyName: Python Generator
    settings:
      - key: python-sdks-folder
        description: The path to the root directory of your azure-sdk-for-python clone. Be sure to note that we include `sdk` in the folder path.
      - key: black
        description: Runs black formatting on your generated files. Defaults to `false`.
        type: string
      - key: basic-setup-py
        description: Whether to generate a build script for setuptools to package your SDK.  Defaults to `false`, generally not suggested if you are going to wrap the generated code
        type: bool
      - key: multiapi
        description: Whether to generate a multiapi client.
        type: bool
      - key: default-api
        description: In the case of `--multiapi`, you can override the default service API version with this flag. If not specified, we use the latest GA service version as the default API.
        type: string
      - key: no-namespace-folders
        description: Specify if you don't want pkgutil-style namespace folders. Defaults to `false`.
        type: bool
      - key: credential-default-policy-type
        description: Specify the default credential policy (authentication policy) for your client. Use in conjunction with `--add-credential`. Currently only supports `BearerTokenCredentialPolicy`, `ARMChallengeAuthenticationPolicy` and `AzureKeyCredentialPolicy`. Default value is `BearerTokenCredentialPolicy`(data-plan)/`ARMChallengeAuthenticationPolicy`(mgmt-plan). `--credential-scopes` is tied with `BearerTokenCredentialPolicy` and `ARMChallengeAuthenticationPolicy`, do not pass them in if you want `AzureKeyCredentialPolicy`.
        type: string
      - key: credential-key-header-name
        description: The name of the header which will pass the credential. Use if you have `--credential-default-policy-type` set to `AzureKeyCredentialPolicy`. For example, if generating cognitive services code, you might use `--credential-key-header-name=Ocp-Apim-Subscription-Key`
        type: string
```

<!-- LINKS -->

[python_docs]: https://github.com/Azure/autorest.python/tree/autorestv3/docs/readme.md
[main_docs]: https://github.com/Azure/autorest/tree/master/docs<|MERGE_RESOLUTION|>--- conflicted
+++ resolved
@@ -38,16 +38,10 @@
 pass-thru:
   - model-deduplicator
   - subset-reducer
-<<<<<<< HEAD
-version: "https://tinyurl.com/y85ozsj8"
-use-extension:
-  "@autorest/modelerfour": "https://tinyurl.com/ybnbz924"
-=======
 version: ~3.8.1
 use-extension:
   "@autorest/modelerfour": ~4.23.1
 
->>>>>>> 750df4d4
 modelerfour:
   resolve-schema-name-collisons: true
   always-create-content-type-parameter: true
