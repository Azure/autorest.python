# Generating with Autorest for Python v5.0.0

See [here](https://github.com/Azure/autorest.python/wiki/Generating-with-autorest-for-python-v5.0.0)

# Contributing

This project welcomes contributions and suggestions.  Most contributions require you to agree to a
Contributor License Agreement (CLA) declaring that you have the right to, and actually do, grant us
the rights to use your contribution. For details, visit https://cla.microsoft.com.

When you submit a pull request, a CLA-bot will automatically determine whether you need to provide
a CLA and decorate the PR appropriately (e.g., label, comment). Simply follow the instructions
provided by the bot. You will only need to do this once across all repos using our CLA.

This project has adopted the [Microsoft Open Source Code of Conduct](https://opensource.microsoft.com/codeofconduct/).
For more information see the [Code of Conduct FAQ](https://opensource.microsoft.com/codeofconduct/faq/) or
contact [opencode@microsoft.com](mailto:opencode@microsoft.com) with any additional questions or comments.


### Autorest plugin configuration
- Please don't edit this section unless you're re-configuring how the powershell extension plugs in to AutoRest
AutoRest needs the below config to pick this up as a plug-in - see https://github.com/Azure/autorest/blob/master/docs/developer/architecture/AutoRest-extension.md


#### Python code gen

``` yaml !$(multiapiscript)
pass-thru:
  - model-deduplicator
  - subset-reducer
version: ~3.0.6306
use-extension:
<<<<<<< HEAD
  "@autorest/modelerfour": "http://tinyurl.com/y29452z8"
=======
  "@autorest/modelerfour": 4.15.407
>>>>>>> 9823f3b5

modelerfour:
  group-parameters: true
  flatten-models: true
  flatten-payloads: true
  resolve-schema-name-collisons: true
  always-create-content-type-parameter: true
  multiple-request-parameter-flattening: false
  naming:
    parameter: snakecase
    property: snakecase
    operation: snakecase
    operationGroup:  pascalcase
    choice:  pascalcase
    choiceValue:  uppercase
    constant:  snakecase
    constantParameter:  snakecase
    type:  pascalcase
    local: _ + snakecase
    global: snakecase
    preserve-uppercase-max-length: 6
    override:
      $host: $host
      base64: base64
      IncludeAPIs: include_apis


pipeline:
  python:
    # doesn't process anything, just makes it so that the 'python:' config section loads early.
    pass-thru: true
    input: openapi-document/multi-api/identity

  modelerfour:
    # in order that the modelerfour/flattener/grouper/etc picks up
    # configuration nested under python: in the user's config,
    # we have to make modeler four pull from the 'python' task.
    input: python

  python/m2r:
    input: modelerfour/identity

  python/namer:
    input: python/m2r

  python/codegen:
    input: python/namer
    output-artifact: python-files

  python/codegen/emitter:
    input: codegen
    scope: scope-codegen/emitter

scope-codegen/emitter:
    input-artifact: python-files
    output-uri-expr: $key

output-artifact: python-files
```

# Multiapi script pipeline

``` yaml $(multiapiscript)

pipeline:
  python/multiapiscript:
    scope: multiapiscript
    output-artifact: python-files

  python/multiapiscript/emitter:
    input: multiapiscript
    scope: scope-multiapiscript/emitter

scope-multiapiscript/emitter:
    input-artifact: python-files
    output-uri-expr: $key

output-artifact: python-files
```<|MERGE_RESOLUTION|>--- conflicted
+++ resolved
@@ -30,11 +30,7 @@
   - subset-reducer
 version: ~3.0.6306
 use-extension:
-<<<<<<< HEAD
-  "@autorest/modelerfour": "http://tinyurl.com/y29452z8"
-=======
-  "@autorest/modelerfour": 4.15.407
->>>>>>> 9823f3b5
+  "@autorest/modelerfour": 4.15.410
 
 modelerfour:
   group-parameters: true
