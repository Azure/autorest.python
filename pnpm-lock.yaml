lockfileVersion: 5.4

importers:

  .:
    specifiers:
      '@typespec/prettier-plugin-typespec': ~0.41.0
      eslint: ^8.23.1
      eslint-plugin-import: ^2.26.0
      eslint-plugin-unicorn: ^43.0.2
      prettier: ^2.7.1
      syncpack: ^8.2.4
      typescript: ^4.8.3
    devDependencies:
      '@typespec/prettier-plugin-typespec': 0.41.0
      eslint: 8.23.1
      eslint-plugin-import: 2.26.0_eslint@8.23.1
      eslint-plugin-unicorn: 43.0.2_eslint@8.23.1
      prettier: 2.7.1
      syncpack: 8.2.4
      typescript: 4.8.3

  packages/autorest.python:
    specifiers:
      '@autorest/system-requirements': ~1.0.0
      '@microsoft.azure/autorest.testserver': ^3.3.46
      typescript: ^4.8.3
    dependencies:
      '@autorest/system-requirements': 1.0.0
    devDependencies:
      '@microsoft.azure/autorest.testserver': 3.3.46
      typescript: 4.8.3

  packages/typespec-python:
    specifiers:
      '@autorest/python': workspace:^
      '@azure-tools/cadl-ranch-expect': ~0.2.4
      '@azure-tools/cadl-ranch-specs': ~0.14.3
      '@azure-tools/typespec-azure-core': ~0.29.0
<<<<<<< HEAD
      '@azure-tools/typespec-client-generator-core': ~0.30.0-dev.8
=======
      '@azure-tools/typespec-client-generator-core': ~0.30.0-dev.9
>>>>>>> 1107fa16
      '@types/js-yaml': ~4.0.1
      '@types/mocha': ~9.1.0
      '@types/node': ^18.7.16
      '@typespec/compiler': ~0.43.0
      '@typespec/eslint-config-typespec': ~0.6.0
      '@typespec/http': ~0.43.1
      '@typespec/openapi': ~0.43.0
      '@typespec/rest': ~0.43.0
      '@typespec/versioning': ~0.43.0
      c8: ~7.11.0
      eslint: ^8.23.1
      js-yaml: ~4.1.0
      mocha: ~9.2.0
      prettier: ^2.7.1
      rimraf: ~3.0.2
      typescript: ^4.8.3
    dependencies:
      '@autorest/python': link:../autorest.python
<<<<<<< HEAD
      '@azure-tools/typespec-client-generator-core': 0.30.0-dev.8_iaqsnjlmblwjtzjnlq5lqg6yfu
=======
      '@azure-tools/typespec-client-generator-core': 0.30.0-dev.9_iaqsnjlmblwjtzjnlq5lqg6yfu
>>>>>>> 1107fa16
      '@typespec/compiler': 0.43.0
      js-yaml: 4.1.0
    devDependencies:
      '@azure-tools/cadl-ranch-expect': 0.2.4_iaqsnjlmblwjtzjnlq5lqg6yfu
      '@azure-tools/cadl-ranch-specs': 0.14.3_e4kptpbfidx6ok7cuk7kp6xo7y
      '@azure-tools/typespec-azure-core': 0.29.0_iaqsnjlmblwjtzjnlq5lqg6yfu
      '@types/js-yaml': 4.0.5
      '@types/mocha': 9.1.1
      '@types/node': 18.7.16
      '@typespec/eslint-config-typespec': 0.6.0_prettier@2.7.1
      '@typespec/http': 0.43.1_@typespec+compiler@0.43.0
      '@typespec/openapi': 0.43.0_iaqsnjlmblwjtzjnlq5lqg6yfu
      '@typespec/rest': 0.43.0_@typespec+compiler@0.43.0
      '@typespec/versioning': 0.43.0
      c8: 7.11.3
      eslint: 8.23.1
      mocha: 9.2.2
      prettier: 2.7.1
      rimraf: 3.0.2
      typescript: 4.8.3

packages:

  /@autorest/system-requirements/1.0.0:
    resolution: {integrity: sha512-d+lN/hfUNlOOpdCS72Kh9uJHcKxikriaHqtWLfh4jpcjzggdnmSM78XTa41PtgQ0YUzaNfiiGAsLEPE2HUDk4Q==}
    engines: {node: '>=12.0.0'}
    dependencies:
      '@azure/logger': 1.0.3
      command-exists: 1.2.9
      semver: 7.3.7
    dev: false

  /@azure-tools/cadl-ranch-api/0.2.5:
    resolution: {integrity: sha512-CsKyegg2/aM7KR5b+AZ0UN065T3YnneZUtZbQSI6AxQCIjqyMc3DEHw2oWC1fFBAQ243GDS91vaFzmh+f6BbcQ==}
    engines: {node: '>=16.0.0'}
    dependencies:
      body-parser: 1.20.2
      deep-equal: 2.2.0
      express: 4.18.2
      express-promise-router: 4.1.1_express@4.18.2
      glob: 10.2.2
      morgan: 1.10.0
      picocolors: 1.0.0
      winston: 3.8.2
      yargs: 17.7.1
    transitivePeerDependencies:
      - '@types/express'
      - supports-color
    dev: true

  /@azure-tools/cadl-ranch-coverage-sdk/0.2.3:
    resolution: {integrity: sha512-vc/Eqqkh9tQ5yVSB4aayUfyc5y3tNZs3ZXx6MzgnZf/joF7/t1tV804RK+2ZQYj2eK/2GWf2JUHkvLE/h8pwPg==}
    engines: {node: '>=16.0.0'}
    dependencies:
      '@azure/identity': 3.1.4
      '@azure/storage-blob': 12.14.0
      '@types/node': 18.16.1
    transitivePeerDependencies:
      - encoding
      - supports-color
    dev: true

  /@azure-tools/cadl-ranch-expect/0.2.4_iaqsnjlmblwjtzjnlq5lqg6yfu:
    resolution: {integrity: sha512-t0gOegEPHnoIQR4ea7PMuk5lJP6EejGKbH0yIHG15cO6xS1AyN8Oq/mEiLzf4m11N3XuOxf13j73Ao8R590tug==}
    engines: {node: '>=16.0.0'}
    peerDependencies:
      '@typespec/compiler': ~0.43.0
      '@typespec/http': ~0.43.1
      '@typespec/rest': ~0.43.0
    dependencies:
      '@typespec/compiler': 0.43.0
      '@typespec/http': 0.43.1_@typespec+compiler@0.43.0
      '@typespec/rest': 0.43.0_@typespec+compiler@0.43.0
    dev: true

  /@azure-tools/cadl-ranch-specs/0.14.3_e4kptpbfidx6ok7cuk7kp6xo7y:
    resolution: {integrity: sha512-bjS6TsDRnGP/6vXAs2Kfh2Z4KCFRyGxEUEn8ZVz5U32cZsoJOWCBfaCcCYLaec3cjkYhhIKFWkiQMA4BPSwHdA==}
    engines: {node: '>=16.0.0'}
    peerDependencies:
      '@azure-tools/cadl-ranch-expect': ~0.2.4
      '@azure-tools/typespec-azure-core': ~0.29.0
      '@typespec/compiler': ~0.43.0
      '@typespec/http': ~0.43.1
      '@typespec/rest': ~0.43.0
      '@typespec/versioning': ~0.43.0
    dependencies:
      '@azure-tools/cadl-ranch': 0.4.7
      '@azure-tools/cadl-ranch-api': 0.2.5
      '@azure-tools/cadl-ranch-expect': 0.2.4_iaqsnjlmblwjtzjnlq5lqg6yfu
      '@azure-tools/typespec-azure-core': 0.29.0_iaqsnjlmblwjtzjnlq5lqg6yfu
      '@typespec/compiler': 0.43.0
      '@typespec/http': 0.43.1_@typespec+compiler@0.43.0
      '@typespec/rest': 0.43.0_@typespec+compiler@0.43.0
      '@typespec/versioning': 0.43.0
    transitivePeerDependencies:
      - '@types/express'
      - encoding
      - supports-color
    dev: true

  /@azure-tools/cadl-ranch/0.4.7:
    resolution: {integrity: sha512-1rnOosV5M7LME5udPh5fRREB4i0IrWhzK0vzeBWJwQDhLN6RU1aS+QSqueDSUqN2SIfFAl/NPTsEnP7d3pE5Jw==}
    engines: {node: '>=16.0.0'}
    hasBin: true
    dependencies:
      '@azure-tools/cadl-ranch-api': 0.2.5
      '@azure-tools/cadl-ranch-coverage-sdk': 0.2.3
      '@azure-tools/cadl-ranch-expect': 0.2.4_iaqsnjlmblwjtzjnlq5lqg6yfu
      '@azure/identity': 3.1.4
      '@types/js-yaml': 4.0.5
      '@typespec/compiler': 0.43.0
      '@typespec/http': 0.43.1_@typespec+compiler@0.43.0
      '@typespec/rest': 0.43.0_@typespec+compiler@0.43.0
      ajv: 8.12.0
      body-parser: 1.20.2
      deep-equal: 2.2.0
      express: 4.18.2
      express-promise-router: 4.1.1_express@4.18.2
      glob: 10.2.2
      js-yaml: 4.1.0
      morgan: 1.10.0
      node-fetch: 3.3.1
      picocolors: 1.0.0
      prettier: 2.8.8
      source-map-support: 0.5.21
      winston: 3.8.2
      xml2js: 0.5.0
      yargs: 17.7.1
    transitivePeerDependencies:
      - '@types/express'
      - encoding
      - supports-color
    dev: true

  /@azure-tools/typespec-azure-core/0.29.0_iaqsnjlmblwjtzjnlq5lqg6yfu:
    resolution: {integrity: sha512-JJ8o/aCDdt1clrPeKwQloXqPPMO146ifdhQd69GAenR/OfmzUnuc23ubkzYcgs5fmH+5i37fKsxGhFGFDJiL1g==}
    engines: {node: '>=16.0.0'}
    peerDependencies:
      '@typespec/compiler': ~0.43.0
      '@typespec/http': ~0.43.0
      '@typespec/rest': ~0.43.0
    dependencies:
      '@typespec/compiler': 0.43.0
      '@typespec/http': 0.43.1_@typespec+compiler@0.43.0
      '@typespec/lint': 0.43.0_@typespec+compiler@0.43.0
      '@typespec/rest': 0.43.0_@typespec+compiler@0.43.0
    dev: true

<<<<<<< HEAD
  /@azure-tools/typespec-client-generator-core/0.30.0-dev.8_iaqsnjlmblwjtzjnlq5lqg6yfu:
    resolution: {integrity: sha512-ZvfQd5bAZpW1Va/7Nregq/VyiF0buncT/Itejb++6GlVIJ8d49Pk1u8yxln6D/lo4xpl01KV1b0/zSana+ru3w==}
=======
  /@azure-tools/typespec-client-generator-core/0.30.0-dev.9_iaqsnjlmblwjtzjnlq5lqg6yfu:
    resolution: {integrity: sha512-kiMlynnvzH6Bj2nkfiUDmpAI6jjHslCiGOCgzbJZYPHhLUQ2M436lBI4cFZ2l3Kc+QP0fBsJ93fqC4fgG8stkQ==}
>>>>>>> 1107fa16
    engines: {node: '>=16.0.0'}
    peerDependencies:
      '@typespec/compiler': '>=0.43.0'
      '@typespec/http': '>=0.43.1'
      '@typespec/rest': '>=0.43.0'
    dependencies:
      '@typespec/compiler': 0.43.0
      '@typespec/http': 0.43.1_@typespec+compiler@0.43.0
      '@typespec/lint': 0.43.0_@typespec+compiler@0.43.0
      '@typespec/rest': 0.43.0_@typespec+compiler@0.43.0
    dev: false

  /@azure/abort-controller/1.1.0:
    resolution: {integrity: sha512-TrRLIoSQVzfAJX9H1JeFjzAoDGcoK1IYX1UImfceTZpsyYfWr09Ss1aHW1y5TrrR3iq6RZLBwJ3E24uwPhwahw==}
    engines: {node: '>=12.0.0'}
    dependencies:
      tslib: 2.4.0
    dev: true

  /@azure/core-auth/1.4.0:
    resolution: {integrity: sha512-HFrcTgmuSuukRf/EdPmqBrc5l6Q5Uu+2TbuhaKbgaCpP2TfAeiNaQPAadxO+CYBRHGUzIDteMAjFspFLDLnKVQ==}
    engines: {node: '>=12.0.0'}
    dependencies:
      '@azure/abort-controller': 1.1.0
      tslib: 2.4.0
    dev: true

  /@azure/core-client/1.6.1:
    resolution: {integrity: sha512-mZ1MSKhZBYoV8GAWceA+PEJFWV2VpdNSpxxcj1wjIAOi00ykRuIQChT99xlQGZWLY3/NApWhSImlFwsmCEs4vA==}
    engines: {node: '>=12.0.0'}
    dependencies:
      '@azure/abort-controller': 1.1.0
      '@azure/core-auth': 1.4.0
      '@azure/core-rest-pipeline': 1.9.2
      '@azure/core-tracing': 1.0.1
      '@azure/core-util': 1.1.0
      '@azure/logger': 1.0.3
      tslib: 2.4.0
    transitivePeerDependencies:
      - supports-color
    dev: true

  /@azure/core-http/2.2.6:
    resolution: {integrity: sha512-Lx7A3k2JIXpIbixfUaOOG79WNSo/Y7dhZ0LaLhaayyZ6PwQdVsEQXAR+oIPqPSfgPzv7RtwPSVviJ2APrsQKvQ==}
    engines: {node: '>=12.0.0'}
    dependencies:
      '@azure/abort-controller': 1.1.0
      '@azure/core-auth': 1.4.0
      '@azure/core-tracing': 1.0.0-preview.13
      '@azure/logger': 1.0.3
      '@types/node-fetch': 2.6.2
      '@types/tunnel': 0.0.3
      form-data: 4.0.0
      node-fetch: 2.6.7
      process: 0.11.10
      tough-cookie: 4.1.0
      tslib: 2.4.0
      tunnel: 0.0.6
      uuid: 8.3.2
      xml2js: 0.4.23
    transitivePeerDependencies:
      - encoding
    dev: true

  /@azure/core-http/3.0.1:
    resolution: {integrity: sha512-A3x+um3cAPgQe42Lu7Iv/x8/fNjhL/nIoEfqFxfn30EyxK6zC13n+OUxzZBRC0IzQqssqIbt4INf5YG7lYYFtw==}
    engines: {node: '>=14.0.0'}
    dependencies:
      '@azure/abort-controller': 1.1.0
      '@azure/core-auth': 1.4.0
      '@azure/core-tracing': 1.0.0-preview.13
      '@azure/core-util': 1.3.1
      '@azure/logger': 1.0.3
      '@types/node-fetch': 2.6.2
      '@types/tunnel': 0.0.3
      form-data: 4.0.0
      node-fetch: 2.6.7
      process: 0.11.10
      tslib: 2.4.0
      tunnel: 0.0.6
      uuid: 8.3.2
      xml2js: 0.5.0
    transitivePeerDependencies:
      - encoding
    dev: true

  /@azure/core-lro/2.2.5:
    resolution: {integrity: sha512-/7LKDHNd2Q6gGCrg7zV4va/N90w250pE4vaQUfFt+hTd/dyycgJWCqQ6EljQr8hrIFiH93C8Apk97tsnl7Czkg==}
    engines: {node: '>=12.0.0'}
    dependencies:
      '@azure/abort-controller': 1.1.0
      '@azure/logger': 1.0.3
      tslib: 2.4.0
    dev: true

  /@azure/core-paging/1.3.0:
    resolution: {integrity: sha512-H6Tg9eBm0brHqLy0OSAGzxIh1t4UL8eZVrSUMJ60Ra9cwq2pOskFqVpz2pYoHDsBY1jZ4V/P8LRGb5D5pmC6rg==}
    engines: {node: '>=12.0.0'}
    dependencies:
      tslib: 2.4.0
    dev: true

  /@azure/core-rest-pipeline/1.9.2:
    resolution: {integrity: sha512-8rXI6ircjenaLp+PkOFpo37tQ1PQfztZkfVj97BIF3RPxHAsoVSgkJtu3IK/bUEWcb7HzXSoyBe06M7ODRkRyw==}
    engines: {node: '>=12.0.0'}
    dependencies:
      '@azure/abort-controller': 1.1.0
      '@azure/core-auth': 1.4.0
      '@azure/core-tracing': 1.0.1
      '@azure/core-util': 1.1.0
      '@azure/logger': 1.0.3
      form-data: 4.0.0
      http-proxy-agent: 5.0.0
      https-proxy-agent: 5.0.1
      tslib: 2.4.0
      uuid: 8.3.2
    transitivePeerDependencies:
      - supports-color
    dev: true

  /@azure/core-tracing/1.0.0-preview.13:
    resolution: {integrity: sha512-KxDlhXyMlh2Jhj2ykX6vNEU0Vou4nHr025KoSEiz7cS3BNiHNaZcdECk/DmLkEB0as5T7b/TpRcehJ5yV6NeXQ==}
    engines: {node: '>=12.0.0'}
    dependencies:
      '@opentelemetry/api': 1.1.0
      tslib: 2.4.0
    dev: true

  /@azure/core-tracing/1.0.1:
    resolution: {integrity: sha512-I5CGMoLtX+pI17ZdiFJZgxMJApsK6jjfm85hpgp3oazCdq5Wxgh4wMr7ge/TTWW1B5WBuvIOI1fMU/FrOAMKrw==}
    engines: {node: '>=12.0.0'}
    dependencies:
      tslib: 2.4.0
    dev: true

  /@azure/core-util/1.1.0:
    resolution: {integrity: sha512-+i93lNJNA3Pl3KSuC6xKP2jTL4YFeDfO6VNOaYdk0cppZcLCxt811gS878VsqsCisaltdhl9lhMzK5kbxCiF4w==}
    engines: {node: '>=12.0.0'}
    dependencies:
      tslib: 2.4.0
    dev: true

  /@azure/core-util/1.3.1:
    resolution: {integrity: sha512-pjfOUAb+MPLODhGuXot/Hy8wUgPD0UTqYkY3BiYcwEETrLcUCVM1t0roIvlQMgvn1lc48TGy5bsonsFpF862Jw==}
    engines: {node: '>=14.0.0'}
    dependencies:
      '@azure/abort-controller': 1.1.0
      tslib: 2.4.0
    dev: true

  /@azure/identity/3.1.4:
    resolution: {integrity: sha512-USvxmO6p7dFEcz1e0Kq/WQY6YbvX8hOeIibxxLBQC4Pxl4QK+DL72agZ9e5RYZc55QjC7Ja6q1+mQaXfmbrLhA==}
    engines: {node: '>=14.0.0'}
    dependencies:
      '@azure/abort-controller': 1.1.0
      '@azure/core-auth': 1.4.0
      '@azure/core-client': 1.6.1
      '@azure/core-rest-pipeline': 1.9.2
      '@azure/core-tracing': 1.0.1
      '@azure/core-util': 1.1.0
      '@azure/logger': 1.0.3
      '@azure/msal-browser': 2.36.0
      '@azure/msal-common': 9.1.1
      '@azure/msal-node': 1.17.1
      events: 3.3.0
      jws: 4.0.0
      open: 8.4.0
      stoppable: 1.1.0
      tslib: 2.4.0
      uuid: 8.3.2
    transitivePeerDependencies:
      - supports-color
    dev: true

  /@azure/logger/1.0.3:
    resolution: {integrity: sha512-aK4s3Xxjrx3daZr3VylxejK3vG5ExXck5WOHDJ8in/k9AqlfIyFMMT1uG7u8mNjX+QRILTIn0/Xgschfh/dQ9g==}
    engines: {node: '>=12.0.0'}
    dependencies:
      tslib: 2.4.0

  /@azure/msal-browser/2.36.0:
    resolution: {integrity: sha512-OrVDZ9ftO7ExqZVHripAt+doKg6G14YbP2LoSygiWQoSqoO4CejoXLRLqANc/HGg18N0p/oaRETw4IHZvwsxZw==}
    engines: {node: '>=0.8.0'}
    dependencies:
      '@azure/msal-common': 12.1.0
    dev: true

  /@azure/msal-common/12.1.0:
    resolution: {integrity: sha512-9RUiv0evSHvYtvF7r9ksShw9FgCeT6Rf6JB/SOMbMzI0VySZDUBSE+0b9e7DgL2Ph8wSARIh3m8c5pCK9TRY3w==}
    engines: {node: '>=0.8.0'}
    dev: true

  /@azure/msal-common/9.1.1:
    resolution: {integrity: sha512-we9xR8lvu47fF0h+J8KyXoRy9+G/fPzm3QEa2TrdR3jaVS3LKAyE2qyMuUkNdbVkvzl8Zr9f7l+IUSP22HeqXw==}
    engines: {node: '>=0.8.0'}
    dev: true

  /@azure/msal-node/1.17.1:
    resolution: {integrity: sha512-1lC80yV+Y/gHqkYJ21Qy1Ej/cI/Kt1JcdY0xiM7/+mcEuBAkArR9B1YMY538PMZ5GfyVlYkCHYh/N0CBD5FJlQ==}
    engines: {node: 10 || 12 || 14 || 16 || 18}
    dependencies:
      '@azure/msal-common': 12.1.0
      jsonwebtoken: 9.0.0
      uuid: 8.3.2
    dev: true

  /@azure/storage-blob/12.11.0:
    resolution: {integrity: sha512-na+FisoARuaOWaHWpmdtk3FeuTWf2VWamdJ9/TJJzj5ZdXPLC3juoDgFs6XVuJIoK30yuBpyFBEDXVRK4pB7Tg==}
    engines: {node: '>=12.0.0'}
    dependencies:
      '@azure/abort-controller': 1.1.0
      '@azure/core-http': 2.2.6
      '@azure/core-lro': 2.2.5
      '@azure/core-paging': 1.3.0
      '@azure/core-tracing': 1.0.0-preview.13
      '@azure/logger': 1.0.3
      events: 3.3.0
      tslib: 2.4.0
    transitivePeerDependencies:
      - encoding
    dev: true

  /@azure/storage-blob/12.14.0:
    resolution: {integrity: sha512-g8GNUDpMisGXzBeD+sKphhH5yLwesB4JkHr1U6be/X3F+cAMcyGLPD1P89g2M7wbEtUJWoikry1rlr83nNRBzg==}
    engines: {node: '>=14.0.0'}
    dependencies:
      '@azure/abort-controller': 1.1.0
      '@azure/core-http': 3.0.1
      '@azure/core-lro': 2.2.5
      '@azure/core-paging': 1.3.0
      '@azure/core-tracing': 1.0.0-preview.13
      '@azure/logger': 1.0.3
      events: 3.3.0
      tslib: 2.4.0
    transitivePeerDependencies:
      - encoding
    dev: true

  /@babel/code-frame/7.18.6:
    resolution: {integrity: sha512-TDCmlK5eOvH+eH7cdAFlNXeVJqWIQ7gW9tY1GJIpUtFb6CmjVyq2VM3u71bOyR8CRihcCgMUYoDNyLXao3+70Q==}
    engines: {node: '>=6.9.0'}
    dependencies:
      '@babel/highlight': 7.18.6

  /@babel/helper-validator-identifier/7.18.6:
    resolution: {integrity: sha512-MmetCkz9ej86nJQV+sFCxoGGrUbU3q02kgLciwkrt9QqEB7cP39oKEY0PakknEO0Gu20SskMRi+AYZ3b1TpN9g==}
    engines: {node: '>=6.9.0'}

  /@babel/highlight/7.18.6:
    resolution: {integrity: sha512-u7stbOuYjaPezCuLj29hNW1v64M2Md2qupEKP1fHc7WdOA3DgLh37suiSrZYY7haUB7iBeQZ9P1uiRF359do3g==}
    engines: {node: '>=6.9.0'}
    dependencies:
      '@babel/helper-validator-identifier': 7.18.6
      chalk: 2.4.2
      js-tokens: 4.0.0

  /@bcoe/v8-coverage/0.2.3:
    resolution: {integrity: sha512-0hYQ8SB4Db5zvZB4axdMHGwEaQjkZzFjQiN9LVYvIFB2nSUHW9tYpxWriPrWDASIxiaXax83REcLxuSdnGPZtw==}
    dev: true

  /@colors/colors/1.5.0:
    resolution: {integrity: sha512-ooWCrlZP11i8GImSjTHYHLkvFDP48nS4+204nGb1RiX/WXYHmJA2III9/e2DWVabCESdW7hBAEzHRqUn9OUVvQ==}
    engines: {node: '>=0.1.90'}
    dev: true

  /@dabh/diagnostics/2.0.3:
    resolution: {integrity: sha512-hrlQOIi7hAfzsMqlGSFyVucrx38O+j6wiGOf//H2ecvIEqYN4ADBSS2iLMh5UFyDunCNniUIPk/q3riFv45xRA==}
    dependencies:
      colorspace: 1.1.4
      enabled: 2.0.0
      kuler: 2.0.0
    dev: true

  /@eslint/eslintrc/1.3.2:
    resolution: {integrity: sha512-AXYd23w1S/bv3fTs3Lz0vjiYemS08jWkI3hYyS9I1ry+0f+Yjs1wm+sU0BS8qDOPrBIkp4qHYC16I8uVtpLajQ==}
    engines: {node: ^12.22.0 || ^14.17.0 || >=16.0.0}
    dependencies:
      ajv: 6.12.6
      debug: 4.3.4
      espree: 9.4.0
      globals: 13.17.0
      ignore: 5.2.0
      import-fresh: 3.3.0
      js-yaml: 4.1.0
      minimatch: 3.1.2
      strip-json-comments: 3.1.1
    transitivePeerDependencies:
      - supports-color
    dev: true

  /@humanwhocodes/config-array/0.10.4:
    resolution: {integrity: sha512-mXAIHxZT3Vcpg83opl1wGlVZ9xydbfZO3r5YfRSH6Gpp2J/PfdBP0wbDa2sO6/qRbcalpoevVyW6A/fI6LfeMw==}
    engines: {node: '>=10.10.0'}
    dependencies:
      '@humanwhocodes/object-schema': 1.2.1
      debug: 4.3.4
      minimatch: 3.1.2
    transitivePeerDependencies:
      - supports-color
    dev: true

  /@humanwhocodes/gitignore-to-minimatch/1.0.2:
    resolution: {integrity: sha512-rSqmMJDdLFUsyxR6FMtD00nfQKKLFb1kv+qBbOVKqErvloEIJLo5bDTJTQNTYgeyp78JsA7u/NPi5jT1GR/MuA==}
    dev: true

  /@humanwhocodes/module-importer/1.0.1:
    resolution: {integrity: sha512-bxveV4V8v5Yb4ncFTT3rPSgZBOpCkjfK0y4oVVVJwIuDVBRMDXrPyXRL988i5ap9m9bnyEEjWfm5WkBmtffLfA==}
    engines: {node: '>=12.22'}
    dev: true

  /@humanwhocodes/object-schema/1.2.1:
    resolution: {integrity: sha512-ZnQMnLV4e7hDlUvw8H+U8ASL02SS2Gn6+9Ac3wGGLIe7+je2AeAOxPY+izIPJDfFDb7eDjev0Us8MO1iFRN8hA==}
    dev: true

  /@istanbuljs/schema/0.1.3:
    resolution: {integrity: sha512-ZXRY4jNvVgSVQ8DL3LTcakaAtXwTVUxE81hslsyD2AtoXW/wVob10HkOJ1X/pAlcI7D+2YoZKg5do8G/w6RYgA==}
    engines: {node: '>=8'}
    dev: true

  /@jridgewell/resolve-uri/3.1.0:
    resolution: {integrity: sha512-F2msla3tad+Mfht5cJq7LSXcdudKTWCVYUgw6pLFOOHSTtZlj6SWNYAp+AhuqLmWdBO2X5hPrLcu8cVP8fy28w==}
    engines: {node: '>=6.0.0'}
    dev: true

  /@jridgewell/sourcemap-codec/1.4.14:
    resolution: {integrity: sha512-XPSJHWmi394fuUuzDnGz1wiKqWfo1yXecHQMRf2l6hztTO+nPru658AyDngaBe7isIxEkRsPR3FZh+s7iVa4Uw==}
    dev: true

  /@jridgewell/trace-mapping/0.3.15:
    resolution: {integrity: sha512-oWZNOULl+UbhsgB51uuZzglikfIKSUBO/M9W2OfEjn7cmqoAiCgmv9lyACTUacZwBz0ITnJ2NqjU8Tx0DHL88g==}
    dependencies:
      '@jridgewell/resolve-uri': 3.1.0
      '@jridgewell/sourcemap-codec': 1.4.14
    dev: true

  /@microsoft.azure/autorest.testserver/3.3.46:
    resolution: {integrity: sha512-ne6zSqSQWTSx1dVWoQ77jxSrRppNsoWVjAZAxHbxPAUy+N34cM0UocYfMoqLlghDoMqM8xVMWAdG/ReNuvdBAg==}
    engines: {node: '>=10'}
    hasBin: true
    dependencies:
      '@azure/storage-blob': 12.11.0
      axios: 0.21.4
      body-parser: 1.20.0
      busboy: 1.6.0
      commonmark: 0.30.0
      deep-equal: 2.0.5
      express: 4.18.1
      express-promise-router: 4.1.1_express@4.18.1
      glob: 8.0.3
      js-yaml: 4.1.0
      morgan: 1.10.0
      mustache: 4.2.0
      request: 2.88.2
      request-promise-native: 1.0.9_request@2.88.2
      source-map-support: 0.5.21
      underscore: 1.13.4
      winston: 3.8.2
      xml2js: 0.4.23
      yargs: 17.6.2
    transitivePeerDependencies:
      - '@types/express'
      - debug
      - encoding
      - supports-color
    dev: true

  /@nodelib/fs.scandir/2.1.5:
    resolution: {integrity: sha512-vq24Bq3ym5HEQm2NKCr3yXDwjc7vTsEThRDnkp2DK9p1uqLR+DHurm/NOTo0KG7HYHU7eppKZj3MyqYuMBf62g==}
    engines: {node: '>= 8'}
    dependencies:
      '@nodelib/fs.stat': 2.0.5
      run-parallel: 1.2.0

  /@nodelib/fs.stat/2.0.5:
    resolution: {integrity: sha512-RkhPPp2zrqDAQA/2jNhnztcPAlv64XdhIp7a7454A5ovI7Bukxgt7MX7udwAu3zg1DcpPU0rz3VV1SeaqvY4+A==}
    engines: {node: '>= 8'}

  /@nodelib/fs.walk/1.2.8:
    resolution: {integrity: sha512-oGB+UxlgWcgQkgwo8GcEGwemoTFt3FIO9ababBmaGwXIoBKZ+GTy0pP185beGg7Llih/NSHSV2XAs1lnznocSg==}
    engines: {node: '>= 8'}
    dependencies:
      '@nodelib/fs.scandir': 2.1.5
      fastq: 1.13.0

  /@opentelemetry/api/1.1.0:
    resolution: {integrity: sha512-hf+3bwuBwtXsugA2ULBc95qxrOqP2pOekLz34BJhcAKawt94vfeNyUKpYc0lZQ/3sCP6LqRa7UAdHA7i5UODzQ==}
    engines: {node: '>=8.0.0'}
    dev: true

  /@pkgjs/parseargs/0.11.0:
    resolution: {integrity: sha512-+1VkjdD0QBLPodGrJUeqarH8VAIvQODIbwh9XpP5Syisf7YoQgsJKPNFoqqLQlu+VQ/tVSshMR6loPMn8U+dPg==}
    engines: {node: '>=14'}
    requiresBuild: true
    dev: true
    optional: true

  /@rushstack/eslint-patch/1.1.0:
    resolution: {integrity: sha512-JLo+Y592QzIE+q7Dl2pMUtt4q8SKYI5jDrZxrozEQxnGVOyYE+GWK9eLkwTaeN9DDctlaRAQ3TBmzZ1qdLE30A==}
    dev: true

  /@tootallnate/once/2.0.0:
    resolution: {integrity: sha512-XCuKFP5PS55gnMVu3dty8KPatLqUoy/ZYzDzAGCQ8JNFCkLXzmI7vNHCR+XpbZaMWQK/vQubr7PkYq8g470J/A==}
    engines: {node: '>= 10'}
    dev: true

  /@types/istanbul-lib-coverage/2.0.4:
    resolution: {integrity: sha512-z/QT1XN4K4KYuslS23k62yDIDLwLFkzxOuMplDtObz0+y7VqJCaO2o+SPwHCvLFZh7xazvvoor2tA/hPz9ee7g==}
    dev: true

  /@types/js-yaml/4.0.5:
    resolution: {integrity: sha512-FhpRzf927MNQdRZP0J5DLIdTXhjLYzeUTmLAu69mnVksLH9CJY3IuSeEgbKUki7GQZm0WqDkGzyxju2EZGD2wA==}
    dev: true

  /@types/json-schema/7.0.11:
    resolution: {integrity: sha512-wOuvG1SN4Us4rez+tylwwwCV1psiNVOkJeM3AUWUNWg/jDQY2+HE/444y5gc+jBmRqASOm2Oeh5c1axHobwRKQ==}
    dev: true

  /@types/json5/0.0.29:
    resolution: {integrity: sha512-dRLjCWHYg4oaA77cxO64oO+7JwCwnIzkZPdrrC71jQmQtlhM556pwKo5bUzqvZndkVbeFLIIi+9TC40JNF5hNQ==}
    dev: true

  /@types/mocha/9.1.1:
    resolution: {integrity: sha512-Z61JK7DKDtdKTWwLeElSEBcWGRLY8g95ic5FoQqI9CMx0ns/Ghep3B4DfcEimiKMvtamNVULVNKEsiwV3aQmXw==}
    dev: true

  /@types/node-fetch/2.6.2:
    resolution: {integrity: sha512-DHqhlq5jeESLy19TYhLakJ07kNumXWjcDdxXsLUMJZ6ue8VZJj4kLPQVE/2mdHh3xZziNF1xppu5lwmS53HR+A==}
    dependencies:
      '@types/node': 18.7.16
      form-data: 3.0.1
    dev: true

  /@types/node/18.16.1:
    resolution: {integrity: sha512-DZxSZWXxFfOlx7k7Rv4LAyiMroaxa3Ly/7OOzZO8cBNho0YzAi4qlbrx8W27JGqG57IgR/6J7r+nOJWw6kcvZA==}
    dev: true

  /@types/node/18.7.16:
    resolution: {integrity: sha512-EQHhixfu+mkqHMZl1R2Ovuvn47PUw18azMJOTwSZr9/fhzHNGXAJ0ma0dayRVchprpCj0Kc1K1xKoWaATWF1qg==}
    dev: true

  /@types/normalize-package-data/2.4.1:
    resolution: {integrity: sha512-Gj7cI7z+98M282Tqmp2K5EIsoouUEzbBJhQQzDE3jSIRk6r9gsz0oUokqIUR4u1R3dMHo0pDHM7sNOHyhulypw==}
    dev: true

  /@types/parse-json/4.0.0:
    resolution: {integrity: sha512-//oorEZjL6sbPcKUaCdIGlIUeH26mgzimjBB77G6XRgnDl/L5wOnpyBGRe/Mmf5CVW3PwEBE1NjiMZ/ssFh4wA==}
    dev: true

  /@types/tunnel/0.0.3:
    resolution: {integrity: sha512-sOUTGn6h1SfQ+gbgqC364jLFBw2lnFqkgF3q0WovEHRLMrVD1sd5aufqi/aJObLekJO+Aq5z646U4Oxy6shXMA==}
    dependencies:
      '@types/node': 18.7.16
    dev: true

  /@typescript-eslint/eslint-plugin/5.34.0_d352tuzo7ckayjnu3uej2p3q4m:
    resolution: {integrity: sha512-eRfPPcasO39iwjlUAMtjeueRGuIrW3TQ9WseIDl7i5UWuFbf83yYaU7YPs4j8+4CxUMIsj1k+4kV+E+G+6ypDQ==}
    engines: {node: ^12.22.0 || ^14.17.0 || >=16.0.0}
    peerDependencies:
      '@typescript-eslint/parser': ^5.0.0
      eslint: ^6.0.0 || ^7.0.0 || ^8.0.0
      typescript: '*'
    peerDependenciesMeta:
      typescript:
        optional: true
    dependencies:
      '@typescript-eslint/parser': 5.34.0_id2eilsndvzhjjktb64trvy3gu
      '@typescript-eslint/scope-manager': 5.34.0
      '@typescript-eslint/type-utils': 5.34.0_id2eilsndvzhjjktb64trvy3gu
      '@typescript-eslint/utils': 5.34.0_id2eilsndvzhjjktb64trvy3gu
      debug: 4.3.4
      eslint: 8.23.1
      functional-red-black-tree: 1.0.1
      ignore: 5.2.0
      regexpp: 3.2.0
      semver: 7.3.7
      tsutils: 3.21.0_typescript@4.9.4
      typescript: 4.9.4
    transitivePeerDependencies:
      - supports-color
    dev: true

  /@typescript-eslint/parser/5.34.0_id2eilsndvzhjjktb64trvy3gu:
    resolution: {integrity: sha512-SZ3NEnK4usd2CXkoV3jPa/vo1mWX1fqRyIVUQZR4As1vyp4fneknBNJj+OFtV8WAVgGf+rOHMSqQbs2Qn3nFZQ==}
    engines: {node: ^12.22.0 || ^14.17.0 || >=16.0.0}
    peerDependencies:
      eslint: ^6.0.0 || ^7.0.0 || ^8.0.0
      typescript: '*'
    peerDependenciesMeta:
      typescript:
        optional: true
    dependencies:
      '@typescript-eslint/scope-manager': 5.34.0
      '@typescript-eslint/types': 5.34.0
      '@typescript-eslint/typescript-estree': 5.34.0_typescript@4.9.4
      debug: 4.3.4
      eslint: 8.23.1
      typescript: 4.9.4
    transitivePeerDependencies:
      - supports-color
    dev: true

  /@typescript-eslint/scope-manager/5.34.0:
    resolution: {integrity: sha512-HNvASMQlah5RsBW6L6c7IJ0vsm+8Sope/wu5sEAf7joJYWNb1LDbJipzmdhdUOnfrDFE6LR1j57x1EYVxrY4ow==}
    engines: {node: ^12.22.0 || ^14.17.0 || >=16.0.0}
    dependencies:
      '@typescript-eslint/types': 5.34.0
      '@typescript-eslint/visitor-keys': 5.34.0
    dev: true

  /@typescript-eslint/type-utils/5.34.0_id2eilsndvzhjjktb64trvy3gu:
    resolution: {integrity: sha512-Pxlno9bjsQ7hs1pdWRUv9aJijGYPYsHpwMeCQ/Inavhym3/XaKt1ZKAA8FIw4odTBfowBdZJDMxf2aavyMDkLg==}
    engines: {node: ^12.22.0 || ^14.17.0 || >=16.0.0}
    peerDependencies:
      eslint: '*'
      typescript: '*'
    peerDependenciesMeta:
      typescript:
        optional: true
    dependencies:
      '@typescript-eslint/utils': 5.34.0_id2eilsndvzhjjktb64trvy3gu
      debug: 4.3.4
      eslint: 8.23.1
      tsutils: 3.21.0_typescript@4.9.4
      typescript: 4.9.4
    transitivePeerDependencies:
      - supports-color
    dev: true

  /@typescript-eslint/types/5.34.0:
    resolution: {integrity: sha512-49fm3xbbUPuzBIOcy2CDpYWqy/X7VBkxVN+DC21e0zIm3+61Z0NZi6J9mqPmSW1BDVk9FIOvuCFyUPjXz93sjA==}
    engines: {node: ^12.22.0 || ^14.17.0 || >=16.0.0}
    dev: true

  /@typescript-eslint/typescript-estree/5.34.0_typescript@4.9.4:
    resolution: {integrity: sha512-mXHAqapJJDVzxauEkfJI96j3D10sd567LlqroyCeJaHnu42sDbjxotGb3XFtGPYKPD9IyLjhsoULML1oI3M86A==}
    engines: {node: ^12.22.0 || ^14.17.0 || >=16.0.0}
    peerDependencies:
      typescript: '*'
    peerDependenciesMeta:
      typescript:
        optional: true
    dependencies:
      '@typescript-eslint/types': 5.34.0
      '@typescript-eslint/visitor-keys': 5.34.0
      debug: 4.3.4
      globby: 11.1.0
      is-glob: 4.0.3
      semver: 7.3.7
      tsutils: 3.21.0_typescript@4.9.4
      typescript: 4.9.4
    transitivePeerDependencies:
      - supports-color
    dev: true

  /@typescript-eslint/utils/5.34.0_id2eilsndvzhjjktb64trvy3gu:
    resolution: {integrity: sha512-kWRYybU4Rn++7lm9yu8pbuydRyQsHRoBDIo11k7eqBWTldN4xUdVUMCsHBiE7aoEkFzrUEaZy3iH477vr4xHAQ==}
    engines: {node: ^12.22.0 || ^14.17.0 || >=16.0.0}
    peerDependencies:
      eslint: ^6.0.0 || ^7.0.0 || ^8.0.0
    dependencies:
      '@types/json-schema': 7.0.11
      '@typescript-eslint/scope-manager': 5.34.0
      '@typescript-eslint/types': 5.34.0
      '@typescript-eslint/typescript-estree': 5.34.0_typescript@4.9.4
      eslint: 8.23.1
      eslint-scope: 5.1.1
      eslint-utils: 3.0.0_eslint@8.23.1
    transitivePeerDependencies:
      - supports-color
      - typescript
    dev: true

  /@typescript-eslint/visitor-keys/5.34.0:
    resolution: {integrity: sha512-O1moYjOSrab0a2fUvFpsJe0QHtvTC+cR+ovYpgKrAVXzqQyc74mv76TgY6z+aEtjQE2vgZux3CQVtGryqdcOAw==}
    engines: {node: ^12.22.0 || ^14.17.0 || >=16.0.0}
    dependencies:
      '@typescript-eslint/types': 5.34.0
      eslint-visitor-keys: 3.3.0
    dev: true

  /@typespec/compiler/0.43.0:
    resolution: {integrity: sha512-VSOEuD8UMgySm8YhZ/9rvoZjyp8dp9y8arKjUjt3+uBnNQr8ZgbRbOBcxbauJuRYEO9i6dRvunf9rvLIvXyEEQ==}
    engines: {node: '>=16.0.0'}
    hasBin: true
    dependencies:
      '@babel/code-frame': 7.18.6
      ajv: 8.11.2
      change-case: 4.1.2
      globby: 13.1.2
      js-yaml: 4.1.0
      mkdirp: 1.0.4
      mustache: 4.2.0
      node-fetch: 3.2.8
      node-watch: 0.7.3
      picocolors: 1.0.0
      prettier: 2.8.3
      prompts: 2.4.2
      vscode-languageserver: 8.0.2
      vscode-languageserver-textdocument: 1.0.5
      yargs: 17.6.2

  /@typespec/eslint-config-typespec/0.6.0_prettier@2.7.1:
    resolution: {integrity: sha512-ZjANoGn+kLr8lDlP5RijeTqKLvVMjq7Vr98dQT8jrz41i+Oal6eCLwHc7JdmssFF9d/czsVaWlBcLH//r3KMLg==}
    dependencies:
      '@rushstack/eslint-patch': 1.1.0
      '@typescript-eslint/eslint-plugin': 5.34.0_d352tuzo7ckayjnu3uej2p3q4m
      '@typescript-eslint/parser': 5.34.0_id2eilsndvzhjjktb64trvy3gu
      eslint: 8.23.1
      eslint-config-prettier: 8.5.0_eslint@8.23.1
      eslint-plugin-mocha: 10.1.0_eslint@8.23.1
      eslint-plugin-prettier: 4.2.1_cabrci5exjdaojcvd6xoxgeowu
      eslint-plugin-unicorn: 42.0.0_eslint@8.23.1
      typescript: 4.9.4
    transitivePeerDependencies:
      - prettier
      - supports-color
    dev: true

  /@typespec/http/0.43.1_@typespec+compiler@0.43.0:
    resolution: {integrity: sha512-tgXrEYmhW6xPMfi57sgfEIA+6N4QIVBqBmvU2s0xouAuqdmYWsulcJjewMHkzOdj0agRyEjNEfQLWkCTIQVl4A==}
    engines: {node: '>=16.0.0'}
    peerDependencies:
      '@typespec/compiler': ~0.43.0
    dependencies:
      '@typespec/compiler': 0.43.0

  /@typespec/lint/0.43.0_@typespec+compiler@0.43.0:
    resolution: {integrity: sha512-Hs4zEws8+ZOu3wuN32dmAKOkvlmQzdpkd96Wyx8tT4j3aovf1APqlGjozgp9DZcKxpT+jAxpS+GLpjBTZEeUnQ==}
    engines: {node: '>=16.0.0'}
    peerDependencies:
      '@typespec/compiler': ~0.43.0
    dependencies:
      '@typespec/compiler': 0.43.0

  /@typespec/openapi/0.43.0_iaqsnjlmblwjtzjnlq5lqg6yfu:
    resolution: {integrity: sha512-WDQopOJBGsUoztpNUtoYJ5gEJac0W5g8JGKqMaAmAjJ47Cq/BJh2NCrxJKZeFEhKI98zz13IQmRbcf1zmSLPJw==}
    engines: {node: '>=16.0.0'}
    peerDependencies:
      '@typespec/compiler': ~0.43.0
      '@typespec/http': ~0.43.0
      '@typespec/rest': ~0.43.0
    dependencies:
      '@typespec/compiler': 0.43.0
      '@typespec/http': 0.43.1_@typespec+compiler@0.43.0
      '@typespec/rest': 0.43.0_@typespec+compiler@0.43.0
    dev: true

  /@typespec/prettier-plugin-typespec/0.41.0:
    resolution: {integrity: sha512-ozI+iUf0XkXvOwt75xLS+j3oL7JIRHqOM2RPND6g8Rvd7rYzwEwT560ysu27A4wXBwxKfP4O4a8OUNxWvf1Fgw==}
    dependencies:
      prettier: 2.8.3
    dev: true

  /@typespec/rest/0.43.0_@typespec+compiler@0.43.0:
    resolution: {integrity: sha512-de+muAnsANmUtcLsBagrRxdylS4dLsEoPGpz7TQe52pBkog+bbtPTQqRM5TqwxwK//94yS3dEMNynFXE1Yey8Q==}
    engines: {node: '>=16.0.0'}
    peerDependencies:
      '@typespec/compiler': ~0.43.0
    dependencies:
      '@typespec/compiler': 0.43.0

  /@typespec/versioning/0.43.0:
    resolution: {integrity: sha512-YxU9QPH05wF/8k0BjyR1pFTxA5qWxjeq8RyQtwFf+smz1pFbFLf7RmqEUZgXChC4H+7cwsIC8eLefx4ukObF9Q==}
    engines: {node: '>=16.0.0'}
    dependencies:
      '@typespec/compiler': 0.43.0
    dev: true

  /@ungap/promise-all-settled/1.1.2:
    resolution: {integrity: sha512-sL/cEvJWAnClXw0wHk85/2L0G6Sj8UB0Ctc1TEMbKSsmpRosqhwj9gWgFRZSrBr2f9tiXISwNhCPmlfqUqyb9Q==}
    dev: true

  /accepts/1.3.8:
    resolution: {integrity: sha512-PYAthTa2m2VKxuvSD3DPC/Gy+U+sOA1LAuT8mkmRuvw+NACSaeXEQ+NHcVF7rONl6qcaxV3Uuemwawk+7+SJLw==}
    engines: {node: '>= 0.6'}
    dependencies:
      mime-types: 2.1.35
      negotiator: 0.6.3
    dev: true

  /acorn-jsx/5.3.2_acorn@8.8.0:
    resolution: {integrity: sha512-rq9s+JNhf0IChjtDXxllJ7g41oZk5SlXtp0LHwyA5cejwn7vKmKp4pPri6YEePv2PU65sAsegbXtIinmDFDXgQ==}
    peerDependencies:
      acorn: ^6.0.0 || ^7.0.0 || ^8.0.0
    dependencies:
      acorn: 8.8.0
    dev: true

  /acorn/8.8.0:
    resolution: {integrity: sha512-QOxyigPVrpZ2GXT+PFyZTl6TtOFc5egxHIP9IlQ+RbupQuX4RkT/Bee4/kQuC02Xkzg84JcT7oLYtDIQxp+v7w==}
    engines: {node: '>=0.4.0'}
    hasBin: true
    dev: true

  /agent-base/6.0.2:
    resolution: {integrity: sha512-RZNwNclF7+MS/8bDg70amg32dyeZGZxiDuQmZxKLAlQjr3jGyLx+4Kkk58UO7D2QdgFIQCovuSuZESne6RG6XQ==}
    engines: {node: '>= 6.0.0'}
    dependencies:
      debug: 4.3.4
    transitivePeerDependencies:
      - supports-color
    dev: true

  /ajv/6.12.6:
    resolution: {integrity: sha512-j3fVLgvTo527anyYyJOGTYJbG+vnnQYvE0m5mmkc1TK+nxAppkCLMIL0aZ4dblVCNoGShhm+kzE4ZUykBoMg4g==}
    dependencies:
      fast-deep-equal: 3.1.3
      fast-json-stable-stringify: 2.1.0
      json-schema-traverse: 0.4.1
      uri-js: 4.4.1
    dev: true

  /ajv/8.11.2:
    resolution: {integrity: sha512-E4bfmKAhGiSTvMfL1Myyycaub+cUEU2/IvpylXkUu7CHBkBj1f/ikdzbD7YQ6FKUbixDxeYvB/xY4fvyroDlQg==}
    dependencies:
      fast-deep-equal: 3.1.3
      json-schema-traverse: 1.0.0
      require-from-string: 2.0.2
      uri-js: 4.4.1

  /ajv/8.12.0:
    resolution: {integrity: sha512-sRu1kpcO9yLtYxBKvqfTeh9KzZEwO3STyX1HT+4CaDzC6HpTGYhIhPIzj9XuKU7KYDwnaeh5hcOwjy1QuJzBPA==}
    dependencies:
      fast-deep-equal: 3.1.3
      json-schema-traverse: 1.0.0
      require-from-string: 2.0.2
      uri-js: 4.4.1
    dev: true

  /ansi-colors/4.1.1:
    resolution: {integrity: sha512-JoX0apGbHaUJBNl6yF+p6JAFYZ666/hhCGKN5t9QFjbJQKUU/g8MNbFDbvfrgKXvI1QpZplPOnwIo99lX/AAmA==}
    engines: {node: '>=6'}
    dev: true

  /ansi-regex/5.0.1:
    resolution: {integrity: sha512-quJQXlTSUGL2LH9SUXo8VwsY4soanhgo6LNSm84E1LBcE8s3O0wpdiRzyR9z/ZZJMlMWv37qOOb9pdJlMUEKFQ==}
    engines: {node: '>=8'}

  /ansi-styles/3.2.1:
    resolution: {integrity: sha512-VT0ZI6kZRdTh8YyJw3SMbYm/u+NqfsAxEpWO0Pf9sq8/e94WxxOpPKx9FR1FlyCtOVDNOQ+8ntlqFxiRc+r5qA==}
    engines: {node: '>=4'}
    dependencies:
      color-convert: 1.9.3

  /ansi-styles/4.3.0:
    resolution: {integrity: sha512-zbB9rCJAT1rbjiVDb2hqKFHNYLxgtk8NURxZ3IZwD3F6NtxbXZQCnnSi1Lkx+IDohdPlFp222wVALIheZJQSEg==}
    engines: {node: '>=8'}
    dependencies:
      color-convert: 2.0.1

  /anymatch/3.1.2:
    resolution: {integrity: sha512-P43ePfOAIupkguHUycrc4qJ9kz8ZiuOUijaETwX7THt0Y/GNK7v0aa8rY816xWjZ7rJdA5XdMcpVFTKMq+RvWg==}
    engines: {node: '>= 8'}
    dependencies:
      normalize-path: 3.0.0
      picomatch: 2.3.1
    dev: true

  /argparse/2.0.1:
    resolution: {integrity: sha512-8+9WqebbFzpX9OR+Wa6O29asIogeRMzcGtAINdpMHHyAg10f05aSFVBbcEqGf/PXw1EjAZ+q2/bEBg3DvurK3Q==}

  /array-flatten/1.1.1:
    resolution: {integrity: sha512-PCVAQswWemu6UdxsDFFX/+gVeYqKAod3D3UVm91jHwynguOwAvYPhx8nNlM++NqRcK6CxxpUafjmhIdKiHibqg==}
    dev: true

  /array-includes/3.1.5:
    resolution: {integrity: sha512-iSDYZMMyTPkiFasVqfuAQnWAYcvO/SeBSCGKePoEthjp4LEMTe4uLc7b025o4jAZpHhihh8xPo99TNWUWWkGDQ==}
    engines: {node: '>= 0.4'}
    dependencies:
      call-bind: 1.0.2
      define-properties: 1.1.4
      es-abstract: 1.20.1
      get-intrinsic: 1.1.2
      is-string: 1.0.7
    dev: true

  /array-union/2.1.0:
    resolution: {integrity: sha512-HGyxoOTYUyCM6stUe6EJgnd4EoewAI7zMdfqO+kGjnlZmBDz/cR5pf8r/cR4Wq60sL/p0IkcjUEEPwS3GFrIyw==}
    engines: {node: '>=8'}
    dev: true

  /array.prototype.flat/1.3.0:
    resolution: {integrity: sha512-12IUEkHsAhA4DY5s0FPgNXIdc8VRSqD9Zp78a5au9abH/SOBrsp082JOWFNTjkMozh8mqcdiKuaLGhPeYztxSw==}
    engines: {node: '>= 0.4'}
    dependencies:
      call-bind: 1.0.2
      define-properties: 1.1.4
      es-abstract: 1.20.1
      es-shim-unscopables: 1.0.0
    dev: true

  /asn1/0.2.6:
    resolution: {integrity: sha512-ix/FxPn0MDjeyJ7i/yoHGFt/EX6LyNbxSEhPPXODPL+KB0VPk86UYfL0lMdy+KCnv+fmvIzySwaK5COwqVbWTQ==}
    dependencies:
      safer-buffer: 2.1.2
    dev: true

  /assert-plus/1.0.0:
    resolution: {integrity: sha512-NfJ4UzBCcQGLDlQq7nHxH+tv3kyZ0hHQqF5BO6J7tNJeP5do1llPr8dZ8zHonfhAu0PHAdMkSo+8o0wxg9lZWw==}
    engines: {node: '>=0.8'}
    dev: true

  /async/3.2.4:
    resolution: {integrity: sha512-iAB+JbDEGXhyIUavoDl9WP/Jj106Kz9DEn1DPgYw5ruDn0e3Wgi3sKFm55sASdGBNOQB8F59d9qQ7deqrHA8wQ==}
    dev: true

  /asynckit/0.4.0:
    resolution: {integrity: sha512-Oei9OH4tRh0YqU3GxhX79dM/mwVgvbZJaSNaRk+bshkj0S5cfHcgYakreBjrHwatXKbz+IoIdYLxrKim2MjW0Q==}
    dev: true

  /available-typed-arrays/1.0.5:
    resolution: {integrity: sha512-DMD0KiN46eipeziST1LPP/STfDU0sufISXmjSgvVsoU2tqxctQeASejWcfNtxYKqETM1UxQ8sp2OrSBWpHY6sw==}
    engines: {node: '>= 0.4'}
    dev: true

  /aws-sign2/0.7.0:
    resolution: {integrity: sha512-08kcGqnYf/YmjoRhfxyu+CLxBjUtHLXLXX/vUfx9l2LYzG3c1m61nrpyFUZI6zeS+Li/wWMMidD9KgrqtGq3mA==}
    dev: true

  /aws4/1.11.0:
    resolution: {integrity: sha512-xh1Rl34h6Fi1DC2WWKfxUTVqRsNnr6LsKz2+hfwDxQJWmrx8+c7ylaqBMcHfl1U1r2dsifOvKX3LQuLNZ+XSvA==}
    dev: true

  /axios/0.21.4:
    resolution: {integrity: sha512-ut5vewkiu8jjGBdqpM44XxjuCjq9LAKeHVmoVfHVzy8eHgxxq8SbAVQNovDA8mVi05kP0Ea/n/UzcSHcTJQfNg==}
    dependencies:
      follow-redirects: 1.15.1
    transitivePeerDependencies:
      - debug
    dev: true

  /balanced-match/1.0.2:
    resolution: {integrity: sha512-3oSeUO0TMV67hN1AmbXsK4yaqU7tjiHlbxRDZOpH0KW9+CeX4bRAaX0Anxt0tx2MrpRpWwQaPwIlISEJhYU5Pw==}
    dev: true

  /basic-auth/2.0.1:
    resolution: {integrity: sha512-NF+epuEdnUYVlGuhaxbbq+dvJttwLnGY+YixlXlME5KpQ5W3CnXA5cVTneY3SPbPDRkcjMbifrwmFYcClgOZeg==}
    engines: {node: '>= 0.8'}
    dependencies:
      safe-buffer: 5.1.2
    dev: true

  /bcrypt-pbkdf/1.0.2:
    resolution: {integrity: sha512-qeFIXtP4MSoi6NLqO12WfqARWWuCKi2Rn/9hJLEmtB5yTNr9DqFWkJRCf2qShWzPeAMRnOgCrq0sg/KLv5ES9w==}
    dependencies:
      tweetnacl: 0.14.5
    dev: true

  /binary-extensions/2.2.0:
    resolution: {integrity: sha512-jDctJ/IVQbZoJykoeHbhXpOlNBqGNcwXJKJog42E5HDPUwQTSdjCHdihjj0DlnheQ7blbT6dHOafNAiS8ooQKA==}
    engines: {node: '>=8'}
    dev: true

  /body-parser/1.20.0:
    resolution: {integrity: sha512-DfJ+q6EPcGKZD1QWUjSpqp+Q7bDQTsQIF4zfUAtZ6qk+H/3/QRhg9CEp39ss+/T2vw0+HaidC0ecJj/DRLIaKg==}
    engines: {node: '>= 0.8', npm: 1.2.8000 || >= 1.4.16}
    dependencies:
      bytes: 3.1.2
      content-type: 1.0.4
      debug: 2.6.9
      depd: 2.0.0
      destroy: 1.2.0
      http-errors: 2.0.0
      iconv-lite: 0.4.24
      on-finished: 2.4.1
      qs: 6.10.3
      raw-body: 2.5.1
      type-is: 1.6.18
      unpipe: 1.0.0
    transitivePeerDependencies:
      - supports-color
    dev: true

  /body-parser/1.20.1:
    resolution: {integrity: sha512-jWi7abTbYwajOytWCQc37VulmWiRae5RyTpaCyDcS5/lMdtwSz5lOpDE67srw/HYe35f1z3fDQw+3txg7gNtWw==}
    engines: {node: '>= 0.8', npm: 1.2.8000 || >= 1.4.16}
    dependencies:
      bytes: 3.1.2
      content-type: 1.0.5
      debug: 2.6.9
      depd: 2.0.0
      destroy: 1.2.0
      http-errors: 2.0.0
      iconv-lite: 0.4.24
      on-finished: 2.4.1
      qs: 6.11.0
      raw-body: 2.5.1
      type-is: 1.6.18
      unpipe: 1.0.0
    transitivePeerDependencies:
      - supports-color
    dev: true

  /body-parser/1.20.2:
    resolution: {integrity: sha512-ml9pReCu3M61kGlqoTm2umSXTlRTuGTx0bfYj+uIUKKYycG5NtSbeetV3faSU6R7ajOPw0g/J1PvK4qNy7s5bA==}
    engines: {node: '>= 0.8', npm: 1.2.8000 || >= 1.4.16}
    dependencies:
      bytes: 3.1.2
      content-type: 1.0.5
      debug: 2.6.9
      depd: 2.0.0
      destroy: 1.2.0
      http-errors: 2.0.0
      iconv-lite: 0.4.24
      on-finished: 2.4.1
      qs: 6.11.0
      raw-body: 2.5.2
      type-is: 1.6.18
      unpipe: 1.0.0
    transitivePeerDependencies:
      - supports-color
    dev: true

  /brace-expansion/1.1.11:
    resolution: {integrity: sha512-iCuPHDFgrHX7H2vEI/5xpz07zSHB00TpugqhmYtVmMO6518mCuRMoOYFldEBl0g187ufozdaHgWKcYFb61qGiA==}
    dependencies:
      balanced-match: 1.0.2
      concat-map: 0.0.1
    dev: true

  /brace-expansion/2.0.1:
    resolution: {integrity: sha512-XnAIvQ8eM+kC6aULx6wuQiwVsnzsi9d3WxzV3FpWTGA19F621kwdbsAcFKXgKUHZWsy+mY6iL1sHTxWEFCytDA==}
    dependencies:
      balanced-match: 1.0.2
    dev: true

  /braces/3.0.2:
    resolution: {integrity: sha512-b8um+L1RzM3WDSzvhm6gIz1yfTbBt6YTlcEKAvsmqCZZFw46z626lVj9j1yEPW33H5H+lBQpZMP1k8l+78Ha0A==}
    engines: {node: '>=8'}
    dependencies:
      fill-range: 7.0.1

  /browser-stdout/1.3.1:
    resolution: {integrity: sha512-qhAVI1+Av2X7qelOfAIYwXONood6XlZE/fXaBSmW/T5SzLAmCgzi+eiWE7fUvbHaeNBQH13UftjpXxsfLkMpgw==}
    dev: true

  /buffer-equal-constant-time/1.0.1:
    resolution: {integrity: sha512-zRpUiDwd/xk6ADqPMATG8vc9VPrkck7T07OIx0gnjmJAnHnTVXNQG3vfvWNuiZIkwu9KrKdA1iJKfsfTVxE6NA==}
    dev: true

  /buffer-from/1.1.2:
    resolution: {integrity: sha512-E+XQCRwSbaaiChtv6k6Dwgc+bx+Bs6vuKJHHl5kox/BaKbhiXzqQOwK4cO22yElGp2OCmjwVhT3HmxgyPGnJfQ==}
    dev: true

  /builtin-modules/3.3.0:
    resolution: {integrity: sha512-zhaCDicdLuWN5UbN5IMnFqNMhNfo919sH85y2/ea+5Yg9TsTkeZxpL+JLbp6cgYFS4sRLp3YV4S6yDuqVWHYOw==}
    engines: {node: '>=6'}
    dev: true

  /busboy/1.6.0:
    resolution: {integrity: sha512-8SFQbg/0hQ9xy3UNTB0YEnsNBbWfhf7RtnzpL7TkBiTBRfrQ9Fxcnz7VJsleJpyp6rVLvXiuORqjlHi5q+PYuA==}
    engines: {node: '>=10.16.0'}
    dependencies:
      streamsearch: 1.1.0
    dev: true

  /bytes/3.1.2:
    resolution: {integrity: sha512-/Nf7TyzTx6S3yRJObOAV7956r8cr2+Oj8AC5dt8wSP3BQAoeX58NoHyCU8P8zGkNXStjTSi6fzO6F0pBdcYbEg==}
    engines: {node: '>= 0.8'}
    dev: true

  /c8/7.11.3:
    resolution: {integrity: sha512-6YBmsaNmqRm9OS3ZbIiL2EZgi1+Xc4O24jL3vMYGE6idixYuGdy76rIfIdltSKDj9DpLNrcXSonUTR1miBD0wA==}
    engines: {node: '>=10.12.0'}
    hasBin: true
    dependencies:
      '@bcoe/v8-coverage': 0.2.3
      '@istanbuljs/schema': 0.1.3
      find-up: 5.0.0
      foreground-child: 2.0.0
      istanbul-lib-coverage: 3.2.0
      istanbul-lib-report: 3.0.0
      istanbul-reports: 3.1.5
      rimraf: 3.0.2
      test-exclude: 6.0.0
      v8-to-istanbul: 9.0.1
      yargs: 16.2.0
      yargs-parser: 20.2.9
    dev: true

  /call-bind/1.0.2:
    resolution: {integrity: sha512-7O+FbCihrB5WGbFYesctwmTKae6rOiIzmz1icreWJ+0aA7LJfuqhEso2T9ncpcFtzMQtzXf2QGGueWJGTYsqrA==}
    dependencies:
      function-bind: 1.1.1
      get-intrinsic: 1.2.0
    dev: true

  /callsites/3.1.0:
    resolution: {integrity: sha512-P8BjAsXvZS+VIDUI11hHCQEv74YT67YUi5JJFNWIqL235sBmjX4+qx9Muvls5ivyNENctx46xQLQ3aTuE7ssaQ==}
    engines: {node: '>=6'}
    dev: true

  /camel-case/4.1.2:
    resolution: {integrity: sha512-gxGWBrTT1JuMx6R+o5PTXMmUnhnVzLQ9SNutD4YqKtI6ap897t3tKECYla6gCWEkplXnlNybEkZg9GEGxKFCgw==}
    dependencies:
      pascal-case: 3.1.2
      tslib: 2.4.0

  /camelcase/6.3.0:
    resolution: {integrity: sha512-Gmy6FhYlCY7uOElZUSbxo2UCDH8owEk996gkbrpsgGtrJLM3J7jGxl9Ic7Qwwj4ivOE5AWZWRMecDdF7hqGjFA==}
    engines: {node: '>=10'}
    dev: true

  /capital-case/1.0.4:
    resolution: {integrity: sha512-ds37W8CytHgwnhGGTi88pcPyR15qoNkOpYwmMMfnWqqWgESapLqvDx6huFjQ5vqWSn2Z06173XNA7LtMOeUh1A==}
    dependencies:
      no-case: 3.0.4
      tslib: 2.4.0
      upper-case-first: 2.0.2

  /caseless/0.12.0:
    resolution: {integrity: sha512-4tYFyifaFfGacoiObjJegolkwSU4xQNGbVgUiNYVUxbQ2x2lUsFvY4hVgVzGiIe6WLOPqycWXA40l+PWsxthUw==}
    dev: true

  /chalk/2.4.2:
    resolution: {integrity: sha512-Mti+f9lpJNcwF4tWV8/OrTTtF1gZi+f8FqlyAdouralcFWFQWF2+NgCHShjkCb+IFBLq9buZwE1xckQU4peSuQ==}
    engines: {node: '>=4'}
    dependencies:
      ansi-styles: 3.2.1
      escape-string-regexp: 1.0.5
      supports-color: 5.5.0

  /chalk/4.1.2:
    resolution: {integrity: sha512-oKnbhFyRIXpUuez8iBMmyEa4nbj4IOQyuhc/wy9kY7/WVPcwIO9VA668Pu8RkO7+0G76SLROeyw9CpQ061i4mA==}
    engines: {node: '>=10'}
    dependencies:
      ansi-styles: 4.3.0
      supports-color: 7.2.0
    dev: true

  /change-case/4.1.2:
    resolution: {integrity: sha512-bSxY2ws9OtviILG1EiY5K7NNxkqg/JnRnFxLtKQ96JaviiIxi7djMrSd0ECT9AC+lttClmYwKw53BWpOMblo7A==}
    dependencies:
      camel-case: 4.1.2
      capital-case: 1.0.4
      constant-case: 3.0.4
      dot-case: 3.0.4
      header-case: 2.0.4
      no-case: 3.0.4
      param-case: 3.0.4
      pascal-case: 3.1.2
      path-case: 3.0.4
      sentence-case: 3.0.4
      snake-case: 3.0.4
      tslib: 2.4.0

  /chokidar/3.5.3:
    resolution: {integrity: sha512-Dr3sfKRP6oTcjf2JmUmFJfeVMvXBdegxB0iVQ5eb2V10uFJUCAS8OByZdVAyVb8xXNz3GjjTgj9kLWsZTqE6kw==}
    engines: {node: '>= 8.10.0'}
    dependencies:
      anymatch: 3.1.2
      braces: 3.0.2
      glob-parent: 5.1.2
      is-binary-path: 2.1.0
      is-glob: 4.0.3
      normalize-path: 3.0.0
      readdirp: 3.6.0
    optionalDependencies:
      fsevents: 2.3.2
    dev: true

  /ci-info/3.3.2:
    resolution: {integrity: sha512-xmDt/QIAdeZ9+nfdPsaBCpMvHNLFiLdjj59qjqn+6iPe6YmHGQ35sBnQ8uslRBXFmXkiZQOJRjvQeoGppoTjjg==}
    dev: true

  /clean-regexp/1.0.0:
    resolution: {integrity: sha512-GfisEZEJvzKrmGWkvfhgzcz/BllN1USeqD2V6tg14OAOgaCD2Z/PUEuxnAZ/nPvmaHRG7a8y77p1T/IRQ4D1Hw==}
    engines: {node: '>=4'}
    dependencies:
      escape-string-regexp: 1.0.5
    dev: true

  /cliui/7.0.4:
    resolution: {integrity: sha512-OcRE68cOsVMXp1Yvonl/fzkQOyjLSu/8bhPDfQt0e0/Eb283TKP20Fs2MqoPsr9SwA595rRCA+QMzYc9nBP+JQ==}
    dependencies:
      string-width: 4.2.3
      strip-ansi: 6.0.1
      wrap-ansi: 7.0.0
    dev: true

  /cliui/8.0.1:
    resolution: {integrity: sha512-BSeNnyus75C4//NQ9gQt1/csTXyo/8Sb+afLAkzAptFuMsod9HFokGNudZpi/oQV73hnVK+sR+5PVRMd+Dr7YQ==}
    engines: {node: '>=12'}
    dependencies:
      string-width: 4.2.3
      strip-ansi: 6.0.1
      wrap-ansi: 7.0.0

  /color-convert/1.9.3:
    resolution: {integrity: sha512-QfAUtd+vFdAtFQcC8CCyYt1fYWxSqAiK2cSD6zDB8N3cpsEBAvRxp9zOGg6G/SHHJYAT88/az/IuDGALsNVbGg==}
    dependencies:
      color-name: 1.1.3

  /color-convert/2.0.1:
    resolution: {integrity: sha512-RRECPsj7iu/xb5oKYcsFHSppFNnsj/52OVTRKb4zP5onXwVF3zVmmToNcOfGC+CRDpfK/U584fMg38ZHCaElKQ==}
    engines: {node: '>=7.0.0'}
    dependencies:
      color-name: 1.1.4

  /color-name/1.1.3:
    resolution: {integrity: sha512-72fSenhMw2HZMTVHeCA9KCmpEIbzWiQsjN+BHcBbS9vr1mtt+vJjPdksIBNUmKAW8TFUDPJK5SUU3QhE9NEXDw==}

  /color-name/1.1.4:
    resolution: {integrity: sha512-dOy+3AuW3a2wNbZHIuMZpTcgjGuLU/uBL/ubcZF9OXbDo8ff4O8yVp5Bf0efS8uEoYo5q4Fx7dY9OgQGXgAsQA==}

  /color-string/1.9.1:
    resolution: {integrity: sha512-shrVawQFojnZv6xM40anx4CkoDP+fZsw/ZerEMsW/pyzsRbElpsL/DBVW7q3ExxwusdNXI3lXpuhEZkzs8p5Eg==}
    dependencies:
      color-name: 1.1.4
      simple-swizzle: 0.2.2
    dev: true

  /color/3.2.1:
    resolution: {integrity: sha512-aBl7dZI9ENN6fUGC7mWpMTPNHmWUSNan9tuWN6ahh5ZLNk9baLJOnSMlrQkHcrfFgz2/RigjUVAjdx36VcemKA==}
    dependencies:
      color-convert: 1.9.3
      color-string: 1.9.1
    dev: true

  /colorspace/1.1.4:
    resolution: {integrity: sha512-BgvKJiuVu1igBUF2kEjRCZXol6wiiGbY5ipL/oVPwm0BL9sIpMIzM8IK7vwuxIIzOXMV3Ey5w+vxhm0rR/TN8w==}
    dependencies:
      color: 3.2.1
      text-hex: 1.0.0
    dev: true

  /combined-stream/1.0.8:
    resolution: {integrity: sha512-FQN4MRfuJeHf7cBbBMJFXhKSDq+2kAArBlmRBvcvFE5BB1HZKXtSFASDhdlz9zOYwxh8lDdnvmMOe/+5cdoEdg==}
    engines: {node: '>= 0.8'}
    dependencies:
      delayed-stream: 1.0.0
    dev: true

  /command-exists/1.2.9:
    resolution: {integrity: sha512-LTQ/SGc+s0Xc0Fu5WaKnR0YiygZkm9eKFvyS+fRsU7/ZWFF8ykFM6Pc9aCVf1+xasOOZpO3BAVgVrKvsqKHV7w==}
    dev: false

  /commander/9.3.0:
    resolution: {integrity: sha512-hv95iU5uXPbK83mjrJKuZyFM/LBAoCV/XhVGkS5Je6tl7sxr6A0ITMw5WoRV46/UaJ46Nllm3Xt7IaJhXTIkzw==}
    engines: {node: ^12.20.0 || >=14}
    dev: true

  /commonmark/0.30.0:
    resolution: {integrity: sha512-j1yoUo4gxPND1JWV9xj5ELih0yMv1iCWDG6eEQIPLSWLxzCXiFoyS7kvB+WwU+tZMf4snwJMMtaubV0laFpiBA==}
    hasBin: true
    dependencies:
      entities: 2.0.3
      mdurl: 1.0.1
      minimist: 1.2.6
      string.prototype.repeat: 0.2.0
    dev: true

  /concat-map/0.0.1:
    resolution: {integrity: sha512-/Srv4dswyQNBfohGpz9o6Yb3Gz3SrUDqBH5rTuhGR7ahtlbYKnVxw2bCFMRljaA7EXHaXZ8wsHdodFvbkhKmqg==}
    dev: true

  /constant-case/3.0.4:
    resolution: {integrity: sha512-I2hSBi7Vvs7BEuJDr5dDHfzb/Ruj3FyvFyh7KLilAjNQw3Be+xgqUBA2W6scVEcL0hL1dwPRtIqEPVUCKkSsyQ==}
    dependencies:
      no-case: 3.0.4
      tslib: 2.4.0
      upper-case: 2.0.2

  /content-disposition/0.5.4:
    resolution: {integrity: sha512-FveZTNuGw04cxlAiWbzi6zTAL/lhehaWbTtgluJh4/E95DqMwTmha3KZN1aAWA8cFIhHzMZUvLevkw5Rqk+tSQ==}
    engines: {node: '>= 0.6'}
    dependencies:
      safe-buffer: 5.2.1
    dev: true

  /content-type/1.0.4:
    resolution: {integrity: sha512-hIP3EEPs8tB9AT1L+NUqtwOAps4mk2Zob89MWXMHjHWg9milF/j4osnnQLXBCBFBk/tvIG/tUc9mOUJiPBhPXA==}
    engines: {node: '>= 0.6'}
    dev: true

  /content-type/1.0.5:
    resolution: {integrity: sha512-nTjqfcBFEipKdXCv4YDQWCfmcLZKm81ldF0pAopTvyrFGVbcR6P/VAAd5G7N+0tTr8QqiU0tFadD6FK4NtJwOA==}
    engines: {node: '>= 0.6'}
    dev: true

  /convert-source-map/1.8.0:
    resolution: {integrity: sha512-+OQdjP49zViI/6i7nIJpA8rAl4sV/JdPfU9nZs3VqOwGIgizICvuN2ru6fMd+4llL0tar18UYJXfZ/TWtmhUjA==}
    dependencies:
      safe-buffer: 5.1.2
    dev: true

  /cookie-signature/1.0.6:
    resolution: {integrity: sha512-QADzlaHc8icV8I7vbaJXJwod9HWYp8uCqf1xa4OfNu1T7JVxQIrUgOWtHdNDtPiywmFbiS12VjotIXLrKM3orQ==}
    dev: true

  /cookie/0.5.0:
    resolution: {integrity: sha512-YZ3GUyn/o8gfKJlnlX7g7xq4gyO6OSuhGPKaaGssGB2qgDUS0gPgtTvoyZLTt9Ab6dC4hfc9dV5arkvc/OCmrw==}
    engines: {node: '>= 0.6'}
    dev: true

  /core-util-is/1.0.2:
    resolution: {integrity: sha512-3lqz5YjWTYnW6dlDa5TLaTCcShfar1e40rmcJVwCBJC6mWlFuj0eCHIElmG1g5kyuJ/GD+8Wn4FFCcz4gJPfaQ==}
    dev: true

  /cosmiconfig/7.0.1:
    resolution: {integrity: sha512-a1YWNUV2HwGimB7dU2s1wUMurNKjpx60HxBB6xUM8Re+2s1g1IIfJvFR0/iCF+XHdE0GMTKTuLR32UQff4TEyQ==}
    engines: {node: '>=10'}
    dependencies:
      '@types/parse-json': 4.0.0
      import-fresh: 3.3.0
      parse-json: 5.2.0
      path-type: 4.0.0
      yaml: 1.10.2
    dev: true

  /cross-spawn/7.0.3:
    resolution: {integrity: sha512-iRDPJKUPVEND7dHPO8rkbOnPpyDygcDFtWjpeWNCgy8WP2rXcxXL8TskReQl6OrB2G7+UJrags1q15Fudc7G6w==}
    engines: {node: '>= 8'}
    dependencies:
      path-key: 3.1.1
      shebang-command: 2.0.0
      which: 2.0.2
    dev: true

  /dashdash/1.14.1:
    resolution: {integrity: sha512-jRFi8UDGo6j+odZiEpjazZaWqEal3w/basFjQHQEwVtZJGDpxbH1MeYluwCS8Xq5wmLJooDlMgvVarmWfGM44g==}
    engines: {node: '>=0.10'}
    dependencies:
      assert-plus: 1.0.0
    dev: true

  /data-uri-to-buffer/4.0.0:
    resolution: {integrity: sha512-Vr3mLBA8qWmcuschSLAOogKgQ/Jwxulv3RNE4FXnYWRGujzrRWQI4m12fQqRkwX06C0KanhLr4hK+GydchZsaA==}
    engines: {node: '>= 12'}

  /debug/2.6.9:
    resolution: {integrity: sha512-bC7ElrdJaJnPbAP+1EotYvqZsb3ecl5wi6Bfi6BJTUcNowp6cvspg0jXznRTKDjm/E7AdgFBVeAPVMNcKGsHMA==}
    peerDependencies:
      supports-color: '*'
    peerDependenciesMeta:
      supports-color:
        optional: true
    dependencies:
      ms: 2.0.0
    dev: true

  /debug/3.2.7:
    resolution: {integrity: sha512-CFjzYYAi4ThfiQvizrFQevTTXHtnCqWfe7x1AhgEscTz6ZbLbfoLRLPugTQyBth6f8ZERVUSyWHFD/7Wu4t1XQ==}
    peerDependencies:
      supports-color: '*'
    peerDependenciesMeta:
      supports-color:
        optional: true
    dependencies:
      ms: 2.1.3
    dev: true

  /debug/4.3.3_supports-color@8.1.1:
    resolution: {integrity: sha512-/zxw5+vh1Tfv+4Qn7a5nsbcJKPaSvCDhojn6FEl9vupwK2VCSDtEiEtqr8DFtzYFOdz63LBkxec7DYuc2jon6Q==}
    engines: {node: '>=6.0'}
    peerDependencies:
      supports-color: '*'
    peerDependenciesMeta:
      supports-color:
        optional: true
    dependencies:
      ms: 2.1.2
      supports-color: 8.1.1
    dev: true

  /debug/4.3.4:
    resolution: {integrity: sha512-PRWFHuSU3eDtQJPvnNY7Jcket1j0t5OuOsFzPPzsekD52Zl8qUfFIPEiswXqIvHWGVHOgX+7G/vCNNhehwxfkQ==}
    engines: {node: '>=6.0'}
    peerDependencies:
      supports-color: '*'
    peerDependenciesMeta:
      supports-color:
        optional: true
    dependencies:
      ms: 2.1.2
    dev: true

  /decamelize/4.0.0:
    resolution: {integrity: sha512-9iE1PgSik9HeIIw2JO94IidnE3eBoQrFJ3w7sFuzSX4DpmZ3v5sZpUiV5Swcf6mQEF+Y0ru8Neo+p+nyh2J+hQ==}
    engines: {node: '>=10'}
    dev: true

  /deep-equal/2.0.5:
    resolution: {integrity: sha512-nPiRgmbAtm1a3JsnLCf6/SLfXcjyN5v8L1TXzdCmHrXJ4hx+gW/w1YCcn7z8gJtSiDArZCgYtbao3QqLm/N1Sw==}
    dependencies:
      call-bind: 1.0.2
      es-get-iterator: 1.1.2
      get-intrinsic: 1.1.2
      is-arguments: 1.1.1
      is-date-object: 1.0.5
      is-regex: 1.1.4
      isarray: 2.0.5
      object-is: 1.1.5
      object-keys: 1.1.1
      object.assign: 4.1.4
      regexp.prototype.flags: 1.4.3
      side-channel: 1.0.4
      which-boxed-primitive: 1.0.2
      which-collection: 1.0.1
      which-typed-array: 1.1.8
    dev: true

  /deep-equal/2.2.0:
    resolution: {integrity: sha512-RdpzE0Hv4lhowpIUKKMJfeH6C1pXdtT1/it80ubgWqwI3qpuxUBpC1S4hnHg+zjnuOoDkzUtUCEEkG+XG5l3Mw==}
    dependencies:
      call-bind: 1.0.2
      es-get-iterator: 1.1.2
      get-intrinsic: 1.2.0
      is-arguments: 1.1.1
      is-array-buffer: 3.0.2
      is-date-object: 1.0.5
      is-regex: 1.1.4
      is-shared-array-buffer: 1.0.2
      isarray: 2.0.5
      object-is: 1.1.5
      object-keys: 1.1.1
      object.assign: 4.1.4
      regexp.prototype.flags: 1.4.3
      side-channel: 1.0.4
      which-boxed-primitive: 1.0.2
      which-collection: 1.0.1
      which-typed-array: 1.1.9
    dev: true

  /deep-is/0.1.4:
    resolution: {integrity: sha512-oIPzksmTg4/MriiaYGO+okXDT7ztn/w3Eptv/+gSIdMdKsJo0u4CfYNFJPy+4SKMuCqGw2wxnA+URMg3t8a/bQ==}
    dev: true

  /define-lazy-prop/2.0.0:
    resolution: {integrity: sha512-Ds09qNh8yw3khSjiJjiUInaGX9xlqZDY7JVryGxdxV7NPeuqQfplOpQ66yJFZut3jLa5zOwkXw1g9EI2uKh4Og==}
    engines: {node: '>=8'}
    dev: true

  /define-properties/1.1.4:
    resolution: {integrity: sha512-uckOqKcfaVvtBdsVkdPv3XjveQJsNQqmhXgRi8uhvWWuPYZCNlzT8qAyblUgNoXdHdjMTzAqeGjAoli8f+bzPA==}
    engines: {node: '>= 0.4'}
    dependencies:
      has-property-descriptors: 1.0.0
      object-keys: 1.1.1
    dev: true

  /delayed-stream/1.0.0:
    resolution: {integrity: sha512-ZySD7Nf91aLB0RxL4KGrKHBXl7Eds1DAmEdcoVawXnLD7SDhpNgtuII2aAkg7a7QS41jxPSZ17p4VdGnMHk3MQ==}
    engines: {node: '>=0.4.0'}
    dev: true

  /depd/2.0.0:
    resolution: {integrity: sha512-g7nH6P6dyDioJogAAGprGpCtVImJhpPk/roCzdb3fIh61/s/nPsfR6onyMwkCAR/OlC3yBC0lESvUoQEAssIrw==}
    engines: {node: '>= 0.8'}
    dev: true

  /destroy/1.2.0:
    resolution: {integrity: sha512-2sJGJTaXIIaR1w4iJSNoN0hnMY7Gpc/n8D4qSCJw8QqFWXf7cuAgnEHxBpweaVcPevC2l3KpjYCx3NypQQgaJg==}
    engines: {node: '>= 0.8', npm: 1.2.8000 || >= 1.4.16}
    dev: true

  /diff/5.0.0:
    resolution: {integrity: sha512-/VTCrvm5Z0JGty/BWHljh+BAiw3IK+2j87NGMu8Nwc/f48WoDAC395uomO9ZD117ZOBaHmkX1oyLvkVM/aIT3w==}
    engines: {node: '>=0.3.1'}
    dev: true

  /dir-glob/3.0.1:
    resolution: {integrity: sha512-WkrWp9GR4KXfKGYzOLmTuGVi1UWFfws377n9cc55/tb6DuqyF6pcQ5AbiHEshaDpY9v6oaSr2XCDidGmMwdzIA==}
    engines: {node: '>=8'}
    dependencies:
      path-type: 4.0.0

  /doctrine/2.1.0:
    resolution: {integrity: sha512-35mSku4ZXK0vfCuHEDAwt55dg2jNajHZ1odvF+8SSr82EsZY4QmXfuWso8oEd8zRhVObSN18aM0CjSdoBX7zIw==}
    engines: {node: '>=0.10.0'}
    dependencies:
      esutils: 2.0.3
    dev: true

  /doctrine/3.0.0:
    resolution: {integrity: sha512-yS+Q5i3hBf7GBkd4KG8a7eBNNWNGLTaEwwYWUijIYM7zrlYDM0BFXHjjPWlWZ1Rg7UaddZeIDmi9jF3HmqiQ2w==}
    engines: {node: '>=6.0.0'}
    dependencies:
      esutils: 2.0.3
    dev: true

  /dot-case/3.0.4:
    resolution: {integrity: sha512-Kv5nKlh6yRrdrGvxeJ2e5y2eRUpkUosIW4A2AS38zwSz27zu7ufDwQPi5Jhs3XAlGNetl3bmnGhQsMtkKJnj3w==}
    dependencies:
      no-case: 3.0.4
      tslib: 2.4.0

  /ecc-jsbn/0.1.2:
    resolution: {integrity: sha512-eh9O+hwRHNbG4BLTjEl3nw044CkGm5X6LoaCf7LPp7UU8Qrt47JYNi6nPX8xjW97TKGKm1ouctg0QSpZe9qrnw==}
    dependencies:
      jsbn: 0.1.1
      safer-buffer: 2.1.2
    dev: true

  /ecdsa-sig-formatter/1.0.11:
    resolution: {integrity: sha512-nagl3RYrbNv6kQkeJIpt6NJZy8twLB/2vtz6yN9Z4vRKHN4/QZJIEbqohALSgwKdnksuY3k5Addp5lg8sVoVcQ==}
    dependencies:
      safe-buffer: 5.2.1
    dev: true

  /ee-first/1.1.1:
    resolution: {integrity: sha512-WMwm9LhRUo+WUaRN+vRuETqG89IgZphVSNkdFgeb6sS/E4OrDIN7t48CAewSHXc6C8lefD8KKfr5vY61brQlow==}
    dev: true

  /emoji-regex/8.0.0:
    resolution: {integrity: sha512-MSjYzcWNOA0ewAHpz0MxpYFvwg6yjy1NG3xteoqz644VCo/RPgnr1/GGt+ic3iJTzQ8Eu3TdM14SawnVUmGE6A==}

  /enabled/2.0.0:
    resolution: {integrity: sha512-AKrN98kuwOzMIdAizXGI86UFBoo26CL21UM763y1h/GMSJ4/OHU9k2YlsmBpyScFo/wbLzWQJBMCW4+IO3/+OQ==}
    dev: true

  /encodeurl/1.0.2:
    resolution: {integrity: sha512-TPJXq8JqFaVYm2CWmPvnP2Iyo4ZSM7/QKcSmuMLDObfpH5fi7RUGmd/rTDf+rut/saiDiQEeVTNgAmJEdAOx0w==}
    engines: {node: '>= 0.8'}
    dev: true

  /entities/2.0.3:
    resolution: {integrity: sha512-MyoZ0jgnLvB2X3Lg5HqpFmn1kybDiIfEQmKzTb5apr51Rb+T3KdmMiqa70T+bhGnyv7bQ6WMj2QMHpGMmlrUYQ==}
    dev: true

  /error-ex/1.3.2:
    resolution: {integrity: sha512-7dFHNmqeFSEt2ZBsCriorKnn3Z2pj+fd9kmI6QoWw4//DL+icEBfc0U7qJCisqrTsKTjw4fNFy2pW9OqStD84g==}
    dependencies:
      is-arrayish: 0.2.1
    dev: true

  /es-abstract/1.20.1:
    resolution: {integrity: sha512-WEm2oBhfoI2sImeM4OF2zE2V3BYdSF+KnSi9Sidz51fQHd7+JuF8Xgcj9/0o+OWeIeIS/MiuNnlruQrJf16GQA==}
    engines: {node: '>= 0.4'}
    dependencies:
      call-bind: 1.0.2
      es-to-primitive: 1.2.1
      function-bind: 1.1.1
      function.prototype.name: 1.1.5
      get-intrinsic: 1.1.2
      get-symbol-description: 1.0.0
      has: 1.0.3
      has-property-descriptors: 1.0.0
      has-symbols: 1.0.3
      internal-slot: 1.0.3
      is-callable: 1.2.4
      is-negative-zero: 2.0.2
      is-regex: 1.1.4
      is-shared-array-buffer: 1.0.2
      is-string: 1.0.7
      is-weakref: 1.0.2
      object-inspect: 1.12.2
      object-keys: 1.1.1
      object.assign: 4.1.4
      regexp.prototype.flags: 1.4.3
      string.prototype.trimend: 1.0.5
      string.prototype.trimstart: 1.0.5
      unbox-primitive: 1.0.2
    dev: true

  /es-get-iterator/1.1.2:
    resolution: {integrity: sha512-+DTO8GYwbMCwbywjimwZMHp8AuYXOS2JZFWoi2AlPOS3ebnII9w/NLpNZtA7A0YLaVDw+O7KFCeoIV7OPvM7hQ==}
    dependencies:
      call-bind: 1.0.2
      get-intrinsic: 1.2.0
      has-symbols: 1.0.3
      is-arguments: 1.1.1
      is-map: 2.0.2
      is-set: 2.0.2
      is-string: 1.0.7
      isarray: 2.0.5
    dev: true

  /es-shim-unscopables/1.0.0:
    resolution: {integrity: sha512-Jm6GPcCdC30eMLbZ2x8z2WuRwAws3zTBBKuusffYVUrNj/GVSUAZ+xKMaUpfNDR5IbyNA5LJbaecoUVbmUcB1w==}
    dependencies:
      has: 1.0.3
    dev: true

  /es-to-primitive/1.2.1:
    resolution: {integrity: sha512-QCOllgZJtaUo9miYBcLChTUaHNjJF3PYs1VidD7AwiEj1kYxKeQTctLAezAOH5ZKRH0g2IgPn6KwB4IT8iRpvA==}
    engines: {node: '>= 0.4'}
    dependencies:
      is-callable: 1.2.4
      is-date-object: 1.0.5
      is-symbol: 1.0.4
    dev: true

  /escalade/3.1.1:
    resolution: {integrity: sha512-k0er2gUkLf8O0zKJiAhmkTnJlTvINGv7ygDNPbeIsX/TJjGJZHuh9B2UxbsaEkmlEo9MfhrSzmhIlhRlI2GXnw==}
    engines: {node: '>=6'}

  /escape-html/1.0.3:
    resolution: {integrity: sha512-NiSupZ4OeuGwr68lGIeym/ksIZMJodUGOSCZ/FSnTxcrekbvqrgdUxlJOMpijaKZVjAJrWrGs/6Jy8OMuyj9ow==}
    dev: true

  /escape-string-regexp/1.0.5:
    resolution: {integrity: sha512-vbRorB5FUQWvla16U8R/qgaFIya2qGzwDrNmCZuYKrbdSUMG6I1ZCGQRefkRVhuOkIGVne7BQ35DSfo1qvJqFg==}
    engines: {node: '>=0.8.0'}

  /escape-string-regexp/4.0.0:
    resolution: {integrity: sha512-TtpcNJ3XAzx3Gq8sWRzJaVajRs0uVxA2YAkdb1jm2YkPz4G6egUFAyA3n5vtEIZefPk5Wa4UXbKuS5fKkJWdgA==}
    engines: {node: '>=10'}
    dev: true

  /eslint-config-prettier/8.5.0_eslint@8.23.1:
    resolution: {integrity: sha512-obmWKLUNCnhtQRKc+tmnYuQl0pFU1ibYJQ5BGhTVB08bHe9wC8qUeG7c08dj9XX+AuPj1YSGSQIHl1pnDHZR0Q==}
    hasBin: true
    peerDependencies:
      eslint: '>=7.0.0'
    dependencies:
      eslint: 8.23.1
    dev: true

  /eslint-import-resolver-node/0.3.6:
    resolution: {integrity: sha512-0En0w03NRVMn9Uiyn8YRPDKvWjxCWkslUEhGNTdGx15RvPJYQ+lbOlqrlNI2vEAs4pDYK4f/HN2TbDmk5TP0iw==}
    dependencies:
      debug: 3.2.7
      resolve: 1.22.1
    transitivePeerDependencies:
      - supports-color
    dev: true

  /eslint-module-utils/2.7.4_oxfrjumrtiktpkw7r2zaom7f74:
    resolution: {integrity: sha512-j4GT+rqzCoRKHwURX7pddtIPGySnX9Si/cgMI5ztrcqOPtk5dDEeZ34CQVPphnqkJytlc97Vuk05Um2mJ3gEQA==}
    engines: {node: '>=4'}
    peerDependencies:
      '@typescript-eslint/parser': '*'
      eslint: '*'
      eslint-import-resolver-node: '*'
      eslint-import-resolver-typescript: '*'
      eslint-import-resolver-webpack: '*'
    peerDependenciesMeta:
      '@typescript-eslint/parser':
        optional: true
      eslint:
        optional: true
      eslint-import-resolver-node:
        optional: true
      eslint-import-resolver-typescript:
        optional: true
      eslint-import-resolver-webpack:
        optional: true
    dependencies:
      debug: 3.2.7
      eslint: 8.23.1
      eslint-import-resolver-node: 0.3.6
    transitivePeerDependencies:
      - supports-color
    dev: true

  /eslint-plugin-import/2.26.0_eslint@8.23.1:
    resolution: {integrity: sha512-hYfi3FXaM8WPLf4S1cikh/r4IxnO6zrhZbEGz2b660EJRbuxgpDS5gkCuYgGWg2xxh2rBuIr4Pvhve/7c31koA==}
    engines: {node: '>=4'}
    peerDependencies:
      '@typescript-eslint/parser': '*'
      eslint: ^2 || ^3 || ^4 || ^5 || ^6 || ^7.2.0 || ^8
    peerDependenciesMeta:
      '@typescript-eslint/parser':
        optional: true
    dependencies:
      array-includes: 3.1.5
      array.prototype.flat: 1.3.0
      debug: 2.6.9
      doctrine: 2.1.0
      eslint: 8.23.1
      eslint-import-resolver-node: 0.3.6
      eslint-module-utils: 2.7.4_oxfrjumrtiktpkw7r2zaom7f74
      has: 1.0.3
      is-core-module: 2.10.0
      is-glob: 4.0.3
      minimatch: 3.1.2
      object.values: 1.1.5
      resolve: 1.22.1
      tsconfig-paths: 3.14.1
    transitivePeerDependencies:
      - eslint-import-resolver-typescript
      - eslint-import-resolver-webpack
      - supports-color
    dev: true

  /eslint-plugin-mocha/10.1.0_eslint@8.23.1:
    resolution: {integrity: sha512-xLqqWUF17llsogVOC+8C6/jvQ+4IoOREbN7ZCHuOHuD6cT5cDD4h7f2LgsZuzMAiwswWE21tO7ExaknHVDrSkw==}
    engines: {node: '>=14.0.0'}
    peerDependencies:
      eslint: '>=7.0.0'
    dependencies:
      eslint: 8.23.1
      eslint-utils: 3.0.0_eslint@8.23.1
      rambda: 7.2.1
    dev: true

  /eslint-plugin-prettier/4.2.1_cabrci5exjdaojcvd6xoxgeowu:
    resolution: {integrity: sha512-f/0rXLXUt0oFYs8ra4w49wYZBG5GKZpAYsJSm6rnYL5uVDjd+zowwMwVZHnAjf4edNrKpCDYfXDgmRE/Ak7QyQ==}
    engines: {node: '>=12.0.0'}
    peerDependencies:
      eslint: '>=7.28.0'
      eslint-config-prettier: '*'
      prettier: '>=2.0.0'
    peerDependenciesMeta:
      eslint-config-prettier:
        optional: true
    dependencies:
      eslint: 8.23.1
      eslint-config-prettier: 8.5.0_eslint@8.23.1
      prettier: 2.7.1
      prettier-linter-helpers: 1.0.0
    dev: true

  /eslint-plugin-unicorn/42.0.0_eslint@8.23.1:
    resolution: {integrity: sha512-ixBsbhgWuxVaNlPTT8AyfJMlhyC5flCJFjyK3oKE8TRrwBnaHvUbuIkCM1lqg8ryYrFStL/T557zfKzX4GKSlg==}
    engines: {node: '>=12'}
    peerDependencies:
      eslint: '>=8.8.0'
    dependencies:
      '@babel/helper-validator-identifier': 7.18.6
      ci-info: 3.3.2
      clean-regexp: 1.0.0
      eslint: 8.23.1
      eslint-utils: 3.0.0_eslint@8.23.1
      esquery: 1.4.0
      indent-string: 4.0.0
      is-builtin-module: 3.2.0
      lodash: 4.17.21
      pluralize: 8.0.0
      read-pkg-up: 7.0.1
      regexp-tree: 0.1.24
      safe-regex: 2.1.1
      semver: 7.3.7
      strip-indent: 3.0.0
    dev: true

  /eslint-plugin-unicorn/43.0.2_eslint@8.23.1:
    resolution: {integrity: sha512-DtqZ5mf/GMlfWoz1abIjq5jZfaFuHzGBZYIeuJfEoKKGWRHr2JiJR+ea+BF7Wx2N1PPRoT/2fwgiK1NnmNE3Hg==}
    engines: {node: '>=14.18'}
    peerDependencies:
      eslint: '>=8.18.0'
    dependencies:
      '@babel/helper-validator-identifier': 7.18.6
      ci-info: 3.3.2
      clean-regexp: 1.0.0
      eslint: 8.23.1
      eslint-utils: 3.0.0_eslint@8.23.1
      esquery: 1.4.0
      indent-string: 4.0.0
      is-builtin-module: 3.2.0
      lodash: 4.17.21
      pluralize: 8.0.0
      read-pkg-up: 7.0.1
      regexp-tree: 0.1.24
      safe-regex: 2.1.1
      semver: 7.3.7
      strip-indent: 3.0.0
    dev: true

  /eslint-scope/5.1.1:
    resolution: {integrity: sha512-2NxwbF/hZ0KpepYN0cNbo+FN6XoK7GaHlQhgx/hIZl6Va0bF45RQOOwhLIy8lQDbuCiadSLCBnH2CFYquit5bw==}
    engines: {node: '>=8.0.0'}
    dependencies:
      esrecurse: 4.3.0
      estraverse: 4.3.0
    dev: true

  /eslint-scope/7.1.1:
    resolution: {integrity: sha512-QKQM/UXpIiHcLqJ5AOyIW7XZmzjkzQXYE54n1++wb0u9V/abW3l9uQnxX8Z5Xd18xyKIMTUAyQ0k1e8pz6LUrw==}
    engines: {node: ^12.22.0 || ^14.17.0 || >=16.0.0}
    dependencies:
      esrecurse: 4.3.0
      estraverse: 5.3.0
    dev: true

  /eslint-utils/3.0.0_eslint@8.23.1:
    resolution: {integrity: sha512-uuQC43IGctw68pJA1RgbQS8/NP7rch6Cwd4j3ZBtgo4/8Flj4eGE7ZYSZRN3iq5pVUv6GPdW5Z1RFleo84uLDA==}
    engines: {node: ^10.0.0 || ^12.0.0 || >= 14.0.0}
    peerDependencies:
      eslint: '>=5'
    dependencies:
      eslint: 8.23.1
      eslint-visitor-keys: 2.1.0
    dev: true

  /eslint-visitor-keys/2.1.0:
    resolution: {integrity: sha512-0rSmRBzXgDzIsD6mGdJgevzgezI534Cer5L/vyMX0kHzT/jiB43jRhd9YUlMGYLQy2zprNmoT8qasCGtY+QaKw==}
    engines: {node: '>=10'}
    dev: true

  /eslint-visitor-keys/3.3.0:
    resolution: {integrity: sha512-mQ+suqKJVyeuwGYHAdjMFqjCyfl8+Ldnxuyp3ldiMBFKkvytrXUZWaiPCEav8qDHKty44bD+qV1IP4T+w+xXRA==}
    engines: {node: ^12.22.0 || ^14.17.0 || >=16.0.0}
    dev: true

  /eslint/8.23.1:
    resolution: {integrity: sha512-w7C1IXCc6fNqjpuYd0yPlcTKKmHlHHktRkzmBPZ+7cvNBQuiNjx0xaMTjAJGCafJhQkrFJooREv0CtrVzmHwqg==}
    engines: {node: ^12.22.0 || ^14.17.0 || >=16.0.0}
    hasBin: true
    dependencies:
      '@eslint/eslintrc': 1.3.2
      '@humanwhocodes/config-array': 0.10.4
      '@humanwhocodes/gitignore-to-minimatch': 1.0.2
      '@humanwhocodes/module-importer': 1.0.1
      ajv: 6.12.6
      chalk: 4.1.2
      cross-spawn: 7.0.3
      debug: 4.3.4
      doctrine: 3.0.0
      escape-string-regexp: 4.0.0
      eslint-scope: 7.1.1
      eslint-utils: 3.0.0_eslint@8.23.1
      eslint-visitor-keys: 3.3.0
      espree: 9.4.0
      esquery: 1.4.0
      esutils: 2.0.3
      fast-deep-equal: 3.1.3
      file-entry-cache: 6.0.1
      find-up: 5.0.0
      glob-parent: 6.0.2
      globals: 13.17.0
      globby: 11.1.0
      grapheme-splitter: 1.0.4
      ignore: 5.2.0
      import-fresh: 3.3.0
      imurmurhash: 0.1.4
      is-glob: 4.0.3
      js-sdsl: 4.1.4
      js-yaml: 4.1.0
      json-stable-stringify-without-jsonify: 1.0.1
      levn: 0.4.1
      lodash.merge: 4.6.2
      minimatch: 3.1.2
      natural-compare: 1.4.0
      optionator: 0.9.1
      regexpp: 3.2.0
      strip-ansi: 6.0.1
      strip-json-comments: 3.1.1
      text-table: 0.2.0
    transitivePeerDependencies:
      - supports-color
    dev: true

  /espree/9.4.0:
    resolution: {integrity: sha512-DQmnRpLj7f6TgN/NYb0MTzJXL+vJF9h3pHy4JhCIs3zwcgez8xmGg3sXHcEO97BrmO2OSvCwMdfdlyl+E9KjOw==}
    engines: {node: ^12.22.0 || ^14.17.0 || >=16.0.0}
    dependencies:
      acorn: 8.8.0
      acorn-jsx: 5.3.2_acorn@8.8.0
      eslint-visitor-keys: 3.3.0
    dev: true

  /esquery/1.4.0:
    resolution: {integrity: sha512-cCDispWt5vHHtwMY2YrAQ4ibFkAL8RbH5YGBnZBc90MolvvfkkQcJro/aZiAQUlQ3qgrYS6D6v8Gc5G5CQsc9w==}
    engines: {node: '>=0.10'}
    dependencies:
      estraverse: 5.3.0
    dev: true

  /esrecurse/4.3.0:
    resolution: {integrity: sha512-KmfKL3b6G+RXvP8N1vr3Tq1kL/oCFgn2NYXEtqP8/L3pKapUA4G8cFVaoF3SU323CD4XypR/ffioHmkti6/Tag==}
    engines: {node: '>=4.0'}
    dependencies:
      estraverse: 5.3.0
    dev: true

  /estraverse/4.3.0:
    resolution: {integrity: sha512-39nnKffWz8xN1BU/2c79n9nB9HDzo0niYUqx6xyqUnyoAnQyyWpOTdZEeiCch8BBu515t4wp9ZmgVfVhn9EBpw==}
    engines: {node: '>=4.0'}
    dev: true

  /estraverse/5.3.0:
    resolution: {integrity: sha512-MMdARuVEQziNTeJD8DgMqmhwR11BRQ/cBP+pLtYdSTnf3MIO8fFeiINEbX36ZdNlfU/7A9f3gUw49B3oQsvwBA==}
    engines: {node: '>=4.0'}
    dev: true

  /esutils/2.0.3:
    resolution: {integrity: sha512-kVscqXk4OCp68SZ0dkgEKVi6/8ij300KBWTJq32P/dYeWTSwK41WyTxalN1eRmA5Z9UU/LX9D7FWSmV9SAYx6g==}
    engines: {node: '>=0.10.0'}
    dev: true

  /etag/1.8.1:
    resolution: {integrity: sha512-aIL5Fx7mawVa300al2BnEE4iNvo1qETxLrPI/o05L7z6go7fCw1J6EQmbK4FmJ2AS7kgVF/KEZWufBfdClMcPg==}
    engines: {node: '>= 0.6'}
    dev: true

  /events/3.3.0:
    resolution: {integrity: sha512-mQw+2fkQbALzQ7V0MY0IqdnXNOeTtP4r0lN9z7AAawCXgqea7bDii20AYrIBrFd/Hx0M2Ocz6S111CaFkUcb0Q==}
    engines: {node: '>=0.8.x'}
    dev: true

  /expect-more/1.2.0:
    resolution: {integrity: sha512-AVnjc5oh2jgiJjOrjbiKxbwLlNA/zsl2044Nbd09H4+2KwThtSLYKhdOusLYOrcToFAa2uBOWR1ExCN4kOWgbQ==}
    dev: true

  /express-promise-router/4.1.1_express@4.18.1:
    resolution: {integrity: sha512-Lkvcy/ZGrBhzkl3y7uYBHLMtLI4D6XQ2kiFg9dq7fbktBch5gjqJ0+KovX0cvCAvTJw92raWunRLM/OM+5l4fA==}
    engines: {node: '>=10'}
    peerDependencies:
      '@types/express': ^4.0.0
      express: ^4.0.0
    peerDependenciesMeta:
      '@types/express':
        optional: true
    dependencies:
      express: 4.18.1
      is-promise: 4.0.0
      lodash.flattendeep: 4.4.0
      methods: 1.1.2
    dev: true

  /express-promise-router/4.1.1_express@4.18.2:
    resolution: {integrity: sha512-Lkvcy/ZGrBhzkl3y7uYBHLMtLI4D6XQ2kiFg9dq7fbktBch5gjqJ0+KovX0cvCAvTJw92raWunRLM/OM+5l4fA==}
    engines: {node: '>=10'}
    peerDependencies:
      '@types/express': ^4.0.0
      express: ^4.0.0
    peerDependenciesMeta:
      '@types/express':
        optional: true
    dependencies:
      express: 4.18.2
      is-promise: 4.0.0
      lodash.flattendeep: 4.4.0
      methods: 1.1.2
    dev: true

  /express/4.18.1:
    resolution: {integrity: sha512-zZBcOX9TfehHQhtupq57OF8lFZ3UZi08Y97dwFCkD8p9d/d2Y3M+ykKcwaMDEL+4qyUolgBDX6AblpR3fL212Q==}
    engines: {node: '>= 0.10.0'}
    dependencies:
      accepts: 1.3.8
      array-flatten: 1.1.1
      body-parser: 1.20.0
      content-disposition: 0.5.4
      content-type: 1.0.4
      cookie: 0.5.0
      cookie-signature: 1.0.6
      debug: 2.6.9
      depd: 2.0.0
      encodeurl: 1.0.2
      escape-html: 1.0.3
      etag: 1.8.1
      finalhandler: 1.2.0
      fresh: 0.5.2
      http-errors: 2.0.0
      merge-descriptors: 1.0.1
      methods: 1.1.2
      on-finished: 2.4.1
      parseurl: 1.3.3
      path-to-regexp: 0.1.7
      proxy-addr: 2.0.7
      qs: 6.10.3
      range-parser: 1.2.1
      safe-buffer: 5.2.1
      send: 0.18.0
      serve-static: 1.15.0
      setprototypeof: 1.2.0
      statuses: 2.0.1
      type-is: 1.6.18
      utils-merge: 1.0.1
      vary: 1.1.2
    transitivePeerDependencies:
      - supports-color
    dev: true

  /express/4.18.2:
    resolution: {integrity: sha512-5/PsL6iGPdfQ/lKM1UuielYgv3BUoJfz1aUwU9vHZ+J7gyvwdQXFEBIEIaxeGf0GIcreATNyBExtalisDbuMqQ==}
    engines: {node: '>= 0.10.0'}
    dependencies:
      accepts: 1.3.8
      array-flatten: 1.1.1
      body-parser: 1.20.1
      content-disposition: 0.5.4
      content-type: 1.0.5
      cookie: 0.5.0
      cookie-signature: 1.0.6
      debug: 2.6.9
      depd: 2.0.0
      encodeurl: 1.0.2
      escape-html: 1.0.3
      etag: 1.8.1
      finalhandler: 1.2.0
      fresh: 0.5.2
      http-errors: 2.0.0
      merge-descriptors: 1.0.1
      methods: 1.1.2
      on-finished: 2.4.1
      parseurl: 1.3.3
      path-to-regexp: 0.1.7
      proxy-addr: 2.0.7
      qs: 6.11.0
      range-parser: 1.2.1
      safe-buffer: 5.2.1
      send: 0.18.0
      serve-static: 1.15.0
      setprototypeof: 1.2.0
      statuses: 2.0.1
      type-is: 1.6.18
      utils-merge: 1.0.1
      vary: 1.1.2
    transitivePeerDependencies:
      - supports-color
    dev: true

  /extend/3.0.2:
    resolution: {integrity: sha512-fjquC59cD7CyW6urNXK0FBufkZcoiGG80wTuPujX590cB5Ttln20E2UB4S/WARVqhXffZl2LNgS+gQdPIIim/g==}
    dev: true

  /extsprintf/1.3.0:
    resolution: {integrity: sha512-11Ndz7Nv+mvAC1j0ktTa7fAb0vLyGGX+rMHNBYQviQDGU0Hw7lhctJANqbPhu9nV9/izT/IntTgZ7Im/9LJs9g==}
    engines: {'0': node >=0.6.0}
    dev: true

  /fast-deep-equal/3.1.3:
    resolution: {integrity: sha512-f3qQ9oQy9j2AhBe/H9VC91wLmKBCCU/gDOnKNAYG5hswO7BLKj09Hc5HYNz9cGI++xlpDCIgDaitVs03ATR84Q==}

  /fast-diff/1.2.0:
    resolution: {integrity: sha512-xJuoT5+L99XlZ8twedaRf6Ax2TgQVxvgZOYoPKqZufmJib0tL2tegPBOZb1pVNgIhlqDlA0eO0c3wBvQcmzx4w==}
    dev: true

  /fast-glob/3.2.11:
    resolution: {integrity: sha512-xrO3+1bxSo3ZVHAnqzyuewYT6aMFHRAd4Kcs92MAonjwQZLsK9d0SF1IyQ3k5PoirxTW0Oe/RqFgMQ6TcNE5Ew==}
    engines: {node: '>=8.6.0'}
    dependencies:
      '@nodelib/fs.stat': 2.0.5
      '@nodelib/fs.walk': 1.2.8
      glob-parent: 5.1.2
      merge2: 1.4.1
      micromatch: 4.0.5

  /fast-json-stable-stringify/2.1.0:
    resolution: {integrity: sha512-lhd/wF+Lk98HZoTCtlVraHtfh5XYijIjalXck7saUtuanSDyLMxnHhSXEDJqHxD7msR8D0uCmqlkwjCV8xvwHw==}
    dev: true

  /fast-levenshtein/2.0.6:
    resolution: {integrity: sha512-DCXu6Ifhqcks7TZKY3Hxp3y6qphY5SJZmrWMDrKcERSOXWQdMhU9Ig/PYrzyw/ul9jOIyh0N4M0tbC5hodg8dw==}
    dev: true

  /fastq/1.13.0:
    resolution: {integrity: sha512-YpkpUnK8od0o1hmeSc7UUs/eB/vIPWJYjKck2QKIzAf71Vm1AAQ3EbuZB3g2JIy+pg+ERD0vqI79KyZiB2e2Nw==}
    dependencies:
      reusify: 1.0.4

  /fecha/4.2.3:
    resolution: {integrity: sha512-OP2IUU6HeYKJi3i0z4A19kHMQoLVs4Hc+DPqqxI2h/DPZHTm/vjsfC6P0b4jCMy14XizLBqvndQ+UilD7707Jw==}
    dev: true

  /fetch-blob/3.2.0:
    resolution: {integrity: sha512-7yAQpD2UMJzLi1Dqv7qFYnPbaPx7ZfFK6PiIxQ4PfkGPyNyl2Ugx+a/umUonmKqjhM4DnfbMvdX6otXq83soQQ==}
    engines: {node: ^12.20 || >= 14.13}
    dependencies:
      node-domexception: 1.0.0
      web-streams-polyfill: 3.2.1

  /file-entry-cache/6.0.1:
    resolution: {integrity: sha512-7Gps/XWymbLk2QLYK4NzpMOrYjMhdIxXuIvy2QBsLE6ljuodKvdkWs/cpyJJ3CVIVpH0Oi1Hvg1ovbMzLdFBBg==}
    engines: {node: ^10.12.0 || >=12.0.0}
    dependencies:
      flat-cache: 3.0.4
    dev: true

  /fill-range/7.0.1:
    resolution: {integrity: sha512-qOo9F+dMUmC2Lcb4BbVvnKJxTPjCm+RRpe4gDuGrzkL7mEVl/djYSu2OdQ2Pa302N4oqkSg9ir6jaLWJ2USVpQ==}
    engines: {node: '>=8'}
    dependencies:
      to-regex-range: 5.0.1

  /finalhandler/1.2.0:
    resolution: {integrity: sha512-5uXcUVftlQMFnWC9qu/svkWv3GTd2PfUhK/3PLkYNAe7FbqJMt3515HaxE6eRL74GdsriiwujiawdaB1BpEISg==}
    engines: {node: '>= 0.8'}
    dependencies:
      debug: 2.6.9
      encodeurl: 1.0.2
      escape-html: 1.0.3
      on-finished: 2.4.1
      parseurl: 1.3.3
      statuses: 2.0.1
      unpipe: 1.0.0
    transitivePeerDependencies:
      - supports-color
    dev: true

  /find-up/4.1.0:
    resolution: {integrity: sha512-PpOwAdQ/YlXQ2vj8a3h8IipDuYRi3wceVQQGYWxNINccq40Anw7BlsEXCMbt1Zt+OLA6Fq9suIpIWD0OsnISlw==}
    engines: {node: '>=8'}
    dependencies:
      locate-path: 5.0.0
      path-exists: 4.0.0
    dev: true

  /find-up/5.0.0:
    resolution: {integrity: sha512-78/PXT1wlLLDgTzDs7sjq9hzz0vXD+zn+7wypEe4fXQxCmdmqfGsEPQxmiCSQI3ajFV91bVSsvNtrJRiW6nGng==}
    engines: {node: '>=10'}
    dependencies:
      locate-path: 6.0.0
      path-exists: 4.0.0
    dev: true

  /flat-cache/3.0.4:
    resolution: {integrity: sha512-dm9s5Pw7Jc0GvMYbshN6zchCA9RgQlzzEZX3vylR9IqFfS8XciblUXOKfW6SiuJ0e13eDYZoZV5wdrev7P3Nwg==}
    engines: {node: ^10.12.0 || >=12.0.0}
    dependencies:
      flatted: 3.2.7
      rimraf: 3.0.2
    dev: true

  /flat/5.0.2:
    resolution: {integrity: sha512-b6suED+5/3rTpUBdG1gupIl8MPFCAMA0QXwmljLhvCUKcUvdE4gWky9zpuGCcXHOsz4J9wPGNWq6OKpmIzz3hQ==}
    hasBin: true
    dev: true

  /flatted/3.2.7:
    resolution: {integrity: sha512-5nqDSxl8nn5BSNxyR3n4I6eDmbolI6WT+QqR547RwxQapgjQBmtktdP+HTBb/a/zLsbzERTONyUB5pefh5TtjQ==}
    dev: true

  /fn.name/1.1.0:
    resolution: {integrity: sha512-GRnmB5gPyJpAhTQdSZTSp9uaPSvl09KoYcMQtsB9rQoOmzs9dH6ffeccH+Z+cv6P68Hu5bC6JjRh4Ah/mHSNRw==}
    dev: true

  /follow-redirects/1.15.1:
    resolution: {integrity: sha512-yLAMQs+k0b2m7cVxpS1VKJVvoz7SS9Td1zss3XRwXj+ZDH00RJgnuLx7E44wx02kQLrdM3aOOy+FpzS7+8OizA==}
    engines: {node: '>=4.0'}
    peerDependencies:
      debug: '*'
    peerDependenciesMeta:
      debug:
        optional: true
    dev: true

  /for-each/0.3.3:
    resolution: {integrity: sha512-jqYfLp7mo9vIyQf8ykW2v7A+2N4QjeCeI5+Dz9XraiO1ign81wjiH7Fb9vSOWvQfNtmSa4H2RoQTrrXivdUZmw==}
    dependencies:
      is-callable: 1.2.4
    dev: true

  /foreground-child/2.0.0:
    resolution: {integrity: sha512-dCIq9FpEcyQyXKCkyzmlPTFNgrCzPudOe+mhvJU5zAtlBnGVy2yKxtfsxK2tQBThwq225jcvBjpw1Gr40uzZCA==}
    engines: {node: '>=8.0.0'}
    dependencies:
      cross-spawn: 7.0.3
      signal-exit: 3.0.7
    dev: true

  /foreground-child/3.1.1:
    resolution: {integrity: sha512-TMKDUnIte6bfb5nWv7V/caI169OHgvwjb7V4WkeUvbQQdjr5rWKqHFiKWb/fcOwB+CzBT+qbWjvj+DVwRskpIg==}
    engines: {node: '>=14'}
    dependencies:
      cross-spawn: 7.0.3
      signal-exit: 4.0.1
    dev: true

  /forever-agent/0.6.1:
    resolution: {integrity: sha512-j0KLYPhm6zeac4lz3oJ3o65qvgQCcPubiyotZrXqEaG4hNagNYO8qdlUrX5vwqv9ohqeT/Z3j6+yW067yWWdUw==}
    dev: true

  /form-data/2.3.3:
    resolution: {integrity: sha512-1lLKB2Mu3aGP1Q/2eCOx0fNbRMe7XdwktwOruhfqqd0rIJWwN4Dh+E3hrPSlDCXnSR7UtZ1N38rVXm+6+MEhJQ==}
    engines: {node: '>= 0.12'}
    dependencies:
      asynckit: 0.4.0
      combined-stream: 1.0.8
      mime-types: 2.1.35
    dev: true

  /form-data/3.0.1:
    resolution: {integrity: sha512-RHkBKtLWUVwd7SqRIvCZMEvAMoGUp0XU+seQiZejj0COz3RI3hWP4sCv3gZWWLjJTd7rGwcsF5eKZGii0r/hbg==}
    engines: {node: '>= 6'}
    dependencies:
      asynckit: 0.4.0
      combined-stream: 1.0.8
      mime-types: 2.1.35
    dev: true

  /form-data/4.0.0:
    resolution: {integrity: sha512-ETEklSGi5t0QMZuiXoA/Q6vcnxcLQP5vdugSpuAyi6SVGi2clPPp+xgEhuMaHC+zGgn31Kd235W35f7Hykkaww==}
    engines: {node: '>= 6'}
    dependencies:
      asynckit: 0.4.0
      combined-stream: 1.0.8
      mime-types: 2.1.35
    dev: true

  /formdata-polyfill/4.0.10:
    resolution: {integrity: sha512-buewHzMvYL29jdeQTVILecSaZKnt/RJWjoZCF5OW60Z67/GmSLBkOFM7qh1PI3zFNtJbaZL5eQu1vLfazOwj4g==}
    engines: {node: '>=12.20.0'}
    dependencies:
      fetch-blob: 3.2.0

  /forwarded/0.2.0:
    resolution: {integrity: sha512-buRG0fpBtRHSTCOASe6hD258tEubFoRLb4ZNA6NxMVHNw2gOcwHo9wyablzMzOA5z9xA9L1KNjk/Nt6MT9aYow==}
    engines: {node: '>= 0.6'}
    dev: true

  /fp-ts/2.12.1:
    resolution: {integrity: sha512-oxvgqUYR6O9VkKXrxkJ0NOyU0FrE705MeqgBUMEPWyTu6Pwn768cJbHChw2XOBlgFLKfIHxjr2OOBFpv2mUGZw==}
    dev: true

  /fresh/0.5.2:
    resolution: {integrity: sha512-zJ2mQYM18rEFOudeV4GShTGIQ7RbzA7ozbU9I/XBpm7kqgMywgmylMwXHxZJmkVoYkna9d2pVXVXPdYTP9ej8Q==}
    engines: {node: '>= 0.6'}
    dev: true

  /fs-extra/10.1.0:
    resolution: {integrity: sha512-oRXApq54ETRj4eMiFzGnHWGy+zo5raudjuxN0b8H7s/RU2oW0Wvsx9O0ACRN/kRq9E8Vu/ReskGB5o3ji+FzHQ==}
    engines: {node: '>=12'}
    dependencies:
      graceful-fs: 4.2.10
      jsonfile: 6.1.0
      universalify: 2.0.0
    dev: true

  /fs.realpath/1.0.0:
    resolution: {integrity: sha512-OO0pH2lK6a0hZnAdau5ItzHPI6pUlvI7jMVnxUQRtw4owF2wk8lOSabtGDCTP4Ggrg2MbGnWO9X8K1t4+fGMDw==}
    dev: true

  /fsevents/2.3.2:
    resolution: {integrity: sha512-xiqMQR4xAeHTuB9uWm+fFRcIOgKBMiOBP+eXiyT7jsgVCq1bkVygt00oASowB7EdtpOHaaPgKt812P9ab+DDKA==}
    engines: {node: ^8.16.0 || ^10.6.0 || >=11.0.0}
    os: [darwin]
    requiresBuild: true
    dev: true
    optional: true

  /function-bind/1.1.1:
    resolution: {integrity: sha512-yIovAzMX49sF8Yl58fSCWJ5svSLuaibPxXQJFLmBObTuCr0Mf1KiPopGM9NiFjiYBCbfaa2Fh6breQ6ANVTI0A==}
    dev: true

  /function.prototype.name/1.1.5:
    resolution: {integrity: sha512-uN7m/BzVKQnCUF/iW8jYea67v++2u7m5UgENbHRtdDVclOUP+FMPlCNdmk0h/ysGyo2tavMJEDqJAkJdRa1vMA==}
    engines: {node: '>= 0.4'}
    dependencies:
      call-bind: 1.0.2
      define-properties: 1.1.4
      es-abstract: 1.20.1
      functions-have-names: 1.2.3
    dev: true

  /functional-red-black-tree/1.0.1:
    resolution: {integrity: sha512-dsKNQNdj6xA3T+QlADDA7mOSlX0qiMINjn0cgr+eGHGsbSHzTabcIogz2+p/iqP1Xs6EP/sS2SbqH+brGTbq0g==}
    dev: true

  /functions-have-names/1.2.3:
    resolution: {integrity: sha512-xckBUXyTIqT97tq2x2AMb+g163b5JFysYk0x4qxNFwbfQkmNZoiRHb6sPzI9/QV33WeuvVYBUIiD4NzNIyqaRQ==}
    dev: true

  /get-caller-file/2.0.5:
    resolution: {integrity: sha512-DyFP3BM/3YHTQOCUL/w0OZHR0lpKeGrxotcHWcqNEdnltqFwXVfhEBQ94eIo34AfQpo0rGki4cyIiftY06h2Fg==}
    engines: {node: 6.* || 8.* || >= 10.*}

  /get-intrinsic/1.1.2:
    resolution: {integrity: sha512-Jfm3OyCxHh9DJyc28qGk+JmfkpO41A4XkneDSujN9MDXrm4oDKdHvndhZ2dN94+ERNfkYJWDclW6k2L/ZGHjXA==}
    dependencies:
      function-bind: 1.1.1
      has: 1.0.3
      has-symbols: 1.0.3
    dev: true

  /get-intrinsic/1.2.0:
    resolution: {integrity: sha512-L049y6nFOuom5wGyRc3/gdTLO94dySVKRACj1RmJZBQXlbTMhtNIgkWkUHq+jYmZvKf14EW1EoJnnjbmoHij0Q==}
    dependencies:
      function-bind: 1.1.1
      has: 1.0.3
      has-symbols: 1.0.3
    dev: true

  /get-symbol-description/1.0.0:
    resolution: {integrity: sha512-2EmdH1YvIQiZpltCNgkuiUnyukzxM/R6NDJX31Ke3BG1Nq5b0S2PhX59UKi9vZpPDQVdqn+1IcaAwnzTT5vCjw==}
    engines: {node: '>= 0.4'}
    dependencies:
      call-bind: 1.0.2
      get-intrinsic: 1.1.2
    dev: true

  /getpass/0.1.7:
    resolution: {integrity: sha512-0fzj9JxOLfJ+XGLhR8ze3unN0KZCgZwiSSDz168VERjK8Wl8kVSdcu2kspd4s4wtAa1y/qrVRiAA0WclVsu0ng==}
    dependencies:
      assert-plus: 1.0.0
    dev: true

  /glob-parent/5.1.2:
    resolution: {integrity: sha512-AOIgSQCepiJYwP3ARnGx+5VnTu2HBYdzbGP45eLw1vr3zB3vZLeyed1sC9hnbcOc9/SrMyM5RPQrkGz4aS9Zow==}
    engines: {node: '>= 6'}
    dependencies:
      is-glob: 4.0.3

  /glob-parent/6.0.2:
    resolution: {integrity: sha512-XxwI8EOhVQgWp6iDL+3b0r86f4d6AX6zSU55HfB4ydCEuXLXc5FcYeOu+nnGftS4TEju/11rt4KJPTMgbfmv4A==}
    engines: {node: '>=10.13.0'}
    dependencies:
      is-glob: 4.0.3
    dev: true

  /glob/10.2.2:
    resolution: {integrity: sha512-Xsa0BcxIC6th9UwNjZkhrMtNo/MnyRL8jGCP+uEwhA5oFOCY1f2s1/oNKY47xQ0Bg5nkjsfAEIej1VeH62bDDQ==}
    engines: {node: '>=16 || 14 >=14.17'}
    hasBin: true
    dependencies:
      foreground-child: 3.1.1
      jackspeak: 2.1.0
      minimatch: 9.0.0
      minipass: 5.0.0
      path-scurry: 1.7.0
    dev: true

  /glob/7.2.0:
    resolution: {integrity: sha512-lmLf6gtyrPq8tTjSmrO94wBeQbFR3HbLHbuyD69wuyQkImp2hWqMGB47OX65FBkPffO641IP9jWa1z4ivqG26Q==}
    dependencies:
      fs.realpath: 1.0.0
      inflight: 1.0.6
      inherits: 2.0.4
      minimatch: 3.1.2
      once: 1.4.0
      path-is-absolute: 1.0.1
    dev: true

  /glob/7.2.3:
    resolution: {integrity: sha512-nFR0zLpU2YCaRxwoCJvL6UvCH2JFyFVIvwTLsIf21AuHlMskA1hhTdk+LlYJtOlYt9v6dvszD2BGRqBL+iQK9Q==}
    dependencies:
      fs.realpath: 1.0.0
      inflight: 1.0.6
      inherits: 2.0.4
      minimatch: 3.1.2
      once: 1.4.0
      path-is-absolute: 1.0.1
    dev: true

  /glob/8.0.3:
    resolution: {integrity: sha512-ull455NHSHI/Y1FqGaaYFaLGkNMMJbavMrEGFXG/PGrg6y7sutWHUHrz6gy6WEBH6akM1M414dWKCNs+IhKdiQ==}
    engines: {node: '>=12'}
    dependencies:
      fs.realpath: 1.0.0
      inflight: 1.0.6
      inherits: 2.0.4
      minimatch: 5.1.0
      once: 1.4.0
    dev: true

  /globals/13.17.0:
    resolution: {integrity: sha512-1C+6nQRb1GwGMKm2dH/E7enFAMxGTmGI7/dEdhy/DNelv85w9B72t3uc5frtMNXIbzrarJJ/lTCjcaZwbLJmyw==}
    engines: {node: '>=8'}
    dependencies:
      type-fest: 0.20.2
    dev: true

  /globby/11.1.0:
    resolution: {integrity: sha512-jhIXaOzy1sb8IyocaruWSn1TjmnBVs8Ayhcy83rmxNJ8q2uWKCAj3CnJY+KpGSXCueAPc0i05kVvVKtP1t9S3g==}
    engines: {node: '>=10'}
    dependencies:
      array-union: 2.1.0
      dir-glob: 3.0.1
      fast-glob: 3.2.11
      ignore: 5.2.0
      merge2: 1.4.1
      slash: 3.0.0
    dev: true

  /globby/13.1.2:
    resolution: {integrity: sha512-LKSDZXToac40u8Q1PQtZihbNdTYSNMuWe+K5l+oa6KgDzSvVrHXlJy40hUP522RjAIoNLJYBJi7ow+rbFpIhHQ==}
    engines: {node: ^12.20.0 || ^14.13.1 || >=16.0.0}
    dependencies:
      dir-glob: 3.0.1
      fast-glob: 3.2.11
      ignore: 5.2.0
      merge2: 1.4.1
      slash: 4.0.0

  /gopd/1.0.1:
    resolution: {integrity: sha512-d65bNlIadxvpb/A2abVdlqKqV563juRnZ1Wtk6s1sIR8uNsXR70xqIzVqxVf1eTqDunwT2MkczEeaezCKTZhwA==}
    dependencies:
      get-intrinsic: 1.2.0
    dev: true

  /graceful-fs/4.2.10:
    resolution: {integrity: sha512-9ByhssR2fPVsNZj478qUUbKfmL0+t5BDVyjShtyZZLiK7ZDAArFFfopyOTj0M05wE2tJPisA4iTnnXl2YoPvOA==}
    dev: true

  /grapheme-splitter/1.0.4:
    resolution: {integrity: sha512-bzh50DW9kTPM00T8y4o8vQg89Di9oLJVLW/KaOGIXJWP/iqCN6WKYkbNOF04vFLJhwcpYUh9ydh/+5vpOqV4YQ==}
    dev: true

  /growl/1.10.5:
    resolution: {integrity: sha512-qBr4OuELkhPenW6goKVXiv47US3clb3/IbuWF9KNKEijAy9oeHxU9IgzjvJhHkUzhaj7rOUD7+YGWqUjLp5oSA==}
    engines: {node: '>=4.x'}
    dev: true

  /har-schema/2.0.0:
    resolution: {integrity: sha512-Oqluz6zhGX8cyRaTQlFMPw80bSJVG2x/cFb8ZPhUILGgHka9SsokCCOQgpveePerqidZOrT14ipqfJb7ILcW5Q==}
    engines: {node: '>=4'}
    dev: true

  /har-validator/5.1.5:
    resolution: {integrity: sha512-nmT2T0lljbxdQZfspsno9hgrG3Uir6Ks5afism62poxqBM6sDnMEuPmzTq8XN0OEwqKLLdh1jQI3qyE66Nzb3w==}
    engines: {node: '>=6'}
    deprecated: this library is no longer supported
    dependencies:
      ajv: 6.12.6
      har-schema: 2.0.0
    dev: true

  /has-bigints/1.0.2:
    resolution: {integrity: sha512-tSvCKtBr9lkF0Ex0aQiP9N+OpV4zi2r/Nee5VkRDbaqv35RLYMzbwQfFSZZH0kR+Rd6302UJZ2p/bJCEoR3VoQ==}
    dev: true

  /has-flag/3.0.0:
    resolution: {integrity: sha512-sKJf1+ceQBr4SMkvQnBDNDtf4TXpVhVGateu0t918bl30FnbE2m4vNLX+VWe/dpjlb+HugGYzW7uQXH98HPEYw==}
    engines: {node: '>=4'}

  /has-flag/4.0.0:
    resolution: {integrity: sha512-EykJT/Q1KjTWctppgIAgfSO0tKVuZUjhgMr17kqTumMl6Afv3EISleU7qZUzoXDFTAHTDC4NOoG/ZxU3EvlMPQ==}
    engines: {node: '>=8'}
    dev: true

  /has-property-descriptors/1.0.0:
    resolution: {integrity: sha512-62DVLZGoiEBDHQyqG4w9xCuZ7eJEwNmJRWw2VY84Oedb7WFcA27fiEVe8oUQx9hAUJ4ekurquucTGwsyO1XGdQ==}
    dependencies:
      get-intrinsic: 1.2.0
    dev: true

  /has-symbols/1.0.3:
    resolution: {integrity: sha512-l3LCuF6MgDNwTDKkdYGEihYjt5pRPbEg46rtlmnSPlUbgmB8LOIrKJbYYFBSbnPaJexMKtiPO8hmeRjRz2Td+A==}
    engines: {node: '>= 0.4'}
    dev: true

  /has-tostringtag/1.0.0:
    resolution: {integrity: sha512-kFjcSNhnlGV1kyoGk7OXKSawH5JOb/LzUc5w9B02hOTO0dfFRjbHQKvg1d6cf3HbeUmtU9VbbV3qzZ2Teh97WQ==}
    engines: {node: '>= 0.4'}
    dependencies:
      has-symbols: 1.0.3
    dev: true

  /has/1.0.3:
    resolution: {integrity: sha512-f2dvO0VU6Oej7RkWJGrehjbzMAjFp5/VKPp5tTpWIV4JHHZK1/BxbFRtf/siA2SWTe09caDmVtYYzWEIbBS4zw==}
    engines: {node: '>= 0.4.0'}
    dependencies:
      function-bind: 1.1.1
    dev: true

  /he/1.2.0:
    resolution: {integrity: sha512-F/1DnUGPopORZi0ni+CvrCgHQ5FyEAHRLSApuYWMmrbSwoN2Mn/7k+Gl38gJnR7yyDZk6WLXwiGod1JOWNDKGw==}
    hasBin: true
    dev: true

  /header-case/2.0.4:
    resolution: {integrity: sha512-H/vuk5TEEVZwrR0lp2zed9OCo1uAILMlx0JEMgC26rzyJJ3N1v6XkwHHXJQdR2doSjcGPM6OKPYoJgf0plJ11Q==}
    dependencies:
      capital-case: 1.0.4
      tslib: 2.4.0

  /hosted-git-info/2.8.9:
    resolution: {integrity: sha512-mxIDAb9Lsm6DoOJ7xH+5+X4y1LU/4Hi50L9C5sIswK3JzULS4bwk1FvjdBgvYR4bzT4tuUQiC15FE2f5HbLvYw==}
    dev: true

  /html-escaper/2.0.2:
    resolution: {integrity: sha512-H2iMtd0I4Mt5eYiapRdIDjp+XzelXQ0tFE4JS7YFwFevXXMmOp9myNrUvCg0D6ws8iqkRPBfKHgbwig1SmlLfg==}
    dev: true

  /http-errors/2.0.0:
    resolution: {integrity: sha512-FtwrG/euBzaEjYeRqOgly7G0qviiXoJWnvEH2Z1plBdXgbyjv34pHTSb9zoeHMyDy33+DWy5Wt9Wo+TURtOYSQ==}
    engines: {node: '>= 0.8'}
    dependencies:
      depd: 2.0.0
      inherits: 2.0.4
      setprototypeof: 1.2.0
      statuses: 2.0.1
      toidentifier: 1.0.1
    dev: true

  /http-proxy-agent/5.0.0:
    resolution: {integrity: sha512-n2hY8YdoRE1i7r6M0w9DIw5GgZN0G25P8zLCRQ8rjXtTU3vsNFBI/vWK/UIeE6g5MUUz6avwAPXmL6Fy9D/90w==}
    engines: {node: '>= 6'}
    dependencies:
      '@tootallnate/once': 2.0.0
      agent-base: 6.0.2
      debug: 4.3.4
    transitivePeerDependencies:
      - supports-color
    dev: true

  /http-signature/1.2.0:
    resolution: {integrity: sha512-CAbnr6Rz4CYQkLYUtSNXxQPUH2gK8f3iWexVlsnMeD+GjlsQ0Xsy1cOX+mN3dtxYomRy21CiOzU8Uhw6OwncEQ==}
    engines: {node: '>=0.8', npm: '>=1.3.7'}
    dependencies:
      assert-plus: 1.0.0
      jsprim: 1.4.2
      sshpk: 1.17.0
    dev: true

  /https-proxy-agent/5.0.1:
    resolution: {integrity: sha512-dFcAjpTQFgoLMzC2VwU+C/CbS7uRL0lWmxDITmqm7C+7F0Odmj6s9l6alZc6AELXhrnggM2CeWSXHGOdX2YtwA==}
    engines: {node: '>= 6'}
    dependencies:
      agent-base: 6.0.2
      debug: 4.3.4
    transitivePeerDependencies:
      - supports-color
    dev: true

  /iconv-lite/0.4.24:
    resolution: {integrity: sha512-v3MXnZAcvnywkTUEZomIActle7RXXeedOR31wwl7VlyoXO4Qi9arvSenNQWne1TcRwhCL1HwLI21bEqdpj8/rA==}
    engines: {node: '>=0.10.0'}
    dependencies:
      safer-buffer: 2.1.2
    dev: true

  /ignore/5.2.0:
    resolution: {integrity: sha512-CmxgYGiEPCLhfLnpPp1MoRmifwEIOgjcHXxOBjv7mY96c+eWScsOP9c112ZyLdWHi0FxHjI+4uVhKYp/gcdRmQ==}
    engines: {node: '>= 4'}

  /import-fresh/3.3.0:
    resolution: {integrity: sha512-veYYhQa+D1QBKznvhUHxb8faxlrwUnxseDAbAp457E0wLNio2bOSKnjYDhMj+YiAq61xrMGhQk9iXVk5FzgQMw==}
    engines: {node: '>=6'}
    dependencies:
      parent-module: 1.0.1
      resolve-from: 4.0.0
    dev: true

  /imurmurhash/0.1.4:
    resolution: {integrity: sha512-JmXMZ6wuvDmLiHEml9ykzqO6lwFbof0GG4IkcGaENdCRDDmMVnny7s5HsIgHCbaq0w2MyPhDqkhTUgS2LU2PHA==}
    engines: {node: '>=0.8.19'}
    dev: true

  /indent-string/4.0.0:
    resolution: {integrity: sha512-EdDDZu4A2OyIK7Lr/2zG+w5jmbuk1DVBnEwREQvBzspBJkCEbRa8GxU1lghYcaGJCnRWibjDXlq779X1/y5xwg==}
    engines: {node: '>=8'}
    dev: true

  /inflight/1.0.6:
    resolution: {integrity: sha512-k92I/b08q4wvFscXCLvqfsHCrjrF7yiXsQuIVvVE7N82W3+aqpzuUdBbfhWcy/FZR3/4IgflMgKLOsvPDrGCJA==}
    dependencies:
      once: 1.4.0
      wrappy: 1.0.2
    dev: true

  /inherits/2.0.4:
    resolution: {integrity: sha512-k/vGaX4/Yla3WzyMCvTQOXYeIHvqOKtnqBduzTHpzpQZzAskKMhZ2K+EnBiSM9zGSoIFeMpXKxa4dYeZIQqewQ==}
    dev: true

  /internal-slot/1.0.3:
    resolution: {integrity: sha512-O0DB1JC/sPyZl7cIo78n5dR7eUSwwpYPiXRhTzNxZVAMUuB8vlnRFyLxdrVToks6XPLVnFfbzaVd5WLjhgg+vA==}
    engines: {node: '>= 0.4'}
    dependencies:
      get-intrinsic: 1.1.2
      has: 1.0.3
      side-channel: 1.0.4
    dev: true

  /ipaddr.js/1.9.1:
    resolution: {integrity: sha512-0KI/607xoxSToH7GjN1FfSbLoU0+btTicjsQSWQlh/hZykN8KpmMf7uYwPW3R+akZ6R/w18ZlXSHBYXiYUPO3g==}
    engines: {node: '>= 0.10'}
    dev: true

  /is-arguments/1.1.1:
    resolution: {integrity: sha512-8Q7EARjzEnKpt/PCD7e1cgUS0a6X8u5tdSiMqXhojOdoV9TsMsiO+9VLC5vAmO8N7/GmXn7yjR8qnA6bVAEzfA==}
    engines: {node: '>= 0.4'}
    dependencies:
      call-bind: 1.0.2
      has-tostringtag: 1.0.0
    dev: true

  /is-array-buffer/3.0.2:
    resolution: {integrity: sha512-y+FyyR/w8vfIRq4eQcM1EYgSTnmHXPqaF+IgzgraytCFq5Xh8lllDVmAZolPJiZttZLeFSINPYMaEJ7/vWUa1w==}
    dependencies:
      call-bind: 1.0.2
      get-intrinsic: 1.2.0
      is-typed-array: 1.1.10
    dev: true

  /is-arrayish/0.2.1:
    resolution: {integrity: sha512-zz06S8t0ozoDXMG+ube26zeCTNXcKIPJZJi8hBrF4idCLms4CG9QtK7qBl1boi5ODzFpjswb5JPmHCbMpjaYzg==}
    dev: true

  /is-arrayish/0.3.2:
    resolution: {integrity: sha512-eVRqCvVlZbuw3GrM63ovNSNAeA1K16kaR/LRY/92w0zxQ5/1YzwblUX652i4Xs9RwAGjW9d9y6X88t8OaAJfWQ==}
    dev: true

  /is-bigint/1.0.4:
    resolution: {integrity: sha512-zB9CruMamjym81i2JZ3UMn54PKGsQzsJeo6xvN3HJJ4CAsQNB6iRutp2To77OfCNuoxspsIhzaPoO1zyCEhFOg==}
    dependencies:
      has-bigints: 1.0.2
    dev: true

  /is-binary-path/2.1.0:
    resolution: {integrity: sha512-ZMERYes6pDydyuGidse7OsHxtbI7WVeUEozgR/g7rd0xUimYNlvZRE/K2MgZTjWy725IfelLeVcEM97mmtRGXw==}
    engines: {node: '>=8'}
    dependencies:
      binary-extensions: 2.2.0
    dev: true

  /is-boolean-object/1.1.2:
    resolution: {integrity: sha512-gDYaKHJmnj4aWxyj6YHyXVpdQawtVLHU5cb+eztPGczf6cjuTdwve5ZIEfgXqH4e57An1D1AKf8CZ3kYrQRqYA==}
    engines: {node: '>= 0.4'}
    dependencies:
      call-bind: 1.0.2
      has-tostringtag: 1.0.0
    dev: true

  /is-builtin-module/3.2.0:
    resolution: {integrity: sha512-phDA4oSGt7vl1n5tJvTWooWWAsXLY+2xCnxNqvKhGEzujg+A43wPlPOyDg3C8XQHN+6k/JTQWJ/j0dQh/qr+Hw==}
    engines: {node: '>=6'}
    dependencies:
      builtin-modules: 3.3.0
    dev: true

  /is-callable/1.2.4:
    resolution: {integrity: sha512-nsuwtxZfMX67Oryl9LCQ+upnC0Z0BgpwntpS89m1H/TLF0zNfzfLMV/9Wa/6MZsj0acpEjAO0KF1xT6ZdLl95w==}
    engines: {node: '>= 0.4'}
    dev: true

  /is-core-module/2.10.0:
    resolution: {integrity: sha512-Erxj2n/LDAZ7H8WNJXd9tw38GYM3dv8rk8Zcs+jJuxYTW7sozH+SS8NtrSjVL1/vpLvWi1hxy96IzjJ3EHTJJg==}
    dependencies:
      has: 1.0.3
    dev: true

  /is-date-object/1.0.5:
    resolution: {integrity: sha512-9YQaSxsAiSwcvS33MBk3wTCVnWK+HhF8VZR2jRxehM16QcVOdHqPn4VPHmRK4lSr38n9JriurInLcP90xsYNfQ==}
    engines: {node: '>= 0.4'}
    dependencies:
      has-tostringtag: 1.0.0
    dev: true

  /is-docker/2.2.1:
    resolution: {integrity: sha512-F+i2BKsFrH66iaUFc0woD8sLy8getkwTwtOBjvs56Cx4CgJDeKQeqfz8wAYiSb8JOprWhHH5p77PbmYCvvUuXQ==}
    engines: {node: '>=8'}
    hasBin: true
    dev: true

  /is-extglob/2.1.1:
    resolution: {integrity: sha512-SbKbANkN603Vi4jEZv49LeVJMn4yGwsbzZworEoyEiutsN3nJYdbO36zfhGJ6QEDpOZIFkDtnq5JRxmvl3jsoQ==}
    engines: {node: '>=0.10.0'}

  /is-fullwidth-code-point/3.0.0:
    resolution: {integrity: sha512-zymm5+u+sCsSWyD9qNaejV3DFvhCKclKdizYaJUuHA83RLjb7nSuGnddCHGv0hk+KY7BMAlsWeK4Ueg6EV6XQg==}
    engines: {node: '>=8'}

  /is-glob/4.0.3:
    resolution: {integrity: sha512-xelSayHH36ZgE7ZWhli7pW34hNbNl8Ojv5KVmkJD4hBdD3th8Tfk9vYasLM+mXWOZhFkgZfxhLSnrwRr4elSSg==}
    engines: {node: '>=0.10.0'}
    dependencies:
      is-extglob: 2.1.1

  /is-map/2.0.2:
    resolution: {integrity: sha512-cOZFQQozTha1f4MxLFzlgKYPTyj26picdZTx82hbc/Xf4K/tZOOXSCkMvU4pKioRXGDLJRn0GM7Upe7kR721yg==}
    dev: true

  /is-negative-zero/2.0.2:
    resolution: {integrity: sha512-dqJvarLawXsFbNDeJW7zAz8ItJ9cd28YufuuFzh0G8pNHjJMnY08Dv7sYX2uF5UpQOwieAeOExEYAWWfu7ZZUA==}
    engines: {node: '>= 0.4'}
    dev: true

  /is-number-object/1.0.7:
    resolution: {integrity: sha512-k1U0IRzLMo7ZlYIfzRu23Oh6MiIFasgpb9X76eqfFZAqwH44UI4KTBvBYIZ1dSL9ZzChTB9ShHfLkR4pdW5krQ==}
    engines: {node: '>= 0.4'}
    dependencies:
      has-tostringtag: 1.0.0
    dev: true

  /is-number/7.0.0:
    resolution: {integrity: sha512-41Cifkg6e8TylSpdtTpeLVMqvSBEVzTttHvERD741+pnZ8ANv0004MRL43QKPDlK9cGvNp6NZWZUBlbGXYxxng==}
    engines: {node: '>=0.12.0'}

  /is-plain-obj/2.1.0:
    resolution: {integrity: sha512-YWnfyRwxL/+SsrWYfOpUtz5b3YD+nyfkHvjbcanzk8zgyO4ASD67uVMRt8k5bM4lLMDnXfriRhOpemw+NfT1eA==}
    engines: {node: '>=8'}
    dev: true

  /is-promise/4.0.0:
    resolution: {integrity: sha512-hvpoI6korhJMnej285dSg6nu1+e6uxs7zG3BYAm5byqDsgJNWwxzM6z6iZiAgQR4TJ30JmBTOwqZUw3WlyH3AQ==}
    dev: true

  /is-regex/1.1.4:
    resolution: {integrity: sha512-kvRdxDsxZjhzUX07ZnLydzS1TU/TJlTUHHY4YLL87e37oUA49DfkLqgy+VjFocowy29cKvcSiu+kIv728jTTVg==}
    engines: {node: '>= 0.4'}
    dependencies:
      call-bind: 1.0.2
      has-tostringtag: 1.0.0
    dev: true

  /is-set/2.0.2:
    resolution: {integrity: sha512-+2cnTEZeY5z/iXGbLhPrOAaK/Mau5k5eXq9j14CpRTftq0pAJu2MwVRSZhyZWBzx3o6X795Lz6Bpb6R0GKf37g==}
    dev: true

  /is-shared-array-buffer/1.0.2:
    resolution: {integrity: sha512-sqN2UDu1/0y6uvXyStCOzyhAjCSlHceFoMKJW8W9EU9cvic/QdsZ0kEU93HEy3IUEFZIiH/3w+AH/UQbPHNdhA==}
    dependencies:
      call-bind: 1.0.2
    dev: true

  /is-stream/2.0.1:
    resolution: {integrity: sha512-hFoiJiTl63nn+kstHGBtewWSKnQLpyb155KHheA1l39uvtO9nWIop1p3udqPcUd/xbF1VLMO4n7OI6p7RbngDg==}
    engines: {node: '>=8'}
    dev: true

  /is-string/1.0.7:
    resolution: {integrity: sha512-tE2UXzivje6ofPW7l23cjDOMa09gb7xlAqG6jG5ej6uPV32TlWP3NKPigtaGeHNu9fohccRYvIiZMfOOnOYUtg==}
    engines: {node: '>= 0.4'}
    dependencies:
      has-tostringtag: 1.0.0
    dev: true

  /is-symbol/1.0.4:
    resolution: {integrity: sha512-C/CPBqKWnvdcxqIARxyOh4v1UUEOCHpgDa0WYgpKDFMszcrPcffg5uhwSgPCLD2WWxmq6isisz87tzT01tuGhg==}
    engines: {node: '>= 0.4'}
    dependencies:
      has-symbols: 1.0.3
    dev: true

  /is-typed-array/1.1.10:
    resolution: {integrity: sha512-PJqgEHiWZvMpaFZ3uTc8kHPM4+4ADTlDniuQL7cU/UDA0Ql7F70yGfHph3cLNe+c9toaigv+DFzTJKhc2CtO6A==}
    engines: {node: '>= 0.4'}
    dependencies:
      available-typed-arrays: 1.0.5
      call-bind: 1.0.2
      for-each: 0.3.3
      gopd: 1.0.1
      has-tostringtag: 1.0.0
    dev: true

  /is-typed-array/1.1.9:
    resolution: {integrity: sha512-kfrlnTTn8pZkfpJMUgYD7YZ3qzeJgWUn8XfVYBARc4wnmNOmLbmuuaAs3q5fvB0UJOn6yHAKaGTPM7d6ezoD/A==}
    engines: {node: '>= 0.4'}
    dependencies:
      available-typed-arrays: 1.0.5
      call-bind: 1.0.2
      es-abstract: 1.20.1
      for-each: 0.3.3
      has-tostringtag: 1.0.0
    dev: true

  /is-typedarray/1.0.0:
    resolution: {integrity: sha512-cyA56iCMHAh5CdzjJIa4aohJyeO1YbwLi3Jc35MmRU6poroFjIGZzUzupGiRPOjgHg9TLu43xbpwXk523fMxKA==}
    dev: true

  /is-unicode-supported/0.1.0:
    resolution: {integrity: sha512-knxG2q4UC3u8stRGyAVJCOdxFmv5DZiRcdlIaAQXAbSfJya+OhopNotLQrstBhququ4ZpuKbDc/8S6mgXgPFPw==}
    engines: {node: '>=10'}
    dev: true

  /is-weakmap/2.0.1:
    resolution: {integrity: sha512-NSBR4kH5oVj1Uwvv970ruUkCV7O1mzgVFO4/rev2cLRda9Tm9HrL70ZPut4rOHgY0FNrUu9BCbXA2sdQ+x0chA==}
    dev: true

  /is-weakref/1.0.2:
    resolution: {integrity: sha512-qctsuLZmIQ0+vSSMfoVvyFe2+GSEvnmZ2ezTup1SBse9+twCCeial6EEi3Nc2KFcf6+qz2FBPnjXsk8xhKSaPQ==}
    dependencies:
      call-bind: 1.0.2
    dev: true

  /is-weakset/2.0.2:
    resolution: {integrity: sha512-t2yVvttHkQktwnNNmBQ98AhENLdPUTDTE21uPqAQ0ARwQfGeQKRVS0NNurH7bTf7RrvcVn1OOge45CnBeHCSmg==}
    dependencies:
      call-bind: 1.0.2
      get-intrinsic: 1.2.0
    dev: true

  /is-wsl/2.2.0:
    resolution: {integrity: sha512-fKzAra0rGJUUBwGBgNkHZuToZcn+TtXHpeCgmkMJMMYx1sQDYaCSyjJBSCa2nH1DGm7s3n1oBnohoVTBaN7Lww==}
    engines: {node: '>=8'}
    dependencies:
      is-docker: 2.2.1
    dev: true

  /isarray/2.0.5:
    resolution: {integrity: sha512-xHjhDr3cNBK0BzdUJSPXZntQUx/mwMS5Rw4A7lPJ90XGAO6ISP/ePDNuo0vhqOZU+UD5JoodwCAAoZQd3FeAKw==}
    dev: true

  /isexe/2.0.0:
    resolution: {integrity: sha512-RHxMLp9lnKHGHRng9QFhRCMbYAcVpn69smSGcq3f36xjgVVWThj4qqLbTLlq7Ssj8B+fIQ1EuCEGI2lKsyQeIw==}
    dev: true

  /isstream/0.1.2:
    resolution: {integrity: sha512-Yljz7ffyPbrLpLngrMtZ7NduUgVvi6wG9RJ9IUcyCd59YQ911PBJphODUcbOVbqYfxe1wuYf/LJ8PauMRwsM/g==}
    dev: true

  /istanbul-lib-coverage/3.2.0:
    resolution: {integrity: sha512-eOeJ5BHCmHYvQK7xt9GkdHuzuCGS1Y6g9Gvnx3Ym33fz/HpLRYxiS0wHNr+m/MBC8B647Xt608vCDEvhl9c6Mw==}
    engines: {node: '>=8'}
    dev: true

  /istanbul-lib-report/3.0.0:
    resolution: {integrity: sha512-wcdi+uAKzfiGT2abPpKZ0hSU1rGQjUQnLvtY5MpQ7QCTahD3VODhcu4wcfY1YtkGaDD5yuydOLINXsfbus9ROw==}
    engines: {node: '>=8'}
    dependencies:
      istanbul-lib-coverage: 3.2.0
      make-dir: 3.1.0
      supports-color: 7.2.0
    dev: true

  /istanbul-reports/3.1.5:
    resolution: {integrity: sha512-nUsEMa9pBt/NOHqbcbeJEgqIlY/K7rVWUX6Lql2orY5e9roQOthbR3vtY4zzf2orPELg80fnxxk9zUyPlgwD1w==}
    engines: {node: '>=8'}
    dependencies:
      html-escaper: 2.0.2
      istanbul-lib-report: 3.0.0
    dev: true

  /jackspeak/2.1.0:
    resolution: {integrity: sha512-DiEwVPqsieUzZBNxQ2cxznmFzfg/AMgJUjYw5xl6rSmCxAQXECcbSdwcLM6Ds6T09+SBfSNCGPhYUoQ96P4h7A==}
    engines: {node: '>=14'}
    dependencies:
      cliui: 7.0.4
    optionalDependencies:
      '@pkgjs/parseargs': 0.11.0
    dev: true

  /js-sdsl/4.1.4:
    resolution: {integrity: sha512-Y2/yD55y5jteOAmY50JbUZYwk3CP3wnLPEZnlR1w9oKhITrBEtAxwuWKebFf8hMrPMgbYwFoWK/lH2sBkErELw==}
    dev: true

  /js-tokens/4.0.0:
    resolution: {integrity: sha512-RdJUflcE3cUzKiMqQgsCu06FPu9UdIJO0beYbPhHN4k6apgJtifcoCtT9bcxOpYBtpD2kCM6Sbzg4CausW/PKQ==}

  /js-yaml/4.1.0:
    resolution: {integrity: sha512-wpxZs9NoxZaJESJGIZTyDEaYpl0FKSA+FB9aJiyemKhMwkxQg63h4T1KJgUGHpTqPDNRcmmYLugrRjJlBtWvRA==}
    hasBin: true
    dependencies:
      argparse: 2.0.1

  /jsbn/0.1.1:
    resolution: {integrity: sha512-UVU9dibq2JcFWxQPA6KCqj5O42VOmAY3zQUfEKxU0KpTGXwNoCjkX1e13eHNvw/xPynt6pU0rZ1htjWTNTSXsg==}
    dev: true

  /json-parse-even-better-errors/2.3.1:
    resolution: {integrity: sha512-xyFwyhro/JEof6Ghe2iz2NcXoj2sloNsWr/XsERDK/oiPCfaNhl5ONfp+jQdAZRQQ0IJWNzH9zIZF7li91kh2w==}
    dev: true

  /json-schema-traverse/0.4.1:
    resolution: {integrity: sha512-xbbCH5dCYU5T8LcEhhuh7HJ88HXuW3qsI3Y0zOZFKfZEHcpWiHU/Jxzk629Brsab/mMiHQti9wMP+845RPe3Vg==}
    dev: true

  /json-schema-traverse/1.0.0:
    resolution: {integrity: sha512-NM8/P9n3XjXhIZn1lLhkFaACTOURQXjWhV4BA/RnOv8xvgqtqpAX9IO4mRQxSx1Rlo4tqzeqb0sOlruaOy3dug==}

  /json-schema/0.4.0:
    resolution: {integrity: sha512-es94M3nTIfsEPisRafak+HDLfHXnKBhV3vU5eqPcS3flIWqcxJWgXHXiey3YrpaNsanY5ei1VoYEbOzijuq9BA==}
    dev: true

  /json-stable-stringify-without-jsonify/1.0.1:
    resolution: {integrity: sha512-Bdboy+l7tA3OGW6FjyFHWkP5LuByj1Tk33Ljyq0axyzdk9//JSi2u3fP1QSmd1KNwq6VOKYGlAu87CisVir6Pw==}
    dev: true

  /json-stringify-safe/5.0.1:
    resolution: {integrity: sha512-ZClg6AaYvamvYEE82d3Iyd3vSSIjQ+odgjaTzRuO3s7toCdFKczob2i0zCh7JE8kWn17yvAWhUVxvqGwUalsRA==}
    dev: true

  /json5/1.0.1:
    resolution: {integrity: sha512-aKS4WQjPenRxiQsC93MNfjx+nbF4PAdYzmd/1JIj8HYzqfbu86beTuNgXDzPknWk0n0uARlyewZo4s++ES36Ow==}
    hasBin: true
    dependencies:
      minimist: 1.2.6
    dev: true

  /jsonfile/6.1.0:
    resolution: {integrity: sha512-5dgndWOriYSm5cnYaJNhalLNDKOqFwyDB/rr1E9ZsGciGvKPs8R2xYGCacuf3z6K1YKDz182fd+fY3cn3pMqXQ==}
    dependencies:
      universalify: 2.0.0
    optionalDependencies:
      graceful-fs: 4.2.10
    dev: true

  /jsonwebtoken/9.0.0:
    resolution: {integrity: sha512-tuGfYXxkQGDPnLJ7SibiQgVgeDgfbPq2k2ICcbgqW8WxWLBAxKQM/ZCu/IT8SOSwmaYl4dpTFCW5xZv7YbbWUw==}
    engines: {node: '>=12', npm: '>=6'}
    dependencies:
      jws: 3.2.2
      lodash: 4.17.21
      ms: 2.1.3
      semver: 7.5.0
    dev: true

  /jsprim/1.4.2:
    resolution: {integrity: sha512-P2bSOMAc/ciLz6DzgjVlGJP9+BrJWu5UDGK70C2iweC5QBIeFf0ZXRvGjEj2uYgrY2MkAAhsSWHDWlFtEroZWw==}
    engines: {node: '>=0.6.0'}
    dependencies:
      assert-plus: 1.0.0
      extsprintf: 1.3.0
      json-schema: 0.4.0
      verror: 1.10.0
    dev: true

  /jwa/1.4.1:
    resolution: {integrity: sha512-qiLX/xhEEFKUAJ6FiBMbes3w9ATzyk5W7Hvzpa/SLYdxNtng+gcurvrI7TbACjIXlsJyr05/S1oUhZrc63evQA==}
    dependencies:
      buffer-equal-constant-time: 1.0.1
      ecdsa-sig-formatter: 1.0.11
      safe-buffer: 5.2.1
    dev: true

  /jwa/2.0.0:
    resolution: {integrity: sha512-jrZ2Qx916EA+fq9cEAeCROWPTfCwi1IVHqT2tapuqLEVVDKFDENFw1oL+MwrTvH6msKxsd1YTDVw6uKEcsrLEA==}
    dependencies:
      buffer-equal-constant-time: 1.0.1
      ecdsa-sig-formatter: 1.0.11
      safe-buffer: 5.2.1
    dev: true

  /jws/3.2.2:
    resolution: {integrity: sha512-YHlZCB6lMTllWDtSPHz/ZXTsi8S00usEV6v1tjq8tOUZzw7DpSDWVXjXDre6ed1w/pd495ODpHZYSdkRTsa0HA==}
    dependencies:
      jwa: 1.4.1
      safe-buffer: 5.2.1
    dev: true

  /jws/4.0.0:
    resolution: {integrity: sha512-KDncfTmOZoOMTFG4mBlG0qUIOlc03fmzH+ru6RgYVZhPkyiy/92Owlt/8UEN+a4TXR1FQetfIpJE8ApdvdVxTg==}
    dependencies:
      jwa: 2.0.0
      safe-buffer: 5.2.1
    dev: true

  /kleur/3.0.3:
    resolution: {integrity: sha512-eTIzlVOSUR+JxdDFepEYcBMtZ9Qqdef+rnzWdRZuMbOywu5tO2w2N7rqjoANZ5k9vywhL6Br1VRjUIgTQx4E8w==}
    engines: {node: '>=6'}

  /kuler/2.0.0:
    resolution: {integrity: sha512-Xq9nH7KlWZmXAtodXDDRE7vs6DU1gTU8zYDHDiWLSip45Egwq3plLHzPn27NgvzL2r1LMPC1vdqh98sQxtqj4A==}
    dev: true

  /levn/0.4.1:
    resolution: {integrity: sha512-+bT2uH4E5LGE7h/n3evcS/sQlJXCpIp6ym8OWJ5eV6+67Dsql/LaaT7qJBAt2rzfoa/5QBGBhxDix1dMt2kQKQ==}
    engines: {node: '>= 0.8.0'}
    dependencies:
      prelude-ls: 1.2.1
      type-check: 0.4.0
    dev: true

  /lines-and-columns/1.2.4:
    resolution: {integrity: sha512-7ylylesZQ/PV29jhEDl3Ufjo6ZX7gCqJr5F7PKrqc93v7fzSymt1BpwEU8nAUXs8qzzvqhbjhK5QZg6Mt/HkBg==}
    dev: true

  /locate-path/5.0.0:
    resolution: {integrity: sha512-t7hw9pI+WvuwNJXwk5zVHpyhIqzg2qTlklJOf0mVxGSbe3Fp2VieZcduNYjaLDoy6p9uGpQEGWG87WpMKlNq8g==}
    engines: {node: '>=8'}
    dependencies:
      p-locate: 4.1.0
    dev: true

  /locate-path/6.0.0:
    resolution: {integrity: sha512-iPZK6eYjbxRu3uB4/WZ3EsEIMJFMqAoopl3R+zuq0UjcAm/MO6KCweDgPfP3elTztoKP3KtnVHxTn2NHBSDVUw==}
    engines: {node: '>=10'}
    dependencies:
      p-locate: 5.0.0
    dev: true

  /lodash.flattendeep/4.4.0:
    resolution: {integrity: sha512-uHaJFihxmJcEX3kT4I23ABqKKalJ/zDrDg0lsFtc1h+3uw49SIJ5beyhx5ExVRti3AvKoOJngIj7xz3oylPdWQ==}
    dev: true

  /lodash.merge/4.6.2:
    resolution: {integrity: sha512-0KpjqXRVvrYyCsX1swR/XTK0va6VQkQM6MNo7PqW77ByjAhoARA8EfrP1N4+KlKj8YS0ZUCtRT/YUuhyYDujIQ==}
    dev: true

  /lodash/4.17.21:
    resolution: {integrity: sha512-v2kDEe57lecTulaDIuNTPy3Ry4gLGJ6Z1O3vE1krgXZNrsQ+LFTGHVxVjcXPs17LhbZVGedAJv8XZ1tvj5FvSg==}
    dev: true

  /log-symbols/4.1.0:
    resolution: {integrity: sha512-8XPvpAA8uyhfteu8pIvQxpJZ7SYYdpUivZpGy6sFsBuKRY/7rQGavedeB8aK+Zkyq6upMFVL/9AW6vOYzfRyLg==}
    engines: {node: '>=10'}
    dependencies:
      chalk: 4.1.2
      is-unicode-supported: 0.1.0
    dev: true

  /logform/2.4.2:
    resolution: {integrity: sha512-W4c9himeAwXEdZ05dQNerhFz2XG80P9Oj0loPUMV23VC2it0orMHQhJm4hdnnor3rd1HsGf6a2lPwBM1zeXHGw==}
    dependencies:
      '@colors/colors': 1.5.0
      fecha: 4.2.3
      ms: 2.1.3
      safe-stable-stringify: 2.3.1
      triple-beam: 1.3.0
    dev: true

  /lower-case/2.0.2:
    resolution: {integrity: sha512-7fm3l3NAF9WfN6W3JOmf5drwpVqX78JtoGJ3A6W0a6ZnldM41w2fV5D490psKFTpMds8TJse/eHLFFsNHHjHgg==}
    dependencies:
      tslib: 2.4.0

  /lru-cache/6.0.0:
    resolution: {integrity: sha512-Jo6dJ04CmSjuznwJSS3pUeWmd/H0ffTlkXXgwZi+eq1UCmqQwCh+eLsYOYCwY991i2Fah4h1BEMCx4qThGbsiA==}
    engines: {node: '>=10'}
    dependencies:
      yallist: 4.0.0

  /lru-cache/9.1.1:
    resolution: {integrity: sha512-65/Jky17UwSb0BuB9V+MyDpsOtXKmYwzhyl+cOa9XUiI4uV2Ouy/2voFP3+al0BjZbJgMBD8FojMpAf+Z+qn4A==}
    engines: {node: 14 || >=16.14}
    dev: true

  /make-dir/3.1.0:
    resolution: {integrity: sha512-g3FeP20LNwhALb/6Cz6Dd4F2ngze0jz7tbzrD2wAV+o9FeNHe4rL+yK2md0J/fiSf1sa1ADhXqi5+oVwOM/eGw==}
    engines: {node: '>=8'}
    dependencies:
      semver: 6.3.0
    dev: true

  /mdurl/1.0.1:
    resolution: {integrity: sha512-/sKlQJCBYVY9Ers9hqzKou4H6V5UWc/M59TH2dvkt+84itfnq7uFOMLpOiOS4ujvHP4etln18fmIxA5R5fll0g==}
    dev: true

  /media-typer/0.3.0:
    resolution: {integrity: sha512-dq+qelQ9akHpcOl/gUVRTxVIOkAJ1wR3QAvb4RsVjS8oVoFjDGTc679wJYmUmknUF5HwMLOgb5O+a3KxfWapPQ==}
    engines: {node: '>= 0.6'}
    dev: true

  /merge-descriptors/1.0.1:
    resolution: {integrity: sha512-cCi6g3/Zr1iqQi6ySbseM1Xvooa98N0w31jzUYrXPX2xqObmFGHJ0tQ5u74H3mVh7wLouTseZyYIq39g8cNp1w==}
    dev: true

  /merge2/1.4.1:
    resolution: {integrity: sha512-8q7VEgMJW4J8tcfVPy8g09NcQwZdbwFEqhe/WZkoIzjn/3TGDwtOCYtXGxA3O8tPzpczCCDgv+P2P5y00ZJOOg==}
    engines: {node: '>= 8'}

  /methods/1.1.2:
    resolution: {integrity: sha512-iclAHeNqNm68zFtnZ0e+1L2yUIdvzNoauKU4WBA3VvH/vPFieF7qfRlwUZU+DA9P9bPXIS90ulxoUoCH23sV2w==}
    engines: {node: '>= 0.6'}
    dev: true

  /micromatch/4.0.5:
    resolution: {integrity: sha512-DMy+ERcEW2q8Z2Po+WNXuw3c5YaUSFjAO5GsJqfEl7UjvtIuFKO6ZrKvcItdy98dwFI2N1tg3zNIdKaQT+aNdA==}
    engines: {node: '>=8.6'}
    dependencies:
      braces: 3.0.2
      picomatch: 2.3.1

  /mime-db/1.52.0:
    resolution: {integrity: sha512-sPU4uV7dYlvtWJxwwxHD0PuihVNiE7TyAbQ5SWxDCB9mUYvOgroQOwYQQOKPJ8CIbE+1ETVlOoK1UC2nU3gYvg==}
    engines: {node: '>= 0.6'}
    dev: true

  /mime-types/2.1.35:
    resolution: {integrity: sha512-ZDY+bPm5zTTF+YpCrAU9nK0UgICYPT0QtT1NZWFv4s++TNkcgVaT0g6+4R2uI4MjQjzysHB1zxuWL50hzaeXiw==}
    engines: {node: '>= 0.6'}
    dependencies:
      mime-db: 1.52.0
    dev: true

  /mime/1.6.0:
    resolution: {integrity: sha512-x0Vn8spI+wuJ1O6S7gnbaQg8Pxh4NNHb7KSINmEWKiPE4RKOplvijn+NkmYmmRgP68mc70j2EbeTFRsrswaQeg==}
    engines: {node: '>=4'}
    hasBin: true
    dev: true

  /min-indent/1.0.1:
    resolution: {integrity: sha512-I9jwMn07Sy/IwOj3zVkVik2JTvgpaykDZEigL6Rx6N9LbMywwUSMtxET+7lVoDLLd3O3IXwJwvuuns8UB/HeAg==}
    engines: {node: '>=4'}
    dev: true

  /minimatch/3.1.2:
    resolution: {integrity: sha512-J7p63hRiAjw1NDEww1W7i37+ByIrOWO5XQQAzZ3VOcL0PNybwpfmV/N05zFAzwQ9USyEcX6t3UO+K5aqBQOIHw==}
    dependencies:
      brace-expansion: 1.1.11
    dev: true

  /minimatch/4.2.1:
    resolution: {integrity: sha512-9Uq1ChtSZO+Mxa/CL1eGizn2vRn3MlLgzhT0Iz8zaY8NdvxvB0d5QdPFmCKf7JKA9Lerx5vRrnwO03jsSfGG9g==}
    engines: {node: '>=10'}
    dependencies:
      brace-expansion: 1.1.11
    dev: true

  /minimatch/5.1.0:
    resolution: {integrity: sha512-9TPBGGak4nHfGZsPBohm9AWg6NoT7QTCehS3BIJABslyZbzxfV78QM2Y6+i741OPZIafFAaiiEMh5OyIrJPgtg==}
    engines: {node: '>=10'}
    dependencies:
      brace-expansion: 2.0.1
    dev: true

  /minimatch/9.0.0:
    resolution: {integrity: sha512-0jJj8AvgKqWN05mrwuqi8QYKx1WmYSUoKSxu5Qhs9prezTz10sxAHGNZe9J9cqIJzta8DWsleh2KaVaLl6Ru2w==}
    engines: {node: '>=16 || 14 >=14.17'}
    dependencies:
      brace-expansion: 2.0.1
    dev: true

  /minimist/1.2.6:
    resolution: {integrity: sha512-Jsjnk4bw3YJqYzbdyBiNsPWHPfO++UGG749Cxs6peCu5Xg4nrena6OVxOYxrQTqww0Jmwt+Ref8rggumkTLz9Q==}
    dev: true

  /minipass/5.0.0:
    resolution: {integrity: sha512-3FnjYuehv9k6ovOEbyOswadCDPX1piCfhV8ncmYtHOjuPwylVWsghTLo7rabjC3Rx5xD4HDx8Wm1xnMF7S5qFQ==}
    engines: {node: '>=8'}
    dev: true

  /mkdirp/1.0.4:
    resolution: {integrity: sha512-vVqVZQyf3WLx2Shd0qJ9xuvqgAyKPLAiqITEtqW0oIUjzo3PePDd6fW9iFz30ef7Ysp/oiWqbhszeGWW2T6Gzw==}
    engines: {node: '>=10'}
    hasBin: true

  /mocha/9.2.2:
    resolution: {integrity: sha512-L6XC3EdwT6YrIk0yXpavvLkn8h+EU+Y5UcCHKECyMbdUIxyMuZj4bX4U9e1nvnvUUvQVsV2VHQr5zLdcUkhW/g==}
    engines: {node: '>= 12.0.0'}
    hasBin: true
    dependencies:
      '@ungap/promise-all-settled': 1.1.2
      ansi-colors: 4.1.1
      browser-stdout: 1.3.1
      chokidar: 3.5.3
      debug: 4.3.3_supports-color@8.1.1
      diff: 5.0.0
      escape-string-regexp: 4.0.0
      find-up: 5.0.0
      glob: 7.2.0
      growl: 1.10.5
      he: 1.2.0
      js-yaml: 4.1.0
      log-symbols: 4.1.0
      minimatch: 4.2.1
      ms: 2.1.3
      nanoid: 3.3.1
      serialize-javascript: 6.0.0
      strip-json-comments: 3.1.1
      supports-color: 8.1.1
      which: 2.0.2
      workerpool: 6.2.0
      yargs: 16.2.0
      yargs-parser: 20.2.4
      yargs-unparser: 2.0.0
    dev: true

  /morgan/1.10.0:
    resolution: {integrity: sha512-AbegBVI4sh6El+1gNwvD5YIck7nSA36weD7xvIxG4in80j/UoK8AEGaWnnz8v1GxonMCltmlNs5ZKbGvl9b1XQ==}
    engines: {node: '>= 0.8.0'}
    dependencies:
      basic-auth: 2.0.1
      debug: 2.6.9
      depd: 2.0.0
      on-finished: 2.3.0
      on-headers: 1.0.2
    transitivePeerDependencies:
      - supports-color
    dev: true

  /ms/2.0.0:
    resolution: {integrity: sha512-Tpp60P6IUJDTuOq/5Z8cdskzJujfwqfOTkrwIwj7IRISpnkJnT6SyJ4PCPnGMoFjC9ddhal5KVIYtAt97ix05A==}
    dev: true

  /ms/2.1.2:
    resolution: {integrity: sha512-sGkPx+VjMtmA6MX27oA4FBFELFCZZ4S4XqeGOXCv68tT+jb3vk/RyaKWP0PTKyWtmLSM0b+adUTEvbs1PEaH2w==}
    dev: true

  /ms/2.1.3:
    resolution: {integrity: sha512-6FlzubTLZG3J2a/NVCAleEhjzq5oxgHyaCU9yYXvcLsvoVaHJq/s5xXI6/XXP6tz7R9xAOtHnSO/tXtF3WRTlA==}
    dev: true

  /mustache/4.2.0:
    resolution: {integrity: sha512-71ippSywq5Yb7/tVYyGbkBggbU8H3u5Rz56fH60jGFgr8uHwxs+aSKeqmluIVzM0m0kB7xQjKS6qPfd0b2ZoqQ==}
    hasBin: true

  /nanoid/3.3.1:
    resolution: {integrity: sha512-n6Vs/3KGyxPQd6uO0eH4Bv0ojGSUvuLlIHtC3Y0kEO23YRge8H9x1GCzLn28YX0H66pMkxuaeESFq4tKISKwdw==}
    engines: {node: ^10 || ^12 || ^13.7 || ^14 || >=15.0.1}
    hasBin: true
    dev: true

  /natural-compare/1.4.0:
    resolution: {integrity: sha512-OWND8ei3VtNC9h7V60qff3SVobHr996CTwgxubgyQYEpg290h9J0buyECNNJexkFm5sOajh5G116RYA1c8ZMSw==}
    dev: true

  /negotiator/0.6.3:
    resolution: {integrity: sha512-+EUsqGPLsM+j/zdChZjsnX51g4XrHFOIXwfnCVPGlQk/k5giakcKsuxCObBRu6DSm9opw/O6slWbJdghQM4bBg==}
    engines: {node: '>= 0.6'}
    dev: true

  /no-case/3.0.4:
    resolution: {integrity: sha512-fgAN3jGAh+RoxUGZHTSOLJIqUc2wmoBwGR4tbpNAKmmovFoWq0OdRkb0VkldReO2a2iBT/OEulG9XSUc10r3zg==}
    dependencies:
      lower-case: 2.0.2
      tslib: 2.4.0

  /node-domexception/1.0.0:
    resolution: {integrity: sha512-/jKZoMpw0F8GRwl4/eLROPA3cfcXtLApP0QzLmUT/HuPCZWyB7IY9ZrMeKw2O/nFIqPQB3PVM9aYm0F312AXDQ==}
    engines: {node: '>=10.5.0'}

  /node-fetch/2.6.7:
    resolution: {integrity: sha512-ZjMPFEfVx5j+y2yF35Kzx5sF7kDzxuDj6ziH4FFbOp87zKDZNx8yExJIb05OGF4Nlt9IHFIMBkRl41VdvcNdbQ==}
    engines: {node: 4.x || >=6.0.0}
    peerDependencies:
      encoding: ^0.1.0
    peerDependenciesMeta:
      encoding:
        optional: true
    dependencies:
      whatwg-url: 5.0.0
    dev: true

  /node-fetch/3.2.8:
    resolution: {integrity: sha512-KtpD1YhGszhntMpBDyp5lyagk8KIMopC1LEb7cQUAh7zcosaX5uK8HnbNb2i3NTQK3sIawCItS0uFC3QzcLHdg==}
    engines: {node: ^12.20.0 || ^14.13.1 || >=16.0.0}
    dependencies:
      data-uri-to-buffer: 4.0.0
      fetch-blob: 3.2.0
      formdata-polyfill: 4.0.10

  /node-fetch/3.3.1:
    resolution: {integrity: sha512-cRVc/kyto/7E5shrWca1Wsea4y6tL9iYJE5FBCius3JQfb/4P4I295PfhgbJQBLTx6lATE4z+wK0rPM4VS2uow==}
    engines: {node: ^12.20.0 || ^14.13.1 || >=16.0.0}
    dependencies:
      data-uri-to-buffer: 4.0.0
      fetch-blob: 3.2.0
      formdata-polyfill: 4.0.10
    dev: true

  /node-watch/0.7.3:
    resolution: {integrity: sha512-3l4E8uMPY1HdMMryPRUAl+oIHtXtyiTlIiESNSVSNxcPfzAFzeTbXFQkZfAwBbo0B1qMSG8nUABx+Gd+YrbKrQ==}
    engines: {node: '>=6'}

  /normalize-package-data/2.5.0:
    resolution: {integrity: sha512-/5CMN3T0R4XTj4DcGaexo+roZSdSFW/0AOOTROrjxzCG1wrWXEsGbRKevjlIL+ZDE4sZlJr5ED4YW0yqmkK+eA==}
    dependencies:
      hosted-git-info: 2.8.9
      resolve: 1.22.1
      semver: 5.7.1
      validate-npm-package-license: 3.0.4
    dev: true

  /normalize-path/3.0.0:
    resolution: {integrity: sha512-6eZs5Ls3WtCisHWp9S2GUy8dqkpGi4BVSz3GaqiE6ezub0512ESztXUwUB6C6IKbQkY2Pnb/mD4WYojCRwcwLA==}
    engines: {node: '>=0.10.0'}
    dev: true

  /oauth-sign/0.9.0:
    resolution: {integrity: sha512-fexhUFFPTGV8ybAtSIGbV6gOkSv8UtRbDBnAyLQw4QPKkgNlsH2ByPGtMUqdWkos6YCRmAqViwgZrJc/mRDzZQ==}
    dev: true

  /object-inspect/1.12.2:
    resolution: {integrity: sha512-z+cPxW0QGUp0mcqcsgQyLVRDoXFQbXOwBaqyF7VIgI4TWNQsDHrBpUQslRmIfAoYWdYzs6UlKJtB2XJpTaNSpQ==}
    dev: true

  /object-is/1.1.5:
    resolution: {integrity: sha512-3cyDsyHgtmi7I7DfSSI2LDp6SK2lwvtbg0p0R1e0RvTqF5ceGx+K2dfSjm1bKDMVCFEDAQvy+o8c6a7VujOddw==}
    engines: {node: '>= 0.4'}
    dependencies:
      call-bind: 1.0.2
      define-properties: 1.1.4
    dev: true

  /object-keys/1.1.1:
    resolution: {integrity: sha512-NuAESUOUMrlIXOfHKzD6bpPu3tYt3xvjNdRIQ+FeT0lNb4K8WR70CaDxhuNguS2XG+GjkyMwOzsN5ZktImfhLA==}
    engines: {node: '>= 0.4'}
    dev: true

  /object.assign/4.1.4:
    resolution: {integrity: sha512-1mxKf0e58bvyjSCtKYY4sRe9itRk3PJpquJOjeIkz885CczcI4IvJJDLPS72oowuSh+pBxUFROpX+TU++hxhZQ==}
    engines: {node: '>= 0.4'}
    dependencies:
      call-bind: 1.0.2
      define-properties: 1.1.4
      has-symbols: 1.0.3
      object-keys: 1.1.1
    dev: true

  /object.values/1.1.5:
    resolution: {integrity: sha512-QUZRW0ilQ3PnPpbNtgdNV1PDbEqLIiSFB3l+EnGtBQ/8SUTLj1PZwtQHABZtLgwpJZTSZhuGLOGk57Drx2IvYg==}
    engines: {node: '>= 0.4'}
    dependencies:
      call-bind: 1.0.2
      define-properties: 1.1.4
      es-abstract: 1.20.1
    dev: true

  /on-finished/2.3.0:
    resolution: {integrity: sha512-ikqdkGAAyf/X/gPhXGvfgAytDZtDbr+bkNUJ0N9h5MI/dmdgCs3l6hoHrcUv41sRKew3jIwrp4qQDXiK99Utww==}
    engines: {node: '>= 0.8'}
    dependencies:
      ee-first: 1.1.1
    dev: true

  /on-finished/2.4.1:
    resolution: {integrity: sha512-oVlzkg3ENAhCk2zdv7IJwd/QUD4z2RxRwpkcGY8psCVcCYZNq4wYnVWALHM+brtuJjePWiYF/ClmuDr8Ch5+kg==}
    engines: {node: '>= 0.8'}
    dependencies:
      ee-first: 1.1.1
    dev: true

  /on-headers/1.0.2:
    resolution: {integrity: sha512-pZAE+FJLoyITytdqK0U5s+FIpjN0JP3OzFi/u8Rx+EV5/W+JTWGXG8xFzevE7AjBfDqHv/8vL8qQsIhHnqRkrA==}
    engines: {node: '>= 0.8'}
    dev: true

  /once/1.4.0:
    resolution: {integrity: sha512-lNaJgI+2Q5URQBkccEKHTQOPaXdUxnZZElQTZY0MFUAuaEqe1E+Nyvgdz/aIyNi6Z9MzO5dv1H8n58/GELp3+w==}
    dependencies:
      wrappy: 1.0.2
    dev: true

  /one-time/1.0.0:
    resolution: {integrity: sha512-5DXOiRKwuSEcQ/l0kGCF6Q3jcADFv5tSmRaJck/OqkVFcOzutB134KRSfF0xDrL39MNnqxbHBbUUcjZIhTgb2g==}
    dependencies:
      fn.name: 1.1.0
    dev: true

  /open/8.4.0:
    resolution: {integrity: sha512-XgFPPM+B28FtCCgSb9I+s9szOC1vZRSwgWsRUA5ylIxRTgKozqjOCrVOqGsYABPYK5qnfqClxZTFBa8PKt2v6Q==}
    engines: {node: '>=12'}
    dependencies:
      define-lazy-prop: 2.0.0
      is-docker: 2.2.1
      is-wsl: 2.2.0
    dev: true

  /optionator/0.9.1:
    resolution: {integrity: sha512-74RlY5FCnhq4jRxVUPKDaRwrVNXMqsGsiW6AJw4XK8hmtm10wC0ypZBLw5IIp85NZMr91+qd1RvvENwg7jjRFw==}
    engines: {node: '>= 0.8.0'}
    dependencies:
      deep-is: 0.1.4
      fast-levenshtein: 2.0.6
      levn: 0.4.1
      prelude-ls: 1.2.1
      type-check: 0.4.0
      word-wrap: 1.2.3
    dev: true

  /p-limit/2.3.0:
    resolution: {integrity: sha512-//88mFWSJx8lxCzwdAABTJL2MyWB12+eIY7MDL2SqLmAkeKU9qxRvWuSyTjm3FUmpBEMuFfckAIqEaVGUDxb6w==}
    engines: {node: '>=6'}
    dependencies:
      p-try: 2.2.0
    dev: true

  /p-limit/3.1.0:
    resolution: {integrity: sha512-TYOanM3wGwNGsZN2cVTYPArw454xnXj5qmWF1bEoAc4+cU/ol7GVh7odevjp1FNHduHc3KZMcFduxU5Xc6uJRQ==}
    engines: {node: '>=10'}
    dependencies:
      yocto-queue: 0.1.0
    dev: true

  /p-locate/4.1.0:
    resolution: {integrity: sha512-R79ZZ/0wAxKGu3oYMlz8jy/kbhsNrS7SKZ7PxEHBgJ5+F2mtFW2fK2cOtBh1cHYkQsbzFV7I+EoRKe6Yt0oK7A==}
    engines: {node: '>=8'}
    dependencies:
      p-limit: 2.3.0
    dev: true

  /p-locate/5.0.0:
    resolution: {integrity: sha512-LaNjtRWUBY++zB5nE/NwcaoMylSPk+S+ZHNB1TzdbMJMny6dynpAGt7X/tl/QYq3TIeE6nxHppbo2LGymrG5Pw==}
    engines: {node: '>=10'}
    dependencies:
      p-limit: 3.1.0
    dev: true

  /p-try/2.2.0:
    resolution: {integrity: sha512-R4nPAVTAU0B9D35/Gk3uJf/7XYbQcyohSKdvAxIRSNghFl4e71hVoGnBNQz9cWaXxO2I10KTC+3jMdvvoKw6dQ==}
    engines: {node: '>=6'}
    dev: true

  /param-case/3.0.4:
    resolution: {integrity: sha512-RXlj7zCYokReqWpOPH9oYivUzLYZ5vAPIfEmCTNViosC78F8F0H9y7T7gG2M39ymgutxF5gcFEsyZQSph9Bp3A==}
    dependencies:
      dot-case: 3.0.4
      tslib: 2.4.0

  /parent-module/1.0.1:
    resolution: {integrity: sha512-GQ2EWRpQV8/o+Aw8YqtfZZPfNRWZYkbidE9k5rpl/hC3vtHHBfGm2Ifi6qWV+coDGkrUKZAxE3Lot5kcsRlh+g==}
    engines: {node: '>=6'}
    dependencies:
      callsites: 3.1.0
    dev: true

  /parse-json/5.2.0:
    resolution: {integrity: sha512-ayCKvm/phCGxOkYRSCM82iDwct8/EonSEgCSxWxD7ve6jHggsFl4fZVQBPRNgQoKiuV/odhFrGzQXZwbifC8Rg==}
    engines: {node: '>=8'}
    dependencies:
      '@babel/code-frame': 7.18.6
      error-ex: 1.3.2
      json-parse-even-better-errors: 2.3.1
      lines-and-columns: 1.2.4
    dev: true

  /parseurl/1.3.3:
    resolution: {integrity: sha512-CiyeOxFT/JZyN5m0z9PfXw4SCBJ6Sygz1Dpl0wqjlhDEGGBP1GnsUVEL0p63hoG1fcj3fHynXi9NYO4nWOL+qQ==}
    engines: {node: '>= 0.8'}
    dev: true

  /pascal-case/3.1.2:
    resolution: {integrity: sha512-uWlGT3YSnK9x3BQJaOdcZwrnV6hPpd8jFH1/ucpiLRPh/2zCVJKS19E4GvYHvaCcACn3foXZ0cLB9Wrx1KGe5g==}
    dependencies:
      no-case: 3.0.4
      tslib: 2.4.0

  /path-case/3.0.4:
    resolution: {integrity: sha512-qO4qCFjXqVTrcbPt/hQfhTQ+VhFsqNKOPtytgNKkKxSoEp3XPUQ8ObFuePylOIok5gjn69ry8XiULxCwot3Wfg==}
    dependencies:
      dot-case: 3.0.4
      tslib: 2.4.0

  /path-exists/4.0.0:
    resolution: {integrity: sha512-ak9Qy5Q7jYb2Wwcey5Fpvg2KoAc/ZIhLSLOSBmRmygPsGwkVVt0fZa0qrtMz+m6tJTAHfZQ8FnmB4MG4LWy7/w==}
    engines: {node: '>=8'}
    dev: true

  /path-is-absolute/1.0.1:
    resolution: {integrity: sha512-AVbw3UJ2e9bq64vSaS9Am0fje1Pa8pbGqTTsmXfaIiMpnr5DlDhfJOuLj9Sf95ZPVDAUerDfEk88MPmPe7UCQg==}
    engines: {node: '>=0.10.0'}
    dev: true

  /path-key/3.1.1:
    resolution: {integrity: sha512-ojmeN0qd+y0jszEtoY48r0Peq5dwMEkIlCOu6Q5f41lfkswXuKtYrhgoTpLnyIcHm24Uhqx+5Tqm2InSwLhE6Q==}
    engines: {node: '>=8'}
    dev: true

  /path-parse/1.0.7:
    resolution: {integrity: sha512-LDJzPVEEEPR+y48z93A0Ed0yXb8pAByGWo/k5YYdYgpY2/2EsOsksJrq7lOHxryrVOn1ejG6oAp8ahvOIQD8sw==}
    dev: true

  /path-scurry/1.7.0:
    resolution: {integrity: sha512-UkZUeDjczjYRE495+9thsgcVgsaCPkaw80slmfVFgllxY+IO8ubTsOpFVjDPROBqJdHfVPUFRHPBV/WciOVfWg==}
    engines: {node: '>=16 || 14 >=14.17'}
    dependencies:
      lru-cache: 9.1.1
      minipass: 5.0.0
    dev: true

  /path-to-regexp/0.1.7:
    resolution: {integrity: sha512-5DFkuoqlv1uYQKxy8omFBeJPQcdoE07Kv2sferDCrAq1ohOU+MSDswDIbnx3YAM60qIOnYa53wBhXW0EbMonrQ==}
    dev: true

  /path-type/4.0.0:
    resolution: {integrity: sha512-gDKb8aZMDeD/tZWs9P6+q0J9Mwkdl6xMV8TjnGP3qJVJ06bdMgkbBlLU8IdfOsIsFz2BW1rNVT3XuNEl8zPAvw==}
    engines: {node: '>=8'}

  /performance-now/2.1.0:
    resolution: {integrity: sha512-7EAHlyLHI56VEIdK57uwHdHKIaAGbnXPiw0yWbarQZOKaKpvUIgW0jWRVLiatnM+XXlSwsanIBH/hzGMJulMow==}
    dev: true

  /picocolors/1.0.0:
    resolution: {integrity: sha512-1fygroTLlHu66zi26VoTDv8yRgm0Fccecssto+MhsZ0D/DGW2sm8E8AjW7NU5VVTRt5GxbeZ5qBuJr+HyLYkjQ==}

  /picomatch/2.3.1:
    resolution: {integrity: sha512-JU3teHTNjmE2VCGFzuY8EXzCDVwEqB2a8fsIvwaStHhAWJEeVd1o1QD80CU6+ZdEXXSLbSsuLwJjkCBWqRQUVA==}
    engines: {node: '>=8.6'}

  /pluralize/8.0.0:
    resolution: {integrity: sha512-Nc3IT5yHzflTfbjgqWcCPpo7DaKy4FnpB0l/zCAW0Tc7jxAiuqSxHasntB3D7887LSrA93kDJ9IXovxJYxyLCA==}
    engines: {node: '>=4'}
    dev: true

  /prelude-ls/1.2.1:
    resolution: {integrity: sha512-vkcDPrRZo1QZLbn5RLGPpg/WmIQ65qoWWhcGKf/b5eplkkarX0m9z8ppCat4mlOqUsWpyNuYgO3VRyrYHSzX5g==}
    engines: {node: '>= 0.8.0'}
    dev: true

  /prettier-linter-helpers/1.0.0:
    resolution: {integrity: sha512-GbK2cP9nraSSUF9N2XwUwqfzlAFlMNYYl+ShE/V+H8a9uNl/oUqB1w2EL54Jh0OlyRSd8RfWYJ3coVS4TROP2w==}
    engines: {node: '>=6.0.0'}
    dependencies:
      fast-diff: 1.2.0
    dev: true

  /prettier/2.7.1:
    resolution: {integrity: sha512-ujppO+MkdPqoVINuDFDRLClm7D78qbDt0/NR+wp5FqEZOoTNAjPHWj17QRhu7geIHJfcNhRk1XVQmF8Bp3ye+g==}
    engines: {node: '>=10.13.0'}
    hasBin: true
    dev: true

  /prettier/2.8.3:
    resolution: {integrity: sha512-tJ/oJ4amDihPoufT5sM0Z1SKEuKay8LfVAMlbbhnnkvt6BUserZylqo2PN+p9KeljLr0OHa2rXHU1T8reeoTrw==}
    engines: {node: '>=10.13.0'}
    hasBin: true

  /prettier/2.8.8:
    resolution: {integrity: sha512-tdN8qQGvNjw4CHbY+XXk0JgCXn9QiF21a55rBe5LJAU+kDyC4WQn4+awm2Xfk2lQMk5fKup9XgzTZtGkjBdP9Q==}
    engines: {node: '>=10.13.0'}
    hasBin: true
    dev: true

  /process/0.11.10:
    resolution: {integrity: sha512-cdGef/drWFoydD1JsMzuFf8100nZl+GT+yacc2bEced5f9Rjk4z+WtFUTBu9PhOi9j/jfmBPu0mMEY4wIdAF8A==}
    engines: {node: '>= 0.6.0'}
    dev: true

  /prompts/2.4.2:
    resolution: {integrity: sha512-NxNv/kLguCA7p3jE8oL2aEBsrJWgAakBpgmgK6lpPWV+WuOmY6r2/zbAVnP+T8bQlA0nzHXSJSJW0Hq7ylaD2Q==}
    engines: {node: '>= 6'}
    dependencies:
      kleur: 3.0.3
      sisteransi: 1.0.5

  /proxy-addr/2.0.7:
    resolution: {integrity: sha512-llQsMLSUDUPT44jdrU/O37qlnifitDP+ZwrmmZcoSKyLKvtZxpyV0n2/bD/N4tBAAZ/gJEdZU7KMraoK1+XYAg==}
    engines: {node: '>= 0.10'}
    dependencies:
      forwarded: 0.2.0
      ipaddr.js: 1.9.1
    dev: true

  /psl/1.9.0:
    resolution: {integrity: sha512-E/ZsdU4HLs/68gYzgGTkMicWTLPdAftJLfJFlLUAAKZGkStNU72sZjT66SnMDVOfOWY/YAoiD7Jxa9iHvngcag==}
    dev: true

  /punycode/2.1.1:
    resolution: {integrity: sha512-XRsRjdf+j5ml+y/6GKHPZbrF/8p2Yga0JPtdqTIY2Xe5ohJPD9saDJJLPvp9+NSBprVvevdXZybnj2cv8OEd0A==}
    engines: {node: '>=6'}

  /qs/6.10.3:
    resolution: {integrity: sha512-wr7M2E0OFRfIfJZjKGieI8lBKb7fRCH4Fv5KNPEs7gJ8jadvotdsS08PzOKR7opXhZ/Xkjtt3WF9g38drmyRqQ==}
    engines: {node: '>=0.6'}
    dependencies:
      side-channel: 1.0.4
    dev: true

  /qs/6.11.0:
    resolution: {integrity: sha512-MvjoMCJwEarSbUYk5O+nmoSzSutSsTwF85zcHPQ9OrlFoZOYIjaqBAJIqIXjptyD5vThxGq52Xu/MaJzRkIk4Q==}
    engines: {node: '>=0.6'}
    dependencies:
      side-channel: 1.0.4
    dev: true

  /qs/6.5.3:
    resolution: {integrity: sha512-qxXIEh4pCGfHICj1mAJQ2/2XVZkjCDTcEgfoSQxc/fYivUZxTkk7L3bDBJSoNrEzXI17oUO5Dp07ktqE5KzczA==}
    engines: {node: '>=0.6'}
    dev: true

  /querystringify/2.2.0:
    resolution: {integrity: sha512-FIqgj2EUvTa7R50u0rGsyTftzjYmv/a3hO345bZNrqabNqjtgiDMgmo4mkUjd+nzU5oF3dClKqFIPUKybUyqoQ==}
    dev: true

  /queue-microtask/1.2.3:
    resolution: {integrity: sha512-NuaNSa6flKT5JaSYQzJok04JzTL1CA6aGhv5rfLW3PgqA+M2ChpZQnAC8h8i4ZFkBS8X5RqkDBHA7r4hej3K9A==}

  /rambda/7.2.1:
    resolution: {integrity: sha512-Wswj8ZvzdI3VhaGPkZAxaCTwuMmGtgWt7Zxsgyo4P+iTmVnkojvyWaOep5q3ZjMIecW0wtQa66GWxaKkZ24RAA==}
    dev: true

  /randombytes/2.1.0:
    resolution: {integrity: sha512-vYl3iOX+4CKUWuxGi9Ukhie6fsqXqS9FE2Zaic4tNFD2N2QQaXOMFbuKK4QmDHC0JO6B1Zp41J0LpT0oR68amQ==}
    dependencies:
      safe-buffer: 5.2.1
    dev: true

  /range-parser/1.2.1:
    resolution: {integrity: sha512-Hrgsx+orqoygnmhFbKaHE6c296J+HTAQXoxEF6gNupROmmGJRoyzfG3ccAveqCBrwr/2yxQ5BVd/GTl5agOwSg==}
    engines: {node: '>= 0.6'}
    dev: true

  /raw-body/2.5.1:
    resolution: {integrity: sha512-qqJBtEyVgS0ZmPGdCFPWJ3FreoqvG4MVQln/kCgF7Olq95IbOp0/BWyMwbdtn4VTvkM8Y7khCQ2Xgk/tcrCXig==}
    engines: {node: '>= 0.8'}
    dependencies:
      bytes: 3.1.2
      http-errors: 2.0.0
      iconv-lite: 0.4.24
      unpipe: 1.0.0
    dev: true

  /raw-body/2.5.2:
    resolution: {integrity: sha512-8zGqypfENjCIqGhgXToC8aB2r7YrBX+AQAfIPs/Mlk+BtPTztOvTS01NRW/3Eh60J+a48lt8qsCzirQ6loCVfA==}
    engines: {node: '>= 0.8'}
    dependencies:
      bytes: 3.1.2
      http-errors: 2.0.0
      iconv-lite: 0.4.24
      unpipe: 1.0.0
    dev: true

  /read-pkg-up/7.0.1:
    resolution: {integrity: sha512-zK0TB7Xd6JpCLmlLmufqykGE+/TlOePD6qKClNW7hHDKFh/J7/7gCWGR7joEQEW1bKq3a3yUZSObOoWLFQ4ohg==}
    engines: {node: '>=8'}
    dependencies:
      find-up: 4.1.0
      read-pkg: 5.2.0
      type-fest: 0.8.1
    dev: true

  /read-pkg/5.2.0:
    resolution: {integrity: sha512-Ug69mNOpfvKDAc2Q8DRpMjjzdtrnv9HcSMX+4VsZxD1aZ6ZzrIE7rlzXBtWTyhULSMKg076AW6WR5iZpD0JiOg==}
    engines: {node: '>=8'}
    dependencies:
      '@types/normalize-package-data': 2.4.1
      normalize-package-data: 2.5.0
      parse-json: 5.2.0
      type-fest: 0.6.0
    dev: true

  /read-yaml-file/2.1.0:
    resolution: {integrity: sha512-UkRNRIwnhG+y7hpqnycCL/xbTk7+ia9VuVTC0S+zVbwd65DI9eUpRMfsWIGrCWxTU/mi+JW8cHQCrv+zfCbEPQ==}
    engines: {node: '>=10.13'}
    dependencies:
      js-yaml: 4.1.0
      strip-bom: 4.0.0
    dev: true

  /readable-stream/3.6.0:
    resolution: {integrity: sha512-BViHy7LKeTz4oNnkcLJ+lVSL6vpiFeX6/d3oSH8zCW7UxP2onchk+vTGB143xuFjHS3deTgkKoXXymXqymiIdA==}
    engines: {node: '>= 6'}
    dependencies:
      inherits: 2.0.4
      string_decoder: 1.3.0
      util-deprecate: 1.0.2
    dev: true

  /readdirp/3.6.0:
    resolution: {integrity: sha512-hOS089on8RduqdbhvQ5Z37A0ESjsqz6qnRcffsMU3495FuTdqSm+7bhJ29JvIOsBDEEnan5DPu9t3To9VRlMzA==}
    engines: {node: '>=8.10.0'}
    dependencies:
      picomatch: 2.3.1
    dev: true

  /regexp-tree/0.1.24:
    resolution: {integrity: sha512-s2aEVuLhvnVJW6s/iPgEGK6R+/xngd2jNQ+xy4bXNDKxZKJH6jpPHY6kVeVv1IeLCHgswRj+Kl3ELaDjG6V1iw==}
    hasBin: true
    dev: true

  /regexp.prototype.flags/1.4.3:
    resolution: {integrity: sha512-fjggEOO3slI6Wvgjwflkc4NFRCTZAu5CnNfBd5qOMYhWdn67nJBBu34/TkD++eeFmd8C9r9jfXJ27+nSiRkSUA==}
    engines: {node: '>= 0.4'}
    dependencies:
      call-bind: 1.0.2
      define-properties: 1.1.4
      functions-have-names: 1.2.3
    dev: true

  /regexpp/3.2.0:
    resolution: {integrity: sha512-pq2bWo9mVD43nbts2wGv17XLiNLya+GklZ8kaDLV2Z08gDCsGpnKn9BFMepvWuHCbyVvY7J5o5+BVvoQbmlJLg==}
    engines: {node: '>=8'}
    dev: true

  /request-promise-core/1.1.4_request@2.88.2:
    resolution: {integrity: sha512-TTbAfBBRdWD7aNNOoVOBH4pN/KigV6LyapYNNlAPA8JwbovRti1E88m3sYAwsLi5ryhPKsE9APwnjFTgdUjTpw==}
    engines: {node: '>=0.10.0'}
    peerDependencies:
      request: ^2.34
    dependencies:
      lodash: 4.17.21
      request: 2.88.2
    dev: true

  /request-promise-native/1.0.9_request@2.88.2:
    resolution: {integrity: sha512-wcW+sIUiWnKgNY0dqCpOZkUbF/I+YPi+f09JZIDa39Ec+q82CpSYniDp+ISgTTbKmnpJWASeJBPZmoxH84wt3g==}
    engines: {node: '>=0.12.0'}
    deprecated: request-promise-native has been deprecated because it extends the now deprecated request package, see https://github.com/request/request/issues/3142
    peerDependencies:
      request: ^2.34
    dependencies:
      request: 2.88.2
      request-promise-core: 1.1.4_request@2.88.2
      stealthy-require: 1.1.1
      tough-cookie: 2.5.0
    dev: true

  /request/2.88.2:
    resolution: {integrity: sha512-MsvtOrfG9ZcrOwAW+Qi+F6HbD0CWXEh9ou77uOb7FM2WPhwT7smM833PzanhJLsgXjN89Ir6V2PczXNnMpwKhw==}
    engines: {node: '>= 6'}
    deprecated: request has been deprecated, see https://github.com/request/request/issues/3142
    dependencies:
      aws-sign2: 0.7.0
      aws4: 1.11.0
      caseless: 0.12.0
      combined-stream: 1.0.8
      extend: 3.0.2
      forever-agent: 0.6.1
      form-data: 2.3.3
      har-validator: 5.1.5
      http-signature: 1.2.0
      is-typedarray: 1.0.0
      isstream: 0.1.2
      json-stringify-safe: 5.0.1
      mime-types: 2.1.35
      oauth-sign: 0.9.0
      performance-now: 2.1.0
      qs: 6.5.3
      safe-buffer: 5.2.1
      tough-cookie: 2.5.0
      tunnel-agent: 0.6.0
      uuid: 3.4.0
    dev: true

  /require-directory/2.1.1:
    resolution: {integrity: sha512-fGxEI7+wsG9xrvdjsrlmL22OMTTiHRwAMroiEeMgq8gzoLC/PQr7RsRDSTLUg/bZAZtF+TVIkHc6/4RIKrui+Q==}
    engines: {node: '>=0.10.0'}

  /require-from-string/2.0.2:
    resolution: {integrity: sha512-Xf0nWe6RseziFMu+Ap9biiUbmplq6S9/p+7w7YXP/JBHhrUDDUhwa+vANyubuqfZWTveU//DYVGsDG7RKL/vEw==}
    engines: {node: '>=0.10.0'}

  /requires-port/1.0.0:
    resolution: {integrity: sha512-KigOCHcocU3XODJxsu8i/j8T9tzT4adHiecwORRQ0ZZFcp7ahwXuRU1m+yuO90C5ZUyGeGfocHDI14M3L3yDAQ==}
    dev: true

  /resolve-from/4.0.0:
    resolution: {integrity: sha512-pb/MYmXstAkysRFx8piNI1tGFNQIFA3vkE3Gq4EuA1dF6gHp/+vgZqsCGJapvy8N3Q+4o7FwvquPJcnZ7RYy4g==}
    engines: {node: '>=4'}
    dev: true

  /resolve/1.22.1:
    resolution: {integrity: sha512-nBpuuYuY5jFsli/JIs1oldw6fOQCBioohqWZg/2hiaOybXOft4lonv85uDOKXdf8rhyK159cxU5cDcK/NKk8zw==}
    hasBin: true
    dependencies:
      is-core-module: 2.10.0
      path-parse: 1.0.7
      supports-preserve-symlinks-flag: 1.0.0
    dev: true

  /reusify/1.0.4:
    resolution: {integrity: sha512-U9nH88a3fc/ekCF1l0/UP1IosiuIjyTh7hBvXVMHYgVcfGvt897Xguj2UOLDeI5BG2m7/uwyaLVT6fbtCwTyzw==}
    engines: {iojs: '>=1.0.0', node: '>=0.10.0'}

  /rimraf/3.0.2:
    resolution: {integrity: sha512-JZkJMZkAGFFPP2YqXZXPbMlMBgsxzE8ILs4lMIX/2o0L9UBw9O/Y3o6wFw/i9YLapcUJWwqbi3kdxIPdC62TIA==}
    hasBin: true
    dependencies:
      glob: 7.2.3
    dev: true

  /run-parallel/1.2.0:
    resolution: {integrity: sha512-5l4VyZR86LZ/lDxZTR6jqL8AFE2S0IFLMP26AbjsLVADxHdhB/c0GUsH+y39UfCi3dzz8OlQuPmnaJOMoDHQBA==}
    dependencies:
      queue-microtask: 1.2.3

  /safe-buffer/5.1.2:
    resolution: {integrity: sha512-Gd2UZBJDkXlY7GbJxfsE8/nvKkUEU1G38c1siN6QP6a9PT9MmHB8GnpscSmMJSoF8LOIrt8ud/wPtojys4G6+g==}
    dev: true

  /safe-buffer/5.2.1:
    resolution: {integrity: sha512-rp3So07KcdmmKbGvgaNxQSJr7bGVSVk5S9Eq1F+ppbRo70+YeaDxkw5Dd8NPN+GD6bjnYm2VuPuCXmpuYvmCXQ==}
    dev: true

  /safe-regex/2.1.1:
    resolution: {integrity: sha512-rx+x8AMzKb5Q5lQ95Zoi6ZbJqwCLkqi3XuJXp5P3rT8OEc6sZCJG5AE5dU3lsgRr/F4Bs31jSlVN+j5KrsGu9A==}
    dependencies:
      regexp-tree: 0.1.24
    dev: true

  /safe-stable-stringify/2.3.1:
    resolution: {integrity: sha512-kYBSfT+troD9cDA85VDnHZ1rpHC50O0g1e6WlGHVCz/g+JS+9WKLj+XwFYyR8UbrZN8ll9HUpDAAddY58MGisg==}
    engines: {node: '>=10'}
    dev: true

  /safer-buffer/2.1.2:
    resolution: {integrity: sha512-YZo3K82SD7Riyi0E1EQPojLz7kpepnSQI9IyPbHHg1XXXevb5dJI7tpyN2ADxGcQbHG7vcyRHk0cbwqcQriUtg==}
    dev: true

  /sax/1.2.4:
    resolution: {integrity: sha512-NqVDv9TpANUjFm0N8uM5GxL36UgKi9/atZw+x7YFnQ8ckwFGKrl4xX4yWtrey3UJm5nP1kUbnYgLopqWNSRhWw==}
    dev: true

  /semver/5.7.1:
    resolution: {integrity: sha512-sauaDf/PZdVgrLTNYHRtpXa1iRiKcaebiKQ1BJdpQlWH2lCvexQdX55snPFyK7QzpudqbCI0qXFfOasHdyNDGQ==}
    hasBin: true
    dev: true

  /semver/6.3.0:
    resolution: {integrity: sha512-b39TBaTSfV6yBrapU89p5fKekE2m/NwnDocOVruQFS1/veMgdzuPcnOM34M6CwxW8jH/lxEa5rBoDeUwu5HHTw==}
    hasBin: true
    dev: true

  /semver/7.3.7:
    resolution: {integrity: sha512-QlYTucUYOews+WeEujDoEGziz4K6c47V/Bd+LjSSYcA94p+DmINdf7ncaUinThfvZyu13lN9OY1XDxt8C0Tw0g==}
    engines: {node: '>=10'}
    hasBin: true
    dependencies:
      lru-cache: 6.0.0

  /semver/7.5.0:
    resolution: {integrity: sha512-+XC0AD/R7Q2mPSRuy2Id0+CGTZ98+8f+KvwirxOKIEyid+XSx6HbC63p+O4IndTHuX5Z+JxQ0TghCkO5Cg/2HA==}
    engines: {node: '>=10'}
    hasBin: true
    dependencies:
      lru-cache: 6.0.0
    dev: true

  /send/0.18.0:
    resolution: {integrity: sha512-qqWzuOjSFOuqPjFe4NOsMLafToQQwBSOEpS+FwEt3A2V3vKubTquT3vmLTQpFgMXp8AlFWFuP1qKaJZOtPpVXg==}
    engines: {node: '>= 0.8.0'}
    dependencies:
      debug: 2.6.9
      depd: 2.0.0
      destroy: 1.2.0
      encodeurl: 1.0.2
      escape-html: 1.0.3
      etag: 1.8.1
      fresh: 0.5.2
      http-errors: 2.0.0
      mime: 1.6.0
      ms: 2.1.3
      on-finished: 2.4.1
      range-parser: 1.2.1
      statuses: 2.0.1
    transitivePeerDependencies:
      - supports-color
    dev: true

  /sentence-case/3.0.4:
    resolution: {integrity: sha512-8LS0JInaQMCRoQ7YUytAo/xUu5W2XnQxV2HI/6uM6U7CITS1RqPElr30V6uIqyMKM9lJGRVFy5/4CuzcixNYSg==}
    dependencies:
      no-case: 3.0.4
      tslib: 2.4.0
      upper-case-first: 2.0.2

  /serialize-javascript/6.0.0:
    resolution: {integrity: sha512-Qr3TosvguFt8ePWqsvRfrKyQXIiW+nGbYpy8XK24NQHE83caxWt+mIymTT19DGFbNWNLfEwsrkSmN64lVWB9ag==}
    dependencies:
      randombytes: 2.1.0
    dev: true

  /serve-static/1.15.0:
    resolution: {integrity: sha512-XGuRDNjXUijsUL0vl6nSD7cwURuzEgglbOaFuZM9g3kwDXOWVTck0jLzjPzGD+TazWbboZYu52/9/XPdUgne9g==}
    engines: {node: '>= 0.8.0'}
    dependencies:
      encodeurl: 1.0.2
      escape-html: 1.0.3
      parseurl: 1.3.3
      send: 0.18.0
    transitivePeerDependencies:
      - supports-color
    dev: true

  /setprototypeof/1.2.0:
    resolution: {integrity: sha512-E5LDX7Wrp85Kil5bhZv46j8jOeboKq5JMmYM3gVGdGH8xFpPWXUMsNrlODCrkoxMEeNi/XZIwuRvY4XNwYMJpw==}
    dev: true

  /shebang-command/2.0.0:
    resolution: {integrity: sha512-kHxr2zZpYtdmrN1qDjrrX/Z1rR1kG8Dx+gkpK1G4eXmvXswmcE1hTWBWYUzlraYw1/yZp6YuDY77YtvbN0dmDA==}
    engines: {node: '>=8'}
    dependencies:
      shebang-regex: 3.0.0
    dev: true

  /shebang-regex/3.0.0:
    resolution: {integrity: sha512-7++dFhtcx3353uBaq8DDR4NuxBetBzC7ZQOhmTQInHEd6bSrXdiEyzCvG07Z44UYdLShWUyXt5M/yhz8ekcb1A==}
    engines: {node: '>=8'}
    dev: true

  /side-channel/1.0.4:
    resolution: {integrity: sha512-q5XPytqFEIKHkGdiMIrY10mvLRvnQh42/+GoBlFW3b2LXLE2xxJpZFdm94we0BaoV3RwJyGqg5wS7epxTv0Zvw==}
    dependencies:
      call-bind: 1.0.2
      get-intrinsic: 1.2.0
      object-inspect: 1.12.2
    dev: true

  /signal-exit/3.0.7:
    resolution: {integrity: sha512-wnD2ZE+l+SPC/uoS0vXeE9L1+0wuaMqKlfz9AMUo38JsyLSBWSFcHR1Rri62LZc12vLr1gb3jl7iwQhgwpAbGQ==}
    dev: true

  /signal-exit/4.0.1:
    resolution: {integrity: sha512-uUWsN4aOxJAS8KOuf3QMyFtgm1pkb6I+KRZbRF/ghdf5T7sM+B1lLLzPDxswUjkmHyxQAVzEgG35E3NzDM9GVw==}
    engines: {node: '>=14'}
    dev: true

  /simple-swizzle/0.2.2:
    resolution: {integrity: sha512-JA//kQgZtbuY83m+xT+tXJkmJncGMTFT+C+g2h2R9uxkYIrE2yy9sgmcLhCnw57/WSD+Eh3J97FPEDFnbXnDUg==}
    dependencies:
      is-arrayish: 0.3.2
    dev: true

  /sisteransi/1.0.5:
    resolution: {integrity: sha512-bLGGlR1QxBcynn2d5YmDX4MGjlZvy2MRBDRNHLJ8VI6l6+9FUiyTFNJ0IveOSP0bcXgVDPRcfGqA0pjaqUpfVg==}

  /slash/3.0.0:
    resolution: {integrity: sha512-g9Q1haeby36OSStwb4ntCGGGaKsaVSjQ68fBxoQcutl5fS1vuY18H3wSt3jFyFtrkx+Kz0V1G85A4MyAdDMi2Q==}
    engines: {node: '>=8'}
    dev: true

  /slash/4.0.0:
    resolution: {integrity: sha512-3dOsAHXXUkQTpOYcoAxLIorMTp4gIQr5IW3iVb7A7lFIp0VHhnynm9izx6TssdrIcVIESAlVjtnO2K8bg+Coew==}
    engines: {node: '>=12'}

  /snake-case/3.0.4:
    resolution: {integrity: sha512-LAOh4z89bGQvl9pFfNF8V146i7o7/CqFPbqzYgP+yYzDIDeS9HaNFtXABamRW+AQzEVODcvE79ljJ+8a9YSdMg==}
    dependencies:
      dot-case: 3.0.4
      tslib: 2.4.0

  /source-map-support/0.5.21:
    resolution: {integrity: sha512-uBHU3L3czsIyYXKX88fdrGovxdSCoTGDRZ6SYXtSRxLZUzHg5P/66Ht6uoUlHu9EZod+inXhKo3qQgwXUT/y1w==}
    dependencies:
      buffer-from: 1.1.2
      source-map: 0.6.1
    dev: true

  /source-map/0.6.1:
    resolution: {integrity: sha512-UjgapumWlbMhkBgzT7Ykc5YXUT46F0iKu8SGXq0bcwP5dz/h0Plj6enJqjz1Zbq2l5WaqYnrVbwWOWMyF3F47g==}
    engines: {node: '>=0.10.0'}
    dev: true

  /spdx-correct/3.1.1:
    resolution: {integrity: sha512-cOYcUWwhCuHCXi49RhFRCyJEK3iPj1Ziz9DpViV3tbZOwXD49QzIN3MpOLJNxh2qwq2lJJZaKMVw9qNi4jTC0w==}
    dependencies:
      spdx-expression-parse: 3.0.1
      spdx-license-ids: 3.0.12
    dev: true

  /spdx-exceptions/2.3.0:
    resolution: {integrity: sha512-/tTrYOC7PPI1nUAgx34hUpqXuyJG+DTHJTnIULG4rDygi4xu/tfgmq1e1cIRwRzwZgo4NLySi+ricLkZkw4i5A==}
    dev: true

  /spdx-expression-parse/3.0.1:
    resolution: {integrity: sha512-cbqHunsQWnJNE6KhVSMsMeH5H/L9EpymbzqTQ3uLwNCLZ1Q481oWaofqH7nO6V07xlXwY6PhQdQ2IedWx/ZK4Q==}
    dependencies:
      spdx-exceptions: 2.3.0
      spdx-license-ids: 3.0.12
    dev: true

  /spdx-license-ids/3.0.12:
    resolution: {integrity: sha512-rr+VVSXtRhO4OHbXUiAF7xW3Bo9DuuF6C5jH+q/x15j2jniycgKbxU09Hr0WqlSLUs4i4ltHGXqTe7VHclYWyA==}
    dev: true

  /sshpk/1.17.0:
    resolution: {integrity: sha512-/9HIEs1ZXGhSPE8X6Ccm7Nam1z8KcoCqPdI7ecm1N33EzAetWahvQWVqLZtaZQ+IDKX4IyA2o0gBzqIMkAagHQ==}
    engines: {node: '>=0.10.0'}
    hasBin: true
    dependencies:
      asn1: 0.2.6
      assert-plus: 1.0.0
      bcrypt-pbkdf: 1.0.2
      dashdash: 1.14.1
      ecc-jsbn: 0.1.2
      getpass: 0.1.7
      jsbn: 0.1.1
      safer-buffer: 2.1.2
      tweetnacl: 0.14.5
    dev: true

  /stack-trace/0.0.10:
    resolution: {integrity: sha512-KGzahc7puUKkzyMt+IqAep+TVNbKP+k2Lmwhub39m1AsTSkaDutx56aDCo+HLDzf/D26BIHTJWNiTG1KAJiQCg==}
    dev: true

  /statuses/2.0.1:
    resolution: {integrity: sha512-RwNA9Z/7PrK06rYLIzFMlaF+l73iwpzsqRIFgbMLbTcLD6cOao82TaWefPXQvB2fOC4AjuYSEndS7N/mTCbkdQ==}
    engines: {node: '>= 0.8'}
    dev: true

  /stealthy-require/1.1.1:
    resolution: {integrity: sha512-ZnWpYnYugiOVEY5GkcuJK1io5V8QmNYChG62gSit9pQVGErXtrKuPC55ITaVSukmMta5qpMU7vqLt2Lnni4f/g==}
    engines: {node: '>=0.10.0'}
    dev: true

  /stoppable/1.1.0:
    resolution: {integrity: sha512-KXDYZ9dszj6bzvnEMRYvxgeTHU74QBFL54XKtP3nyMuJ81CFYtABZ3bAzL2EdFUaEwJOBOgENyFj3R7oTzDyyw==}
    engines: {node: '>=4', npm: '>=6'}
    dev: true

  /streamsearch/1.1.0:
    resolution: {integrity: sha512-Mcc5wHehp9aXz1ax6bZUyY5afg9u2rv5cqQI3mRrYkGC8rW2hM02jWuwjtL++LS5qinSyhj2QfLyNsuc+VsExg==}
    engines: {node: '>=10.0.0'}
    dev: true

  /string-width/4.2.3:
    resolution: {integrity: sha512-wKyQRQpjJ0sIp62ErSZdGsjMJWsap5oRNihHhu6G7JVO/9jIB6UyevL+tXuOqrng8j/cxKTWyWUwvSTriiZz/g==}
    engines: {node: '>=8'}
    dependencies:
      emoji-regex: 8.0.0
      is-fullwidth-code-point: 3.0.0
      strip-ansi: 6.0.1

  /string.prototype.repeat/0.2.0:
    resolution: {integrity: sha512-1BH+X+1hSthZFW+X+JaUkjkkUPwIlLEMJBLANN3hOob3RhEk5snLWNECDnYbgn/m5c5JV7Ersu1Yubaf+05cIA==}
    dev: true

  /string.prototype.trimend/1.0.5:
    resolution: {integrity: sha512-I7RGvmjV4pJ7O3kdf+LXFpVfdNOxtCW/2C8f6jNiW4+PQchwxkCDzlk1/7p+Wl4bqFIZeF47qAHXLuHHWKAxog==}
    dependencies:
      call-bind: 1.0.2
      define-properties: 1.1.4
      es-abstract: 1.20.1
    dev: true

  /string.prototype.trimstart/1.0.5:
    resolution: {integrity: sha512-THx16TJCGlsN0o6dl2o6ncWUsdgnLRSA23rRE5pyGBw/mLr3Ej/R2LaqCtgP8VNMGZsvMWnf9ooZPyY2bHvUFg==}
    dependencies:
      call-bind: 1.0.2
      define-properties: 1.1.4
      es-abstract: 1.20.1
    dev: true

  /string_decoder/1.3.0:
    resolution: {integrity: sha512-hkRX8U1WjJFd8LsDJ2yQ/wWWxaopEsABU1XfkM8A+j0+85JAGppt16cr1Whg6KIbb4okU6Mql6BOj+uup/wKeA==}
    dependencies:
      safe-buffer: 5.2.1
    dev: true

  /strip-ansi/6.0.1:
    resolution: {integrity: sha512-Y38VPSHcqkFrCpFnQ9vuSXmquuv5oXOKpGeT6aGrr3o3Gc9AlVa6JBfUSOCnbxGGZF+/0ooI7KrPuUSztUdU5A==}
    engines: {node: '>=8'}
    dependencies:
      ansi-regex: 5.0.1

  /strip-bom/3.0.0:
    resolution: {integrity: sha512-vavAMRXOgBVNF6nyEEmL3DBK19iRpDcoIwW+swQ+CbGiu7lju6t+JklA1MHweoWtadgt4ISVUsXLyDq34ddcwA==}
    engines: {node: '>=4'}
    dev: true

  /strip-bom/4.0.0:
    resolution: {integrity: sha512-3xurFv5tEgii33Zi8Jtp55wEIILR9eh34FAW00PZf+JnSsTmV/ioewSgQl97JHvgjoRGwPShsWm+IdrxB35d0w==}
    engines: {node: '>=8'}
    dev: true

  /strip-indent/3.0.0:
    resolution: {integrity: sha512-laJTa3Jb+VQpaC6DseHhF7dXVqHTfJPCRDaEbid/drOhgitgYku/letMUqOXFoWV0zIIUbjpdH2t+tYj4bQMRQ==}
    engines: {node: '>=8'}
    dependencies:
      min-indent: 1.0.1
    dev: true

  /strip-json-comments/3.1.1:
    resolution: {integrity: sha512-6fPc+R4ihwqP6N/aIv2f1gMH8lOVtWQHoqC4yK6oSDVVocumAsfCqjkXnqiYMhmMwS/mEHLp7Vehlt3ql6lEig==}
    engines: {node: '>=8'}
    dev: true

  /supports-color/5.5.0:
    resolution: {integrity: sha512-QjVjwdXIt408MIiAqCX4oUKsgU2EqAGzs2Ppkm4aQYbjm+ZEWEcW4SfFNTr4uMNZma0ey4f5lgLrkB0aX0QMow==}
    engines: {node: '>=4'}
    dependencies:
      has-flag: 3.0.0

  /supports-color/7.2.0:
    resolution: {integrity: sha512-qpCAvRl9stuOHveKsn7HncJRvv501qIacKzQlO/+Lwxc9+0q2wLyv4Dfvt80/DPn2pqOBsJdDiogXGR9+OvwRw==}
    engines: {node: '>=8'}
    dependencies:
      has-flag: 4.0.0
    dev: true

  /supports-color/8.1.1:
    resolution: {integrity: sha512-MpUEN2OodtUzxvKQl72cUF7RQ5EiHsGvSsVG0ia9c5RbWGL2CI4C7EpPS8UTBIplnlzZiNuV56w+FuNxy3ty2Q==}
    engines: {node: '>=10'}
    dependencies:
      has-flag: 4.0.0
    dev: true

  /supports-preserve-symlinks-flag/1.0.0:
    resolution: {integrity: sha512-ot0WnXS9fgdkgIcePe6RHNk1WA8+muPa6cSjeR3V8K27q9BB1rTE3R1p7Hv0z1ZyAc8s6Vvv8DIyWf681MAt0w==}
    engines: {node: '>= 0.4'}
    dev: true

  /syncpack/8.2.4:
    resolution: {integrity: sha512-Tq1RzTqQwGCe8htWqJPHcA55LqGLO4wG1F2DCGMFflfX3ujbRoiXq2MYd7XFvm3mzxv1BPVQQp8DU2ZkY14e2A==}
    engines: {node: '>=10'}
    hasBin: true
    dependencies:
      chalk: 4.1.2
      commander: 9.3.0
      cosmiconfig: 7.0.1
      expect-more: 1.2.0
      fp-ts: 2.12.1
      fs-extra: 10.1.0
      glob: 8.0.3
      minimatch: 5.1.0
      read-yaml-file: 2.1.0
      semver: 7.3.7
    dev: true

  /test-exclude/6.0.0:
    resolution: {integrity: sha512-cAGWPIyOHU6zlmg88jwm7VRyXnMN7iV68OGAbYDk/Mh/xC/pzVPlQtY6ngoIH/5/tciuhGfvESU8GrHrcxD56w==}
    engines: {node: '>=8'}
    dependencies:
      '@istanbuljs/schema': 0.1.3
      glob: 7.2.3
      minimatch: 3.1.2
    dev: true

  /text-hex/1.0.0:
    resolution: {integrity: sha512-uuVGNWzgJ4yhRaNSiubPY7OjISw4sw4E5Uv0wbjp+OzcbmVU/rsT8ujgcXJhn9ypzsgr5vlzpPqP+MBBKcGvbg==}
    dev: true

  /text-table/0.2.0:
    resolution: {integrity: sha512-N+8UisAXDGk8PFXP4HAzVR9nbfmVJ3zYLAWiTIoqC5v5isinhr+r5uaO8+7r3BMfuNIufIsA7RdpVgacC2cSpw==}
    dev: true

  /to-regex-range/5.0.1:
    resolution: {integrity: sha512-65P7iz6X5yEr1cwcgvQxbbIw7Uk3gOy5dIdtZ4rDveLqhrdJP+Li/Hx6tyK0NEb+2GCyneCMJiGqrADCSNk8sQ==}
    engines: {node: '>=8.0'}
    dependencies:
      is-number: 7.0.0

  /toidentifier/1.0.1:
    resolution: {integrity: sha512-o5sSPKEkg/DIQNmH43V0/uerLrpzVedkUh8tGNvaeXpfpuwjKenlSox/2O/BTlZUtEe+JG7s5YhEz608PlAHRA==}
    engines: {node: '>=0.6'}
    dev: true

  /tough-cookie/2.5.0:
    resolution: {integrity: sha512-nlLsUzgm1kfLXSXfRZMc1KLAugd4hqJHDTvc2hDIwS3mZAfMEuMbc03SujMF+GEcpaX/qboeycw6iO8JwVv2+g==}
    engines: {node: '>=0.8'}
    dependencies:
      psl: 1.9.0
      punycode: 2.1.1
    dev: true

  /tough-cookie/4.1.0:
    resolution: {integrity: sha512-IVX6AagLelGwl6F0E+hoRpXzuD192cZhAcmT7/eoLr0PnsB1wv2E5c+A2O+V8xth9FlL2p0OstFsWn0bZpVn4w==}
    engines: {node: '>=6'}
    dependencies:
      psl: 1.9.0
      punycode: 2.1.1
      universalify: 0.2.0
      url-parse: 1.5.10
    dev: true

  /tr46/0.0.3:
    resolution: {integrity: sha512-N3WMsuqV66lT30CrXNbEjx4GEwlow3v6rr4mCcv6prnfwhS01rkgyFdjPNBYd9br7LpXV1+Emh01fHnq2Gdgrw==}
    dev: true

  /triple-beam/1.3.0:
    resolution: {integrity: sha512-XrHUvV5HpdLmIj4uVMxHggLbFSZYIn7HEWsqePZcI50pco+MPqJ50wMGY794X7AOOhxOBAjbkqfAbEe/QMp2Lw==}
    dev: true

  /tsconfig-paths/3.14.1:
    resolution: {integrity: sha512-fxDhWnFSLt3VuTwtvJt5fpwxBHg5AdKWMsgcPOOIilyjymcYVZoCQF8fvFRezCNfblEXmi+PcM1eYHeOAgXCOQ==}
    dependencies:
      '@types/json5': 0.0.29
      json5: 1.0.1
      minimist: 1.2.6
      strip-bom: 3.0.0
    dev: true

  /tslib/1.14.1:
    resolution: {integrity: sha512-Xni35NKzjgMrwevysHTCArtLDpPvye8zV/0E4EyYn43P7/7qvQwPh9BGkHewbMulVntbigmcT7rdX3BNo9wRJg==}
    dev: true

  /tslib/2.4.0:
    resolution: {integrity: sha512-d6xOpEDfsi2CZVlPQzGeux8XMwLT9hssAsaPYExaQMuYskwb+x1x7J371tWlbBdWHroy99KnVB6qIkUbs5X3UQ==}

  /tsutils/3.21.0_typescript@4.9.4:
    resolution: {integrity: sha512-mHKK3iUXL+3UF6xL5k0PEhKRUBKPBCv/+RkEOpjRWxxx27KKRBmmA60A9pgOUvMi8GKhRMPEmjBRPzs2W7O1OA==}
    engines: {node: '>= 6'}
    peerDependencies:
      typescript: '>=2.8.0 || >= 3.2.0-dev || >= 3.3.0-dev || >= 3.4.0-dev || >= 3.5.0-dev || >= 3.6.0-dev || >= 3.6.0-beta || >= 3.7.0-dev || >= 3.7.0-beta'
    dependencies:
      tslib: 1.14.1
      typescript: 4.9.4
    dev: true

  /tunnel-agent/0.6.0:
    resolution: {integrity: sha512-McnNiV1l8RYeY8tBgEpuodCC1mLUdbSN+CYBL7kJsJNInOP8UjDDEwdk6Mw60vdLLrr5NHKZhMAOSrR2NZuQ+w==}
    dependencies:
      safe-buffer: 5.2.1
    dev: true

  /tunnel/0.0.6:
    resolution: {integrity: sha512-1h/Lnq9yajKY2PEbBadPXj3VxsDDu844OnaAo52UVmIzIvwwtBPIuNvkjuzBlTWpfJyUbG3ez0KSBibQkj4ojg==}
    engines: {node: '>=0.6.11 <=0.7.0 || >=0.7.3'}
    dev: true

  /tweetnacl/0.14.5:
    resolution: {integrity: sha512-KXXFFdAbFXY4geFIwoyNK+f5Z1b7swfXABfL7HXCmoIWMKU3dmS26672A4EeQtDzLKy7SXmfBu51JolvEKwtGA==}
    dev: true

  /type-check/0.4.0:
    resolution: {integrity: sha512-XleUoc9uwGXqjWwXaUTZAmzMcFZ5858QA2vvx1Ur5xIcixXIP+8LnFDgRplU30us6teqdlskFfu+ae4K79Ooew==}
    engines: {node: '>= 0.8.0'}
    dependencies:
      prelude-ls: 1.2.1
    dev: true

  /type-fest/0.20.2:
    resolution: {integrity: sha512-Ne+eE4r0/iWnpAxD852z3A+N0Bt5RN//NjJwRd2VFHEmrywxf5vsZlh4R6lixl6B+wz/8d+maTSAkN1FIkI3LQ==}
    engines: {node: '>=10'}
    dev: true

  /type-fest/0.6.0:
    resolution: {integrity: sha512-q+MB8nYR1KDLrgr4G5yemftpMC7/QLqVndBmEEdqzmNj5dcFOO4Oo8qlwZE3ULT3+Zim1F8Kq4cBnikNhlCMlg==}
    engines: {node: '>=8'}
    dev: true

  /type-fest/0.8.1:
    resolution: {integrity: sha512-4dbzIzqvjtgiM5rw1k5rEHtBANKmdudhGyBEajN01fEyhaAIhsoKNy6y7+IN93IfpFtwY9iqi7kD+xwKhQsNJA==}
    engines: {node: '>=8'}
    dev: true

  /type-is/1.6.18:
    resolution: {integrity: sha512-TkRKr9sUTxEH8MdfuCSP7VizJyzRNMjj2J2do2Jr3Kym598JVdEksuzPQCnlFPW4ky9Q+iA+ma9BGm06XQBy8g==}
    engines: {node: '>= 0.6'}
    dependencies:
      media-typer: 0.3.0
      mime-types: 2.1.35
    dev: true

  /typescript/4.8.3:
    resolution: {integrity: sha512-goMHfm00nWPa8UvR/CPSvykqf6dVV8x/dp0c5mFTMTIu0u0FlGWRioyy7Nn0PGAdHxpJZnuO/ut+PpQ8UiHAig==}
    engines: {node: '>=4.2.0'}
    hasBin: true
    dev: true

  /typescript/4.9.4:
    resolution: {integrity: sha512-Uz+dTXYzxXXbsFpM86Wh3dKCxrQqUcVMxwU54orwlJjOpO3ao8L7j5lH+dWfTwgCwIuM9GQ2kvVotzYJMXTBZg==}
    engines: {node: '>=4.2.0'}
    hasBin: true
    dev: true

  /unbox-primitive/1.0.2:
    resolution: {integrity: sha512-61pPlCD9h51VoreyJ0BReideM3MDKMKnh6+V9L08331ipq6Q8OFXZYiqP6n/tbHx4s5I9uRhcye6BrbkizkBDw==}
    dependencies:
      call-bind: 1.0.2
      has-bigints: 1.0.2
      has-symbols: 1.0.3
      which-boxed-primitive: 1.0.2
    dev: true

  /underscore/1.13.4:
    resolution: {integrity: sha512-BQFnUDuAQ4Yf/cYY5LNrK9NCJFKriaRbD9uR1fTeXnBeoa97W0i41qkZfGO9pSo8I5KzjAcSY2XYtdf0oKd7KQ==}
    dev: true

  /universalify/0.2.0:
    resolution: {integrity: sha512-CJ1QgKmNg3CwvAv/kOFmtnEN05f0D/cn9QntgNOQlQF9dgvVTHj3t+8JPdjqawCHk7V/KA+fbUqzZ9XWhcqPUg==}
    engines: {node: '>= 4.0.0'}
    dev: true

  /universalify/2.0.0:
    resolution: {integrity: sha512-hAZsKq7Yy11Zu1DE0OzWjw7nnLZmJZYTDZZyEFHZdUhV8FkH5MCfoU1XMaxXovpyW5nq5scPqq0ZDP9Zyl04oQ==}
    engines: {node: '>= 10.0.0'}
    dev: true

  /unpipe/1.0.0:
    resolution: {integrity: sha512-pjy2bYhSsufwWlKwPc+l3cN7+wuJlK6uz0YdJEOlQDbl6jo/YlPi4mb8agUkVC8BF7V8NuzeyPNqRksA3hztKQ==}
    engines: {node: '>= 0.8'}
    dev: true

  /upper-case-first/2.0.2:
    resolution: {integrity: sha512-514ppYHBaKwfJRK/pNC6c/OxfGa0obSnAl106u97Ed0I625Nin96KAjttZF6ZL3e1XLtphxnqrOi9iWgm+u+bg==}
    dependencies:
      tslib: 2.4.0

  /upper-case/2.0.2:
    resolution: {integrity: sha512-KgdgDGJt2TpuwBUIjgG6lzw2GWFRCW9Qkfkiv0DxqHHLYJHmtmdUIKcZd8rHgFSjopVTlw6ggzCm1b8MFQwikg==}
    dependencies:
      tslib: 2.4.0

  /uri-js/4.4.1:
    resolution: {integrity: sha512-7rKUyy33Q1yc98pQ1DAmLtwX109F7TIfWlW1Ydo8Wl1ii1SeHieeh0HHfPeL2fMXK6z0s8ecKs9frCuLJvndBg==}
    dependencies:
      punycode: 2.1.1

  /url-parse/1.5.10:
    resolution: {integrity: sha512-WypcfiRhfeUP9vvF0j6rw0J3hrWrw6iZv3+22h6iRMJ/8z1Tj6XfLP4DsUix5MhMPnXpiHDoKyoZ/bdCkwBCiQ==}
    dependencies:
      querystringify: 2.2.0
      requires-port: 1.0.0
    dev: true

  /util-deprecate/1.0.2:
    resolution: {integrity: sha512-EPD5q1uXyFxJpCrLnCc1nHnq3gOa6DZBocAIiI2TaSCA7VCJ1UJDMagCzIkXNsUYfD1daK//LTEQ8xiIbrHtcw==}
    dev: true

  /utils-merge/1.0.1:
    resolution: {integrity: sha512-pMZTvIkT1d+TFGvDOqodOclx0QWkkgi6Tdoa8gC8ffGAAqz9pzPTZWAybbsHHoED/ztMtkv/VoYTYyShUn81hA==}
    engines: {node: '>= 0.4.0'}
    dev: true

  /uuid/3.4.0:
    resolution: {integrity: sha512-HjSDRw6gZE5JMggctHBcjVak08+KEVhSIiDzFnT9S9aegmp85S/bReBVTb4QTFaRNptJ9kuYaNhnbNEOkbKb/A==}
    deprecated: Please upgrade  to version 7 or higher.  Older versions may use Math.random() in certain circumstances, which is known to be problematic.  See https://v8.dev/blog/math-random for details.
    hasBin: true
    dev: true

  /uuid/8.3.2:
    resolution: {integrity: sha512-+NYs2QeMWy+GWFOEm9xnn6HCDp0l7QBD7ml8zLUmJ+93Q5NF0NocErnwkTkXVFNiX3/fpC6afS8Dhb/gz7R7eg==}
    hasBin: true
    dev: true

  /v8-to-istanbul/9.0.1:
    resolution: {integrity: sha512-74Y4LqY74kLE6IFyIjPtkSTWzUZmj8tdHT9Ii/26dvQ6K9Dl2NbEfj0XgU2sHCtKgt5VupqhlO/5aWuqS+IY1w==}
    engines: {node: '>=10.12.0'}
    dependencies:
      '@jridgewell/trace-mapping': 0.3.15
      '@types/istanbul-lib-coverage': 2.0.4
      convert-source-map: 1.8.0
    dev: true

  /validate-npm-package-license/3.0.4:
    resolution: {integrity: sha512-DpKm2Ui/xN7/HQKCtpZxoRWBhZ9Z0kqtygG8XCgNQ8ZlDnxuQmWhj566j8fN4Cu3/JmbhsDo7fcAJq4s9h27Ew==}
    dependencies:
      spdx-correct: 3.1.1
      spdx-expression-parse: 3.0.1
    dev: true

  /vary/1.1.2:
    resolution: {integrity: sha512-BNGbWLfd0eUPabhkXUVm0j8uuvREyTh5ovRa/dyow/BqAbZJyC+5fU+IzQOzmAKzYqYRAISoRhdQr3eIZ/PXqg==}
    engines: {node: '>= 0.8'}
    dev: true

  /verror/1.10.0:
    resolution: {integrity: sha512-ZZKSmDAEFOijERBLkmYfJ+vmk3w+7hOLYDNkRCuRuMJGEmqYNCNLyBBFwWKVMhfwaEF3WOd0Zlw86U/WC/+nYw==}
    engines: {'0': node >=0.6.0}
    dependencies:
      assert-plus: 1.0.0
      core-util-is: 1.0.2
      extsprintf: 1.3.0
    dev: true

  /vscode-jsonrpc/8.0.2:
    resolution: {integrity: sha512-RY7HwI/ydoC1Wwg4gJ3y6LpU9FJRZAUnTYMXthqhFXXu77ErDd/xkREpGuk4MyYkk4a+XDWAMqe0S3KkelYQEQ==}
    engines: {node: '>=14.0.0'}

  /vscode-languageserver-protocol/3.17.2:
    resolution: {integrity: sha512-8kYisQ3z/SQ2kyjlNeQxbkkTNmVFoQCqkmGrzLH6A9ecPlgTbp3wDTnUNqaUxYr4vlAcloxx8zwy7G5WdguYNg==}
    dependencies:
      vscode-jsonrpc: 8.0.2
      vscode-languageserver-types: 3.17.2

  /vscode-languageserver-textdocument/1.0.5:
    resolution: {integrity: sha512-1ah7zyQjKBudnMiHbZmxz5bYNM9KKZYz+5VQLj+yr8l+9w3g+WAhCkUkWbhMEdC5u0ub4Ndiye/fDyS8ghIKQg==}

  /vscode-languageserver-types/3.17.2:
    resolution: {integrity: sha512-zHhCWatviizPIq9B7Vh9uvrH6x3sK8itC84HkamnBWoDFJtzBf7SWlpLCZUit72b3os45h6RWQNC9xHRDF8dRA==}

  /vscode-languageserver/8.0.2:
    resolution: {integrity: sha512-bpEt2ggPxKzsAOZlXmCJ50bV7VrxwCS5BI4+egUmure/oI/t4OlFzi/YNtVvY24A2UDOZAgwFGgnZPwqSJubkA==}
    hasBin: true
    dependencies:
      vscode-languageserver-protocol: 3.17.2

  /web-streams-polyfill/3.2.1:
    resolution: {integrity: sha512-e0MO3wdXWKrLbL0DgGnUV7WHVuw9OUvL4hjgnPkIeEvESk74gAITi5G606JtZPp39cd8HA9VQzCIvA49LpPN5Q==}
    engines: {node: '>= 8'}

  /webidl-conversions/3.0.1:
    resolution: {integrity: sha512-2JAn3z8AR6rjK8Sm8orRC0h/bcl/DqL7tRPdGZ4I1CjdF+EaMLmYxBHyXuKL849eucPFhvBoxMsflfOb8kxaeQ==}
    dev: true

  /whatwg-url/5.0.0:
    resolution: {integrity: sha512-saE57nupxk6v3HY35+jzBwYa0rKSy0XR8JSxZPwgLr7ys0IBzhGviA1/TUGJLmSVqs8pb9AnvICXEuOHLprYTw==}
    dependencies:
      tr46: 0.0.3
      webidl-conversions: 3.0.1
    dev: true

  /which-boxed-primitive/1.0.2:
    resolution: {integrity: sha512-bwZdv0AKLpplFY2KZRX6TvyuN7ojjr7lwkg6ml0roIy9YeuSr7JS372qlNW18UQYzgYK9ziGcerWqZOmEn9VNg==}
    dependencies:
      is-bigint: 1.0.4
      is-boolean-object: 1.1.2
      is-number-object: 1.0.7
      is-string: 1.0.7
      is-symbol: 1.0.4
    dev: true

  /which-collection/1.0.1:
    resolution: {integrity: sha512-W8xeTUwaln8i3K/cY1nGXzdnVZlidBcagyNFtBdD5kxnb4TvGKR7FfSIS3mYpwWS1QUCutfKz8IY8RjftB0+1A==}
    dependencies:
      is-map: 2.0.2
      is-set: 2.0.2
      is-weakmap: 2.0.1
      is-weakset: 2.0.2
    dev: true

  /which-typed-array/1.1.8:
    resolution: {integrity: sha512-Jn4e5PItbcAHyLoRDwvPj1ypu27DJbtdYXUa5zsinrUx77Uvfb0cXwwnGMTn7cjUfhhqgVQnVJCwF+7cgU7tpw==}
    engines: {node: '>= 0.4'}
    dependencies:
      available-typed-arrays: 1.0.5
      call-bind: 1.0.2
      es-abstract: 1.20.1
      for-each: 0.3.3
      has-tostringtag: 1.0.0
      is-typed-array: 1.1.9
    dev: true

  /which-typed-array/1.1.9:
    resolution: {integrity: sha512-w9c4xkx6mPidwp7180ckYWfMmvxpjlZuIudNtDf4N/tTAUB8VJbX25qZoAsrtGuYNnGw3pa0AXgbGKRB8/EceA==}
    engines: {node: '>= 0.4'}
    dependencies:
      available-typed-arrays: 1.0.5
      call-bind: 1.0.2
      for-each: 0.3.3
      gopd: 1.0.1
      has-tostringtag: 1.0.0
      is-typed-array: 1.1.10
    dev: true

  /which/2.0.2:
    resolution: {integrity: sha512-BLI3Tl1TW3Pvl70l3yq3Y64i+awpwXqsGBYWkkqMtnbXgrMD+yj7rhW0kuEDxzJaYXGjEW5ogapKNMEKNMjibA==}
    engines: {node: '>= 8'}
    hasBin: true
    dependencies:
      isexe: 2.0.0
    dev: true

  /winston-transport/4.5.0:
    resolution: {integrity: sha512-YpZzcUzBedhlTAfJg6vJDlyEai/IFMIVcaEZZyl3UXIl4gmqRpU7AE89AHLkbzLUsv0NVmw7ts+iztqKxxPW1Q==}
    engines: {node: '>= 6.4.0'}
    dependencies:
      logform: 2.4.2
      readable-stream: 3.6.0
      triple-beam: 1.3.0
    dev: true

  /winston/3.8.2:
    resolution: {integrity: sha512-MsE1gRx1m5jdTTO9Ld/vND4krP2To+lgDoMEHGGa4HIlAUyXJtfc7CxQcGXVyz2IBpw5hbFkj2b/AtUdQwyRew==}
    engines: {node: '>= 12.0.0'}
    dependencies:
      '@colors/colors': 1.5.0
      '@dabh/diagnostics': 2.0.3
      async: 3.2.4
      is-stream: 2.0.1
      logform: 2.4.2
      one-time: 1.0.0
      readable-stream: 3.6.0
      safe-stable-stringify: 2.3.1
      stack-trace: 0.0.10
      triple-beam: 1.3.0
      winston-transport: 4.5.0
    dev: true

  /word-wrap/1.2.3:
    resolution: {integrity: sha512-Hz/mrNwitNRh/HUAtM/VT/5VH+ygD6DV7mYKZAtHOrbs8U7lvPS6xf7EJKMF0uW1KJCl0H701g3ZGus+muE5vQ==}
    engines: {node: '>=0.10.0'}
    dev: true

  /workerpool/6.2.0:
    resolution: {integrity: sha512-Rsk5qQHJ9eowMH28Jwhe8HEbmdYDX4lwoMWshiCXugjtHqMD9ZbiqSDLxcsfdqsETPzVUtX5s1Z5kStiIM6l4A==}
    dev: true

  /wrap-ansi/7.0.0:
    resolution: {integrity: sha512-YVGIj2kamLSTxw6NsZjoBxfSwsn0ycdesmc4p+Q21c5zPuZ1pl+NfxVdxPtdHvmNVOQ6XSYG4AUtyt/Fi7D16Q==}
    engines: {node: '>=10'}
    dependencies:
      ansi-styles: 4.3.0
      string-width: 4.2.3
      strip-ansi: 6.0.1

  /wrappy/1.0.2:
    resolution: {integrity: sha512-l4Sp/DRseor9wL6EvV2+TuQn63dMkPjZ/sp9XkghTEbV9KlPS1xUsZ3u7/IQO4wxtcFB4bgpQPRcR3QCvezPcQ==}
    dev: true

  /xml2js/0.4.23:
    resolution: {integrity: sha512-ySPiMjM0+pLDftHgXY4By0uswI3SPKLDw/i3UXbnO8M/p28zqexCUoPmQFrYD+/1BzhGJSs2i1ERWKJAtiLrug==}
    engines: {node: '>=4.0.0'}
    dependencies:
      sax: 1.2.4
      xmlbuilder: 11.0.1
    dev: true

  /xml2js/0.5.0:
    resolution: {integrity: sha512-drPFnkQJik/O+uPKpqSgr22mpuFHqKdbS835iAQrUC73L2F5WkboIRd63ai/2Yg6I1jzifPFKH2NTK+cfglkIA==}
    engines: {node: '>=4.0.0'}
    dependencies:
      sax: 1.2.4
      xmlbuilder: 11.0.1
    dev: true

  /xmlbuilder/11.0.1:
    resolution: {integrity: sha512-fDlsI/kFEx7gLvbecc0/ohLG50fugQp8ryHzMTuW9vSa1GJ0XYWKnhsUx7oie3G98+r56aTQIUB4kht42R3JvA==}
    engines: {node: '>=4.0'}
    dev: true

  /y18n/5.0.8:
    resolution: {integrity: sha512-0pfFzegeDWJHJIAmTLRP2DwHjdF5s7jo9tuztdQxAhINCdvS+3nGINqPd00AphqJR/0LhANUS6/+7SCb98YOfA==}
    engines: {node: '>=10'}

  /yallist/4.0.0:
    resolution: {integrity: sha512-3wdGidZyq5PB084XLES5TpOSRA3wjXAlIWMhum2kRcv/41Sn2emQ0dycQW4uZXLejwKvg6EsvbdlVL+FYEct7A==}

  /yaml/1.10.2:
    resolution: {integrity: sha512-r3vXyErRCYJ7wg28yvBY5VSoAF8ZvlcW9/BwUzEtUsjvX/DKs24dIkuwjtuprwJJHsbyUbLApepYTR1BN4uHrg==}
    engines: {node: '>= 6'}
    dev: true

  /yargs-parser/20.2.4:
    resolution: {integrity: sha512-WOkpgNhPTlE73h4VFAFsOnomJVaovO8VqLDzy5saChRBFQFBoMYirowyW+Q9HB4HFF4Z7VZTiG3iSzJJA29yRA==}
    engines: {node: '>=10'}
    dev: true

  /yargs-parser/20.2.9:
    resolution: {integrity: sha512-y11nGElTIV+CT3Zv9t7VKl+Q3hTQoT9a1Qzezhhl6Rp21gJ/IVTW7Z3y9EWXhuUBC2Shnf+DX0antecpAwSP8w==}
    engines: {node: '>=10'}
    dev: true

  /yargs-parser/21.1.1:
    resolution: {integrity: sha512-tVpsJW7DdjecAiFpbIB1e3qxIQsE6NoPc5/eTdrbbIC4h0LVsWhnoa3g+m2HclBIujHzsxZ4VJVA+GUuc2/LBw==}
    engines: {node: '>=12'}

  /yargs-unparser/2.0.0:
    resolution: {integrity: sha512-7pRTIA9Qc1caZ0bZ6RYRGbHJthJWuakf+WmHK0rVeLkNrrGhfoabBNdue6kdINI6r4if7ocq9aD/n7xwKOdzOA==}
    engines: {node: '>=10'}
    dependencies:
      camelcase: 6.3.0
      decamelize: 4.0.0
      flat: 5.0.2
      is-plain-obj: 2.1.0
    dev: true

  /yargs/16.2.0:
    resolution: {integrity: sha512-D1mvvtDG0L5ft/jGWkLpG1+m0eQxOfaBvTNELraWj22wSVUMWxZUvYgJYcKh6jGGIkJFhH4IZPQhR4TKpc8mBw==}
    engines: {node: '>=10'}
    dependencies:
      cliui: 7.0.4
      escalade: 3.1.1
      get-caller-file: 2.0.5
      require-directory: 2.1.1
      string-width: 4.2.3
      y18n: 5.0.8
      yargs-parser: 20.2.9
    dev: true

  /yargs/17.6.2:
    resolution: {integrity: sha512-1/9UrdHjDZc0eOU0HxOHoS78C69UD3JRMvzlJ7S79S2nTaWRA/whGCTV8o9e/N/1Va9YIV7Q4sOxD8VV4pCWOw==}
    engines: {node: '>=12'}
    dependencies:
      cliui: 8.0.1
      escalade: 3.1.1
      get-caller-file: 2.0.5
      require-directory: 2.1.1
      string-width: 4.2.3
      y18n: 5.0.8
      yargs-parser: 21.1.1

  /yargs/17.7.1:
    resolution: {integrity: sha512-cwiTb08Xuv5fqF4AovYacTFNxk62th7LKJ6BL9IGUpTJrWoU7/7WdQGTP2SjKf1dUNBGzDd28p/Yfs/GI6JrLw==}
    engines: {node: '>=12'}
    dependencies:
      cliui: 8.0.1
      escalade: 3.1.1
      get-caller-file: 2.0.5
      require-directory: 2.1.1
      string-width: 4.2.3
      y18n: 5.0.8
      yargs-parser: 21.1.1
    dev: true

  /yocto-queue/0.1.0:
    resolution: {integrity: sha512-rVksvsnNCdJ/ohGc6xgPwyN8eheCxsiLM8mxuE/t/mOVqJewPuO1miLpTHQiRgTKCLexL4MeAFVagts7HmNZ2Q==}
    engines: {node: '>=10'}
    dev: true<|MERGE_RESOLUTION|>--- conflicted
+++ resolved
@@ -37,11 +37,7 @@
       '@azure-tools/cadl-ranch-expect': ~0.2.4
       '@azure-tools/cadl-ranch-specs': ~0.14.3
       '@azure-tools/typespec-azure-core': ~0.29.0
-<<<<<<< HEAD
-      '@azure-tools/typespec-client-generator-core': ~0.30.0-dev.8
-=======
       '@azure-tools/typespec-client-generator-core': ~0.30.0-dev.9
->>>>>>> 1107fa16
       '@types/js-yaml': ~4.0.1
       '@types/mocha': ~9.1.0
       '@types/node': ^18.7.16
@@ -60,11 +56,7 @@
       typescript: ^4.8.3
     dependencies:
       '@autorest/python': link:../autorest.python
-<<<<<<< HEAD
-      '@azure-tools/typespec-client-generator-core': 0.30.0-dev.8_iaqsnjlmblwjtzjnlq5lqg6yfu
-=======
       '@azure-tools/typespec-client-generator-core': 0.30.0-dev.9_iaqsnjlmblwjtzjnlq5lqg6yfu
->>>>>>> 1107fa16
       '@typespec/compiler': 0.43.0
       js-yaml: 4.1.0
     devDependencies:
@@ -102,14 +94,14 @@
     engines: {node: '>=16.0.0'}
     dependencies:
       body-parser: 1.20.2
-      deep-equal: 2.2.0
+      deep-equal: 2.2.1
       express: 4.18.2
       express-promise-router: 4.1.1_express@4.18.2
       glob: 10.2.2
       morgan: 1.10.0
       picocolors: 1.0.0
       winston: 3.8.2
-      yargs: 17.7.1
+      yargs: 17.7.2
     transitivePeerDependencies:
       - '@types/express'
       - supports-color
@@ -180,7 +172,7 @@
       '@typespec/rest': 0.43.0_@typespec+compiler@0.43.0
       ajv: 8.12.0
       body-parser: 1.20.2
-      deep-equal: 2.2.0
+      deep-equal: 2.2.1
       express: 4.18.2
       express-promise-router: 4.1.1_express@4.18.2
       glob: 10.2.2
@@ -192,7 +184,7 @@
       source-map-support: 0.5.21
       winston: 3.8.2
       xml2js: 0.5.0
-      yargs: 17.7.1
+      yargs: 17.7.2
     transitivePeerDependencies:
       - '@types/express'
       - encoding
@@ -213,13 +205,8 @@
       '@typespec/rest': 0.43.0_@typespec+compiler@0.43.0
     dev: true
 
-<<<<<<< HEAD
-  /@azure-tools/typespec-client-generator-core/0.30.0-dev.8_iaqsnjlmblwjtzjnlq5lqg6yfu:
-    resolution: {integrity: sha512-ZvfQd5bAZpW1Va/7Nregq/VyiF0buncT/Itejb++6GlVIJ8d49Pk1u8yxln6D/lo4xpl01KV1b0/zSana+ru3w==}
-=======
   /@azure-tools/typespec-client-generator-core/0.30.0-dev.9_iaqsnjlmblwjtzjnlq5lqg6yfu:
     resolution: {integrity: sha512-kiMlynnvzH6Bj2nkfiUDmpAI6jjHslCiGOCgzbJZYPHhLUQ2M436lBI4cFZ2l3Kc+QP0fBsJ93fqC4fgG8stkQ==}
->>>>>>> 1107fa16
     engines: {node: '>=16.0.0'}
     peerDependencies:
       '@typespec/compiler': '>=0.43.0'
@@ -648,7 +635,7 @@
   /@types/node-fetch/2.6.2:
     resolution: {integrity: sha512-DHqhlq5jeESLy19TYhLakJ07kNumXWjcDdxXsLUMJZ6ue8VZJj4kLPQVE/2mdHh3xZziNF1xppu5lwmS53HR+A==}
     dependencies:
-      '@types/node': 18.7.16
+      '@types/node': 18.16.1
       form-data: 3.0.1
     dev: true
 
@@ -671,7 +658,7 @@
   /@types/tunnel/0.0.3:
     resolution: {integrity: sha512-sOUTGn6h1SfQ+gbgqC364jLFBw2lnFqkgF3q0WovEHRLMrVD1sd5aufqi/aJObLekJO+Aq5z646U4Oxy6shXMA==}
     dependencies:
-      '@types/node': 18.7.16
+      '@types/node': 18.16.1
     dev: true
 
   /@typescript-eslint/eslint-plugin/5.34.0_d352tuzo7ckayjnu3uej2p3q4m:
@@ -767,7 +754,7 @@
       debug: 4.3.4
       globby: 11.1.0
       is-glob: 4.0.3
-      semver: 7.3.7
+      semver: 7.5.0
       tsutils: 3.21.0_typescript@4.9.4
       typescript: 4.9.4
     transitivePeerDependencies:
@@ -981,6 +968,13 @@
   /argparse/2.0.1:
     resolution: {integrity: sha512-8+9WqebbFzpX9OR+Wa6O29asIogeRMzcGtAINdpMHHyAg10f05aSFVBbcEqGf/PXw1EjAZ+q2/bEBg3DvurK3Q==}
 
+  /array-buffer-byte-length/1.0.0:
+    resolution: {integrity: sha512-LPuwb2P+NrQw3XhxGc36+XSvuBPopovXYTR9Ew++Du9Yb/bx5AzBfrIsBoj0EZUifjQU+sHL21sseZ3jerWO/A==}
+    dependencies:
+      call-bind: 1.0.2
+      is-array-buffer: 3.0.2
+    dev: true
+
   /array-flatten/1.1.1:
     resolution: {integrity: sha512-PCVAQswWemu6UdxsDFFX/+gVeYqKAod3D3UVm91jHwynguOwAvYPhx8nNlM++NqRcK6CxxpUafjmhIdKiHibqg==}
     dev: true
@@ -1522,11 +1516,12 @@
       which-typed-array: 1.1.8
     dev: true
 
-  /deep-equal/2.2.0:
-    resolution: {integrity: sha512-RdpzE0Hv4lhowpIUKKMJfeH6C1pXdtT1/it80ubgWqwI3qpuxUBpC1S4hnHg+zjnuOoDkzUtUCEEkG+XG5l3Mw==}
-    dependencies:
+  /deep-equal/2.2.1:
+    resolution: {integrity: sha512-lKdkdV6EOGoVn65XaOsPdH4rMxTZOnmFyuIkMjM1i5HHCbfjC97dawgTAy0deYNfuqUqW+Q5VrVaQYtUpSd6yQ==}
+    dependencies:
+      array-buffer-byte-length: 1.0.0
       call-bind: 1.0.2
-      es-get-iterator: 1.1.2
+      es-get-iterator: 1.1.3
       get-intrinsic: 1.2.0
       is-arguments: 1.1.1
       is-array-buffer: 3.0.2
@@ -1537,7 +1532,7 @@
       object-is: 1.1.5
       object-keys: 1.1.1
       object.assign: 4.1.4
-      regexp.prototype.flags: 1.4.3
+      regexp.prototype.flags: 1.5.0
       side-channel: 1.0.4
       which-boxed-primitive: 1.0.2
       which-collection: 1.0.1
@@ -1561,6 +1556,14 @@
       object-keys: 1.1.1
     dev: true
 
+  /define-properties/1.2.0:
+    resolution: {integrity: sha512-xvqAVKGfT1+UAvPwKTVw/njhdQ8ZhXK4lI0bCIuCMrp2up9nPnaDftrLtmpTazqd1o+UY4zgzU+avtMbDP+ldA==}
+    engines: {node: '>= 0.4'}
+    dependencies:
+      has-property-descriptors: 1.0.0
+      object-keys: 1.1.1
+    dev: true
+
   /delayed-stream/1.0.0:
     resolution: {integrity: sha512-ZySD7Nf91aLB0RxL4KGrKHBXl7Eds1DAmEdcoVawXnLD7SDhpNgtuII2aAkg7a7QS41jxPSZ17p4VdGnMHk3MQ==}
     engines: {node: '>=0.4.0'}
@@ -1654,7 +1657,7 @@
       es-to-primitive: 1.2.1
       function-bind: 1.1.1
       function.prototype.name: 1.1.5
-      get-intrinsic: 1.1.2
+      get-intrinsic: 1.2.0
       get-symbol-description: 1.0.0
       has: 1.0.3
       has-property-descriptors: 1.0.0
@@ -1669,7 +1672,7 @@
       object-inspect: 1.12.2
       object-keys: 1.1.1
       object.assign: 4.1.4
-      regexp.prototype.flags: 1.4.3
+      regexp.prototype.flags: 1.5.0
       string.prototype.trimend: 1.0.5
       string.prototype.trimstart: 1.0.5
       unbox-primitive: 1.0.2
@@ -1686,6 +1689,20 @@
       is-set: 2.0.2
       is-string: 1.0.7
       isarray: 2.0.5
+    dev: true
+
+  /es-get-iterator/1.1.3:
+    resolution: {integrity: sha512-sPZmqHBe6JIiTfN5q2pEi//TwxmAFHwj/XEuYjTuse78i8KxaqMTTzxPoFKuzRpDpTJ+0NAbpfenkmH2rePtuw==}
+    dependencies:
+      call-bind: 1.0.2
+      get-intrinsic: 1.2.0
+      has-symbols: 1.0.3
+      is-arguments: 1.1.1
+      is-map: 2.0.2
+      is-set: 2.0.2
+      is-string: 1.0.7
+      isarray: 2.0.5
+      stop-iteration-iterator: 1.0.0
     dev: true
 
   /es-shim-unscopables/1.0.0:
@@ -2344,7 +2361,7 @@
     engines: {node: '>= 0.4'}
     dependencies:
       call-bind: 1.0.2
-      define-properties: 1.1.4
+      define-properties: 1.2.0
       es-abstract: 1.20.1
       functions-have-names: 1.2.3
     dev: true
@@ -2382,7 +2399,7 @@
     engines: {node: '>= 0.4'}
     dependencies:
       call-bind: 1.0.2
-      get-intrinsic: 1.1.2
+      get-intrinsic: 1.2.0
     dev: true
 
   /getpass/0.1.7:
@@ -2653,7 +2670,16 @@
     resolution: {integrity: sha512-O0DB1JC/sPyZl7cIo78n5dR7eUSwwpYPiXRhTzNxZVAMUuB8vlnRFyLxdrVToks6XPLVnFfbzaVd5WLjhgg+vA==}
     engines: {node: '>= 0.4'}
     dependencies:
-      get-intrinsic: 1.1.2
+      get-intrinsic: 1.2.0
+      has: 1.0.3
+      side-channel: 1.0.4
+    dev: true
+
+  /internal-slot/1.0.5:
+    resolution: {integrity: sha512-Y+R5hJrzs52QCG2laLn4udYVnxsfny9CpOhNhUvk/SSSVyF6T27FzRbF0sroPidSu3X8oEAkOn2K804mjpt6UQ==}
+    engines: {node: '>= 0.4'}
+    dependencies:
+      get-intrinsic: 1.2.0
       has: 1.0.3
       side-channel: 1.0.4
     dev: true
@@ -2827,17 +2853,6 @@
       call-bind: 1.0.2
       for-each: 0.3.3
       gopd: 1.0.1
-      has-tostringtag: 1.0.0
-    dev: true
-
-  /is-typed-array/1.1.9:
-    resolution: {integrity: sha512-kfrlnTTn8pZkfpJMUgYD7YZ3qzeJgWUn8XfVYBARc4wnmNOmLbmuuaAs3q5fvB0UJOn6yHAKaGTPM7d6ezoD/A==}
-    engines: {node: '>= 0.4'}
-    dependencies:
-      available-typed-arrays: 1.0.5
-      call-bind: 1.0.2
-      es-abstract: 1.20.1
-      for-each: 0.3.3
       has-tostringtag: 1.0.0
     dev: true
 
@@ -3721,7 +3736,16 @@
     engines: {node: '>= 0.4'}
     dependencies:
       call-bind: 1.0.2
-      define-properties: 1.1.4
+      define-properties: 1.2.0
+      functions-have-names: 1.2.3
+    dev: true
+
+  /regexp.prototype.flags/1.5.0:
+    resolution: {integrity: sha512-0SutC3pNudRKgquxGoRGIz946MZVHqbNfPjBdxeOhBrdgDKlRoXmYLQN9xRbrR09ZXWeGAdPuif7egofn6v5LA==}
+    engines: {node: '>= 0.4'}
+    dependencies:
+      call-bind: 1.0.2
+      define-properties: 1.2.0
       functions-have-names: 1.2.3
     dev: true
 
@@ -4041,6 +4065,13 @@
     engines: {node: '>=0.10.0'}
     dev: true
 
+  /stop-iteration-iterator/1.0.0:
+    resolution: {integrity: sha512-iCGQj+0l0HOdZ2AEeBADlsRC+vsnDsZsbdSiH1yNSjcfKM7fdpCMfqAL/dwF5BLiw/XhRft/Wax6zQbhq2BcjQ==}
+    engines: {node: '>= 0.4'}
+    dependencies:
+      internal-slot: 1.0.5
+    dev: true
+
   /stoppable/1.1.0:
     resolution: {integrity: sha512-KXDYZ9dszj6bzvnEMRYvxgeTHU74QBFL54XKtP3nyMuJ81CFYtABZ3bAzL2EdFUaEwJOBOgENyFj3R7oTzDyyw==}
     engines: {node: '>=4', npm: '>=6'}
@@ -4067,7 +4098,7 @@
     resolution: {integrity: sha512-I7RGvmjV4pJ7O3kdf+LXFpVfdNOxtCW/2C8f6jNiW4+PQchwxkCDzlk1/7p+Wl4bqFIZeF47qAHXLuHHWKAxog==}
     dependencies:
       call-bind: 1.0.2
-      define-properties: 1.1.4
+      define-properties: 1.2.0
       es-abstract: 1.20.1
     dev: true
 
@@ -4075,7 +4106,7 @@
     resolution: {integrity: sha512-THx16TJCGlsN0o6dl2o6ncWUsdgnLRSA23rRE5pyGBw/mLr3Ej/R2LaqCtgP8VNMGZsvMWnf9ooZPyY2bHvUFg==}
     dependencies:
       call-bind: 1.0.2
-      define-properties: 1.1.4
+      define-properties: 1.2.0
       es-abstract: 1.20.1
     dev: true
 
@@ -4457,7 +4488,7 @@
       es-abstract: 1.20.1
       for-each: 0.3.3
       has-tostringtag: 1.0.0
-      is-typed-array: 1.1.9
+      is-typed-array: 1.1.10
     dev: true
 
   /which-typed-array/1.1.9:
@@ -4609,8 +4640,8 @@
       y18n: 5.0.8
       yargs-parser: 21.1.1
 
-  /yargs/17.7.1:
-    resolution: {integrity: sha512-cwiTb08Xuv5fqF4AovYacTFNxk62th7LKJ6BL9IGUpTJrWoU7/7WdQGTP2SjKf1dUNBGzDd28p/Yfs/GI6JrLw==}
+  /yargs/17.7.2:
+    resolution: {integrity: sha512-7dSzzRQ++CKnNI/krKnYRV7JKKPUXMEh61soaHKg9mrWEhzFWhFnxPxGl+69cD1Ou63C13NUPCnmIcrvqCuM6w==}
     engines: {node: '>=12'}
     dependencies:
       cliui: 8.0.1
