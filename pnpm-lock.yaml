--- conflicted
+++ resolved
@@ -1,4 +1,8 @@
 lockfileVersion: '6.0'
+
+settings:
+  autoInstallPeers: true
+  excludeLinksFromLockfile: false
 
 importers:
 
@@ -69,16 +73,11 @@
         specifier: ~1.0.2
         version: 1.0.2
       '@typespec/openapi3':
-<<<<<<< HEAD
-        specifier: ~0.56.0
-        version: 0.56.0(@typespec/compiler@0.56.0)(@typespec/http@0.56.0)(@typespec/openapi@0.56.0)(@typespec/versioning@0.56.0)
+        specifier: ~0.57.0
+        version: 0.57.0(@typespec/compiler@0.57.0)(@typespec/http@0.57.0)(@typespec/openapi@0.57.0)(@typespec/versioning@0.57.0)
       fs-extra:
         specifier: ~11.2.0
         version: 11.2.0
-=======
-        specifier: ~0.57.0
-        version: 0.57.0(@typespec/compiler@0.57.0)(@typespec/http@0.57.0)(@typespec/openapi@0.57.0)(@typespec/versioning@0.57.0)
->>>>>>> fb0cbb70
       js-yaml:
         specifier: ~4.1.0
         version: 4.1.0
@@ -461,15 +460,9 @@
       '@azure/abort-controller': 1.1.0
       '@azure/core-auth': 1.7.1
       '@azure/core-tracing': 1.0.0-preview.13
-<<<<<<< HEAD
-      '@azure/core-util': 1.4.0
-      '@azure/logger': 1.1.1
-      '@types/node-fetch': 2.6.4
-=======
       '@azure/core-util': 1.8.1
       '@azure/logger': 1.1.1
       '@types/node-fetch': 2.6.11
->>>>>>> fb0cbb70
       '@types/tunnel': 0.0.3
       form-data: 4.0.0
       node-fetch: 2.7.0
@@ -509,11 +502,7 @@
     engines: {node: '>=14.0.0'}
     dependencies:
       '@azure/abort-controller': 1.1.0
-<<<<<<< HEAD
-      '@azure/core-util': 1.4.0
-=======
       '@azure/core-util': 1.8.1
->>>>>>> fb0cbb70
       '@azure/logger': 1.1.1
       tslib: 2.6.2
     dev: true
@@ -608,6 +597,7 @@
     engines: {node: '>=14.0.0'}
     dependencies:
       tslib: 2.6.2
+    dev: false
 
   /@azure/logger@1.1.1:
     resolution: {integrity: sha512-/+4TtokaGgC+MnThdf6HyIH9Wrjp+CnCn3Nx3ggevN7FFjjNyjqg0yLlc2i9S+Z2uAzI8GYOo35Nzb1MhQ89MA==}
@@ -646,7 +636,7 @@
       '@azure/core-lro': 2.5.4
       '@azure/core-paging': 1.5.0
       '@azure/core-tracing': 1.0.0-preview.13
-      '@azure/logger': 1.0.4
+      '@azure/logger': 1.1.1
       events: 3.3.0
       tslib: 2.6.2
     transitivePeerDependencies:
@@ -1491,10 +1481,6 @@
       graphemer: 1.4.0
       ignore: 5.3.1
       natural-compare: 1.4.0
-<<<<<<< HEAD
-      semver: 7.6.2
-=======
->>>>>>> fb0cbb70
       ts-api-utils: 1.3.0(typescript@5.4.5)
       typescript: 5.4.5
     transitivePeerDependencies:
@@ -1664,10 +1650,6 @@
       '@typescript-eslint/types': 7.13.0
       '@typescript-eslint/typescript-estree': 7.13.0(typescript@5.4.5)
       eslint: 8.57.0
-<<<<<<< HEAD
-      semver: 7.6.2
-=======
->>>>>>> fb0cbb70
     transitivePeerDependencies:
       - supports-color
       - typescript
@@ -5590,17 +5572,6 @@
     resolution: {integrity: sha512-FNAIBWCx9qcRhoHcgcJ0gvU7SN1lYU2ZXuSfl04bSC5OpvDHFyJCjdNHomPXxjQlCBU67YW64PzY7/VIEH7F2w==}
     engines: {node: '>=10'}
     hasBin: true
-<<<<<<< HEAD
-=======
-    dependencies:
-      lru-cache: 6.0.0
-    dev: true
-
-  /semver@7.6.2:
-    resolution: {integrity: sha512-FNAIBWCx9qcRhoHcgcJ0gvU7SN1lYU2ZXuSfl04bSC5OpvDHFyJCjdNHomPXxjQlCBU67YW64PzY7/VIEH7F2w==}
-    engines: {node: '>=10'}
-    hasBin: true
->>>>>>> fb0cbb70
 
   /send@0.18.0:
     resolution: {integrity: sha512-qqWzuOjSFOuqPjFe4NOsMLafToQQwBSOEpS+FwEt3A2V3vKubTquT3vmLTQpFgMXp8AlFWFuP1qKaJZOtPpVXg==}
@@ -6618,8 +6589,4 @@
 
   /zod@3.23.8:
     resolution: {integrity: sha512-XBx9AXhXktjUqnepgTiE5flcKIYWi/rme0Eaj+5Y0lftuGBq+jyRu/md4WnuxqgP1ubdpNCsYEYPxrzVHD8d6g==}
-    dev: true
-
-settings:
-  autoInstallPeers: true
-  excludeLinksFromLockfile: false+    dev: true