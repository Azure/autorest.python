lockfileVersion: 5.4

importers:

  .:
    specifiers:
      '@cadl-lang/prettier-plugin-cadl': ^0.5.15
      eslint: ^8.23.1
      eslint-plugin-import: ^2.26.0
      eslint-plugin-unicorn: ^43.0.2
      prettier: ^2.7.1
      syncpack: ^8.2.4
      typescript: ^4.8.3
    devDependencies:
      '@cadl-lang/prettier-plugin-cadl': 0.5.15
      eslint: 8.23.1
      eslint-plugin-import: 2.26.0_eslint@8.23.1
      eslint-plugin-unicorn: 43.0.2_eslint@8.23.1
      prettier: 2.7.1
      syncpack: 8.2.4
      typescript: 4.8.3

  cadl-ranch/packages/cadl-ranch:
    specifiers:
      '@azure-tools/cadl-ranch-api': workspace:~
      '@azure-tools/cadl-ranch-coverage-sdk': workspace:~
      '@azure-tools/cadl-ranch-expect': workspace:~
      '@azure/identity': ^3.0.0
      '@cadl-lang/compiler': ~0.36.0
      '@cadl-lang/eslint-config-cadl': ^0.4.1
      '@cadl-lang/rest': ~0.18.0
      '@types/body-parser': ^1.19.2
      '@types/deep-equal': ^1.0.1
      '@types/express': ^4.17.13
      '@types/glob': ^8.0.0
      '@types/js-yaml': ^4.0.5
      '@types/morgan': ^1.9.3
      '@types/node': ^18.7.16
      '@types/node-fetch': ^2.6.2
      '@types/xml2js': ^0.4.11
      '@types/yargs': ^17.0.12
      ajv: 8.11.0
      body-parser: ^1.20.0
      deep-equal: ^2.0.5
      eslint: ^8.23.1
      express: ^4.18.1
      express-promise-router: ^4.1.1
      glob: ^8.0.3
      js-yaml: ^4.1.0
      morgan: ^1.10.0
      node-fetch: ^3.2.10
      picocolors: ^1.0.0
      prettier: ^2.7.1
      rimraf: ^3.0.2
      source-map-support: ^0.5.21
      typescript: ^4.8.3
      winston: ^3.8.2
      xml2js: ^0.4.23
      yargs: ^17.5.1
    dependencies:
      '@azure-tools/cadl-ranch-api': link:../cadl-ranch-api
      '@azure-tools/cadl-ranch-coverage-sdk': link:../cadl-ranch-coverage-sdk
      '@azure-tools/cadl-ranch-expect': link:../cadl-ranch-expect
      '@azure/identity': 3.0.0
      '@cadl-lang/compiler': 0.36.0
      '@cadl-lang/rest': 0.18.0_@cadl-lang+compiler@0.36.0
      '@types/js-yaml': 4.0.5
      ajv: 8.11.0
      body-parser: 1.20.0
      deep-equal: 2.0.5
      express: 4.18.1
      express-promise-router: 4.1.1_haf23bjzzusdmokfoapvx277cy
      glob: 8.0.3
      js-yaml: 4.1.0
      morgan: 1.10.0
      node-fetch: 3.2.10
      picocolors: 1.0.0
      prettier: 2.7.1
      source-map-support: 0.5.21
      winston: 3.8.2
      xml2js: 0.4.23
      yargs: 17.5.1
    devDependencies:
      '@cadl-lang/eslint-config-cadl': 0.4.1_prettier@2.7.1
      '@types/body-parser': 1.19.2
      '@types/deep-equal': 1.0.1
      '@types/express': 4.17.14
      '@types/glob': 8.0.0
      '@types/morgan': 1.9.3
      '@types/node': 18.7.16
      '@types/node-fetch': 2.6.2
      '@types/xml2js': 0.4.11
      '@types/yargs': 17.0.13
      eslint: 8.23.1
      rimraf: 3.0.2
      typescript: 4.8.3

  cadl-ranch/packages/cadl-ranch-api:
    specifiers:
      '@cadl-lang/eslint-config-cadl': ^0.4.1
      '@types/body-parser': ^1.19.2
      '@types/deep-equal': ^1.0.1
      '@types/express': ^4.17.13
      '@types/glob': ^8.0.0
      '@types/morgan': ^1.9.3
      '@types/node': ^18.7.16
      '@types/yargs': ^17.0.12
      body-parser: ^1.20.0
      deep-equal: ^2.0.5
      eslint: ^8.23.1
      express: ^4.18.1
      express-promise-router: ^4.1.1
      glob: ^8.0.3
      morgan: ^1.10.0
      picocolors: ^1.0.0
      prettier: ^2.7.1
      rimraf: ^3.0.2
      typescript: ^4.8.3
      winston: ^3.8.2
      yargs: ^17.5.1
    dependencies:
      body-parser: 1.20.0
      deep-equal: 2.0.5
      express: 4.18.1
      express-promise-router: 4.1.1_haf23bjzzusdmokfoapvx277cy
      glob: 8.0.3
      morgan: 1.10.0
      picocolors: 1.0.0
      winston: 3.8.2
      yargs: 17.5.1
    devDependencies:
      '@cadl-lang/eslint-config-cadl': 0.4.1_prettier@2.7.1
      '@types/body-parser': 1.19.2
      '@types/deep-equal': 1.0.1
      '@types/express': 4.17.14
      '@types/glob': 8.0.0
      '@types/morgan': 1.9.3
      '@types/node': 18.7.16
      '@types/yargs': 17.0.13
      eslint: 8.23.1
      prettier: 2.7.1
      rimraf: 3.0.2
      typescript: 4.8.3

  cadl-ranch/packages/cadl-ranch-coverage-sdk:
    specifiers:
      '@azure/identity': ^3.0.0
      '@azure/storage-blob': ^12.11.0
      '@cadl-lang/eslint-config-cadl': ^0.4.1
      '@types/node': ^18.7.16
      eslint: ^8.23.1
      prettier: ^2.7.1
      rimraf: ^3.0.2
      typescript: ^4.8.3
    dependencies:
      '@azure/identity': 3.0.0
      '@azure/storage-blob': 12.11.0
      '@types/node': 18.7.16
    devDependencies:
      '@cadl-lang/eslint-config-cadl': 0.4.1_prettier@2.7.1
      eslint: 8.23.1
      prettier: 2.7.1
      rimraf: 3.0.2
      typescript: 4.8.3

  cadl-ranch/packages/cadl-ranch-dashboard:
    specifiers:
      '@azure-tools/cadl-ranch-coverage-sdk': workspace:~
      '@cadl-lang/eslint-config-cadl': ^0.4.1
      '@emotion/react': ^11.10.4
      '@fortawesome/fontawesome-svg-core': ^6.2.0
      '@fortawesome/free-solid-svg-icons': ^6.2.0
      '@fortawesome/react-fontawesome': ^0.2.0
      '@types/react': ^18.0.17
      '@types/react-dom': ^18.0.6
      '@vitejs/plugin-react': ^2.1.0
      eslint: ^8.23.1
      prettier: ^2.7.1
      react: ^18.2.0
      react-dom: ^18.2.0
      rimraf: ^3.0.2
      typescript: ^4.8.3
      vite: ^3.1.0
    dependencies:
      '@azure-tools/cadl-ranch-coverage-sdk': link:../cadl-ranch-coverage-sdk
      '@emotion/react': 11.10.4_bjroym7kxlcs2vvwnej4p3gzwu
      '@fortawesome/fontawesome-svg-core': 6.2.0
      '@fortawesome/free-solid-svg-icons': 6.2.0
      '@fortawesome/react-fontawesome': 0.2.0_6j2wdqxompc6mcokhxkpep2gqu
      react: 18.2.0
      react-dom: 18.2.0_react@18.2.0
    devDependencies:
      '@cadl-lang/eslint-config-cadl': 0.4.1_prettier@2.7.1
      '@types/react': 18.0.21
      '@types/react-dom': 18.0.6
      '@vitejs/plugin-react': 2.1.0_vite@3.1.8
      eslint: 8.23.1
      prettier: 2.7.1
      rimraf: 3.0.2
      typescript: 4.8.3
      vite: 3.1.8

  cadl-ranch/packages/cadl-ranch-expect:
    specifiers:
      '@cadl-lang/compiler': ~0.36.0
      '@cadl-lang/eslint-config-cadl': ^0.4.1
      '@cadl-lang/rest': ~0.18.0
      '@types/node': ^18.7.16
      eslint: ^8.23.1
      prettier: ^2.7.1
      rimraf: ^3.0.2
      typescript: ^4.8.3
    dependencies:
      '@cadl-lang/compiler': 0.36.0
    devDependencies:
      '@cadl-lang/eslint-config-cadl': 0.4.1_prettier@2.7.1
      '@cadl-lang/rest': 0.18.0_@cadl-lang+compiler@0.36.0
      '@types/node': 18.7.16
      eslint: 8.23.1
      prettier: 2.7.1
      rimraf: 3.0.2
      typescript: 4.8.3

  cadl-ranch/packages/cadl-ranch-specs:
    specifiers:
      '@azure-tools/cadl-autorest': 0.21.0
      '@azure-tools/cadl-azure-core': ~0.8.0
      '@azure-tools/cadl-dpg': ~0.1.0
      '@azure-tools/cadl-ranch': workspace:~
      '@azure-tools/cadl-ranch-api': workspace:~
      '@azure-tools/cadl-ranch-expect': workspace:~
      '@cadl-lang/compiler': ~0.36.0
      '@cadl-lang/eslint-config-cadl': ^0.4.1
      '@cadl-lang/openapi': 0.13.0
      '@cadl-lang/openapi3': 0.16.0
      '@cadl-lang/rest': ~0.18.0
      '@cadl-lang/versioning': ~0.9.0
      '@types/node': ^18.7.16
      eslint: ^8.23.1
      prettier: ^2.7.1
      rimraf: ^3.0.2
      typescript: ^4.8.3
    dependencies:
      '@azure-tools/cadl-ranch': link:../cadl-ranch
      '@azure-tools/cadl-ranch-api': link:../cadl-ranch-api
      '@azure-tools/cadl-ranch-expect': link:../cadl-ranch-expect
      '@cadl-lang/compiler': 0.36.0
    devDependencies:
      '@azure-tools/cadl-autorest': 0.21.0_6rhiai7lsdbfsqzlxkwbmd4aje
      '@azure-tools/cadl-azure-core': 0.8.0_3pd4sm4th6nk27up5cmpiwrrt4
      '@azure-tools/cadl-dpg': 0.1.0_3pd4sm4th6nk27up5cmpiwrrt4
      '@cadl-lang/eslint-config-cadl': 0.4.1_prettier@2.7.1
      '@cadl-lang/openapi': 0.13.0_3pd4sm4th6nk27up5cmpiwrrt4
      '@cadl-lang/openapi3': 0.16.0_pxgbdm46wrhn3uuhzlldsae77q
      '@cadl-lang/rest': 0.18.0_@cadl-lang+compiler@0.36.0
      '@cadl-lang/versioning': 0.9.0
      '@types/node': 18.7.16
      eslint: 8.23.1
      prettier: 2.7.1
      rimraf: 3.0.2
      typescript: 4.8.3

  packages/autorest.python:
    specifiers:
      '@autorest/system-requirements': ~1.0.0
      '@microsoft.azure/autorest.testserver': ^3.3.41
      typescript: ^4.8.3
    dependencies:
      '@autorest/system-requirements': 1.0.0
    devDependencies:
      '@microsoft.azure/autorest.testserver': 3.3.41
      typescript: 4.8.3

  packages/cadl-python:
    specifiers:
      '@autorest/python': workspace:^
      '@azure-tools/cadl-azure-core': ~0.8.0
      '@azure-tools/cadl-dpg': ~0.1.0
      '@azure-tools/cadl-ranch-expect': ~0.1.11
<<<<<<< HEAD
      '@azure-tools/cadl-ranch-specs': workspace:*
=======
      '@azure-tools/cadl-ranch-specs': ~0.3.6
>>>>>>> 8a34d2b6
      '@cadl-lang/compiler': ~0.36.0
      '@cadl-lang/eslint-config-cadl': ~0.4.1
      '@cadl-lang/openapi': ~0.13.0
      '@cadl-lang/rest': ~0.18.0
      '@cadl-lang/versioning': ~0.9.0
      '@types/js-yaml': ~4.0.1
      '@types/mocha': ~9.1.0
      '@types/node': ^18.7.16
      c8: ~7.11.0
      eslint: ^8.23.1
      js-yaml: ~4.1.0
      mocha: ~9.2.0
      prettier: ^2.7.1
      rimraf: ~3.0.2
      typescript: ^4.8.3
    dependencies:
      '@autorest/python': link:../autorest.python
      '@cadl-lang/compiler': 0.36.0
      js-yaml: 4.1.0
    devDependencies:
      '@azure-tools/cadl-azure-core': 0.8.0_3pd4sm4th6nk27up5cmpiwrrt4
      '@azure-tools/cadl-dpg': 0.1.0_3pd4sm4th6nk27up5cmpiwrrt4
<<<<<<< HEAD
      '@azure-tools/cadl-ranch-expect': link:../../cadl-ranch/packages/cadl-ranch-expect
      '@azure-tools/cadl-ranch-specs': link:../../cadl-ranch/packages/cadl-ranch-specs
=======
      '@azure-tools/cadl-ranch-expect': 0.1.11_3pd4sm4th6nk27up5cmpiwrrt4
      '@azure-tools/cadl-ranch-specs': 0.3.6_evpzgmj6zdfvtr32k4b4ukpgby
>>>>>>> 8a34d2b6
      '@cadl-lang/eslint-config-cadl': 0.4.1_prettier@2.7.1
      '@cadl-lang/openapi': 0.13.0_3pd4sm4th6nk27up5cmpiwrrt4
      '@cadl-lang/rest': 0.18.0_@cadl-lang+compiler@0.36.0
      '@cadl-lang/versioning': 0.9.0
      '@types/js-yaml': 4.0.5
      '@types/mocha': 9.1.1
      '@types/node': 18.7.16
      c8: 7.11.3
      eslint: 8.23.1
      mocha: 9.2.2
      prettier: 2.7.1
      rimraf: 3.0.2
      typescript: 4.8.3

packages:

  /@ampproject/remapping/2.2.0:
    resolution: {integrity: sha512-qRmjj8nj9qmLTQXXmaR1cck3UXSRMPrbsLJAasZpF+t3riI71BXed5ebIOYwQntykeZuhjsdweEc9BxH5Jc26w==}
    engines: {node: '>=6.0.0'}
    dependencies:
      '@jridgewell/gen-mapping': 0.1.1
      '@jridgewell/trace-mapping': 0.3.15

  /@autorest/system-requirements/1.0.0:
    resolution: {integrity: sha512-d+lN/hfUNlOOpdCS72Kh9uJHcKxikriaHqtWLfh4jpcjzggdnmSM78XTa41PtgQ0YUzaNfiiGAsLEPE2HUDk4Q==}
    engines: {node: '>=12.0.0'}
    dependencies:
      '@azure/logger': 1.0.3
      command-exists: 1.2.9
      semver: 7.3.7
    dev: false

  /@azure-tools/cadl-autorest/0.21.0_6rhiai7lsdbfsqzlxkwbmd4aje:
    resolution: {integrity: sha512-MyMXD7Md1OkqNewWgj3oiz8JLchpEP8dQxry4NZ0xU6OTXL+lEUTLrD4lhPH2NdY1WaK7sZmLLetrfq94W8GVA==}
    engines: {node: '>=16.0.0'}
    peerDependencies:
      '@azure-tools/cadl-azure-core': ~0.8.0
      '@cadl-lang/compiler': ~0.36.0
      '@cadl-lang/openapi': ~0.13.0
      '@cadl-lang/rest': ~0.18.0
      '@cadl-lang/versioning': ~0.9.0
    dependencies:
      '@azure-tools/cadl-azure-core': 0.8.0_3pd4sm4th6nk27up5cmpiwrrt4
      '@cadl-lang/compiler': 0.36.0
      '@cadl-lang/openapi': 0.13.0_3pd4sm4th6nk27up5cmpiwrrt4
      '@cadl-lang/rest': 0.18.0_@cadl-lang+compiler@0.36.0
      '@cadl-lang/versioning': 0.9.0
    dev: true

<<<<<<< HEAD
  /@azure-tools/cadl-azure-core/0.8.0_3pd4sm4th6nk27up5cmpiwrrt4:
    resolution: {integrity: sha512-/bgX0lW10QBFV0q/Kd+kYEo/GQLPiMHz0xNNjMqEoMWfMINy1D1B2l238/cOrEspYl01fcReBlWPCanm8Iv9Cw==}
=======
  /@azure-tools/cadl-dpg/0.1.0_3pd4sm4th6nk27up5cmpiwrrt4:
    resolution: {integrity: sha512-PEz54my7YIWMZ59vPMMCS826UFGj6MR0iA52narmb5jJ/DVWyNZ9im7paNl4ncL/spstSOjUKSHtApU81yVsSg==}
    engines: {node: '>=16.0.0'}
    peerDependencies:
      '@cadl-lang/compiler': ~0.36.0
      '@cadl-lang/rest': ~0.18.0
    dependencies:
      '@cadl-lang/compiler': 0.36.0
      '@cadl-lang/rest': 0.18.0_@cadl-lang+compiler@0.36.0
    dev: true

  /@azure-tools/cadl-ranch-api/0.1.9:
    resolution: {integrity: sha512-SpJh71Aaxw2ThdApvgbWPGi4OCMB8Hzh9y16QJhSHoZSrHcKpkvyP51ELJ4dTPE/9D+jyzQTSest7HkF+63Ekg==}
    engines: {node: '>=16.0.0'}
    dependencies:
      body-parser: 1.20.0
      deep-equal: 2.0.5
      express: 4.18.1
      express-promise-router: 4.1.1_express@4.18.1
      glob: 8.0.3
      morgan: 1.10.0
      picocolors: 1.0.0
      winston: 3.8.2
      yargs: 17.5.1
    transitivePeerDependencies:
      - '@types/express'
      - supports-color
    dev: true

  /@azure-tools/cadl-ranch-coverage-sdk/0.1.2:
    resolution: {integrity: sha512-NyoyNkS8ZXFhcKnbB+QX2L6lQ7HtjQCAe+Nz9OCJtrYXDBI/1othCcAeog87ZQvpEkQJs1PrLaeXcF3m/s95Xw==}
    engines: {node: '>=16.0.0'}
    dependencies:
      '@azure/identity': 3.0.0
      '@azure/storage-blob': 12.11.0
      '@types/node': 18.7.16
    transitivePeerDependencies:
      - encoding
      - supports-color
    dev: true

  /@azure-tools/cadl-ranch-expect/0.1.11_3pd4sm4th6nk27up5cmpiwrrt4:
    resolution: {integrity: sha512-j5I3F7bHkfLBFY9dvVC0fIsVpKyV/+mDF7Ov9ALYHGo0fJyRGLzs3hj4KJYLuTl5S370P1E1tQGEg4o5wta1LQ==}
>>>>>>> 8a34d2b6
    engines: {node: '>=16.0.0'}
    peerDependencies:
      '@cadl-lang/compiler': ~0.36.0
      '@cadl-lang/rest': ~0.18.0
    dependencies:
      '@cadl-lang/compiler': 0.36.0
      '@cadl-lang/lint': 0.2.0_@cadl-lang+compiler@0.36.0
      '@cadl-lang/rest': 0.18.0_@cadl-lang+compiler@0.36.0
    dev: true

<<<<<<< HEAD
  /@azure-tools/cadl-dpg/0.1.0_3pd4sm4th6nk27up5cmpiwrrt4:
    resolution: {integrity: sha512-PEz54my7YIWMZ59vPMMCS826UFGj6MR0iA52narmb5jJ/DVWyNZ9im7paNl4ncL/spstSOjUKSHtApU81yVsSg==}
=======
  /@azure-tools/cadl-ranch-specs/0.3.6_evpzgmj6zdfvtr32k4b4ukpgby:
    resolution: {integrity: sha512-r7j2acN3v5IY/580uARNjPXFdXVJlsgwQCQ039+5qFaVlvyNhGVS3l1/yCbs/uz7gozRX4ToD5jlkMZXJtj4dQ==}
>>>>>>> 8a34d2b6
    engines: {node: '>=16.0.0'}
    peerDependencies:
      '@cadl-lang/compiler': ~0.36.0
      '@cadl-lang/rest': ~0.18.0
    dependencies:
<<<<<<< HEAD
      '@cadl-lang/compiler': 0.36.0
      '@cadl-lang/rest': 0.18.0_@cadl-lang+compiler@0.36.0
=======
      '@azure-tools/cadl-azure-core': 0.8.0_3pd4sm4th6nk27up5cmpiwrrt4
      '@azure-tools/cadl-ranch': 0.2.6
      '@azure-tools/cadl-ranch-api': 0.1.9
      '@azure-tools/cadl-ranch-expect': 0.1.11_3pd4sm4th6nk27up5cmpiwrrt4
      '@cadl-lang/compiler': 0.36.0
      '@cadl-lang/rest': 0.18.0_@cadl-lang+compiler@0.36.0
      '@cadl-lang/versioning': 0.9.0
    transitivePeerDependencies:
      - '@types/express'
      - encoding
      - supports-color
    dev: true

  /@azure-tools/cadl-ranch/0.2.6:
    resolution: {integrity: sha512-mELxhgfvaULFDouZ12W2BiHs0E7MRwLYykPw1ktQcEwVNvj7QXLKiK0M+dqfhSMA2BW1CdZNtq8iMvshcsOqsQ==}
    engines: {node: '>=16.0.0'}
    hasBin: true
    dependencies:
      '@azure-tools/cadl-ranch-api': 0.1.9
      '@azure-tools/cadl-ranch-coverage-sdk': 0.1.2
      '@azure-tools/cadl-ranch-expect': 0.1.11_3pd4sm4th6nk27up5cmpiwrrt4
      '@azure/identity': 3.0.0
      '@cadl-lang/compiler': 0.36.0
      '@cadl-lang/rest': 0.18.0_@cadl-lang+compiler@0.36.0
      '@types/js-yaml': 4.0.5
      ajv: 8.11.0
      body-parser: 1.20.0
      deep-equal: 2.0.5
      express: 4.18.1
      express-promise-router: 4.1.1_express@4.18.1
      glob: 8.0.3
      js-yaml: 4.1.0
      morgan: 1.10.0
      node-fetch: 3.2.10
      picocolors: 1.0.0
      prettier: 2.7.1
      source-map-support: 0.5.21
      winston: 3.8.2
      xml2js: 0.4.23
      yargs: 17.5.1
    transitivePeerDependencies:
      - '@types/express'
      - encoding
      - supports-color
>>>>>>> 8a34d2b6
    dev: true

  /@azure/abort-controller/1.1.0:
    resolution: {integrity: sha512-TrRLIoSQVzfAJX9H1JeFjzAoDGcoK1IYX1UImfceTZpsyYfWr09Ss1aHW1y5TrrR3iq6RZLBwJ3E24uwPhwahw==}
    engines: {node: '>=12.0.0'}
    dependencies:
      tslib: 2.4.0

  /@azure/core-auth/1.4.0:
    resolution: {integrity: sha512-HFrcTgmuSuukRf/EdPmqBrc5l6Q5Uu+2TbuhaKbgaCpP2TfAeiNaQPAadxO+CYBRHGUzIDteMAjFspFLDLnKVQ==}
    engines: {node: '>=12.0.0'}
    dependencies:
      '@azure/abort-controller': 1.1.0
      tslib: 2.4.0

  /@azure/core-client/1.6.1:
    resolution: {integrity: sha512-mZ1MSKhZBYoV8GAWceA+PEJFWV2VpdNSpxxcj1wjIAOi00ykRuIQChT99xlQGZWLY3/NApWhSImlFwsmCEs4vA==}
    engines: {node: '>=12.0.0'}
    dependencies:
      '@azure/abort-controller': 1.1.0
      '@azure/core-auth': 1.4.0
      '@azure/core-rest-pipeline': 1.9.2
      '@azure/core-tracing': 1.0.1
      '@azure/core-util': 1.1.0
      '@azure/logger': 1.0.3
      tslib: 2.4.0
    transitivePeerDependencies:
      - supports-color
    dev: false

  /@azure/core-http/2.2.6:
    resolution: {integrity: sha512-Lx7A3k2JIXpIbixfUaOOG79WNSo/Y7dhZ0LaLhaayyZ6PwQdVsEQXAR+oIPqPSfgPzv7RtwPSVviJ2APrsQKvQ==}
    engines: {node: '>=12.0.0'}
    dependencies:
      '@azure/abort-controller': 1.1.0
      '@azure/core-auth': 1.4.0
      '@azure/core-tracing': 1.0.0-preview.13
      '@azure/logger': 1.0.3
      '@types/node-fetch': 2.6.2
      '@types/tunnel': 0.0.3
      form-data: 4.0.0
      node-fetch: 2.6.7
      process: 0.11.10
      tough-cookie: 4.1.0
      tslib: 2.4.0
      tunnel: 0.0.6
      uuid: 8.3.2
      xml2js: 0.4.23
    transitivePeerDependencies:
      - encoding

  /@azure/core-lro/2.2.5:
    resolution: {integrity: sha512-/7LKDHNd2Q6gGCrg7zV4va/N90w250pE4vaQUfFt+hTd/dyycgJWCqQ6EljQr8hrIFiH93C8Apk97tsnl7Czkg==}
    engines: {node: '>=12.0.0'}
    dependencies:
      '@azure/abort-controller': 1.1.0
      '@azure/logger': 1.0.3
      tslib: 2.4.0

  /@azure/core-paging/1.3.0:
    resolution: {integrity: sha512-H6Tg9eBm0brHqLy0OSAGzxIh1t4UL8eZVrSUMJ60Ra9cwq2pOskFqVpz2pYoHDsBY1jZ4V/P8LRGb5D5pmC6rg==}
    engines: {node: '>=12.0.0'}
    dependencies:
      tslib: 2.4.0

  /@azure/core-rest-pipeline/1.9.2:
    resolution: {integrity: sha512-8rXI6ircjenaLp+PkOFpo37tQ1PQfztZkfVj97BIF3RPxHAsoVSgkJtu3IK/bUEWcb7HzXSoyBe06M7ODRkRyw==}
    engines: {node: '>=12.0.0'}
    dependencies:
      '@azure/abort-controller': 1.1.0
      '@azure/core-auth': 1.4.0
      '@azure/core-tracing': 1.0.1
      '@azure/core-util': 1.1.0
      '@azure/logger': 1.0.3
      form-data: 4.0.0
      http-proxy-agent: 5.0.0
      https-proxy-agent: 5.0.1
      tslib: 2.4.0
      uuid: 8.3.2
    transitivePeerDependencies:
      - supports-color
    dev: false

  /@azure/core-tracing/1.0.0-preview.13:
    resolution: {integrity: sha512-KxDlhXyMlh2Jhj2ykX6vNEU0Vou4nHr025KoSEiz7cS3BNiHNaZcdECk/DmLkEB0as5T7b/TpRcehJ5yV6NeXQ==}
    engines: {node: '>=12.0.0'}
    dependencies:
      '@opentelemetry/api': 1.1.0
      tslib: 2.4.0

  /@azure/core-tracing/1.0.1:
    resolution: {integrity: sha512-I5CGMoLtX+pI17ZdiFJZgxMJApsK6jjfm85hpgp3oazCdq5Wxgh4wMr7ge/TTWW1B5WBuvIOI1fMU/FrOAMKrw==}
    engines: {node: '>=12.0.0'}
    dependencies:
      tslib: 2.4.0
    dev: false

  /@azure/core-util/1.1.0:
    resolution: {integrity: sha512-+i93lNJNA3Pl3KSuC6xKP2jTL4YFeDfO6VNOaYdk0cppZcLCxt811gS878VsqsCisaltdhl9lhMzK5kbxCiF4w==}
    engines: {node: '>=12.0.0'}
    dependencies:
      tslib: 2.4.0
    dev: false

  /@azure/identity/3.0.0:
    resolution: {integrity: sha512-MAwrefZE6T15wJe/tOA6dffdTNCh+S6DOQe2otO6drEEVCHDF0zb+GItlK6kQzD5hPm/YueFCW6sN1q6F4XYuQ==}
    engines: {node: '>=12.0.0'}
    dependencies:
      '@azure/abort-controller': 1.1.0
      '@azure/core-auth': 1.4.0
      '@azure/core-client': 1.6.1
      '@azure/core-rest-pipeline': 1.9.2
      '@azure/core-tracing': 1.0.1
      '@azure/core-util': 1.1.0
      '@azure/logger': 1.0.3
      '@azure/msal-browser': 2.28.3
      '@azure/msal-common': 7.4.1
      '@azure/msal-node': 1.14.0
      events: 3.3.0
      jws: 4.0.0
      open: 8.4.0
      stoppable: 1.1.0
      tslib: 2.4.0
      uuid: 8.3.2
    transitivePeerDependencies:
      - supports-color
    dev: false

  /@azure/logger/1.0.3:
    resolution: {integrity: sha512-aK4s3Xxjrx3daZr3VylxejK3vG5ExXck5WOHDJ8in/k9AqlfIyFMMT1uG7u8mNjX+QRILTIn0/Xgschfh/dQ9g==}
    engines: {node: '>=12.0.0'}
    dependencies:
      tslib: 2.4.0

  /@azure/msal-browser/2.28.3:
    resolution: {integrity: sha512-2SdyH2el3s8BzPURf9RK17BvvXvaMEGpLc3D9WilZcmjJqP4nStVH7Ogwr/SNTuGV48FUhqEkP0RxDvzuFJSIw==}
    engines: {node: '>=0.8.0'}
    dependencies:
      '@azure/msal-common': 7.4.1
    dev: false

  /@azure/msal-common/7.4.1:
    resolution: {integrity: sha512-zxcxg9pRdgGTS5mrRJeQvwA8aIjD8qSGzaAiz5SeTVkyhtjB0AeFnAcvBOKHv/TkswWNfYKpERxsXOAKXkXk0w==}
    engines: {node: '>=0.8.0'}
    dev: false

  /@azure/msal-node/1.14.0:
    resolution: {integrity: sha512-3XB7FuHLhmGBjw7bxuz1LCHOXQgmNIO3J56tlbOjuJcyJtd4aBCgnYIXNKLed3uRcQNHEO0mlg24I4iGxAV/UA==}
    engines: {node: 10 || 12 || 14 || 16 || 18}
    dependencies:
      '@azure/msal-common': 7.4.1
      jsonwebtoken: 8.5.1
      uuid: 8.3.2
    dev: false

  /@azure/storage-blob/12.11.0:
    resolution: {integrity: sha512-na+FisoARuaOWaHWpmdtk3FeuTWf2VWamdJ9/TJJzj5ZdXPLC3juoDgFs6XVuJIoK30yuBpyFBEDXVRK4pB7Tg==}
    engines: {node: '>=12.0.0'}
    dependencies:
      '@azure/abort-controller': 1.1.0
      '@azure/core-http': 2.2.6
      '@azure/core-lro': 2.2.5
      '@azure/core-paging': 1.3.0
      '@azure/core-tracing': 1.0.0-preview.13
      '@azure/logger': 1.0.3
      events: 3.3.0
      tslib: 2.4.0
    transitivePeerDependencies:
      - encoding

  /@babel/code-frame/7.16.7:
    resolution: {integrity: sha512-iAXqUn8IIeBTNd72xsFlgaXHkMBMt6y4HJp1tIaK465CWLT/fG1aqB7ykr95gHHmlBdGbFeWWfyB4NJJ0nmeIg==}
    engines: {node: '>=6.9.0'}
    dependencies:
      '@babel/highlight': 7.18.6

  /@babel/code-frame/7.18.6:
    resolution: {integrity: sha512-TDCmlK5eOvH+eH7cdAFlNXeVJqWIQ7gW9tY1GJIpUtFb6CmjVyq2VM3u71bOyR8CRihcCgMUYoDNyLXao3+70Q==}
    engines: {node: '>=6.9.0'}
    dependencies:
      '@babel/highlight': 7.18.6

  /@babel/compat-data/7.19.4:
    resolution: {integrity: sha512-CHIGpJcUQ5lU9KrPHTjBMhVwQG6CQjxfg36fGXl3qk/Gik1WwWachaXFuo0uCWJT/mStOKtcbFJCaVLihC1CMw==}
    engines: {node: '>=6.9.0'}

  /@babel/core/7.19.3:
    resolution: {integrity: sha512-WneDJxdsjEvyKtXKsaBGbDeiyOjR5vYq4HcShxnIbG0qixpoHjI3MqeZM9NDvsojNCEBItQE4juOo/bU6e72gQ==}
    engines: {node: '>=6.9.0'}
    dependencies:
      '@ampproject/remapping': 2.2.0
      '@babel/code-frame': 7.18.6
      '@babel/generator': 7.19.5
      '@babel/helper-compilation-targets': 7.19.3_@babel+core@7.19.3
      '@babel/helper-module-transforms': 7.19.0
      '@babel/helpers': 7.19.4
      '@babel/parser': 7.19.4
      '@babel/template': 7.18.10
      '@babel/traverse': 7.19.4
      '@babel/types': 7.19.4
      convert-source-map: 1.8.0
      debug: 4.3.4
      gensync: 1.0.0-beta.2
      json5: 2.2.1
      semver: 6.3.0
    transitivePeerDependencies:
      - supports-color

  /@babel/generator/7.19.5:
    resolution: {integrity: sha512-DxbNz9Lz4aMZ99qPpO1raTbcrI1ZeYh+9NR9qhfkQIbFtVEqotHojEBxHzmxhVONkGt6VyrqVQcgpefMy9pqcg==}
    engines: {node: '>=6.9.0'}
    dependencies:
      '@babel/types': 7.19.4
      '@jridgewell/gen-mapping': 0.3.2
      jsesc: 2.5.2

  /@babel/helper-annotate-as-pure/7.18.6:
    resolution: {integrity: sha512-duORpUiYrEpzKIop6iNbjnwKLAKnJ47csTyRACyEmWj0QdUrm5aqNJGHSSEQSUAvNW0ojX0dOmK9dZduvkfeXA==}
    engines: {node: '>=6.9.0'}
    dependencies:
      '@babel/types': 7.19.4
    dev: true

  /@babel/helper-compilation-targets/7.19.3_@babel+core@7.19.3:
    resolution: {integrity: sha512-65ESqLGyGmLvgR0mst5AdW1FkNlj9rQsCKduzEoEPhBCDFGXvz2jW6bXFG6i0/MrV2s7hhXjjb2yAzcPuQlLwg==}
    engines: {node: '>=6.9.0'}
    peerDependencies:
      '@babel/core': ^7.0.0
    dependencies:
      '@babel/compat-data': 7.19.4
      '@babel/core': 7.19.3
      '@babel/helper-validator-option': 7.18.6
      browserslist: 4.21.4
      semver: 6.3.0

  /@babel/helper-environment-visitor/7.18.9:
    resolution: {integrity: sha512-3r/aACDJ3fhQ/EVgFy0hpj8oHyHpQc+LPtJoY9SzTThAsStm4Ptegq92vqKoE3vD706ZVFWITnMnxucw+S9Ipg==}
    engines: {node: '>=6.9.0'}

  /@babel/helper-function-name/7.19.0:
    resolution: {integrity: sha512-WAwHBINyrpqywkUH0nTnNgI5ina5TFn85HKS0pbPDfxFfhyR/aNQEn4hGi1P1JyT//I0t4OgXUlofzWILRvS5w==}
    engines: {node: '>=6.9.0'}
    dependencies:
      '@babel/template': 7.18.10
      '@babel/types': 7.19.4

  /@babel/helper-hoist-variables/7.18.6:
    resolution: {integrity: sha512-UlJQPkFqFULIcyW5sbzgbkxn2FKRgwWiRexcuaR8RNJRy8+LLveqPjwZV/bwrLZCN0eUHD/x8D0heK1ozuoo6Q==}
    engines: {node: '>=6.9.0'}
    dependencies:
      '@babel/types': 7.19.4

  /@babel/helper-module-imports/7.18.6:
    resolution: {integrity: sha512-0NFvs3VkuSYbFi1x2Vd6tKrywq+z/cLeYC/RJNFrIX/30Bf5aiGYbtvGXolEktzJH8o5E5KJ3tT+nkxuuZFVlA==}
    engines: {node: '>=6.9.0'}
    dependencies:
      '@babel/types': 7.19.4

  /@babel/helper-module-transforms/7.19.0:
    resolution: {integrity: sha512-3HBZ377Fe14RbLIA+ac3sY4PTgpxHVkFrESaWhoI5PuyXPBBX8+C34qblV9G89ZtycGJCmCI/Ut+VUDK4bltNQ==}
    engines: {node: '>=6.9.0'}
    dependencies:
      '@babel/helper-environment-visitor': 7.18.9
      '@babel/helper-module-imports': 7.18.6
      '@babel/helper-simple-access': 7.19.4
      '@babel/helper-split-export-declaration': 7.18.6
      '@babel/helper-validator-identifier': 7.18.6
      '@babel/template': 7.18.10
      '@babel/traverse': 7.19.4
      '@babel/types': 7.19.4
    transitivePeerDependencies:
      - supports-color

  /@babel/helper-plugin-utils/7.19.0:
    resolution: {integrity: sha512-40Ryx7I8mT+0gaNxm8JGTZFUITNqdLAgdg0hXzeVZxVD6nFsdhQvip6v8dqkRHzsz1VFpFAaOCHNn0vKBL7Czw==}
    engines: {node: '>=6.9.0'}

  /@babel/helper-simple-access/7.19.4:
    resolution: {integrity: sha512-f9Xq6WqBFqaDfbCzn2w85hwklswz5qsKlh7f08w4Y9yhJHpnNC0QemtSkK5YyOY8kPGvyiwdzZksGUhnGdaUIg==}
    engines: {node: '>=6.9.0'}
    dependencies:
      '@babel/types': 7.19.4

  /@babel/helper-split-export-declaration/7.18.6:
    resolution: {integrity: sha512-bde1etTx6ZyTmobl9LLMMQsaizFVZrquTEHOqKeQESMKo4PlObf+8+JA25ZsIpZhT/WEd39+vOdLXAFG/nELpA==}
    engines: {node: '>=6.9.0'}
    dependencies:
      '@babel/types': 7.19.4

  /@babel/helper-string-parser/7.19.4:
    resolution: {integrity: sha512-nHtDoQcuqFmwYNYPz3Rah5ph2p8PFeFCsZk9A/48dPc/rGocJ5J3hAAZ7pb76VWX3fZKu+uEr/FhH5jLx7umrw==}
    engines: {node: '>=6.9.0'}

  /@babel/helper-validator-identifier/7.18.6:
    resolution: {integrity: sha512-MmetCkz9ej86nJQV+sFCxoGGrUbU3q02kgLciwkrt9QqEB7cP39oKEY0PakknEO0Gu20SskMRi+AYZ3b1TpN9g==}
    engines: {node: '>=6.9.0'}

  /@babel/helper-validator-identifier/7.19.1:
    resolution: {integrity: sha512-awrNfaMtnHUr653GgGEs++LlAvW6w+DcPrOliSMXWCKo597CwL5Acf/wWdNkf/tfEQE3mjkeD1YOVZOUV/od1w==}
    engines: {node: '>=6.9.0'}

  /@babel/helper-validator-option/7.18.6:
    resolution: {integrity: sha512-XO7gESt5ouv/LRJdrVjkShckw6STTaB7l9BrpBaAHDeF5YZT+01PCwmR0SJHnkW6i8OwW/EVWRShfi4j2x+KQw==}
    engines: {node: '>=6.9.0'}

  /@babel/helpers/7.19.4:
    resolution: {integrity: sha512-G+z3aOx2nfDHwX/kyVii5fJq+bgscg89/dJNWpYeKeBv3v9xX8EIabmx1k6u9LS04H7nROFVRVK+e3k0VHp+sw==}
    engines: {node: '>=6.9.0'}
    dependencies:
      '@babel/template': 7.18.10
      '@babel/traverse': 7.19.4
      '@babel/types': 7.19.4
    transitivePeerDependencies:
      - supports-color

  /@babel/highlight/7.18.6:
    resolution: {integrity: sha512-u7stbOuYjaPezCuLj29hNW1v64M2Md2qupEKP1fHc7WdOA3DgLh37suiSrZYY7haUB7iBeQZ9P1uiRF359do3g==}
    engines: {node: '>=6.9.0'}
    dependencies:
      '@babel/helper-validator-identifier': 7.18.6
      chalk: 2.4.2
      js-tokens: 4.0.0

  /@babel/parser/7.19.4:
    resolution: {integrity: sha512-qpVT7gtuOLjWeDTKLkJ6sryqLliBaFpAtGeqw5cs5giLldvh+Ch0plqnUMKoVAUS6ZEueQQiZV+p5pxtPitEsA==}
    engines: {node: '>=6.0.0'}
    hasBin: true
    dependencies:
      '@babel/types': 7.19.4

  /@babel/plugin-syntax-jsx/7.18.6_@babel+core@7.19.3:
    resolution: {integrity: sha512-6mmljtAedFGTWu2p/8WIORGwy+61PLgOMPOdazc7YoJ9ZCWUyFy3A6CpPkRKLKD1ToAesxX8KGEViAiLo9N+7Q==}
    engines: {node: '>=6.9.0'}
    peerDependencies:
      '@babel/core': ^7.0.0-0
    dependencies:
      '@babel/core': 7.19.3
      '@babel/helper-plugin-utils': 7.19.0

  /@babel/plugin-transform-react-jsx-development/7.18.6_@babel+core@7.19.3:
    resolution: {integrity: sha512-SA6HEjwYFKF7WDjWcMcMGUimmw/nhNRDWxr+KaLSCrkD/LMDBvWRmHAYgE1HDeF8KUuI8OAu+RT6EOtKxSW2qA==}
    engines: {node: '>=6.9.0'}
    peerDependencies:
      '@babel/core': ^7.0.0-0
    dependencies:
      '@babel/core': 7.19.3
      '@babel/plugin-transform-react-jsx': 7.19.0_@babel+core@7.19.3
    dev: true

  /@babel/plugin-transform-react-jsx-self/7.18.6_@babel+core@7.19.3:
    resolution: {integrity: sha512-A0LQGx4+4Jv7u/tWzoJF7alZwnBDQd6cGLh9P+Ttk4dpiL+J5p7NSNv/9tlEFFJDq3kjxOavWmbm6t0Gk+A3Ig==}
    engines: {node: '>=6.9.0'}
    peerDependencies:
      '@babel/core': ^7.0.0-0
    dependencies:
      '@babel/core': 7.19.3
      '@babel/helper-plugin-utils': 7.19.0
    dev: true

  /@babel/plugin-transform-react-jsx-source/7.18.6_@babel+core@7.19.3:
    resolution: {integrity: sha512-utZmlASneDfdaMh0m/WausbjUjEdGrQJz0vFK93d7wD3xf5wBtX219+q6IlCNZeguIcxS2f/CvLZrlLSvSHQXw==}
    engines: {node: '>=6.9.0'}
    peerDependencies:
      '@babel/core': ^7.0.0-0
    dependencies:
      '@babel/core': 7.19.3
      '@babel/helper-plugin-utils': 7.19.0
    dev: true

  /@babel/plugin-transform-react-jsx/7.19.0_@babel+core@7.19.3:
    resolution: {integrity: sha512-UVEvX3tXie3Szm3emi1+G63jyw1w5IcMY0FSKM+CRnKRI5Mr1YbCNgsSTwoTwKphQEG9P+QqmuRFneJPZuHNhg==}
    engines: {node: '>=6.9.0'}
    peerDependencies:
      '@babel/core': ^7.0.0-0
    dependencies:
      '@babel/core': 7.19.3
      '@babel/helper-annotate-as-pure': 7.18.6
      '@babel/helper-module-imports': 7.18.6
      '@babel/helper-plugin-utils': 7.19.0
      '@babel/plugin-syntax-jsx': 7.18.6_@babel+core@7.19.3
      '@babel/types': 7.19.4
    dev: true

  /@babel/runtime/7.19.4:
    resolution: {integrity: sha512-EXpLCrk55f+cYqmHsSR+yD/0gAIMxxA9QK9lnQWzhMCvt+YmoBN7Zx94s++Kv0+unHk39vxNO8t+CMA2WSS3wA==}
    engines: {node: '>=6.9.0'}
    dependencies:
      regenerator-runtime: 0.13.10
    dev: false

  /@babel/template/7.18.10:
    resolution: {integrity: sha512-TI+rCtooWHr3QJ27kJxfjutghu44DLnasDMwpDqCXVTal9RLp3RSYNh4NdBrRP2cQAoG9A8juOQl6P6oZG4JxA==}
    engines: {node: '>=6.9.0'}
    dependencies:
      '@babel/code-frame': 7.18.6
      '@babel/parser': 7.19.4
      '@babel/types': 7.19.4

  /@babel/traverse/7.19.4:
    resolution: {integrity: sha512-w3K1i+V5u2aJUOXBFFC5pveFLmtq1s3qcdDNC2qRI6WPBQIDaKFqXxDEqDO/h1dQ3HjsZoZMyIy6jGLq0xtw+g==}
    engines: {node: '>=6.9.0'}
    dependencies:
      '@babel/code-frame': 7.18.6
      '@babel/generator': 7.19.5
      '@babel/helper-environment-visitor': 7.18.9
      '@babel/helper-function-name': 7.19.0
      '@babel/helper-hoist-variables': 7.18.6
      '@babel/helper-split-export-declaration': 7.18.6
      '@babel/parser': 7.19.4
      '@babel/types': 7.19.4
      debug: 4.3.4
      globals: 11.12.0
    transitivePeerDependencies:
      - supports-color

  /@babel/types/7.19.4:
    resolution: {integrity: sha512-M5LK7nAeS6+9j7hAq+b3fQs+pNfUtTGq+yFFfHnauFA8zQtLRfmuipmsKDKKLuyG+wC8ABW43A153YNawNTEtw==}
    engines: {node: '>=6.9.0'}
    dependencies:
      '@babel/helper-string-parser': 7.19.4
      '@babel/helper-validator-identifier': 7.19.1
      to-fast-properties: 2.0.0

  /@bcoe/v8-coverage/0.2.3:
    resolution: {integrity: sha512-0hYQ8SB4Db5zvZB4axdMHGwEaQjkZzFjQiN9LVYvIFB2nSUHW9tYpxWriPrWDASIxiaXax83REcLxuSdnGPZtw==}
    dev: true

  /@cadl-lang/compiler/0.36.0:
    resolution: {integrity: sha512-FzB9fap8EnILTXKRJbXKNJzhV3yyxLWvDSsFjDvPqbb8ilcNGRGF74fo4GWU5/s4eRYsJ70BWao7VyC/BniSjQ==}
    engines: {node: '>=16.0.0'}
    hasBin: true
    dependencies:
      '@babel/code-frame': 7.16.7
      ajv: 8.9.0
      change-case: 4.1.2
      globby: 13.1.2
      js-yaml: 4.1.0
      mkdirp: 1.0.4
      mustache: 4.2.0
      node-fetch: 3.2.8
      node-watch: 0.7.3
      picocolors: 1.0.0
      prettier: 2.7.1
      prompts: 2.4.2
      vscode-languageserver: 7.0.0
      vscode-languageserver-textdocument: 1.0.5
      yargs: 17.3.1

  /@cadl-lang/eslint-config-cadl/0.4.1_prettier@2.7.1:
    resolution: {integrity: sha512-BkX+fQMM3eNLTE1unZQlRXAD5NDYt//hPSYPNLxtzfCAiYPlQsGT+fqz9HsvTG7urRbz/Uz8mqSr4LNW4Jk72g==}
    dependencies:
      '@rushstack/eslint-patch': 1.1.0
      '@typescript-eslint/eslint-plugin': 5.34.0_3flkvn7eygv5sl5dcfxnss3ruq
      '@typescript-eslint/parser': 5.34.0_irgkl5vooow2ydyo6aokmferha
      eslint: 8.23.1
      eslint-config-prettier: 8.5.0_eslint@8.23.1
      eslint-plugin-mocha: 10.1.0_eslint@8.23.1
      eslint-plugin-prettier: 4.2.1_cabrci5exjdaojcvd6xoxgeowu
      eslint-plugin-unicorn: 42.0.0_eslint@8.23.1
      typescript: 4.8.3
    transitivePeerDependencies:
      - prettier
      - supports-color
    dev: true

  /@cadl-lang/lint/0.2.0_@cadl-lang+compiler@0.36.0:
    resolution: {integrity: sha512-A+X1Os4kuOPut9m4da+1ldxig3c6ml2MbeROy7AP+7GnPuq7jZs2nqqYR0yB1k50z6r2F9xzciR1nxLWBmb9iw==}
    engines: {node: '>=16.0.0'}
    peerDependencies:
      '@cadl-lang/compiler': ~0.36.0
    dependencies:
      '@cadl-lang/compiler': 0.36.0
    dev: true

  /@cadl-lang/openapi/0.13.0_3pd4sm4th6nk27up5cmpiwrrt4:
    resolution: {integrity: sha512-5SZ9j69bD4VyYG34rf09UAhM/yoXrSCqgpYD/MMsBokGOZ13DwvIIrj8iC7xY89v2a0N0KJcap0/LfPo9F/pjw==}
    engines: {node: '>=16.0.0'}
    peerDependencies:
      '@cadl-lang/compiler': ~0.36.0
      '@cadl-lang/rest': ~0.18.0
    dependencies:
      '@cadl-lang/compiler': 0.36.0
      '@cadl-lang/rest': 0.18.0_@cadl-lang+compiler@0.36.0
    dev: true

  /@cadl-lang/openapi3/0.16.0_pxgbdm46wrhn3uuhzlldsae77q:
    resolution: {integrity: sha512-NOUqggVfnpY1jc/ETvQ977G+7kkhFPPjaLoZKyugjKZS6uE1MINSoSi13FjD5Ye56i3C5Wc7krVK8ldtgvceyg==}
    engines: {node: '>=16.0.0'}
    peerDependencies:
      '@cadl-lang/compiler': ~0.36.0
      '@cadl-lang/openapi': ~0.13.0
      '@cadl-lang/rest': ~0.18.0
      '@cadl-lang/versioning': ~0.9.0
    dependencies:
      '@cadl-lang/compiler': 0.36.0
      '@cadl-lang/openapi': 0.13.0_3pd4sm4th6nk27up5cmpiwrrt4
      '@cadl-lang/rest': 0.18.0_@cadl-lang+compiler@0.36.0
      '@cadl-lang/versioning': 0.9.0
    dev: true

  /@cadl-lang/prettier-plugin-cadl/0.5.15:
    resolution: {integrity: sha512-Gfef+UR5vJnAblD+HPrVQ6XlNfjphKBzo57XZc2C+QJowMzz0e0fyCWNd2pRCew5NLsl85AU8RrPnNH09avjHw==}
    dependencies:
      prettier: 2.7.1
    dev: true

  /@cadl-lang/rest/0.18.0_@cadl-lang+compiler@0.36.0:
    resolution: {integrity: sha512-ZDP/r4dfAvLCSPRrpd+Pzp7Y/VXUWDy8NBuVvAJpiRm1Oo5sRMD0d8Mgc0ag4L/EMyfaJLeAj1wwKUVAk4jPbg==}
    engines: {node: '>=16.0.0'}
    peerDependencies:
      '@cadl-lang/compiler': ~0.36.0
    dependencies:
      '@cadl-lang/compiler': 0.36.0

  /@cadl-lang/versioning/0.9.0:
    resolution: {integrity: sha512-RM2h/wVzfjjYLNUIbEtXezsugvdu6aFIAH7v7dMC6kmMvQYNA39C6k0z6Xbk4H5+vk26JbnHDAvQaydxOa7uXQ==}
    engines: {node: '>=16.0.0'}
    dependencies:
      '@cadl-lang/compiler': 0.36.0
    dev: true

  /@colors/colors/1.5.0:
    resolution: {integrity: sha512-ooWCrlZP11i8GImSjTHYHLkvFDP48nS4+204nGb1RiX/WXYHmJA2III9/e2DWVabCESdW7hBAEzHRqUn9OUVvQ==}
    engines: {node: '>=0.1.90'}

  /@dabh/diagnostics/2.0.3:
    resolution: {integrity: sha512-hrlQOIi7hAfzsMqlGSFyVucrx38O+j6wiGOf//H2ecvIEqYN4ADBSS2iLMh5UFyDunCNniUIPk/q3riFv45xRA==}
    dependencies:
      colorspace: 1.1.4
      enabled: 2.0.0
      kuler: 2.0.0

  /@emotion/babel-plugin/11.10.2_@babel+core@7.19.3:
    resolution: {integrity: sha512-xNQ57njWTFVfPAc3cjfuaPdsgLp5QOSuRsj9MA6ndEhH/AzuZM86qIQzt6rq+aGBwj3n5/TkLmU5lhAfdRmogA==}
    peerDependencies:
      '@babel/core': ^7.0.0
    dependencies:
      '@babel/core': 7.19.3
      '@babel/helper-module-imports': 7.18.6
      '@babel/plugin-syntax-jsx': 7.18.6_@babel+core@7.19.3
      '@babel/runtime': 7.19.4
      '@emotion/hash': 0.9.0
      '@emotion/memoize': 0.8.0
      '@emotion/serialize': 1.1.0
      babel-plugin-macros: 3.1.0
      convert-source-map: 1.8.0
      escape-string-regexp: 4.0.0
      find-root: 1.1.0
      source-map: 0.5.7
      stylis: 4.0.13
    dev: false

  /@emotion/cache/11.10.3:
    resolution: {integrity: sha512-Psmp/7ovAa8appWh3g51goxu/z3iVms7JXOreq136D8Bbn6dYraPnmL6mdM8GThEx9vwSn92Fz+mGSjBzN8UPQ==}
    dependencies:
      '@emotion/memoize': 0.8.0
      '@emotion/sheet': 1.2.0
      '@emotion/utils': 1.2.0
      '@emotion/weak-memoize': 0.3.0
      stylis: 4.0.13
    dev: false

  /@emotion/hash/0.9.0:
    resolution: {integrity: sha512-14FtKiHhy2QoPIzdTcvh//8OyBlknNs2nXRwIhG904opCby3l+9Xaf/wuPvICBF0rc1ZCNBd3nKe9cd2mecVkQ==}
    dev: false

  /@emotion/memoize/0.8.0:
    resolution: {integrity: sha512-G/YwXTkv7Den9mXDO7AhLWkE3q+I92B+VqAE+dYG4NGPaHZGvt3G8Q0p9vmE+sq7rTGphUbAvmQ9YpbfMQGGlA==}
    dev: false

  /@emotion/react/11.10.4_bjroym7kxlcs2vvwnej4p3gzwu:
    resolution: {integrity: sha512-j0AkMpr6BL8gldJZ6XQsQ8DnS9TxEQu1R+OGmDZiWjBAJtCcbt0tS3I/YffoqHXxH6MjgI7KdMbYKw3MEiU9eA==}
    peerDependencies:
      '@babel/core': ^7.0.0
      '@types/react': '*'
      react: '>=16.8.0'
    peerDependenciesMeta:
      '@babel/core':
        optional: true
      '@types/react':
        optional: true
    dependencies:
      '@babel/core': 7.19.3
      '@babel/runtime': 7.19.4
      '@emotion/babel-plugin': 11.10.2_@babel+core@7.19.3
      '@emotion/cache': 11.10.3
      '@emotion/serialize': 1.1.0
      '@emotion/use-insertion-effect-with-fallbacks': 1.0.0_react@18.2.0
      '@emotion/utils': 1.2.0
      '@emotion/weak-memoize': 0.3.0
      '@types/react': 18.0.21
      hoist-non-react-statics: 3.3.2
      react: 18.2.0
    dev: false

  /@emotion/serialize/1.1.0:
    resolution: {integrity: sha512-F1ZZZW51T/fx+wKbVlwsfchr5q97iW8brAnXmsskz4d0hVB4O3M/SiA3SaeH06x02lSNzkkQv+n3AX3kCXKSFA==}
    dependencies:
      '@emotion/hash': 0.9.0
      '@emotion/memoize': 0.8.0
      '@emotion/unitless': 0.8.0
      '@emotion/utils': 1.2.0
      csstype: 3.1.1
    dev: false

  /@emotion/sheet/1.2.0:
    resolution: {integrity: sha512-OiTkRgpxescko+M51tZsMq7Puu/KP55wMT8BgpcXVG2hqXc0Vo0mfymJ/Uj24Hp0i083ji/o0aLddh08UEjq8w==}
    dev: false

  /@emotion/unitless/0.8.0:
    resolution: {integrity: sha512-VINS5vEYAscRl2ZUDiT3uMPlrFQupiKgHz5AA4bCH1miKBg4qtwkim1qPmJj/4WG6TreYMY111rEFsjupcOKHw==}
    dev: false

  /@emotion/use-insertion-effect-with-fallbacks/1.0.0_react@18.2.0:
    resolution: {integrity: sha512-1eEgUGmkaljiBnRMTdksDV1W4kUnmwgp7X9G8B++9GYwl1lUdqSndSriIrTJ0N7LQaoauY9JJ2yhiOYK5+NI4A==}
    peerDependencies:
      react: '>=16.8.0'
    dependencies:
      react: 18.2.0
    dev: false

  /@emotion/utils/1.2.0:
    resolution: {integrity: sha512-sn3WH53Kzpw8oQ5mgMmIzzyAaH2ZqFEbozVVBSYp538E06OSE6ytOp7pRAjNQR+Q/orwqdQYJSe2m3hCOeznkw==}
    dev: false

  /@emotion/weak-memoize/0.3.0:
    resolution: {integrity: sha512-AHPmaAx+RYfZz0eYu6Gviiagpmiyw98ySSlQvCUhVGDRtDFe4DBS0x1bSjdF3gqUDYOczB+yYvBTtEylYSdRhg==}
    dev: false

  /@esbuild/android-arm/0.15.11:
    resolution: {integrity: sha512-PzMcQLazLBkwDEkrNPi9AbjFt6+3I7HKbiYF2XtWQ7wItrHvEOeO3T8Am434zAozWtVP7lrTue1bEfc2nYWeCA==}
    engines: {node: '>=12'}
    cpu: [arm]
    os: [android]
    requiresBuild: true
    dev: true
    optional: true

  /@esbuild/linux-loong64/0.15.11:
    resolution: {integrity: sha512-geWp637tUhNmhL3Xgy4Bj703yXB9dqiLJe05lCUfjSFDrQf9C/8pArusyPUbUbPwlC/EAUjBw32sxuIl/11dZw==}
    engines: {node: '>=12'}
    cpu: [loong64]
    os: [linux]
    requiresBuild: true
    dev: true
    optional: true

  /@eslint/eslintrc/1.3.2:
    resolution: {integrity: sha512-AXYd23w1S/bv3fTs3Lz0vjiYemS08jWkI3hYyS9I1ry+0f+Yjs1wm+sU0BS8qDOPrBIkp4qHYC16I8uVtpLajQ==}
    engines: {node: ^12.22.0 || ^14.17.0 || >=16.0.0}
    dependencies:
      ajv: 6.12.6
      debug: 4.3.4
      espree: 9.4.0
      globals: 13.17.0
      ignore: 5.2.0
      import-fresh: 3.3.0
      js-yaml: 4.1.0
      minimatch: 3.1.2
      strip-json-comments: 3.1.1
    transitivePeerDependencies:
      - supports-color
    dev: true

  /@fortawesome/fontawesome-common-types/6.2.0:
    resolution: {integrity: sha512-rBevIsj2nclStJ7AxTdfsa3ovHb1H+qApwrxcTVo+NNdeJiB9V75hsKfrkG5AwNcRUNxrPPiScGYCNmLMoh8pg==}
    engines: {node: '>=6'}
    requiresBuild: true
    dev: false

  /@fortawesome/fontawesome-svg-core/6.2.0:
    resolution: {integrity: sha512-Cf2mAAeMWFMzpLC7Y9H1I4o3wEU+XovVJhTiNG8ZNgSQj53yl7OCJaS80K4YjrABWZzbAHVaoHE1dVJ27AAYXw==}
    engines: {node: '>=6'}
    requiresBuild: true
    dependencies:
      '@fortawesome/fontawesome-common-types': 6.2.0
    dev: false

  /@fortawesome/free-solid-svg-icons/6.2.0:
    resolution: {integrity: sha512-UjCILHIQ4I8cN46EiQn0CZL/h8AwCGgR//1c4R96Q5viSRwuKVo0NdQEc4bm+69ZwC0dUvjbDqAHF1RR5FA3XA==}
    engines: {node: '>=6'}
    requiresBuild: true
    dependencies:
      '@fortawesome/fontawesome-common-types': 6.2.0
    dev: false

  /@fortawesome/react-fontawesome/0.2.0_6j2wdqxompc6mcokhxkpep2gqu:
    resolution: {integrity: sha512-uHg75Rb/XORTtVt7OS9WoK8uM276Ufi7gCzshVWkUJbHhh3svsUUeqXerrM96Wm7fRiDzfKRwSoahhMIkGAYHw==}
    peerDependencies:
      '@fortawesome/fontawesome-svg-core': ~1 || ~6
      react: '>=16.3'
    dependencies:
      '@fortawesome/fontawesome-svg-core': 6.2.0
      prop-types: 15.8.1
      react: 18.2.0
    dev: false

  /@humanwhocodes/config-array/0.10.4:
    resolution: {integrity: sha512-mXAIHxZT3Vcpg83opl1wGlVZ9xydbfZO3r5YfRSH6Gpp2J/PfdBP0wbDa2sO6/qRbcalpoevVyW6A/fI6LfeMw==}
    engines: {node: '>=10.10.0'}
    dependencies:
      '@humanwhocodes/object-schema': 1.2.1
      debug: 4.3.4
      minimatch: 3.1.2
    transitivePeerDependencies:
      - supports-color
    dev: true

  /@humanwhocodes/gitignore-to-minimatch/1.0.2:
    resolution: {integrity: sha512-rSqmMJDdLFUsyxR6FMtD00nfQKKLFb1kv+qBbOVKqErvloEIJLo5bDTJTQNTYgeyp78JsA7u/NPi5jT1GR/MuA==}
    dev: true

  /@humanwhocodes/module-importer/1.0.1:
    resolution: {integrity: sha512-bxveV4V8v5Yb4ncFTT3rPSgZBOpCkjfK0y4oVVVJwIuDVBRMDXrPyXRL988i5ap9m9bnyEEjWfm5WkBmtffLfA==}
    engines: {node: '>=12.22'}
    dev: true

  /@humanwhocodes/object-schema/1.2.1:
    resolution: {integrity: sha512-ZnQMnLV4e7hDlUvw8H+U8ASL02SS2Gn6+9Ac3wGGLIe7+je2AeAOxPY+izIPJDfFDb7eDjev0Us8MO1iFRN8hA==}
    dev: true

  /@istanbuljs/schema/0.1.3:
    resolution: {integrity: sha512-ZXRY4jNvVgSVQ8DL3LTcakaAtXwTVUxE81hslsyD2AtoXW/wVob10HkOJ1X/pAlcI7D+2YoZKg5do8G/w6RYgA==}
    engines: {node: '>=8'}
    dev: true

  /@jridgewell/gen-mapping/0.1.1:
    resolution: {integrity: sha512-sQXCasFk+U8lWYEe66WxRDOE9PjVz4vSM51fTu3Hw+ClTpUSQb718772vH3pyS5pShp6lvQM7SxgIDXXXmOX7w==}
    engines: {node: '>=6.0.0'}
    dependencies:
      '@jridgewell/set-array': 1.1.2
      '@jridgewell/sourcemap-codec': 1.4.14

  /@jridgewell/gen-mapping/0.3.2:
    resolution: {integrity: sha512-mh65xKQAzI6iBcFzwv28KVWSmCkdRBWoOh+bYQGW3+6OZvbbN3TqMGo5hqYxQniRcH9F2VZIoJCm4pa3BPDK/A==}
    engines: {node: '>=6.0.0'}
    dependencies:
      '@jridgewell/set-array': 1.1.2
      '@jridgewell/sourcemap-codec': 1.4.14
      '@jridgewell/trace-mapping': 0.3.15

  /@jridgewell/resolve-uri/3.1.0:
    resolution: {integrity: sha512-F2msla3tad+Mfht5cJq7LSXcdudKTWCVYUgw6pLFOOHSTtZlj6SWNYAp+AhuqLmWdBO2X5hPrLcu8cVP8fy28w==}
    engines: {node: '>=6.0.0'}

  /@jridgewell/set-array/1.1.2:
    resolution: {integrity: sha512-xnkseuNADM0gt2bs+BvhO0p78Mk762YnZdsuzFV018NoG1Sj1SCQvpSqa7XUaTam5vAGasABV9qXASMKnFMwMw==}
    engines: {node: '>=6.0.0'}

  /@jridgewell/sourcemap-codec/1.4.14:
    resolution: {integrity: sha512-XPSJHWmi394fuUuzDnGz1wiKqWfo1yXecHQMRf2l6hztTO+nPru658AyDngaBe7isIxEkRsPR3FZh+s7iVa4Uw==}

  /@jridgewell/trace-mapping/0.3.15:
    resolution: {integrity: sha512-oWZNOULl+UbhsgB51uuZzglikfIKSUBO/M9W2OfEjn7cmqoAiCgmv9lyACTUacZwBz0ITnJ2NqjU8Tx0DHL88g==}
    dependencies:
      '@jridgewell/resolve-uri': 3.1.0
      '@jridgewell/sourcemap-codec': 1.4.14

  /@microsoft.azure/autorest.testserver/3.3.41:
    resolution: {integrity: sha512-PObZTbjgUjXQqWNAqVXicWr5+jCgAAh1UITNA71fUka1icdkeaUeCHhvu8f2k1C58/xhOXGKhA6WTOVOk6eMfA==}
    engines: {node: '>=10'}
    hasBin: true
    dependencies:
      '@azure/storage-blob': 12.11.0
      axios: 0.21.4
      body-parser: 1.20.0
      busboy: 1.6.0
      commonmark: 0.30.0
      deep-equal: 2.0.5
      express: 4.18.1
      express-promise-router: 4.1.1_express@4.18.1
      glob: 8.0.3
      js-yaml: 4.1.0
      morgan: 1.10.0
      mustache: 4.2.0
      request: 2.88.2
      request-promise-native: 1.0.9_request@2.88.2
      source-map-support: 0.5.21
      underscore: 1.13.4
      winston: 3.8.2
      xml2js: 0.4.23
      yargs: 17.5.1
    transitivePeerDependencies:
      - '@types/express'
      - debug
      - encoding
      - supports-color
    dev: true

  /@nodelib/fs.scandir/2.1.5:
    resolution: {integrity: sha512-vq24Bq3ym5HEQm2NKCr3yXDwjc7vTsEThRDnkp2DK9p1uqLR+DHurm/NOTo0KG7HYHU7eppKZj3MyqYuMBf62g==}
    engines: {node: '>= 8'}
    dependencies:
      '@nodelib/fs.stat': 2.0.5
      run-parallel: 1.2.0

  /@nodelib/fs.stat/2.0.5:
    resolution: {integrity: sha512-RkhPPp2zrqDAQA/2jNhnztcPAlv64XdhIp7a7454A5ovI7Bukxgt7MX7udwAu3zg1DcpPU0rz3VV1SeaqvY4+A==}
    engines: {node: '>= 8'}

  /@nodelib/fs.walk/1.2.8:
    resolution: {integrity: sha512-oGB+UxlgWcgQkgwo8GcEGwemoTFt3FIO9ababBmaGwXIoBKZ+GTy0pP185beGg7Llih/NSHSV2XAs1lnznocSg==}
    engines: {node: '>= 8'}
    dependencies:
      '@nodelib/fs.scandir': 2.1.5
      fastq: 1.13.0

  /@opentelemetry/api/1.1.0:
    resolution: {integrity: sha512-hf+3bwuBwtXsugA2ULBc95qxrOqP2pOekLz34BJhcAKawt94vfeNyUKpYc0lZQ/3sCP6LqRa7UAdHA7i5UODzQ==}
    engines: {node: '>=8.0.0'}

  /@rushstack/eslint-patch/1.1.0:
    resolution: {integrity: sha512-JLo+Y592QzIE+q7Dl2pMUtt4q8SKYI5jDrZxrozEQxnGVOyYE+GWK9eLkwTaeN9DDctlaRAQ3TBmzZ1qdLE30A==}
    dev: true

  /@tootallnate/once/2.0.0:
    resolution: {integrity: sha512-XCuKFP5PS55gnMVu3dty8KPatLqUoy/ZYzDzAGCQ8JNFCkLXzmI7vNHCR+XpbZaMWQK/vQubr7PkYq8g470J/A==}
    engines: {node: '>= 10'}
    dev: false

  /@types/body-parser/1.19.2:
    resolution: {integrity: sha512-ALYone6pm6QmwZoAgeyNksccT9Q4AWZQ6PvfwR37GT6r6FWUPguq6sUmNGSMV2Wr761oQoBxwGGa6DR5o1DC9g==}
    dependencies:
      '@types/connect': 3.4.35
      '@types/node': 18.7.16

  /@types/connect/3.4.35:
    resolution: {integrity: sha512-cdeYyv4KWoEgpBISTxWvqYsVy444DOqehiF3fM3ne10AmJ62RSyNkUnxMJXHQWRQQX2eR94m5y1IZyDwBjV9FQ==}
    dependencies:
      '@types/node': 18.7.16

  /@types/deep-equal/1.0.1:
    resolution: {integrity: sha512-mMUu4nWHLBlHtxXY17Fg6+ucS/MnndyOWyOe7MmwkoMYxvfQU2ajtRaEvqSUv+aVkMqH/C0NCI8UoVfRNQ10yg==}
    dev: true

  /@types/express-serve-static-core/4.17.31:
    resolution: {integrity: sha512-DxMhY+NAsTwMMFHBTtJFNp5qiHKJ7TeqOo23zVEM9alT1Ml27Q3xcTH0xwxn7Q0BbMcVEJOs/7aQtUWupUQN3Q==}
    dependencies:
      '@types/node': 18.7.16
      '@types/qs': 6.9.7
      '@types/range-parser': 1.2.4

  /@types/express/4.17.14:
    resolution: {integrity: sha512-TEbt+vaPFQ+xpxFLFssxUDXj5cWCxZJjIcB7Yg0k0GMHGtgtQgpvx/MUQUeAkNbA9AAGrwkAsoeItdTgS7FMyg==}
    dependencies:
      '@types/body-parser': 1.19.2
      '@types/express-serve-static-core': 4.17.31
      '@types/qs': 6.9.7
      '@types/serve-static': 1.15.0

  /@types/glob/8.0.0:
    resolution: {integrity: sha512-l6NQsDDyQUVeoTynNpC9uRvCUint/gSUXQA2euwmTuWGvPY5LSDUu6tkCtJB2SvGQlJQzLaKqcGZP4//7EDveA==}
    dependencies:
      '@types/minimatch': 5.1.2
      '@types/node': 18.7.16
    dev: true

  /@types/istanbul-lib-coverage/2.0.4:
    resolution: {integrity: sha512-z/QT1XN4K4KYuslS23k62yDIDLwLFkzxOuMplDtObz0+y7VqJCaO2o+SPwHCvLFZh7xazvvoor2tA/hPz9ee7g==}
    dev: true

  /@types/js-yaml/4.0.5:
    resolution: {integrity: sha512-FhpRzf927MNQdRZP0J5DLIdTXhjLYzeUTmLAu69mnVksLH9CJY3IuSeEgbKUki7GQZm0WqDkGzyxju2EZGD2wA==}

  /@types/json-schema/7.0.11:
    resolution: {integrity: sha512-wOuvG1SN4Us4rez+tylwwwCV1psiNVOkJeM3AUWUNWg/jDQY2+HE/444y5gc+jBmRqASOm2Oeh5c1axHobwRKQ==}
    dev: true

  /@types/json5/0.0.29:
    resolution: {integrity: sha512-dRLjCWHYg4oaA77cxO64oO+7JwCwnIzkZPdrrC71jQmQtlhM556pwKo5bUzqvZndkVbeFLIIi+9TC40JNF5hNQ==}
    dev: true

  /@types/mime/3.0.1:
    resolution: {integrity: sha512-Y4XFY5VJAuw0FgAqPNd6NNoV44jbq9Bz2L7Rh/J6jLTiHBSBJa9fxqQIvkIld4GsoDOcCbvzOUAbLPsSKKg+uA==}

  /@types/minimatch/5.1.2:
    resolution: {integrity: sha512-K0VQKziLUWkVKiRVrx4a40iPaxTUefQmjtkQofBkYRcoaaL/8rhwDWww9qWbrgicNOgnpIsMxyNIUM4+n6dUIA==}
    dev: true

  /@types/mocha/9.1.1:
    resolution: {integrity: sha512-Z61JK7DKDtdKTWwLeElSEBcWGRLY8g95ic5FoQqI9CMx0ns/Ghep3B4DfcEimiKMvtamNVULVNKEsiwV3aQmXw==}
    dev: true

  /@types/morgan/1.9.3:
    resolution: {integrity: sha512-BiLcfVqGBZCyNCnCH3F4o2GmDLrpy0HeBVnNlyZG4fo88ZiE9SoiBe3C+2ezuwbjlEyT+PDZ17//TAlRxAn75Q==}
    dependencies:
      '@types/node': 18.7.16
    dev: true

  /@types/node-fetch/2.6.2:
    resolution: {integrity: sha512-DHqhlq5jeESLy19TYhLakJ07kNumXWjcDdxXsLUMJZ6ue8VZJj4kLPQVE/2mdHh3xZziNF1xppu5lwmS53HR+A==}
    dependencies:
      '@types/node': 18.7.16
      form-data: 3.0.1

  /@types/node/18.7.16:
    resolution: {integrity: sha512-EQHhixfu+mkqHMZl1R2Ovuvn47PUw18azMJOTwSZr9/fhzHNGXAJ0ma0dayRVchprpCj0Kc1K1xKoWaATWF1qg==}

  /@types/normalize-package-data/2.4.1:
    resolution: {integrity: sha512-Gj7cI7z+98M282Tqmp2K5EIsoouUEzbBJhQQzDE3jSIRk6r9gsz0oUokqIUR4u1R3dMHo0pDHM7sNOHyhulypw==}
    dev: true

  /@types/parse-json/4.0.0:
    resolution: {integrity: sha512-//oorEZjL6sbPcKUaCdIGlIUeH26mgzimjBB77G6XRgnDl/L5wOnpyBGRe/Mmf5CVW3PwEBE1NjiMZ/ssFh4wA==}

  /@types/prop-types/15.7.5:
    resolution: {integrity: sha512-JCB8C6SnDoQf0cNycqd/35A7MjcnK+ZTqE7judS6o7utxUCg6imJg3QK2qzHKszlTjcj2cn+NwMB2i96ubpj7w==}

  /@types/qs/6.9.7:
    resolution: {integrity: sha512-FGa1F62FT09qcrueBA6qYTrJPVDzah9a+493+o2PCXsesWHIn27G98TsSMs3WPNbZIEj4+VJf6saSFpvD+3Zsw==}

  /@types/range-parser/1.2.4:
    resolution: {integrity: sha512-EEhsLsD6UsDM1yFhAvy0Cjr6VwmpMWqFBCb9w07wVugF7w9nfajxLuVmngTIpgS6svCnm6Vaw+MZhoDCKnOfsw==}

  /@types/react-dom/18.0.6:
    resolution: {integrity: sha512-/5OFZgfIPSwy+YuIBP/FgJnQnsxhZhjjrnxudMddeblOouIodEQ75X14Rr4wGSG/bknL+Omy9iWlLo1u/9GzAA==}
    dependencies:
      '@types/react': 18.0.21
    dev: true

  /@types/react/18.0.21:
    resolution: {integrity: sha512-7QUCOxvFgnD5Jk8ZKlUAhVcRj7GuJRjnjjiY/IUBWKgOlnvDvTMLD4RTF7NPyVmbRhNrbomZiOepg7M/2Kj1mA==}
    dependencies:
      '@types/prop-types': 15.7.5
      '@types/scheduler': 0.16.2
      csstype: 3.1.1

  /@types/scheduler/0.16.2:
    resolution: {integrity: sha512-hppQEBDmlwhFAXKJX2KnWLYu5yMfi91yazPb2l+lbJiwW+wdo1gNeRA+3RgNSO39WYX2euey41KEwnqesU2Jew==}

  /@types/serve-static/1.15.0:
    resolution: {integrity: sha512-z5xyF6uh8CbjAu9760KDKsH2FcDxZ2tFCsA4HIMWE6IkiYMXfVoa+4f9KX+FN0ZLsaMw1WNG2ETLA6N+/YA+cg==}
    dependencies:
      '@types/mime': 3.0.1
      '@types/node': 18.7.16

  /@types/tunnel/0.0.3:
    resolution: {integrity: sha512-sOUTGn6h1SfQ+gbgqC364jLFBw2lnFqkgF3q0WovEHRLMrVD1sd5aufqi/aJObLekJO+Aq5z646U4Oxy6shXMA==}
    dependencies:
      '@types/node': 18.7.16

  /@types/xml2js/0.4.11:
    resolution: {integrity: sha512-JdigeAKmCyoJUiQljjr7tQG3if9NkqGUgwEUqBvV0N7LM4HyQk7UXCnusRa1lnvXAEYJ8mw8GtZWioagNztOwA==}
    dependencies:
      '@types/node': 18.7.16
    dev: true

  /@types/yargs-parser/21.0.0:
    resolution: {integrity: sha512-iO9ZQHkZxHn4mSakYV0vFHAVDyEOIJQrV2uZ06HxEPcx+mt8swXoZHIbaaJ2crJYFfErySgktuTZ3BeLz+XmFA==}
    dev: true

  /@types/yargs/17.0.13:
    resolution: {integrity: sha512-9sWaruZk2JGxIQU+IhI1fhPYRcQ0UuTNuKuCW9bR5fp7qi2Llf7WDzNa17Cy7TKnh3cdxDOiyTu6gaLS0eDatg==}
    dependencies:
      '@types/yargs-parser': 21.0.0
    dev: true

  /@typescript-eslint/eslint-plugin/5.34.0_3flkvn7eygv5sl5dcfxnss3ruq:
    resolution: {integrity: sha512-eRfPPcasO39iwjlUAMtjeueRGuIrW3TQ9WseIDl7i5UWuFbf83yYaU7YPs4j8+4CxUMIsj1k+4kV+E+G+6ypDQ==}
    engines: {node: ^12.22.0 || ^14.17.0 || >=16.0.0}
    peerDependencies:
      '@typescript-eslint/parser': ^5.0.0
      eslint: ^6.0.0 || ^7.0.0 || ^8.0.0
      typescript: '*'
    peerDependenciesMeta:
      typescript:
        optional: true
    dependencies:
      '@typescript-eslint/parser': 5.34.0_irgkl5vooow2ydyo6aokmferha
      '@typescript-eslint/scope-manager': 5.34.0
      '@typescript-eslint/type-utils': 5.34.0_irgkl5vooow2ydyo6aokmferha
      '@typescript-eslint/utils': 5.34.0_irgkl5vooow2ydyo6aokmferha
      debug: 4.3.4
      eslint: 8.23.1
      functional-red-black-tree: 1.0.1
      ignore: 5.2.0
      regexpp: 3.2.0
      semver: 7.3.7
      tsutils: 3.21.0_typescript@4.8.3
      typescript: 4.8.3
    transitivePeerDependencies:
      - supports-color
    dev: true

  /@typescript-eslint/parser/5.34.0_irgkl5vooow2ydyo6aokmferha:
    resolution: {integrity: sha512-SZ3NEnK4usd2CXkoV3jPa/vo1mWX1fqRyIVUQZR4As1vyp4fneknBNJj+OFtV8WAVgGf+rOHMSqQbs2Qn3nFZQ==}
    engines: {node: ^12.22.0 || ^14.17.0 || >=16.0.0}
    peerDependencies:
      eslint: ^6.0.0 || ^7.0.0 || ^8.0.0
      typescript: '*'
    peerDependenciesMeta:
      typescript:
        optional: true
    dependencies:
      '@typescript-eslint/scope-manager': 5.34.0
      '@typescript-eslint/types': 5.34.0
      '@typescript-eslint/typescript-estree': 5.34.0_typescript@4.8.3
      debug: 4.3.4
      eslint: 8.23.1
      typescript: 4.8.3
    transitivePeerDependencies:
      - supports-color
    dev: true

  /@typescript-eslint/scope-manager/5.34.0:
    resolution: {integrity: sha512-HNvASMQlah5RsBW6L6c7IJ0vsm+8Sope/wu5sEAf7joJYWNb1LDbJipzmdhdUOnfrDFE6LR1j57x1EYVxrY4ow==}
    engines: {node: ^12.22.0 || ^14.17.0 || >=16.0.0}
    dependencies:
      '@typescript-eslint/types': 5.34.0
      '@typescript-eslint/visitor-keys': 5.34.0
    dev: true

  /@typescript-eslint/type-utils/5.34.0_irgkl5vooow2ydyo6aokmferha:
    resolution: {integrity: sha512-Pxlno9bjsQ7hs1pdWRUv9aJijGYPYsHpwMeCQ/Inavhym3/XaKt1ZKAA8FIw4odTBfowBdZJDMxf2aavyMDkLg==}
    engines: {node: ^12.22.0 || ^14.17.0 || >=16.0.0}
    peerDependencies:
      eslint: '*'
      typescript: '*'
    peerDependenciesMeta:
      typescript:
        optional: true
    dependencies:
      '@typescript-eslint/utils': 5.34.0_irgkl5vooow2ydyo6aokmferha
      debug: 4.3.4
      eslint: 8.23.1
      tsutils: 3.21.0_typescript@4.8.3
      typescript: 4.8.3
    transitivePeerDependencies:
      - supports-color
    dev: true

  /@typescript-eslint/types/5.34.0:
    resolution: {integrity: sha512-49fm3xbbUPuzBIOcy2CDpYWqy/X7VBkxVN+DC21e0zIm3+61Z0NZi6J9mqPmSW1BDVk9FIOvuCFyUPjXz93sjA==}
    engines: {node: ^12.22.0 || ^14.17.0 || >=16.0.0}
    dev: true

  /@typescript-eslint/typescript-estree/5.34.0_typescript@4.8.3:
    resolution: {integrity: sha512-mXHAqapJJDVzxauEkfJI96j3D10sd567LlqroyCeJaHnu42sDbjxotGb3XFtGPYKPD9IyLjhsoULML1oI3M86A==}
    engines: {node: ^12.22.0 || ^14.17.0 || >=16.0.0}
    peerDependencies:
      typescript: '*'
    peerDependenciesMeta:
      typescript:
        optional: true
    dependencies:
      '@typescript-eslint/types': 5.34.0
      '@typescript-eslint/visitor-keys': 5.34.0
      debug: 4.3.4
      globby: 11.1.0
      is-glob: 4.0.3
      semver: 7.3.7
      tsutils: 3.21.0_typescript@4.8.3
      typescript: 4.8.3
    transitivePeerDependencies:
      - supports-color
    dev: true

  /@typescript-eslint/utils/5.34.0_irgkl5vooow2ydyo6aokmferha:
    resolution: {integrity: sha512-kWRYybU4Rn++7lm9yu8pbuydRyQsHRoBDIo11k7eqBWTldN4xUdVUMCsHBiE7aoEkFzrUEaZy3iH477vr4xHAQ==}
    engines: {node: ^12.22.0 || ^14.17.0 || >=16.0.0}
    peerDependencies:
      eslint: ^6.0.0 || ^7.0.0 || ^8.0.0
    dependencies:
      '@types/json-schema': 7.0.11
      '@typescript-eslint/scope-manager': 5.34.0
      '@typescript-eslint/types': 5.34.0
      '@typescript-eslint/typescript-estree': 5.34.0_typescript@4.8.3
      eslint: 8.23.1
      eslint-scope: 5.1.1
      eslint-utils: 3.0.0_eslint@8.23.1
    transitivePeerDependencies:
      - supports-color
      - typescript
    dev: true

  /@typescript-eslint/visitor-keys/5.34.0:
    resolution: {integrity: sha512-O1moYjOSrab0a2fUvFpsJe0QHtvTC+cR+ovYpgKrAVXzqQyc74mv76TgY6z+aEtjQE2vgZux3CQVtGryqdcOAw==}
    engines: {node: ^12.22.0 || ^14.17.0 || >=16.0.0}
    dependencies:
      '@typescript-eslint/types': 5.34.0
      eslint-visitor-keys: 3.3.0
    dev: true

  /@ungap/promise-all-settled/1.1.2:
    resolution: {integrity: sha512-sL/cEvJWAnClXw0wHk85/2L0G6Sj8UB0Ctc1TEMbKSsmpRosqhwj9gWgFRZSrBr2f9tiXISwNhCPmlfqUqyb9Q==}
    dev: true

  /@vitejs/plugin-react/2.1.0_vite@3.1.8:
    resolution: {integrity: sha512-am6rPyyU3LzUYne3Gd9oj9c4Rzbq5hQnuGXSMT6Gujq45Il/+bunwq3lrB7wghLkiF45ygMwft37vgJ/NE8IAA==}
    engines: {node: ^14.18.0 || >=16.0.0}
    peerDependencies:
      vite: ^3.0.0
    dependencies:
      '@babel/core': 7.19.3
      '@babel/plugin-transform-react-jsx': 7.19.0_@babel+core@7.19.3
      '@babel/plugin-transform-react-jsx-development': 7.18.6_@babel+core@7.19.3
      '@babel/plugin-transform-react-jsx-self': 7.18.6_@babel+core@7.19.3
      '@babel/plugin-transform-react-jsx-source': 7.18.6_@babel+core@7.19.3
      magic-string: 0.26.7
      react-refresh: 0.14.0
      vite: 3.1.8
    transitivePeerDependencies:
      - supports-color
    dev: true

  /accepts/1.3.8:
    resolution: {integrity: sha512-PYAthTa2m2VKxuvSD3DPC/Gy+U+sOA1LAuT8mkmRuvw+NACSaeXEQ+NHcVF7rONl6qcaxV3Uuemwawk+7+SJLw==}
    engines: {node: '>= 0.6'}
    dependencies:
      mime-types: 2.1.35
      negotiator: 0.6.3

  /acorn-jsx/5.3.2_acorn@8.8.0:
    resolution: {integrity: sha512-rq9s+JNhf0IChjtDXxllJ7g41oZk5SlXtp0LHwyA5cejwn7vKmKp4pPri6YEePv2PU65sAsegbXtIinmDFDXgQ==}
    peerDependencies:
      acorn: ^6.0.0 || ^7.0.0 || ^8.0.0
    dependencies:
      acorn: 8.8.0
    dev: true

  /acorn/8.8.0:
    resolution: {integrity: sha512-QOxyigPVrpZ2GXT+PFyZTl6TtOFc5egxHIP9IlQ+RbupQuX4RkT/Bee4/kQuC02Xkzg84JcT7oLYtDIQxp+v7w==}
    engines: {node: '>=0.4.0'}
    hasBin: true
    dev: true

  /agent-base/6.0.2:
    resolution: {integrity: sha512-RZNwNclF7+MS/8bDg70amg32dyeZGZxiDuQmZxKLAlQjr3jGyLx+4Kkk58UO7D2QdgFIQCovuSuZESne6RG6XQ==}
    engines: {node: '>= 6.0.0'}
    dependencies:
      debug: 4.3.4
    transitivePeerDependencies:
      - supports-color
    dev: false

  /ajv/6.12.6:
    resolution: {integrity: sha512-j3fVLgvTo527anyYyJOGTYJbG+vnnQYvE0m5mmkc1TK+nxAppkCLMIL0aZ4dblVCNoGShhm+kzE4ZUykBoMg4g==}
    dependencies:
      fast-deep-equal: 3.1.3
      fast-json-stable-stringify: 2.1.0
      json-schema-traverse: 0.4.1
      uri-js: 4.4.1
    dev: true

  /ajv/8.11.0:
    resolution: {integrity: sha512-wGgprdCvMalC0BztXvitD2hC04YffAvtsUn93JbGXYLAtCUO4xd17mCCZQxUOItiBwZvJScWo8NIvQMQ71rdpg==}
    dependencies:
      fast-deep-equal: 3.1.3
      json-schema-traverse: 1.0.0
      require-from-string: 2.0.2
      uri-js: 4.4.1
    dev: false

  /ajv/8.9.0:
    resolution: {integrity: sha512-qOKJyNj/h+OWx7s5DePL6Zu1KeM9jPZhwBqs+7DzP6bGOvqzVCSf0xueYmVuaC/oQ/VtS2zLMLHdQFbkka+XDQ==}
    dependencies:
      fast-deep-equal: 3.1.3
      json-schema-traverse: 1.0.0
      require-from-string: 2.0.2
      uri-js: 4.4.1

  /ansi-colors/4.1.1:
    resolution: {integrity: sha512-JoX0apGbHaUJBNl6yF+p6JAFYZ666/hhCGKN5t9QFjbJQKUU/g8MNbFDbvfrgKXvI1QpZplPOnwIo99lX/AAmA==}
    engines: {node: '>=6'}
    dev: true

  /ansi-regex/5.0.1:
    resolution: {integrity: sha512-quJQXlTSUGL2LH9SUXo8VwsY4soanhgo6LNSm84E1LBcE8s3O0wpdiRzyR9z/ZZJMlMWv37qOOb9pdJlMUEKFQ==}
    engines: {node: '>=8'}

  /ansi-styles/3.2.1:
    resolution: {integrity: sha512-VT0ZI6kZRdTh8YyJw3SMbYm/u+NqfsAxEpWO0Pf9sq8/e94WxxOpPKx9FR1FlyCtOVDNOQ+8ntlqFxiRc+r5qA==}
    engines: {node: '>=4'}
    dependencies:
      color-convert: 1.9.3

  /ansi-styles/4.3.0:
    resolution: {integrity: sha512-zbB9rCJAT1rbjiVDb2hqKFHNYLxgtk8NURxZ3IZwD3F6NtxbXZQCnnSi1Lkx+IDohdPlFp222wVALIheZJQSEg==}
    engines: {node: '>=8'}
    dependencies:
      color-convert: 2.0.1

  /anymatch/3.1.2:
    resolution: {integrity: sha512-P43ePfOAIupkguHUycrc4qJ9kz8ZiuOUijaETwX7THt0Y/GNK7v0aa8rY816xWjZ7rJdA5XdMcpVFTKMq+RvWg==}
    engines: {node: '>= 8'}
    dependencies:
      normalize-path: 3.0.0
      picomatch: 2.3.1
    dev: true

  /argparse/2.0.1:
    resolution: {integrity: sha512-8+9WqebbFzpX9OR+Wa6O29asIogeRMzcGtAINdpMHHyAg10f05aSFVBbcEqGf/PXw1EjAZ+q2/bEBg3DvurK3Q==}

  /array-flatten/1.1.1:
    resolution: {integrity: sha512-PCVAQswWemu6UdxsDFFX/+gVeYqKAod3D3UVm91jHwynguOwAvYPhx8nNlM++NqRcK6CxxpUafjmhIdKiHibqg==}

  /array-includes/3.1.5:
    resolution: {integrity: sha512-iSDYZMMyTPkiFasVqfuAQnWAYcvO/SeBSCGKePoEthjp4LEMTe4uLc7b025o4jAZpHhihh8xPo99TNWUWWkGDQ==}
    engines: {node: '>= 0.4'}
    dependencies:
      call-bind: 1.0.2
      define-properties: 1.1.4
      es-abstract: 1.20.1
      get-intrinsic: 1.1.2
      is-string: 1.0.7
    dev: true

  /array-union/2.1.0:
    resolution: {integrity: sha512-HGyxoOTYUyCM6stUe6EJgnd4EoewAI7zMdfqO+kGjnlZmBDz/cR5pf8r/cR4Wq60sL/p0IkcjUEEPwS3GFrIyw==}
    engines: {node: '>=8'}
    dev: true

  /array.prototype.flat/1.3.0:
    resolution: {integrity: sha512-12IUEkHsAhA4DY5s0FPgNXIdc8VRSqD9Zp78a5au9abH/SOBrsp082JOWFNTjkMozh8mqcdiKuaLGhPeYztxSw==}
    engines: {node: '>= 0.4'}
    dependencies:
      call-bind: 1.0.2
      define-properties: 1.1.4
      es-abstract: 1.20.1
      es-shim-unscopables: 1.0.0
    dev: true

  /asn1/0.2.6:
    resolution: {integrity: sha512-ix/FxPn0MDjeyJ7i/yoHGFt/EX6LyNbxSEhPPXODPL+KB0VPk86UYfL0lMdy+KCnv+fmvIzySwaK5COwqVbWTQ==}
    dependencies:
      safer-buffer: 2.1.2
    dev: true

  /assert-plus/1.0.0:
    resolution: {integrity: sha512-NfJ4UzBCcQGLDlQq7nHxH+tv3kyZ0hHQqF5BO6J7tNJeP5do1llPr8dZ8zHonfhAu0PHAdMkSo+8o0wxg9lZWw==}
    engines: {node: '>=0.8'}
    dev: true

  /async/3.2.4:
    resolution: {integrity: sha512-iAB+JbDEGXhyIUavoDl9WP/Jj106Kz9DEn1DPgYw5ruDn0e3Wgi3sKFm55sASdGBNOQB8F59d9qQ7deqrHA8wQ==}

  /asynckit/0.4.0:
    resolution: {integrity: sha512-Oei9OH4tRh0YqU3GxhX79dM/mwVgvbZJaSNaRk+bshkj0S5cfHcgYakreBjrHwatXKbz+IoIdYLxrKim2MjW0Q==}

  /available-typed-arrays/1.0.5:
    resolution: {integrity: sha512-DMD0KiN46eipeziST1LPP/STfDU0sufISXmjSgvVsoU2tqxctQeASejWcfNtxYKqETM1UxQ8sp2OrSBWpHY6sw==}
    engines: {node: '>= 0.4'}

  /aws-sign2/0.7.0:
    resolution: {integrity: sha512-08kcGqnYf/YmjoRhfxyu+CLxBjUtHLXLXX/vUfx9l2LYzG3c1m61nrpyFUZI6zeS+Li/wWMMidD9KgrqtGq3mA==}
    dev: true

  /aws4/1.11.0:
    resolution: {integrity: sha512-xh1Rl34h6Fi1DC2WWKfxUTVqRsNnr6LsKz2+hfwDxQJWmrx8+c7ylaqBMcHfl1U1r2dsifOvKX3LQuLNZ+XSvA==}
    dev: true

  /axios/0.21.4:
    resolution: {integrity: sha512-ut5vewkiu8jjGBdqpM44XxjuCjq9LAKeHVmoVfHVzy8eHgxxq8SbAVQNovDA8mVi05kP0Ea/n/UzcSHcTJQfNg==}
    dependencies:
      follow-redirects: 1.15.1
    transitivePeerDependencies:
      - debug
    dev: true

  /babel-plugin-macros/3.1.0:
    resolution: {integrity: sha512-Cg7TFGpIr01vOQNODXOOaGz2NpCU5gl8x1qJFbb6hbZxR7XrcE2vtbAsTAbJ7/xwJtUuJEw8K8Zr/AE0LHlesg==}
    engines: {node: '>=10', npm: '>=6'}
    dependencies:
      '@babel/runtime': 7.19.4
      cosmiconfig: 7.0.1
      resolve: 1.22.1
    dev: false

  /balanced-match/1.0.2:
    resolution: {integrity: sha512-3oSeUO0TMV67hN1AmbXsK4yaqU7tjiHlbxRDZOpH0KW9+CeX4bRAaX0Anxt0tx2MrpRpWwQaPwIlISEJhYU5Pw==}

  /basic-auth/2.0.1:
    resolution: {integrity: sha512-NF+epuEdnUYVlGuhaxbbq+dvJttwLnGY+YixlXlME5KpQ5W3CnXA5cVTneY3SPbPDRkcjMbifrwmFYcClgOZeg==}
    engines: {node: '>= 0.8'}
    dependencies:
      safe-buffer: 5.1.2

  /bcrypt-pbkdf/1.0.2:
    resolution: {integrity: sha512-qeFIXtP4MSoi6NLqO12WfqARWWuCKi2Rn/9hJLEmtB5yTNr9DqFWkJRCf2qShWzPeAMRnOgCrq0sg/KLv5ES9w==}
    dependencies:
      tweetnacl: 0.14.5
    dev: true

  /binary-extensions/2.2.0:
    resolution: {integrity: sha512-jDctJ/IVQbZoJykoeHbhXpOlNBqGNcwXJKJog42E5HDPUwQTSdjCHdihjj0DlnheQ7blbT6dHOafNAiS8ooQKA==}
    engines: {node: '>=8'}
    dev: true

  /body-parser/1.20.0:
    resolution: {integrity: sha512-DfJ+q6EPcGKZD1QWUjSpqp+Q7bDQTsQIF4zfUAtZ6qk+H/3/QRhg9CEp39ss+/T2vw0+HaidC0ecJj/DRLIaKg==}
    engines: {node: '>= 0.8', npm: 1.2.8000 || >= 1.4.16}
    dependencies:
      bytes: 3.1.2
      content-type: 1.0.4
      debug: 2.6.9
      depd: 2.0.0
      destroy: 1.2.0
      http-errors: 2.0.0
      iconv-lite: 0.4.24
      on-finished: 2.4.1
      qs: 6.10.3
      raw-body: 2.5.1
      type-is: 1.6.18
      unpipe: 1.0.0
    transitivePeerDependencies:
      - supports-color

  /brace-expansion/1.1.11:
    resolution: {integrity: sha512-iCuPHDFgrHX7H2vEI/5xpz07zSHB00TpugqhmYtVmMO6518mCuRMoOYFldEBl0g187ufozdaHgWKcYFb61qGiA==}
    dependencies:
      balanced-match: 1.0.2
      concat-map: 0.0.1
    dev: true

  /brace-expansion/2.0.1:
    resolution: {integrity: sha512-XnAIvQ8eM+kC6aULx6wuQiwVsnzsi9d3WxzV3FpWTGA19F621kwdbsAcFKXgKUHZWsy+mY6iL1sHTxWEFCytDA==}
    dependencies:
      balanced-match: 1.0.2

  /braces/3.0.2:
    resolution: {integrity: sha512-b8um+L1RzM3WDSzvhm6gIz1yfTbBt6YTlcEKAvsmqCZZFw46z626lVj9j1yEPW33H5H+lBQpZMP1k8l+78Ha0A==}
    engines: {node: '>=8'}
    dependencies:
      fill-range: 7.0.1

  /browser-stdout/1.3.1:
    resolution: {integrity: sha512-qhAVI1+Av2X7qelOfAIYwXONood6XlZE/fXaBSmW/T5SzLAmCgzi+eiWE7fUvbHaeNBQH13UftjpXxsfLkMpgw==}
    dev: true

  /browserslist/4.21.4:
    resolution: {integrity: sha512-CBHJJdDmgjl3daYjN5Cp5kbTf1mUhZoS+beLklHIvkOWscs83YAhLlF3Wsh/lciQYAcbBJgTOD44VtG31ZM4Hw==}
    engines: {node: ^6 || ^7 || ^8 || ^9 || ^10 || ^11 || ^12 || >=13.7}
    hasBin: true
    dependencies:
      caniuse-lite: 1.0.30001421
      electron-to-chromium: 1.4.284
      node-releases: 2.0.6
      update-browserslist-db: 1.0.10_browserslist@4.21.4

  /buffer-equal-constant-time/1.0.1:
    resolution: {integrity: sha512-zRpUiDwd/xk6ADqPMATG8vc9VPrkck7T07OIx0gnjmJAnHnTVXNQG3vfvWNuiZIkwu9KrKdA1iJKfsfTVxE6NA==}
    dev: false

  /buffer-from/1.1.2:
    resolution: {integrity: sha512-E+XQCRwSbaaiChtv6k6Dwgc+bx+Bs6vuKJHHl5kox/BaKbhiXzqQOwK4cO22yElGp2OCmjwVhT3HmxgyPGnJfQ==}

  /builtin-modules/3.3.0:
    resolution: {integrity: sha512-zhaCDicdLuWN5UbN5IMnFqNMhNfo919sH85y2/ea+5Yg9TsTkeZxpL+JLbp6cgYFS4sRLp3YV4S6yDuqVWHYOw==}
    engines: {node: '>=6'}
    dev: true

  /busboy/1.6.0:
    resolution: {integrity: sha512-8SFQbg/0hQ9xy3UNTB0YEnsNBbWfhf7RtnzpL7TkBiTBRfrQ9Fxcnz7VJsleJpyp6rVLvXiuORqjlHi5q+PYuA==}
    engines: {node: '>=10.16.0'}
    dependencies:
      streamsearch: 1.1.0
    dev: true

  /bytes/3.1.2:
    resolution: {integrity: sha512-/Nf7TyzTx6S3yRJObOAV7956r8cr2+Oj8AC5dt8wSP3BQAoeX58NoHyCU8P8zGkNXStjTSi6fzO6F0pBdcYbEg==}
    engines: {node: '>= 0.8'}

  /c8/7.11.3:
    resolution: {integrity: sha512-6YBmsaNmqRm9OS3ZbIiL2EZgi1+Xc4O24jL3vMYGE6idixYuGdy76rIfIdltSKDj9DpLNrcXSonUTR1miBD0wA==}
    engines: {node: '>=10.12.0'}
    hasBin: true
    dependencies:
      '@bcoe/v8-coverage': 0.2.3
      '@istanbuljs/schema': 0.1.3
      find-up: 5.0.0
      foreground-child: 2.0.0
      istanbul-lib-coverage: 3.2.0
      istanbul-lib-report: 3.0.0
      istanbul-reports: 3.1.5
      rimraf: 3.0.2
      test-exclude: 6.0.0
      v8-to-istanbul: 9.0.1
      yargs: 16.2.0
      yargs-parser: 20.2.9
    dev: true

  /call-bind/1.0.2:
    resolution: {integrity: sha512-7O+FbCihrB5WGbFYesctwmTKae6rOiIzmz1icreWJ+0aA7LJfuqhEso2T9ncpcFtzMQtzXf2QGGueWJGTYsqrA==}
    dependencies:
      function-bind: 1.1.1
      get-intrinsic: 1.1.2

  /callsites/3.1.0:
    resolution: {integrity: sha512-P8BjAsXvZS+VIDUI11hHCQEv74YT67YUi5JJFNWIqL235sBmjX4+qx9Muvls5ivyNENctx46xQLQ3aTuE7ssaQ==}
    engines: {node: '>=6'}

  /camel-case/4.1.2:
    resolution: {integrity: sha512-gxGWBrTT1JuMx6R+o5PTXMmUnhnVzLQ9SNutD4YqKtI6ap897t3tKECYla6gCWEkplXnlNybEkZg9GEGxKFCgw==}
    dependencies:
      pascal-case: 3.1.2
      tslib: 2.4.0

  /camelcase/6.3.0:
    resolution: {integrity: sha512-Gmy6FhYlCY7uOElZUSbxo2UCDH8owEk996gkbrpsgGtrJLM3J7jGxl9Ic7Qwwj4ivOE5AWZWRMecDdF7hqGjFA==}
    engines: {node: '>=10'}
    dev: true

  /caniuse-lite/1.0.30001421:
    resolution: {integrity: sha512-Sw4eLbgUJAEhjLs1Fa+mk45sidp1wRn5y6GtDpHGBaNJ9OCDJaVh2tIaWWUnGfuXfKf1JCBaIarak3FkVAvEeA==}

  /capital-case/1.0.4:
    resolution: {integrity: sha512-ds37W8CytHgwnhGGTi88pcPyR15qoNkOpYwmMMfnWqqWgESapLqvDx6huFjQ5vqWSn2Z06173XNA7LtMOeUh1A==}
    dependencies:
      no-case: 3.0.4
      tslib: 2.4.0
      upper-case-first: 2.0.2

  /caseless/0.12.0:
    resolution: {integrity: sha512-4tYFyifaFfGacoiObjJegolkwSU4xQNGbVgUiNYVUxbQ2x2lUsFvY4hVgVzGiIe6WLOPqycWXA40l+PWsxthUw==}
    dev: true

  /chalk/2.4.2:
    resolution: {integrity: sha512-Mti+f9lpJNcwF4tWV8/OrTTtF1gZi+f8FqlyAdouralcFWFQWF2+NgCHShjkCb+IFBLq9buZwE1xckQU4peSuQ==}
    engines: {node: '>=4'}
    dependencies:
      ansi-styles: 3.2.1
      escape-string-regexp: 1.0.5
      supports-color: 5.5.0

  /chalk/4.1.2:
    resolution: {integrity: sha512-oKnbhFyRIXpUuez8iBMmyEa4nbj4IOQyuhc/wy9kY7/WVPcwIO9VA668Pu8RkO7+0G76SLROeyw9CpQ061i4mA==}
    engines: {node: '>=10'}
    dependencies:
      ansi-styles: 4.3.0
      supports-color: 7.2.0
    dev: true

  /change-case/4.1.2:
    resolution: {integrity: sha512-bSxY2ws9OtviILG1EiY5K7NNxkqg/JnRnFxLtKQ96JaviiIxi7djMrSd0ECT9AC+lttClmYwKw53BWpOMblo7A==}
    dependencies:
      camel-case: 4.1.2
      capital-case: 1.0.4
      constant-case: 3.0.4
      dot-case: 3.0.4
      header-case: 2.0.4
      no-case: 3.0.4
      param-case: 3.0.4
      pascal-case: 3.1.2
      path-case: 3.0.4
      sentence-case: 3.0.4
      snake-case: 3.0.4
      tslib: 2.4.0

  /chokidar/3.5.3:
    resolution: {integrity: sha512-Dr3sfKRP6oTcjf2JmUmFJfeVMvXBdegxB0iVQ5eb2V10uFJUCAS8OByZdVAyVb8xXNz3GjjTgj9kLWsZTqE6kw==}
    engines: {node: '>= 8.10.0'}
    dependencies:
      anymatch: 3.1.2
      braces: 3.0.2
      glob-parent: 5.1.2
      is-binary-path: 2.1.0
      is-glob: 4.0.3
      normalize-path: 3.0.0
      readdirp: 3.6.0
    optionalDependencies:
      fsevents: 2.3.2
    dev: true

  /ci-info/3.3.2:
    resolution: {integrity: sha512-xmDt/QIAdeZ9+nfdPsaBCpMvHNLFiLdjj59qjqn+6iPe6YmHGQ35sBnQ8uslRBXFmXkiZQOJRjvQeoGppoTjjg==}
    dev: true

  /clean-regexp/1.0.0:
    resolution: {integrity: sha512-GfisEZEJvzKrmGWkvfhgzcz/BllN1USeqD2V6tg14OAOgaCD2Z/PUEuxnAZ/nPvmaHRG7a8y77p1T/IRQ4D1Hw==}
    engines: {node: '>=4'}
    dependencies:
      escape-string-regexp: 1.0.5
    dev: true

  /cliui/7.0.4:
    resolution: {integrity: sha512-OcRE68cOsVMXp1Yvonl/fzkQOyjLSu/8bhPDfQt0e0/Eb283TKP20Fs2MqoPsr9SwA595rRCA+QMzYc9nBP+JQ==}
    dependencies:
      string-width: 4.2.3
      strip-ansi: 6.0.1
      wrap-ansi: 7.0.0

  /color-convert/1.9.3:
    resolution: {integrity: sha512-QfAUtd+vFdAtFQcC8CCyYt1fYWxSqAiK2cSD6zDB8N3cpsEBAvRxp9zOGg6G/SHHJYAT88/az/IuDGALsNVbGg==}
    dependencies:
      color-name: 1.1.3

  /color-convert/2.0.1:
    resolution: {integrity: sha512-RRECPsj7iu/xb5oKYcsFHSppFNnsj/52OVTRKb4zP5onXwVF3zVmmToNcOfGC+CRDpfK/U584fMg38ZHCaElKQ==}
    engines: {node: '>=7.0.0'}
    dependencies:
      color-name: 1.1.4

  /color-name/1.1.3:
    resolution: {integrity: sha512-72fSenhMw2HZMTVHeCA9KCmpEIbzWiQsjN+BHcBbS9vr1mtt+vJjPdksIBNUmKAW8TFUDPJK5SUU3QhE9NEXDw==}

  /color-name/1.1.4:
    resolution: {integrity: sha512-dOy+3AuW3a2wNbZHIuMZpTcgjGuLU/uBL/ubcZF9OXbDo8ff4O8yVp5Bf0efS8uEoYo5q4Fx7dY9OgQGXgAsQA==}

  /color-string/1.9.1:
    resolution: {integrity: sha512-shrVawQFojnZv6xM40anx4CkoDP+fZsw/ZerEMsW/pyzsRbElpsL/DBVW7q3ExxwusdNXI3lXpuhEZkzs8p5Eg==}
    dependencies:
      color-name: 1.1.4
      simple-swizzle: 0.2.2

  /color/3.2.1:
    resolution: {integrity: sha512-aBl7dZI9ENN6fUGC7mWpMTPNHmWUSNan9tuWN6ahh5ZLNk9baLJOnSMlrQkHcrfFgz2/RigjUVAjdx36VcemKA==}
    dependencies:
      color-convert: 1.9.3
      color-string: 1.9.1

  /colorspace/1.1.4:
    resolution: {integrity: sha512-BgvKJiuVu1igBUF2kEjRCZXol6wiiGbY5ipL/oVPwm0BL9sIpMIzM8IK7vwuxIIzOXMV3Ey5w+vxhm0rR/TN8w==}
    dependencies:
      color: 3.2.1
      text-hex: 1.0.0

  /combined-stream/1.0.8:
    resolution: {integrity: sha512-FQN4MRfuJeHf7cBbBMJFXhKSDq+2kAArBlmRBvcvFE5BB1HZKXtSFASDhdlz9zOYwxh8lDdnvmMOe/+5cdoEdg==}
    engines: {node: '>= 0.8'}
    dependencies:
      delayed-stream: 1.0.0

  /command-exists/1.2.9:
    resolution: {integrity: sha512-LTQ/SGc+s0Xc0Fu5WaKnR0YiygZkm9eKFvyS+fRsU7/ZWFF8ykFM6Pc9aCVf1+xasOOZpO3BAVgVrKvsqKHV7w==}
    dev: false

  /commander/9.3.0:
    resolution: {integrity: sha512-hv95iU5uXPbK83mjrJKuZyFM/LBAoCV/XhVGkS5Je6tl7sxr6A0ITMw5WoRV46/UaJ46Nllm3Xt7IaJhXTIkzw==}
    engines: {node: ^12.20.0 || >=14}
    dev: true

  /commonmark/0.30.0:
    resolution: {integrity: sha512-j1yoUo4gxPND1JWV9xj5ELih0yMv1iCWDG6eEQIPLSWLxzCXiFoyS7kvB+WwU+tZMf4snwJMMtaubV0laFpiBA==}
    hasBin: true
    dependencies:
      entities: 2.0.3
      mdurl: 1.0.1
      minimist: 1.2.6
      string.prototype.repeat: 0.2.0
    dev: true

  /concat-map/0.0.1:
    resolution: {integrity: sha512-/Srv4dswyQNBfohGpz9o6Yb3Gz3SrUDqBH5rTuhGR7ahtlbYKnVxw2bCFMRljaA7EXHaXZ8wsHdodFvbkhKmqg==}
    dev: true

  /constant-case/3.0.4:
    resolution: {integrity: sha512-I2hSBi7Vvs7BEuJDr5dDHfzb/Ruj3FyvFyh7KLilAjNQw3Be+xgqUBA2W6scVEcL0hL1dwPRtIqEPVUCKkSsyQ==}
    dependencies:
      no-case: 3.0.4
      tslib: 2.4.0
      upper-case: 2.0.2

  /content-disposition/0.5.4:
    resolution: {integrity: sha512-FveZTNuGw04cxlAiWbzi6zTAL/lhehaWbTtgluJh4/E95DqMwTmha3KZN1aAWA8cFIhHzMZUvLevkw5Rqk+tSQ==}
    engines: {node: '>= 0.6'}
    dependencies:
      safe-buffer: 5.2.1

  /content-type/1.0.4:
    resolution: {integrity: sha512-hIP3EEPs8tB9AT1L+NUqtwOAps4mk2Zob89MWXMHjHWg9milF/j4osnnQLXBCBFBk/tvIG/tUc9mOUJiPBhPXA==}
    engines: {node: '>= 0.6'}

  /convert-source-map/1.8.0:
    resolution: {integrity: sha512-+OQdjP49zViI/6i7nIJpA8rAl4sV/JdPfU9nZs3VqOwGIgizICvuN2ru6fMd+4llL0tar18UYJXfZ/TWtmhUjA==}
    dependencies:
      safe-buffer: 5.1.2

  /cookie-signature/1.0.6:
    resolution: {integrity: sha512-QADzlaHc8icV8I7vbaJXJwod9HWYp8uCqf1xa4OfNu1T7JVxQIrUgOWtHdNDtPiywmFbiS12VjotIXLrKM3orQ==}

  /cookie/0.5.0:
    resolution: {integrity: sha512-YZ3GUyn/o8gfKJlnlX7g7xq4gyO6OSuhGPKaaGssGB2qgDUS0gPgtTvoyZLTt9Ab6dC4hfc9dV5arkvc/OCmrw==}
    engines: {node: '>= 0.6'}

  /core-util-is/1.0.2:
    resolution: {integrity: sha512-3lqz5YjWTYnW6dlDa5TLaTCcShfar1e40rmcJVwCBJC6mWlFuj0eCHIElmG1g5kyuJ/GD+8Wn4FFCcz4gJPfaQ==}
    dev: true

  /cosmiconfig/7.0.1:
    resolution: {integrity: sha512-a1YWNUV2HwGimB7dU2s1wUMurNKjpx60HxBB6xUM8Re+2s1g1IIfJvFR0/iCF+XHdE0GMTKTuLR32UQff4TEyQ==}
    engines: {node: '>=10'}
    dependencies:
      '@types/parse-json': 4.0.0
      import-fresh: 3.3.0
      parse-json: 5.2.0
      path-type: 4.0.0
      yaml: 1.10.2

  /cross-spawn/7.0.3:
    resolution: {integrity: sha512-iRDPJKUPVEND7dHPO8rkbOnPpyDygcDFtWjpeWNCgy8WP2rXcxXL8TskReQl6OrB2G7+UJrags1q15Fudc7G6w==}
    engines: {node: '>= 8'}
    dependencies:
      path-key: 3.1.1
      shebang-command: 2.0.0
      which: 2.0.2
    dev: true

  /csstype/3.1.1:
    resolution: {integrity: sha512-DJR/VvkAvSZW9bTouZue2sSxDwdTN92uHjqeKVm+0dAqdfNykRzQ95tay8aXMBAAPpUiq4Qcug2L7neoRh2Egw==}

  /dashdash/1.14.1:
    resolution: {integrity: sha512-jRFi8UDGo6j+odZiEpjazZaWqEal3w/basFjQHQEwVtZJGDpxbH1MeYluwCS8Xq5wmLJooDlMgvVarmWfGM44g==}
    engines: {node: '>=0.10'}
    dependencies:
      assert-plus: 1.0.0
    dev: true

  /data-uri-to-buffer/4.0.0:
    resolution: {integrity: sha512-Vr3mLBA8qWmcuschSLAOogKgQ/Jwxulv3RNE4FXnYWRGujzrRWQI4m12fQqRkwX06C0KanhLr4hK+GydchZsaA==}
    engines: {node: '>= 12'}

  /debug/2.6.9:
    resolution: {integrity: sha512-bC7ElrdJaJnPbAP+1EotYvqZsb3ecl5wi6Bfi6BJTUcNowp6cvspg0jXznRTKDjm/E7AdgFBVeAPVMNcKGsHMA==}
    peerDependencies:
      supports-color: '*'
    peerDependenciesMeta:
      supports-color:
        optional: true
    dependencies:
      ms: 2.0.0

  /debug/3.2.7:
    resolution: {integrity: sha512-CFjzYYAi4ThfiQvizrFQevTTXHtnCqWfe7x1AhgEscTz6ZbLbfoLRLPugTQyBth6f8ZERVUSyWHFD/7Wu4t1XQ==}
    peerDependencies:
      supports-color: '*'
    peerDependenciesMeta:
      supports-color:
        optional: true
    dependencies:
      ms: 2.1.3
    dev: true

  /debug/4.3.3_supports-color@8.1.1:
    resolution: {integrity: sha512-/zxw5+vh1Tfv+4Qn7a5nsbcJKPaSvCDhojn6FEl9vupwK2VCSDtEiEtqr8DFtzYFOdz63LBkxec7DYuc2jon6Q==}
    engines: {node: '>=6.0'}
    peerDependencies:
      supports-color: '*'
    peerDependenciesMeta:
      supports-color:
        optional: true
    dependencies:
      ms: 2.1.2
      supports-color: 8.1.1
    dev: true

  /debug/4.3.4:
    resolution: {integrity: sha512-PRWFHuSU3eDtQJPvnNY7Jcket1j0t5OuOsFzPPzsekD52Zl8qUfFIPEiswXqIvHWGVHOgX+7G/vCNNhehwxfkQ==}
    engines: {node: '>=6.0'}
    peerDependencies:
      supports-color: '*'
    peerDependenciesMeta:
      supports-color:
        optional: true
    dependencies:
      ms: 2.1.2

  /decamelize/4.0.0:
    resolution: {integrity: sha512-9iE1PgSik9HeIIw2JO94IidnE3eBoQrFJ3w7sFuzSX4DpmZ3v5sZpUiV5Swcf6mQEF+Y0ru8Neo+p+nyh2J+hQ==}
    engines: {node: '>=10'}
    dev: true

  /deep-equal/2.0.5:
    resolution: {integrity: sha512-nPiRgmbAtm1a3JsnLCf6/SLfXcjyN5v8L1TXzdCmHrXJ4hx+gW/w1YCcn7z8gJtSiDArZCgYtbao3QqLm/N1Sw==}
    dependencies:
      call-bind: 1.0.2
      es-get-iterator: 1.1.2
      get-intrinsic: 1.1.2
      is-arguments: 1.1.1
      is-date-object: 1.0.5
      is-regex: 1.1.4
      isarray: 2.0.5
      object-is: 1.1.5
      object-keys: 1.1.1
      object.assign: 4.1.4
      regexp.prototype.flags: 1.4.3
      side-channel: 1.0.4
      which-boxed-primitive: 1.0.2
      which-collection: 1.0.1
      which-typed-array: 1.1.8

  /deep-is/0.1.4:
    resolution: {integrity: sha512-oIPzksmTg4/MriiaYGO+okXDT7ztn/w3Eptv/+gSIdMdKsJo0u4CfYNFJPy+4SKMuCqGw2wxnA+URMg3t8a/bQ==}
    dev: true

  /define-lazy-prop/2.0.0:
    resolution: {integrity: sha512-Ds09qNh8yw3khSjiJjiUInaGX9xlqZDY7JVryGxdxV7NPeuqQfplOpQ66yJFZut3jLa5zOwkXw1g9EI2uKh4Og==}
    engines: {node: '>=8'}
    dev: false

  /define-properties/1.1.4:
    resolution: {integrity: sha512-uckOqKcfaVvtBdsVkdPv3XjveQJsNQqmhXgRi8uhvWWuPYZCNlzT8qAyblUgNoXdHdjMTzAqeGjAoli8f+bzPA==}
    engines: {node: '>= 0.4'}
    dependencies:
      has-property-descriptors: 1.0.0
      object-keys: 1.1.1

  /delayed-stream/1.0.0:
    resolution: {integrity: sha512-ZySD7Nf91aLB0RxL4KGrKHBXl7Eds1DAmEdcoVawXnLD7SDhpNgtuII2aAkg7a7QS41jxPSZ17p4VdGnMHk3MQ==}
    engines: {node: '>=0.4.0'}

  /depd/2.0.0:
    resolution: {integrity: sha512-g7nH6P6dyDioJogAAGprGpCtVImJhpPk/roCzdb3fIh61/s/nPsfR6onyMwkCAR/OlC3yBC0lESvUoQEAssIrw==}
    engines: {node: '>= 0.8'}

  /destroy/1.2.0:
    resolution: {integrity: sha512-2sJGJTaXIIaR1w4iJSNoN0hnMY7Gpc/n8D4qSCJw8QqFWXf7cuAgnEHxBpweaVcPevC2l3KpjYCx3NypQQgaJg==}
    engines: {node: '>= 0.8', npm: 1.2.8000 || >= 1.4.16}

  /diff/5.0.0:
    resolution: {integrity: sha512-/VTCrvm5Z0JGty/BWHljh+BAiw3IK+2j87NGMu8Nwc/f48WoDAC395uomO9ZD117ZOBaHmkX1oyLvkVM/aIT3w==}
    engines: {node: '>=0.3.1'}
    dev: true

  /dir-glob/3.0.1:
    resolution: {integrity: sha512-WkrWp9GR4KXfKGYzOLmTuGVi1UWFfws377n9cc55/tb6DuqyF6pcQ5AbiHEshaDpY9v6oaSr2XCDidGmMwdzIA==}
    engines: {node: '>=8'}
    dependencies:
      path-type: 4.0.0

  /doctrine/2.1.0:
    resolution: {integrity: sha512-35mSku4ZXK0vfCuHEDAwt55dg2jNajHZ1odvF+8SSr82EsZY4QmXfuWso8oEd8zRhVObSN18aM0CjSdoBX7zIw==}
    engines: {node: '>=0.10.0'}
    dependencies:
      esutils: 2.0.3
    dev: true

  /doctrine/3.0.0:
    resolution: {integrity: sha512-yS+Q5i3hBf7GBkd4KG8a7eBNNWNGLTaEwwYWUijIYM7zrlYDM0BFXHjjPWlWZ1Rg7UaddZeIDmi9jF3HmqiQ2w==}
    engines: {node: '>=6.0.0'}
    dependencies:
      esutils: 2.0.3
    dev: true

  /dot-case/3.0.4:
    resolution: {integrity: sha512-Kv5nKlh6yRrdrGvxeJ2e5y2eRUpkUosIW4A2AS38zwSz27zu7ufDwQPi5Jhs3XAlGNetl3bmnGhQsMtkKJnj3w==}
    dependencies:
      no-case: 3.0.4
      tslib: 2.4.0

  /ecc-jsbn/0.1.2:
    resolution: {integrity: sha512-eh9O+hwRHNbG4BLTjEl3nw044CkGm5X6LoaCf7LPp7UU8Qrt47JYNi6nPX8xjW97TKGKm1ouctg0QSpZe9qrnw==}
    dependencies:
      jsbn: 0.1.1
      safer-buffer: 2.1.2
    dev: true

  /ecdsa-sig-formatter/1.0.11:
    resolution: {integrity: sha512-nagl3RYrbNv6kQkeJIpt6NJZy8twLB/2vtz6yN9Z4vRKHN4/QZJIEbqohALSgwKdnksuY3k5Addp5lg8sVoVcQ==}
    dependencies:
      safe-buffer: 5.2.1
    dev: false

  /ee-first/1.1.1:
    resolution: {integrity: sha512-WMwm9LhRUo+WUaRN+vRuETqG89IgZphVSNkdFgeb6sS/E4OrDIN7t48CAewSHXc6C8lefD8KKfr5vY61brQlow==}

  /electron-to-chromium/1.4.284:
    resolution: {integrity: sha512-M8WEXFuKXMYMVr45fo8mq0wUrrJHheiKZf6BArTKk9ZBYCKJEOU5H8cdWgDT+qCVZf7Na4lVUaZsA+h6uA9+PA==}

  /emoji-regex/8.0.0:
    resolution: {integrity: sha512-MSjYzcWNOA0ewAHpz0MxpYFvwg6yjy1NG3xteoqz644VCo/RPgnr1/GGt+ic3iJTzQ8Eu3TdM14SawnVUmGE6A==}

  /enabled/2.0.0:
    resolution: {integrity: sha512-AKrN98kuwOzMIdAizXGI86UFBoo26CL21UM763y1h/GMSJ4/OHU9k2YlsmBpyScFo/wbLzWQJBMCW4+IO3/+OQ==}

  /encodeurl/1.0.2:
    resolution: {integrity: sha512-TPJXq8JqFaVYm2CWmPvnP2Iyo4ZSM7/QKcSmuMLDObfpH5fi7RUGmd/rTDf+rut/saiDiQEeVTNgAmJEdAOx0w==}
    engines: {node: '>= 0.8'}

  /entities/2.0.3:
    resolution: {integrity: sha512-MyoZ0jgnLvB2X3Lg5HqpFmn1kybDiIfEQmKzTb5apr51Rb+T3KdmMiqa70T+bhGnyv7bQ6WMj2QMHpGMmlrUYQ==}
    dev: true

  /error-ex/1.3.2:
    resolution: {integrity: sha512-7dFHNmqeFSEt2ZBsCriorKnn3Z2pj+fd9kmI6QoWw4//DL+icEBfc0U7qJCisqrTsKTjw4fNFy2pW9OqStD84g==}
    dependencies:
      is-arrayish: 0.2.1

  /es-abstract/1.20.1:
    resolution: {integrity: sha512-WEm2oBhfoI2sImeM4OF2zE2V3BYdSF+KnSi9Sidz51fQHd7+JuF8Xgcj9/0o+OWeIeIS/MiuNnlruQrJf16GQA==}
    engines: {node: '>= 0.4'}
    dependencies:
      call-bind: 1.0.2
      es-to-primitive: 1.2.1
      function-bind: 1.1.1
      function.prototype.name: 1.1.5
      get-intrinsic: 1.1.2
      get-symbol-description: 1.0.0
      has: 1.0.3
      has-property-descriptors: 1.0.0
      has-symbols: 1.0.3
      internal-slot: 1.0.3
      is-callable: 1.2.4
      is-negative-zero: 2.0.2
      is-regex: 1.1.4
      is-shared-array-buffer: 1.0.2
      is-string: 1.0.7
      is-weakref: 1.0.2
      object-inspect: 1.12.2
      object-keys: 1.1.1
      object.assign: 4.1.4
      regexp.prototype.flags: 1.4.3
      string.prototype.trimend: 1.0.5
      string.prototype.trimstart: 1.0.5
      unbox-primitive: 1.0.2

  /es-get-iterator/1.1.2:
    resolution: {integrity: sha512-+DTO8GYwbMCwbywjimwZMHp8AuYXOS2JZFWoi2AlPOS3ebnII9w/NLpNZtA7A0YLaVDw+O7KFCeoIV7OPvM7hQ==}
    dependencies:
      call-bind: 1.0.2
      get-intrinsic: 1.1.2
      has-symbols: 1.0.3
      is-arguments: 1.1.1
      is-map: 2.0.2
      is-set: 2.0.2
      is-string: 1.0.7
      isarray: 2.0.5

  /es-shim-unscopables/1.0.0:
    resolution: {integrity: sha512-Jm6GPcCdC30eMLbZ2x8z2WuRwAws3zTBBKuusffYVUrNj/GVSUAZ+xKMaUpfNDR5IbyNA5LJbaecoUVbmUcB1w==}
    dependencies:
      has: 1.0.3
    dev: true

  /es-to-primitive/1.2.1:
    resolution: {integrity: sha512-QCOllgZJtaUo9miYBcLChTUaHNjJF3PYs1VidD7AwiEj1kYxKeQTctLAezAOH5ZKRH0g2IgPn6KwB4IT8iRpvA==}
    engines: {node: '>= 0.4'}
    dependencies:
      is-callable: 1.2.4
      is-date-object: 1.0.5
      is-symbol: 1.0.4

  /esbuild-android-64/0.15.11:
    resolution: {integrity: sha512-rrwoXEiuI1kaw4k475NJpexs8GfJqQUKcD08VR8sKHmuW9RUuTR2VxcupVvHdiGh9ihxL9m3lpqB1kju92Ialw==}
    engines: {node: '>=12'}
    cpu: [x64]
    os: [android]
    requiresBuild: true
    dev: true
    optional: true

  /esbuild-android-arm64/0.15.11:
    resolution: {integrity: sha512-/hDubOg7BHOhUUsT8KUIU7GfZm5bihqssvqK5PfO4apag7YuObZRZSzViyEKcFn2tPeHx7RKbSBXvAopSHDZJQ==}
    engines: {node: '>=12'}
    cpu: [arm64]
    os: [android]
    requiresBuild: true
    dev: true
    optional: true

  /esbuild-darwin-64/0.15.11:
    resolution: {integrity: sha512-1DqHD0ms3AhiwkKnjRUzmiW7JnaJJr5FKrPiR7xuyMwnjDqvNWDdMq4rKSD9OC0piFNK6n0LghsglNMe2MwJtA==}
    engines: {node: '>=12'}
    cpu: [x64]
    os: [darwin]
    requiresBuild: true
    dev: true
    optional: true

  /esbuild-darwin-arm64/0.15.11:
    resolution: {integrity: sha512-OMzhxSbS0lwwrW40HHjRCeVIJTURdXFA8c3GU30MlHKuPCcvWNUIKVucVBtNpJySXmbkQMDJdJNrXzNDyvoqvQ==}
    engines: {node: '>=12'}
    cpu: [arm64]
    os: [darwin]
    requiresBuild: true
    dev: true
    optional: true

  /esbuild-freebsd-64/0.15.11:
    resolution: {integrity: sha512-8dKP26r0/Qyez8nTCwpq60QbuYKOeBygdgOAWGCRalunyeqWRoSZj9TQjPDnTTI9joxd3QYw3UhVZTKxO9QdRg==}
    engines: {node: '>=12'}
    cpu: [x64]
    os: [freebsd]
    requiresBuild: true
    dev: true
    optional: true

  /esbuild-freebsd-arm64/0.15.11:
    resolution: {integrity: sha512-aSGiODiukLGGnSg/O9+cGO2QxEacrdCtCawehkWYTt5VX1ni2b9KoxpHCT9h9Y6wGqNHmXFnB47RRJ8BIqZgmQ==}
    engines: {node: '>=12'}
    cpu: [arm64]
    os: [freebsd]
    requiresBuild: true
    dev: true
    optional: true

  /esbuild-linux-32/0.15.11:
    resolution: {integrity: sha512-lsrAfdyJBGx+6aHIQmgqUonEzKYeBnyfJPkT6N2dOf1RoXYYV1BkWB6G02tjsrz1d5wZzaTc3cF+TKmuTo/ZwA==}
    engines: {node: '>=12'}
    cpu: [ia32]
    os: [linux]
    requiresBuild: true
    dev: true
    optional: true

  /esbuild-linux-64/0.15.11:
    resolution: {integrity: sha512-Y2Rh+PcyVhQqXKBTacPCltINN3uIw2xC+dsvLANJ1SpK5NJUtxv8+rqWpjmBgaNWKQT1/uGpMmA9olALy9PLVA==}
    engines: {node: '>=12'}
    cpu: [x64]
    os: [linux]
    requiresBuild: true
    dev: true
    optional: true

  /esbuild-linux-arm/0.15.11:
    resolution: {integrity: sha512-TJllTVk5aSyqPFvvcHTvf6Wu1ZKhWpJ/qNmZO8LL/XeB+LXCclm7HQHNEIz6MT7IX8PmlC1BZYrOiw2sXSB95A==}
    engines: {node: '>=12'}
    cpu: [arm]
    os: [linux]
    requiresBuild: true
    dev: true
    optional: true

  /esbuild-linux-arm64/0.15.11:
    resolution: {integrity: sha512-uhcXiTwTmD4OpxJu3xC5TzAAw6Wzf9O1XGWL448EE9bqGjgV1j+oK3lIHAfsHnuIn8K4nDW8yjX0Sv5S++oRuw==}
    engines: {node: '>=12'}
    cpu: [arm64]
    os: [linux]
    requiresBuild: true
    dev: true
    optional: true

  /esbuild-linux-mips64le/0.15.11:
    resolution: {integrity: sha512-WD61y/R1M4BLe4gxXRypoQ0Ci+Vjf714QYzcPNkiYv5I8K8WDz2ZR8Bm6cqKxd6rD+e/rZgPDbhQ9PCf7TMHmA==}
    engines: {node: '>=12'}
    cpu: [mips64el]
    os: [linux]
    requiresBuild: true
    dev: true
    optional: true

  /esbuild-linux-ppc64le/0.15.11:
    resolution: {integrity: sha512-JVleZS9oPVLTlBhPTWgOwxFWU/wMUdlBwTbGA4GF8c38sLbS13cupj+C8bLq929jU7EMWry4SaL+tKGIaTlqKg==}
    engines: {node: '>=12'}
    cpu: [ppc64]
    os: [linux]
    requiresBuild: true
    dev: true
    optional: true

  /esbuild-linux-riscv64/0.15.11:
    resolution: {integrity: sha512-9aLIalZ2HFHIOZpmVU11sEAS9F8TnHw49daEjcgMpBXHFF57VuT9f9/9LKJhw781Gda0P9jDkuCWJ0tFbErvJw==}
    engines: {node: '>=12'}
    cpu: [riscv64]
    os: [linux]
    requiresBuild: true
    dev: true
    optional: true

  /esbuild-linux-s390x/0.15.11:
    resolution: {integrity: sha512-sZHtiXXOKsLI3XGBGoYO4qKBzJlb8xNsWmvFiwFMHFzA4AXgDP1KDp7Dawe9C2pavTRBDvl+Ok4n/DHQ59oaTg==}
    engines: {node: '>=12'}
    cpu: [s390x]
    os: [linux]
    requiresBuild: true
    dev: true
    optional: true

  /esbuild-netbsd-64/0.15.11:
    resolution: {integrity: sha512-hUC9yN06K9sg7ju4Vgu9ChAPdsEgtcrcLfyNT5IKwKyfpLvKUwCMZSdF+gRD3WpyZelgTQfJ+pDx5XFbXTlB0A==}
    engines: {node: '>=12'}
    cpu: [x64]
    os: [netbsd]
    requiresBuild: true
    dev: true
    optional: true

  /esbuild-openbsd-64/0.15.11:
    resolution: {integrity: sha512-0bBo9SQR4t66Wd91LGMAqmWorzO0TTzVjYiifwoFtel8luFeXuPThQnEm5ztN4g0fnvcp7AnUPPzS/Depf17wQ==}
    engines: {node: '>=12'}
    cpu: [x64]
    os: [openbsd]
    requiresBuild: true
    dev: true
    optional: true

  /esbuild-sunos-64/0.15.11:
    resolution: {integrity: sha512-EuBdTGlsMTjEl1sQnBX2jfygy7iR6CKfvOzi+gEOfhDqbHXsmY1dcpbVtcwHAg9/2yUZSfMJHMAgf1z8M4yyyw==}
    engines: {node: '>=12'}
    cpu: [x64]
    os: [sunos]
    requiresBuild: true
    dev: true
    optional: true

  /esbuild-windows-32/0.15.11:
    resolution: {integrity: sha512-O0/Wo1Wk6dc0rZSxkvGpmTNIycEznHmkObTFz2VHBhjPsO4ZpCgfGxNkCpz4AdAIeMczpTXt/8d5vdJNKEGC+Q==}
    engines: {node: '>=12'}
    cpu: [ia32]
    os: [win32]
    requiresBuild: true
    dev: true
    optional: true

  /esbuild-windows-64/0.15.11:
    resolution: {integrity: sha512-x977Q4HhNjnHx00b4XLAnTtj5vfbdEvkxaQwC1Zh5AN8g5EX+izgZ6e5QgqJgpzyRNJqh4hkgIJF1pyy1be0mQ==}
    engines: {node: '>=12'}
    cpu: [x64]
    os: [win32]
    requiresBuild: true
    dev: true
    optional: true

  /esbuild-windows-arm64/0.15.11:
    resolution: {integrity: sha512-VwUHFACuBahrvntdcMKZteUZ9HaYrBRODoKe4tIWxguQRvvYoYb7iu5LrcRS/FQx8KPZNaa72zuqwVtHeXsITw==}
    engines: {node: '>=12'}
    cpu: [arm64]
    os: [win32]
    requiresBuild: true
    dev: true
    optional: true

  /esbuild/0.15.11:
    resolution: {integrity: sha512-OgHGuhlfZ//mToxjte1D5iiiQgWfJ2GByVMwEC/IuoXsBGkuyK1+KrjYu0laSpnN/L1UmLUCv0s25vObdc1bVg==}
    engines: {node: '>=12'}
    hasBin: true
    requiresBuild: true
    optionalDependencies:
      '@esbuild/android-arm': 0.15.11
      '@esbuild/linux-loong64': 0.15.11
      esbuild-android-64: 0.15.11
      esbuild-android-arm64: 0.15.11
      esbuild-darwin-64: 0.15.11
      esbuild-darwin-arm64: 0.15.11
      esbuild-freebsd-64: 0.15.11
      esbuild-freebsd-arm64: 0.15.11
      esbuild-linux-32: 0.15.11
      esbuild-linux-64: 0.15.11
      esbuild-linux-arm: 0.15.11
      esbuild-linux-arm64: 0.15.11
      esbuild-linux-mips64le: 0.15.11
      esbuild-linux-ppc64le: 0.15.11
      esbuild-linux-riscv64: 0.15.11
      esbuild-linux-s390x: 0.15.11
      esbuild-netbsd-64: 0.15.11
      esbuild-openbsd-64: 0.15.11
      esbuild-sunos-64: 0.15.11
      esbuild-windows-32: 0.15.11
      esbuild-windows-64: 0.15.11
      esbuild-windows-arm64: 0.15.11
    dev: true

  /escalade/3.1.1:
    resolution: {integrity: sha512-k0er2gUkLf8O0zKJiAhmkTnJlTvINGv7ygDNPbeIsX/TJjGJZHuh9B2UxbsaEkmlEo9MfhrSzmhIlhRlI2GXnw==}
    engines: {node: '>=6'}

  /escape-html/1.0.3:
    resolution: {integrity: sha512-NiSupZ4OeuGwr68lGIeym/ksIZMJodUGOSCZ/FSnTxcrekbvqrgdUxlJOMpijaKZVjAJrWrGs/6Jy8OMuyj9ow==}

  /escape-string-regexp/1.0.5:
    resolution: {integrity: sha512-vbRorB5FUQWvla16U8R/qgaFIya2qGzwDrNmCZuYKrbdSUMG6I1ZCGQRefkRVhuOkIGVne7BQ35DSfo1qvJqFg==}
    engines: {node: '>=0.8.0'}

  /escape-string-regexp/4.0.0:
    resolution: {integrity: sha512-TtpcNJ3XAzx3Gq8sWRzJaVajRs0uVxA2YAkdb1jm2YkPz4G6egUFAyA3n5vtEIZefPk5Wa4UXbKuS5fKkJWdgA==}
    engines: {node: '>=10'}

  /eslint-config-prettier/8.5.0_eslint@8.23.1:
    resolution: {integrity: sha512-obmWKLUNCnhtQRKc+tmnYuQl0pFU1ibYJQ5BGhTVB08bHe9wC8qUeG7c08dj9XX+AuPj1YSGSQIHl1pnDHZR0Q==}
    hasBin: true
    peerDependencies:
      eslint: '>=7.0.0'
    dependencies:
      eslint: 8.23.1
    dev: true

  /eslint-import-resolver-node/0.3.6:
    resolution: {integrity: sha512-0En0w03NRVMn9Uiyn8YRPDKvWjxCWkslUEhGNTdGx15RvPJYQ+lbOlqrlNI2vEAs4pDYK4f/HN2TbDmk5TP0iw==}
    dependencies:
      debug: 3.2.7
      resolve: 1.22.1
    transitivePeerDependencies:
      - supports-color
    dev: true

  /eslint-module-utils/2.7.4_oxfrjumrtiktpkw7r2zaom7f74:
    resolution: {integrity: sha512-j4GT+rqzCoRKHwURX7pddtIPGySnX9Si/cgMI5ztrcqOPtk5dDEeZ34CQVPphnqkJytlc97Vuk05Um2mJ3gEQA==}
    engines: {node: '>=4'}
    peerDependencies:
      '@typescript-eslint/parser': '*'
      eslint: '*'
      eslint-import-resolver-node: '*'
      eslint-import-resolver-typescript: '*'
      eslint-import-resolver-webpack: '*'
    peerDependenciesMeta:
      '@typescript-eslint/parser':
        optional: true
      eslint:
        optional: true
      eslint-import-resolver-node:
        optional: true
      eslint-import-resolver-typescript:
        optional: true
      eslint-import-resolver-webpack:
        optional: true
    dependencies:
      debug: 3.2.7
      eslint: 8.23.1
      eslint-import-resolver-node: 0.3.6
    transitivePeerDependencies:
      - supports-color
    dev: true

  /eslint-plugin-import/2.26.0_eslint@8.23.1:
    resolution: {integrity: sha512-hYfi3FXaM8WPLf4S1cikh/r4IxnO6zrhZbEGz2b660EJRbuxgpDS5gkCuYgGWg2xxh2rBuIr4Pvhve/7c31koA==}
    engines: {node: '>=4'}
    peerDependencies:
      '@typescript-eslint/parser': '*'
      eslint: ^2 || ^3 || ^4 || ^5 || ^6 || ^7.2.0 || ^8
    peerDependenciesMeta:
      '@typescript-eslint/parser':
        optional: true
    dependencies:
      array-includes: 3.1.5
      array.prototype.flat: 1.3.0
      debug: 2.6.9
      doctrine: 2.1.0
      eslint: 8.23.1
      eslint-import-resolver-node: 0.3.6
      eslint-module-utils: 2.7.4_oxfrjumrtiktpkw7r2zaom7f74
      has: 1.0.3
      is-core-module: 2.10.0
      is-glob: 4.0.3
      minimatch: 3.1.2
      object.values: 1.1.5
      resolve: 1.22.1
      tsconfig-paths: 3.14.1
    transitivePeerDependencies:
      - eslint-import-resolver-typescript
      - eslint-import-resolver-webpack
      - supports-color
    dev: true

  /eslint-plugin-mocha/10.1.0_eslint@8.23.1:
    resolution: {integrity: sha512-xLqqWUF17llsogVOC+8C6/jvQ+4IoOREbN7ZCHuOHuD6cT5cDD4h7f2LgsZuzMAiwswWE21tO7ExaknHVDrSkw==}
    engines: {node: '>=14.0.0'}
    peerDependencies:
      eslint: '>=7.0.0'
    dependencies:
      eslint: 8.23.1
      eslint-utils: 3.0.0_eslint@8.23.1
      rambda: 7.2.1
    dev: true

  /eslint-plugin-prettier/4.2.1_cabrci5exjdaojcvd6xoxgeowu:
    resolution: {integrity: sha512-f/0rXLXUt0oFYs8ra4w49wYZBG5GKZpAYsJSm6rnYL5uVDjd+zowwMwVZHnAjf4edNrKpCDYfXDgmRE/Ak7QyQ==}
    engines: {node: '>=12.0.0'}
    peerDependencies:
      eslint: '>=7.28.0'
      eslint-config-prettier: '*'
      prettier: '>=2.0.0'
    peerDependenciesMeta:
      eslint-config-prettier:
        optional: true
    dependencies:
      eslint: 8.23.1
      eslint-config-prettier: 8.5.0_eslint@8.23.1
      prettier: 2.7.1
      prettier-linter-helpers: 1.0.0
    dev: true

  /eslint-plugin-unicorn/42.0.0_eslint@8.23.1:
    resolution: {integrity: sha512-ixBsbhgWuxVaNlPTT8AyfJMlhyC5flCJFjyK3oKE8TRrwBnaHvUbuIkCM1lqg8ryYrFStL/T557zfKzX4GKSlg==}
    engines: {node: '>=12'}
    peerDependencies:
      eslint: '>=8.8.0'
    dependencies:
      '@babel/helper-validator-identifier': 7.18.6
      ci-info: 3.3.2
      clean-regexp: 1.0.0
      eslint: 8.23.1
      eslint-utils: 3.0.0_eslint@8.23.1
      esquery: 1.4.0
      indent-string: 4.0.0
      is-builtin-module: 3.2.0
      lodash: 4.17.21
      pluralize: 8.0.0
      read-pkg-up: 7.0.1
      regexp-tree: 0.1.24
      safe-regex: 2.1.1
      semver: 7.3.7
      strip-indent: 3.0.0
    dev: true

  /eslint-plugin-unicorn/43.0.2_eslint@8.23.1:
    resolution: {integrity: sha512-DtqZ5mf/GMlfWoz1abIjq5jZfaFuHzGBZYIeuJfEoKKGWRHr2JiJR+ea+BF7Wx2N1PPRoT/2fwgiK1NnmNE3Hg==}
    engines: {node: '>=14.18'}
    peerDependencies:
      eslint: '>=8.18.0'
    dependencies:
      '@babel/helper-validator-identifier': 7.18.6
      ci-info: 3.3.2
      clean-regexp: 1.0.0
      eslint: 8.23.1
      eslint-utils: 3.0.0_eslint@8.23.1
      esquery: 1.4.0
      indent-string: 4.0.0
      is-builtin-module: 3.2.0
      lodash: 4.17.21
      pluralize: 8.0.0
      read-pkg-up: 7.0.1
      regexp-tree: 0.1.24
      safe-regex: 2.1.1
      semver: 7.3.7
      strip-indent: 3.0.0
    dev: true

  /eslint-scope/5.1.1:
    resolution: {integrity: sha512-2NxwbF/hZ0KpepYN0cNbo+FN6XoK7GaHlQhgx/hIZl6Va0bF45RQOOwhLIy8lQDbuCiadSLCBnH2CFYquit5bw==}
    engines: {node: '>=8.0.0'}
    dependencies:
      esrecurse: 4.3.0
      estraverse: 4.3.0
    dev: true

  /eslint-scope/7.1.1:
    resolution: {integrity: sha512-QKQM/UXpIiHcLqJ5AOyIW7XZmzjkzQXYE54n1++wb0u9V/abW3l9uQnxX8Z5Xd18xyKIMTUAyQ0k1e8pz6LUrw==}
    engines: {node: ^12.22.0 || ^14.17.0 || >=16.0.0}
    dependencies:
      esrecurse: 4.3.0
      estraverse: 5.3.0
    dev: true

  /eslint-utils/3.0.0_eslint@8.23.1:
    resolution: {integrity: sha512-uuQC43IGctw68pJA1RgbQS8/NP7rch6Cwd4j3ZBtgo4/8Flj4eGE7ZYSZRN3iq5pVUv6GPdW5Z1RFleo84uLDA==}
    engines: {node: ^10.0.0 || ^12.0.0 || >= 14.0.0}
    peerDependencies:
      eslint: '>=5'
    dependencies:
      eslint: 8.23.1
      eslint-visitor-keys: 2.1.0
    dev: true

  /eslint-visitor-keys/2.1.0:
    resolution: {integrity: sha512-0rSmRBzXgDzIsD6mGdJgevzgezI534Cer5L/vyMX0kHzT/jiB43jRhd9YUlMGYLQy2zprNmoT8qasCGtY+QaKw==}
    engines: {node: '>=10'}
    dev: true

  /eslint-visitor-keys/3.3.0:
    resolution: {integrity: sha512-mQ+suqKJVyeuwGYHAdjMFqjCyfl8+Ldnxuyp3ldiMBFKkvytrXUZWaiPCEav8qDHKty44bD+qV1IP4T+w+xXRA==}
    engines: {node: ^12.22.0 || ^14.17.0 || >=16.0.0}
    dev: true

  /eslint/8.23.1:
    resolution: {integrity: sha512-w7C1IXCc6fNqjpuYd0yPlcTKKmHlHHktRkzmBPZ+7cvNBQuiNjx0xaMTjAJGCafJhQkrFJooREv0CtrVzmHwqg==}
    engines: {node: ^12.22.0 || ^14.17.0 || >=16.0.0}
    hasBin: true
    dependencies:
      '@eslint/eslintrc': 1.3.2
      '@humanwhocodes/config-array': 0.10.4
      '@humanwhocodes/gitignore-to-minimatch': 1.0.2
      '@humanwhocodes/module-importer': 1.0.1
      ajv: 6.12.6
      chalk: 4.1.2
      cross-spawn: 7.0.3
      debug: 4.3.4
      doctrine: 3.0.0
      escape-string-regexp: 4.0.0
      eslint-scope: 7.1.1
      eslint-utils: 3.0.0_eslint@8.23.1
      eslint-visitor-keys: 3.3.0
      espree: 9.4.0
      esquery: 1.4.0
      esutils: 2.0.3
      fast-deep-equal: 3.1.3
      file-entry-cache: 6.0.1
      find-up: 5.0.0
      glob-parent: 6.0.2
      globals: 13.17.0
      globby: 11.1.0
      grapheme-splitter: 1.0.4
      ignore: 5.2.0
      import-fresh: 3.3.0
      imurmurhash: 0.1.4
      is-glob: 4.0.3
      js-sdsl: 4.1.4
      js-yaml: 4.1.0
      json-stable-stringify-without-jsonify: 1.0.1
      levn: 0.4.1
      lodash.merge: 4.6.2
      minimatch: 3.1.2
      natural-compare: 1.4.0
      optionator: 0.9.1
      regexpp: 3.2.0
      strip-ansi: 6.0.1
      strip-json-comments: 3.1.1
      text-table: 0.2.0
    transitivePeerDependencies:
      - supports-color
    dev: true

  /espree/9.4.0:
    resolution: {integrity: sha512-DQmnRpLj7f6TgN/NYb0MTzJXL+vJF9h3pHy4JhCIs3zwcgez8xmGg3sXHcEO97BrmO2OSvCwMdfdlyl+E9KjOw==}
    engines: {node: ^12.22.0 || ^14.17.0 || >=16.0.0}
    dependencies:
      acorn: 8.8.0
      acorn-jsx: 5.3.2_acorn@8.8.0
      eslint-visitor-keys: 3.3.0
    dev: true

  /esquery/1.4.0:
    resolution: {integrity: sha512-cCDispWt5vHHtwMY2YrAQ4ibFkAL8RbH5YGBnZBc90MolvvfkkQcJro/aZiAQUlQ3qgrYS6D6v8Gc5G5CQsc9w==}
    engines: {node: '>=0.10'}
    dependencies:
      estraverse: 5.3.0
    dev: true

  /esrecurse/4.3.0:
    resolution: {integrity: sha512-KmfKL3b6G+RXvP8N1vr3Tq1kL/oCFgn2NYXEtqP8/L3pKapUA4G8cFVaoF3SU323CD4XypR/ffioHmkti6/Tag==}
    engines: {node: '>=4.0'}
    dependencies:
      estraverse: 5.3.0
    dev: true

  /estraverse/4.3.0:
    resolution: {integrity: sha512-39nnKffWz8xN1BU/2c79n9nB9HDzo0niYUqx6xyqUnyoAnQyyWpOTdZEeiCch8BBu515t4wp9ZmgVfVhn9EBpw==}
    engines: {node: '>=4.0'}
    dev: true

  /estraverse/5.3.0:
    resolution: {integrity: sha512-MMdARuVEQziNTeJD8DgMqmhwR11BRQ/cBP+pLtYdSTnf3MIO8fFeiINEbX36ZdNlfU/7A9f3gUw49B3oQsvwBA==}
    engines: {node: '>=4.0'}
    dev: true

  /esutils/2.0.3:
    resolution: {integrity: sha512-kVscqXk4OCp68SZ0dkgEKVi6/8ij300KBWTJq32P/dYeWTSwK41WyTxalN1eRmA5Z9UU/LX9D7FWSmV9SAYx6g==}
    engines: {node: '>=0.10.0'}
    dev: true

  /etag/1.8.1:
    resolution: {integrity: sha512-aIL5Fx7mawVa300al2BnEE4iNvo1qETxLrPI/o05L7z6go7fCw1J6EQmbK4FmJ2AS7kgVF/KEZWufBfdClMcPg==}
    engines: {node: '>= 0.6'}

  /events/3.3.0:
    resolution: {integrity: sha512-mQw+2fkQbALzQ7V0MY0IqdnXNOeTtP4r0lN9z7AAawCXgqea7bDii20AYrIBrFd/Hx0M2Ocz6S111CaFkUcb0Q==}
    engines: {node: '>=0.8.x'}

  /expect-more/1.2.0:
    resolution: {integrity: sha512-AVnjc5oh2jgiJjOrjbiKxbwLlNA/zsl2044Nbd09H4+2KwThtSLYKhdOusLYOrcToFAa2uBOWR1ExCN4kOWgbQ==}
    dev: true

  /express-promise-router/4.1.1_express@4.18.1:
    resolution: {integrity: sha512-Lkvcy/ZGrBhzkl3y7uYBHLMtLI4D6XQ2kiFg9dq7fbktBch5gjqJ0+KovX0cvCAvTJw92raWunRLM/OM+5l4fA==}
    engines: {node: '>=10'}
    peerDependencies:
      '@types/express': ^4.0.0
      express: ^4.0.0
    peerDependenciesMeta:
      '@types/express':
        optional: true
    dependencies:
      express: 4.18.1
      is-promise: 4.0.0
      lodash.flattendeep: 4.4.0
      methods: 1.1.2
    dev: true

  /express-promise-router/4.1.1_haf23bjzzusdmokfoapvx277cy:
    resolution: {integrity: sha512-Lkvcy/ZGrBhzkl3y7uYBHLMtLI4D6XQ2kiFg9dq7fbktBch5gjqJ0+KovX0cvCAvTJw92raWunRLM/OM+5l4fA==}
    engines: {node: '>=10'}
    peerDependencies:
      '@types/express': ^4.0.0
      express: ^4.0.0
    peerDependenciesMeta:
      '@types/express':
        optional: true
    dependencies:
      '@types/express': 4.17.14
      express: 4.18.1
      is-promise: 4.0.0
      lodash.flattendeep: 4.4.0
      methods: 1.1.2
    dev: false

  /express/4.18.1:
    resolution: {integrity: sha512-zZBcOX9TfehHQhtupq57OF8lFZ3UZi08Y97dwFCkD8p9d/d2Y3M+ykKcwaMDEL+4qyUolgBDX6AblpR3fL212Q==}
    engines: {node: '>= 0.10.0'}
    dependencies:
      accepts: 1.3.8
      array-flatten: 1.1.1
      body-parser: 1.20.0
      content-disposition: 0.5.4
      content-type: 1.0.4
      cookie: 0.5.0
      cookie-signature: 1.0.6
      debug: 2.6.9
      depd: 2.0.0
      encodeurl: 1.0.2
      escape-html: 1.0.3
      etag: 1.8.1
      finalhandler: 1.2.0
      fresh: 0.5.2
      http-errors: 2.0.0
      merge-descriptors: 1.0.1
      methods: 1.1.2
      on-finished: 2.4.1
      parseurl: 1.3.3
      path-to-regexp: 0.1.7
      proxy-addr: 2.0.7
      qs: 6.10.3
      range-parser: 1.2.1
      safe-buffer: 5.2.1
      send: 0.18.0
      serve-static: 1.15.0
      setprototypeof: 1.2.0
      statuses: 2.0.1
      type-is: 1.6.18
      utils-merge: 1.0.1
      vary: 1.1.2
    transitivePeerDependencies:
      - supports-color

  /extend/3.0.2:
    resolution: {integrity: sha512-fjquC59cD7CyW6urNXK0FBufkZcoiGG80wTuPujX590cB5Ttln20E2UB4S/WARVqhXffZl2LNgS+gQdPIIim/g==}
    dev: true

  /extsprintf/1.3.0:
    resolution: {integrity: sha512-11Ndz7Nv+mvAC1j0ktTa7fAb0vLyGGX+rMHNBYQviQDGU0Hw7lhctJANqbPhu9nV9/izT/IntTgZ7Im/9LJs9g==}
    engines: {'0': node >=0.6.0}
    dev: true

  /fast-deep-equal/3.1.3:
    resolution: {integrity: sha512-f3qQ9oQy9j2AhBe/H9VC91wLmKBCCU/gDOnKNAYG5hswO7BLKj09Hc5HYNz9cGI++xlpDCIgDaitVs03ATR84Q==}

  /fast-diff/1.2.0:
    resolution: {integrity: sha512-xJuoT5+L99XlZ8twedaRf6Ax2TgQVxvgZOYoPKqZufmJib0tL2tegPBOZb1pVNgIhlqDlA0eO0c3wBvQcmzx4w==}
    dev: true

  /fast-glob/3.2.11:
    resolution: {integrity: sha512-xrO3+1bxSo3ZVHAnqzyuewYT6aMFHRAd4Kcs92MAonjwQZLsK9d0SF1IyQ3k5PoirxTW0Oe/RqFgMQ6TcNE5Ew==}
    engines: {node: '>=8.6.0'}
    dependencies:
      '@nodelib/fs.stat': 2.0.5
      '@nodelib/fs.walk': 1.2.8
      glob-parent: 5.1.2
      merge2: 1.4.1
      micromatch: 4.0.5

  /fast-json-stable-stringify/2.1.0:
    resolution: {integrity: sha512-lhd/wF+Lk98HZoTCtlVraHtfh5XYijIjalXck7saUtuanSDyLMxnHhSXEDJqHxD7msR8D0uCmqlkwjCV8xvwHw==}
    dev: true

  /fast-levenshtein/2.0.6:
    resolution: {integrity: sha512-DCXu6Ifhqcks7TZKY3Hxp3y6qphY5SJZmrWMDrKcERSOXWQdMhU9Ig/PYrzyw/ul9jOIyh0N4M0tbC5hodg8dw==}
    dev: true

  /fastq/1.13.0:
    resolution: {integrity: sha512-YpkpUnK8od0o1hmeSc7UUs/eB/vIPWJYjKck2QKIzAf71Vm1AAQ3EbuZB3g2JIy+pg+ERD0vqI79KyZiB2e2Nw==}
    dependencies:
      reusify: 1.0.4

  /fecha/4.2.3:
    resolution: {integrity: sha512-OP2IUU6HeYKJi3i0z4A19kHMQoLVs4Hc+DPqqxI2h/DPZHTm/vjsfC6P0b4jCMy14XizLBqvndQ+UilD7707Jw==}

  /fetch-blob/3.2.0:
    resolution: {integrity: sha512-7yAQpD2UMJzLi1Dqv7qFYnPbaPx7ZfFK6PiIxQ4PfkGPyNyl2Ugx+a/umUonmKqjhM4DnfbMvdX6otXq83soQQ==}
    engines: {node: ^12.20 || >= 14.13}
    dependencies:
      node-domexception: 1.0.0
      web-streams-polyfill: 3.2.1

  /file-entry-cache/6.0.1:
    resolution: {integrity: sha512-7Gps/XWymbLk2QLYK4NzpMOrYjMhdIxXuIvy2QBsLE6ljuodKvdkWs/cpyJJ3CVIVpH0Oi1Hvg1ovbMzLdFBBg==}
    engines: {node: ^10.12.0 || >=12.0.0}
    dependencies:
      flat-cache: 3.0.4
    dev: true

  /fill-range/7.0.1:
    resolution: {integrity: sha512-qOo9F+dMUmC2Lcb4BbVvnKJxTPjCm+RRpe4gDuGrzkL7mEVl/djYSu2OdQ2Pa302N4oqkSg9ir6jaLWJ2USVpQ==}
    engines: {node: '>=8'}
    dependencies:
      to-regex-range: 5.0.1

  /finalhandler/1.2.0:
    resolution: {integrity: sha512-5uXcUVftlQMFnWC9qu/svkWv3GTd2PfUhK/3PLkYNAe7FbqJMt3515HaxE6eRL74GdsriiwujiawdaB1BpEISg==}
    engines: {node: '>= 0.8'}
    dependencies:
      debug: 2.6.9
      encodeurl: 1.0.2
      escape-html: 1.0.3
      on-finished: 2.4.1
      parseurl: 1.3.3
      statuses: 2.0.1
      unpipe: 1.0.0
    transitivePeerDependencies:
      - supports-color

  /find-root/1.1.0:
    resolution: {integrity: sha512-NKfW6bec6GfKc0SGx1e07QZY9PE99u0Bft/0rzSD5k3sO/vwkVUpDUKVm5Gpp5Ue3YfShPFTX2070tDs5kB9Ng==}
    dev: false

  /find-up/4.1.0:
    resolution: {integrity: sha512-PpOwAdQ/YlXQ2vj8a3h8IipDuYRi3wceVQQGYWxNINccq40Anw7BlsEXCMbt1Zt+OLA6Fq9suIpIWD0OsnISlw==}
    engines: {node: '>=8'}
    dependencies:
      locate-path: 5.0.0
      path-exists: 4.0.0
    dev: true

  /find-up/5.0.0:
    resolution: {integrity: sha512-78/PXT1wlLLDgTzDs7sjq9hzz0vXD+zn+7wypEe4fXQxCmdmqfGsEPQxmiCSQI3ajFV91bVSsvNtrJRiW6nGng==}
    engines: {node: '>=10'}
    dependencies:
      locate-path: 6.0.0
      path-exists: 4.0.0
    dev: true

  /flat-cache/3.0.4:
    resolution: {integrity: sha512-dm9s5Pw7Jc0GvMYbshN6zchCA9RgQlzzEZX3vylR9IqFfS8XciblUXOKfW6SiuJ0e13eDYZoZV5wdrev7P3Nwg==}
    engines: {node: ^10.12.0 || >=12.0.0}
    dependencies:
      flatted: 3.2.7
      rimraf: 3.0.2
    dev: true

  /flat/5.0.2:
    resolution: {integrity: sha512-b6suED+5/3rTpUBdG1gupIl8MPFCAMA0QXwmljLhvCUKcUvdE4gWky9zpuGCcXHOsz4J9wPGNWq6OKpmIzz3hQ==}
    hasBin: true
    dev: true

  /flatted/3.2.7:
    resolution: {integrity: sha512-5nqDSxl8nn5BSNxyR3n4I6eDmbolI6WT+QqR547RwxQapgjQBmtktdP+HTBb/a/zLsbzERTONyUB5pefh5TtjQ==}
    dev: true

  /fn.name/1.1.0:
    resolution: {integrity: sha512-GRnmB5gPyJpAhTQdSZTSp9uaPSvl09KoYcMQtsB9rQoOmzs9dH6ffeccH+Z+cv6P68Hu5bC6JjRh4Ah/mHSNRw==}

  /follow-redirects/1.15.1:
    resolution: {integrity: sha512-yLAMQs+k0b2m7cVxpS1VKJVvoz7SS9Td1zss3XRwXj+ZDH00RJgnuLx7E44wx02kQLrdM3aOOy+FpzS7+8OizA==}
    engines: {node: '>=4.0'}
    peerDependencies:
      debug: '*'
    peerDependenciesMeta:
      debug:
        optional: true
    dev: true

  /for-each/0.3.3:
    resolution: {integrity: sha512-jqYfLp7mo9vIyQf8ykW2v7A+2N4QjeCeI5+Dz9XraiO1ign81wjiH7Fb9vSOWvQfNtmSa4H2RoQTrrXivdUZmw==}
    dependencies:
      is-callable: 1.2.4

  /foreground-child/2.0.0:
    resolution: {integrity: sha512-dCIq9FpEcyQyXKCkyzmlPTFNgrCzPudOe+mhvJU5zAtlBnGVy2yKxtfsxK2tQBThwq225jcvBjpw1Gr40uzZCA==}
    engines: {node: '>=8.0.0'}
    dependencies:
      cross-spawn: 7.0.3
      signal-exit: 3.0.7
    dev: true

  /forever-agent/0.6.1:
    resolution: {integrity: sha512-j0KLYPhm6zeac4lz3oJ3o65qvgQCcPubiyotZrXqEaG4hNagNYO8qdlUrX5vwqv9ohqeT/Z3j6+yW067yWWdUw==}
    dev: true

  /form-data/2.3.3:
    resolution: {integrity: sha512-1lLKB2Mu3aGP1Q/2eCOx0fNbRMe7XdwktwOruhfqqd0rIJWwN4Dh+E3hrPSlDCXnSR7UtZ1N38rVXm+6+MEhJQ==}
    engines: {node: '>= 0.12'}
    dependencies:
      asynckit: 0.4.0
      combined-stream: 1.0.8
      mime-types: 2.1.35
    dev: true

  /form-data/3.0.1:
    resolution: {integrity: sha512-RHkBKtLWUVwd7SqRIvCZMEvAMoGUp0XU+seQiZejj0COz3RI3hWP4sCv3gZWWLjJTd7rGwcsF5eKZGii0r/hbg==}
    engines: {node: '>= 6'}
    dependencies:
      asynckit: 0.4.0
      combined-stream: 1.0.8
      mime-types: 2.1.35

  /form-data/4.0.0:
    resolution: {integrity: sha512-ETEklSGi5t0QMZuiXoA/Q6vcnxcLQP5vdugSpuAyi6SVGi2clPPp+xgEhuMaHC+zGgn31Kd235W35f7Hykkaww==}
    engines: {node: '>= 6'}
    dependencies:
      asynckit: 0.4.0
      combined-stream: 1.0.8
      mime-types: 2.1.35

  /formdata-polyfill/4.0.10:
    resolution: {integrity: sha512-buewHzMvYL29jdeQTVILecSaZKnt/RJWjoZCF5OW60Z67/GmSLBkOFM7qh1PI3zFNtJbaZL5eQu1vLfazOwj4g==}
    engines: {node: '>=12.20.0'}
    dependencies:
      fetch-blob: 3.2.0

  /forwarded/0.2.0:
    resolution: {integrity: sha512-buRG0fpBtRHSTCOASe6hD258tEubFoRLb4ZNA6NxMVHNw2gOcwHo9wyablzMzOA5z9xA9L1KNjk/Nt6MT9aYow==}
    engines: {node: '>= 0.6'}

  /fp-ts/2.12.1:
    resolution: {integrity: sha512-oxvgqUYR6O9VkKXrxkJ0NOyU0FrE705MeqgBUMEPWyTu6Pwn768cJbHChw2XOBlgFLKfIHxjr2OOBFpv2mUGZw==}
    dev: true

  /fresh/0.5.2:
    resolution: {integrity: sha512-zJ2mQYM18rEFOudeV4GShTGIQ7RbzA7ozbU9I/XBpm7kqgMywgmylMwXHxZJmkVoYkna9d2pVXVXPdYTP9ej8Q==}
    engines: {node: '>= 0.6'}

  /fs-extra/10.1.0:
    resolution: {integrity: sha512-oRXApq54ETRj4eMiFzGnHWGy+zo5raudjuxN0b8H7s/RU2oW0Wvsx9O0ACRN/kRq9E8Vu/ReskGB5o3ji+FzHQ==}
    engines: {node: '>=12'}
    dependencies:
      graceful-fs: 4.2.10
      jsonfile: 6.1.0
      universalify: 2.0.0
    dev: true

  /fs.realpath/1.0.0:
    resolution: {integrity: sha512-OO0pH2lK6a0hZnAdau5ItzHPI6pUlvI7jMVnxUQRtw4owF2wk8lOSabtGDCTP4Ggrg2MbGnWO9X8K1t4+fGMDw==}

  /fsevents/2.3.2:
    resolution: {integrity: sha512-xiqMQR4xAeHTuB9uWm+fFRcIOgKBMiOBP+eXiyT7jsgVCq1bkVygt00oASowB7EdtpOHaaPgKt812P9ab+DDKA==}
    engines: {node: ^8.16.0 || ^10.6.0 || >=11.0.0}
    os: [darwin]
    requiresBuild: true
    dev: true
    optional: true

  /function-bind/1.1.1:
    resolution: {integrity: sha512-yIovAzMX49sF8Yl58fSCWJ5svSLuaibPxXQJFLmBObTuCr0Mf1KiPopGM9NiFjiYBCbfaa2Fh6breQ6ANVTI0A==}

  /function.prototype.name/1.1.5:
    resolution: {integrity: sha512-uN7m/BzVKQnCUF/iW8jYea67v++2u7m5UgENbHRtdDVclOUP+FMPlCNdmk0h/ysGyo2tavMJEDqJAkJdRa1vMA==}
    engines: {node: '>= 0.4'}
    dependencies:
      call-bind: 1.0.2
      define-properties: 1.1.4
      es-abstract: 1.20.1
      functions-have-names: 1.2.3

  /functional-red-black-tree/1.0.1:
    resolution: {integrity: sha512-dsKNQNdj6xA3T+QlADDA7mOSlX0qiMINjn0cgr+eGHGsbSHzTabcIogz2+p/iqP1Xs6EP/sS2SbqH+brGTbq0g==}
    dev: true

  /functions-have-names/1.2.3:
    resolution: {integrity: sha512-xckBUXyTIqT97tq2x2AMb+g163b5JFysYk0x4qxNFwbfQkmNZoiRHb6sPzI9/QV33WeuvVYBUIiD4NzNIyqaRQ==}

  /gensync/1.0.0-beta.2:
    resolution: {integrity: sha512-3hN7NaskYvMDLQY55gnW3NQ+mesEAepTqlg+VEbj7zzqEMBVNhzcGYYeqFo/TlYz6eQiFcp1HcsCZO+nGgS8zg==}
    engines: {node: '>=6.9.0'}

  /get-caller-file/2.0.5:
    resolution: {integrity: sha512-DyFP3BM/3YHTQOCUL/w0OZHR0lpKeGrxotcHWcqNEdnltqFwXVfhEBQ94eIo34AfQpo0rGki4cyIiftY06h2Fg==}
    engines: {node: 6.* || 8.* || >= 10.*}

  /get-intrinsic/1.1.2:
    resolution: {integrity: sha512-Jfm3OyCxHh9DJyc28qGk+JmfkpO41A4XkneDSujN9MDXrm4oDKdHvndhZ2dN94+ERNfkYJWDclW6k2L/ZGHjXA==}
    dependencies:
      function-bind: 1.1.1
      has: 1.0.3
      has-symbols: 1.0.3

  /get-symbol-description/1.0.0:
    resolution: {integrity: sha512-2EmdH1YvIQiZpltCNgkuiUnyukzxM/R6NDJX31Ke3BG1Nq5b0S2PhX59UKi9vZpPDQVdqn+1IcaAwnzTT5vCjw==}
    engines: {node: '>= 0.4'}
    dependencies:
      call-bind: 1.0.2
      get-intrinsic: 1.1.2

  /getpass/0.1.7:
    resolution: {integrity: sha512-0fzj9JxOLfJ+XGLhR8ze3unN0KZCgZwiSSDz168VERjK8Wl8kVSdcu2kspd4s4wtAa1y/qrVRiAA0WclVsu0ng==}
    dependencies:
      assert-plus: 1.0.0
    dev: true

  /glob-parent/5.1.2:
    resolution: {integrity: sha512-AOIgSQCepiJYwP3ARnGx+5VnTu2HBYdzbGP45eLw1vr3zB3vZLeyed1sC9hnbcOc9/SrMyM5RPQrkGz4aS9Zow==}
    engines: {node: '>= 6'}
    dependencies:
      is-glob: 4.0.3

  /glob-parent/6.0.2:
    resolution: {integrity: sha512-XxwI8EOhVQgWp6iDL+3b0r86f4d6AX6zSU55HfB4ydCEuXLXc5FcYeOu+nnGftS4TEju/11rt4KJPTMgbfmv4A==}
    engines: {node: '>=10.13.0'}
    dependencies:
      is-glob: 4.0.3
    dev: true

  /glob/7.2.0:
    resolution: {integrity: sha512-lmLf6gtyrPq8tTjSmrO94wBeQbFR3HbLHbuyD69wuyQkImp2hWqMGB47OX65FBkPffO641IP9jWa1z4ivqG26Q==}
    dependencies:
      fs.realpath: 1.0.0
      inflight: 1.0.6
      inherits: 2.0.4
      minimatch: 3.1.2
      once: 1.4.0
      path-is-absolute: 1.0.1
    dev: true

  /glob/7.2.3:
    resolution: {integrity: sha512-nFR0zLpU2YCaRxwoCJvL6UvCH2JFyFVIvwTLsIf21AuHlMskA1hhTdk+LlYJtOlYt9v6dvszD2BGRqBL+iQK9Q==}
    dependencies:
      fs.realpath: 1.0.0
      inflight: 1.0.6
      inherits: 2.0.4
      minimatch: 3.1.2
      once: 1.4.0
      path-is-absolute: 1.0.1
    dev: true

  /glob/8.0.3:
    resolution: {integrity: sha512-ull455NHSHI/Y1FqGaaYFaLGkNMMJbavMrEGFXG/PGrg6y7sutWHUHrz6gy6WEBH6akM1M414dWKCNs+IhKdiQ==}
    engines: {node: '>=12'}
    dependencies:
      fs.realpath: 1.0.0
      inflight: 1.0.6
      inherits: 2.0.4
      minimatch: 5.1.0
      once: 1.4.0

  /globals/11.12.0:
    resolution: {integrity: sha512-WOBp/EEGUiIsJSp7wcv/y6MO+lV9UoncWqxuFfm8eBwzWNgyfBd6Gz+IeKQ9jCmyhoH99g15M3T+QaVHFjizVA==}
    engines: {node: '>=4'}

  /globals/13.17.0:
    resolution: {integrity: sha512-1C+6nQRb1GwGMKm2dH/E7enFAMxGTmGI7/dEdhy/DNelv85w9B72t3uc5frtMNXIbzrarJJ/lTCjcaZwbLJmyw==}
    engines: {node: '>=8'}
    dependencies:
      type-fest: 0.20.2
    dev: true

  /globby/11.1.0:
    resolution: {integrity: sha512-jhIXaOzy1sb8IyocaruWSn1TjmnBVs8Ayhcy83rmxNJ8q2uWKCAj3CnJY+KpGSXCueAPc0i05kVvVKtP1t9S3g==}
    engines: {node: '>=10'}
    dependencies:
      array-union: 2.1.0
      dir-glob: 3.0.1
      fast-glob: 3.2.11
      ignore: 5.2.0
      merge2: 1.4.1
      slash: 3.0.0
    dev: true

  /globby/13.1.2:
    resolution: {integrity: sha512-LKSDZXToac40u8Q1PQtZihbNdTYSNMuWe+K5l+oa6KgDzSvVrHXlJy40hUP522RjAIoNLJYBJi7ow+rbFpIhHQ==}
    engines: {node: ^12.20.0 || ^14.13.1 || >=16.0.0}
    dependencies:
      dir-glob: 3.0.1
      fast-glob: 3.2.11
      ignore: 5.2.0
      merge2: 1.4.1
      slash: 4.0.0

  /graceful-fs/4.2.10:
    resolution: {integrity: sha512-9ByhssR2fPVsNZj478qUUbKfmL0+t5BDVyjShtyZZLiK7ZDAArFFfopyOTj0M05wE2tJPisA4iTnnXl2YoPvOA==}
    dev: true

  /grapheme-splitter/1.0.4:
    resolution: {integrity: sha512-bzh50DW9kTPM00T8y4o8vQg89Di9oLJVLW/KaOGIXJWP/iqCN6WKYkbNOF04vFLJhwcpYUh9ydh/+5vpOqV4YQ==}
    dev: true

  /growl/1.10.5:
    resolution: {integrity: sha512-qBr4OuELkhPenW6goKVXiv47US3clb3/IbuWF9KNKEijAy9oeHxU9IgzjvJhHkUzhaj7rOUD7+YGWqUjLp5oSA==}
    engines: {node: '>=4.x'}
    dev: true

  /har-schema/2.0.0:
    resolution: {integrity: sha512-Oqluz6zhGX8cyRaTQlFMPw80bSJVG2x/cFb8ZPhUILGgHka9SsokCCOQgpveePerqidZOrT14ipqfJb7ILcW5Q==}
    engines: {node: '>=4'}
    dev: true

  /har-validator/5.1.5:
    resolution: {integrity: sha512-nmT2T0lljbxdQZfspsno9hgrG3Uir6Ks5afism62poxqBM6sDnMEuPmzTq8XN0OEwqKLLdh1jQI3qyE66Nzb3w==}
    engines: {node: '>=6'}
    deprecated: this library is no longer supported
    dependencies:
      ajv: 6.12.6
      har-schema: 2.0.0
    dev: true

  /has-bigints/1.0.2:
    resolution: {integrity: sha512-tSvCKtBr9lkF0Ex0aQiP9N+OpV4zi2r/Nee5VkRDbaqv35RLYMzbwQfFSZZH0kR+Rd6302UJZ2p/bJCEoR3VoQ==}

  /has-flag/3.0.0:
    resolution: {integrity: sha512-sKJf1+ceQBr4SMkvQnBDNDtf4TXpVhVGateu0t918bl30FnbE2m4vNLX+VWe/dpjlb+HugGYzW7uQXH98HPEYw==}
    engines: {node: '>=4'}

  /has-flag/4.0.0:
    resolution: {integrity: sha512-EykJT/Q1KjTWctppgIAgfSO0tKVuZUjhgMr17kqTumMl6Afv3EISleU7qZUzoXDFTAHTDC4NOoG/ZxU3EvlMPQ==}
    engines: {node: '>=8'}
    dev: true

  /has-property-descriptors/1.0.0:
    resolution: {integrity: sha512-62DVLZGoiEBDHQyqG4w9xCuZ7eJEwNmJRWw2VY84Oedb7WFcA27fiEVe8oUQx9hAUJ4ekurquucTGwsyO1XGdQ==}
    dependencies:
      get-intrinsic: 1.1.2

  /has-symbols/1.0.3:
    resolution: {integrity: sha512-l3LCuF6MgDNwTDKkdYGEihYjt5pRPbEg46rtlmnSPlUbgmB8LOIrKJbYYFBSbnPaJexMKtiPO8hmeRjRz2Td+A==}
    engines: {node: '>= 0.4'}

  /has-tostringtag/1.0.0:
    resolution: {integrity: sha512-kFjcSNhnlGV1kyoGk7OXKSawH5JOb/LzUc5w9B02hOTO0dfFRjbHQKvg1d6cf3HbeUmtU9VbbV3qzZ2Teh97WQ==}
    engines: {node: '>= 0.4'}
    dependencies:
      has-symbols: 1.0.3

  /has/1.0.3:
    resolution: {integrity: sha512-f2dvO0VU6Oej7RkWJGrehjbzMAjFp5/VKPp5tTpWIV4JHHZK1/BxbFRtf/siA2SWTe09caDmVtYYzWEIbBS4zw==}
    engines: {node: '>= 0.4.0'}
    dependencies:
      function-bind: 1.1.1

  /he/1.2.0:
    resolution: {integrity: sha512-F/1DnUGPopORZi0ni+CvrCgHQ5FyEAHRLSApuYWMmrbSwoN2Mn/7k+Gl38gJnR7yyDZk6WLXwiGod1JOWNDKGw==}
    hasBin: true
    dev: true

  /header-case/2.0.4:
    resolution: {integrity: sha512-H/vuk5TEEVZwrR0lp2zed9OCo1uAILMlx0JEMgC26rzyJJ3N1v6XkwHHXJQdR2doSjcGPM6OKPYoJgf0plJ11Q==}
    dependencies:
      capital-case: 1.0.4
      tslib: 2.4.0

  /hoist-non-react-statics/3.3.2:
    resolution: {integrity: sha512-/gGivxi8JPKWNm/W0jSmzcMPpfpPLc3dY/6GxhX2hQ9iGj3aDfklV4ET7NjKpSinLpJ5vafa9iiGIEZg10SfBw==}
    dependencies:
      react-is: 16.13.1
    dev: false

  /hosted-git-info/2.8.9:
    resolution: {integrity: sha512-mxIDAb9Lsm6DoOJ7xH+5+X4y1LU/4Hi50L9C5sIswK3JzULS4bwk1FvjdBgvYR4bzT4tuUQiC15FE2f5HbLvYw==}
    dev: true

  /html-escaper/2.0.2:
    resolution: {integrity: sha512-H2iMtd0I4Mt5eYiapRdIDjp+XzelXQ0tFE4JS7YFwFevXXMmOp9myNrUvCg0D6ws8iqkRPBfKHgbwig1SmlLfg==}
    dev: true

  /http-errors/2.0.0:
    resolution: {integrity: sha512-FtwrG/euBzaEjYeRqOgly7G0qviiXoJWnvEH2Z1plBdXgbyjv34pHTSb9zoeHMyDy33+DWy5Wt9Wo+TURtOYSQ==}
    engines: {node: '>= 0.8'}
    dependencies:
      depd: 2.0.0
      inherits: 2.0.4
      setprototypeof: 1.2.0
      statuses: 2.0.1
      toidentifier: 1.0.1

  /http-proxy-agent/5.0.0:
    resolution: {integrity: sha512-n2hY8YdoRE1i7r6M0w9DIw5GgZN0G25P8zLCRQ8rjXtTU3vsNFBI/vWK/UIeE6g5MUUz6avwAPXmL6Fy9D/90w==}
    engines: {node: '>= 6'}
    dependencies:
      '@tootallnate/once': 2.0.0
      agent-base: 6.0.2
      debug: 4.3.4
    transitivePeerDependencies:
      - supports-color
    dev: false

  /http-signature/1.2.0:
    resolution: {integrity: sha512-CAbnr6Rz4CYQkLYUtSNXxQPUH2gK8f3iWexVlsnMeD+GjlsQ0Xsy1cOX+mN3dtxYomRy21CiOzU8Uhw6OwncEQ==}
    engines: {node: '>=0.8', npm: '>=1.3.7'}
    dependencies:
      assert-plus: 1.0.0
      jsprim: 1.4.2
      sshpk: 1.17.0
    dev: true

  /https-proxy-agent/5.0.1:
    resolution: {integrity: sha512-dFcAjpTQFgoLMzC2VwU+C/CbS7uRL0lWmxDITmqm7C+7F0Odmj6s9l6alZc6AELXhrnggM2CeWSXHGOdX2YtwA==}
    engines: {node: '>= 6'}
    dependencies:
      agent-base: 6.0.2
      debug: 4.3.4
    transitivePeerDependencies:
      - supports-color
    dev: false

  /iconv-lite/0.4.24:
    resolution: {integrity: sha512-v3MXnZAcvnywkTUEZomIActle7RXXeedOR31wwl7VlyoXO4Qi9arvSenNQWne1TcRwhCL1HwLI21bEqdpj8/rA==}
    engines: {node: '>=0.10.0'}
    dependencies:
      safer-buffer: 2.1.2

  /ignore/5.2.0:
    resolution: {integrity: sha512-CmxgYGiEPCLhfLnpPp1MoRmifwEIOgjcHXxOBjv7mY96c+eWScsOP9c112ZyLdWHi0FxHjI+4uVhKYp/gcdRmQ==}
    engines: {node: '>= 4'}

  /import-fresh/3.3.0:
    resolution: {integrity: sha512-veYYhQa+D1QBKznvhUHxb8faxlrwUnxseDAbAp457E0wLNio2bOSKnjYDhMj+YiAq61xrMGhQk9iXVk5FzgQMw==}
    engines: {node: '>=6'}
    dependencies:
      parent-module: 1.0.1
      resolve-from: 4.0.0

  /imurmurhash/0.1.4:
    resolution: {integrity: sha512-JmXMZ6wuvDmLiHEml9ykzqO6lwFbof0GG4IkcGaENdCRDDmMVnny7s5HsIgHCbaq0w2MyPhDqkhTUgS2LU2PHA==}
    engines: {node: '>=0.8.19'}
    dev: true

  /indent-string/4.0.0:
    resolution: {integrity: sha512-EdDDZu4A2OyIK7Lr/2zG+w5jmbuk1DVBnEwREQvBzspBJkCEbRa8GxU1lghYcaGJCnRWibjDXlq779X1/y5xwg==}
    engines: {node: '>=8'}
    dev: true

  /inflight/1.0.6:
    resolution: {integrity: sha512-k92I/b08q4wvFscXCLvqfsHCrjrF7yiXsQuIVvVE7N82W3+aqpzuUdBbfhWcy/FZR3/4IgflMgKLOsvPDrGCJA==}
    dependencies:
      once: 1.4.0
      wrappy: 1.0.2

  /inherits/2.0.4:
    resolution: {integrity: sha512-k/vGaX4/Yla3WzyMCvTQOXYeIHvqOKtnqBduzTHpzpQZzAskKMhZ2K+EnBiSM9zGSoIFeMpXKxa4dYeZIQqewQ==}

  /internal-slot/1.0.3:
    resolution: {integrity: sha512-O0DB1JC/sPyZl7cIo78n5dR7eUSwwpYPiXRhTzNxZVAMUuB8vlnRFyLxdrVToks6XPLVnFfbzaVd5WLjhgg+vA==}
    engines: {node: '>= 0.4'}
    dependencies:
      get-intrinsic: 1.1.2
      has: 1.0.3
      side-channel: 1.0.4

  /ipaddr.js/1.9.1:
    resolution: {integrity: sha512-0KI/607xoxSToH7GjN1FfSbLoU0+btTicjsQSWQlh/hZykN8KpmMf7uYwPW3R+akZ6R/w18ZlXSHBYXiYUPO3g==}
    engines: {node: '>= 0.10'}

  /is-arguments/1.1.1:
    resolution: {integrity: sha512-8Q7EARjzEnKpt/PCD7e1cgUS0a6X8u5tdSiMqXhojOdoV9TsMsiO+9VLC5vAmO8N7/GmXn7yjR8qnA6bVAEzfA==}
    engines: {node: '>= 0.4'}
    dependencies:
      call-bind: 1.0.2
      has-tostringtag: 1.0.0

  /is-arrayish/0.2.1:
    resolution: {integrity: sha512-zz06S8t0ozoDXMG+ube26zeCTNXcKIPJZJi8hBrF4idCLms4CG9QtK7qBl1boi5ODzFpjswb5JPmHCbMpjaYzg==}

  /is-arrayish/0.3.2:
    resolution: {integrity: sha512-eVRqCvVlZbuw3GrM63ovNSNAeA1K16kaR/LRY/92w0zxQ5/1YzwblUX652i4Xs9RwAGjW9d9y6X88t8OaAJfWQ==}

  /is-bigint/1.0.4:
    resolution: {integrity: sha512-zB9CruMamjym81i2JZ3UMn54PKGsQzsJeo6xvN3HJJ4CAsQNB6iRutp2To77OfCNuoxspsIhzaPoO1zyCEhFOg==}
    dependencies:
      has-bigints: 1.0.2

  /is-binary-path/2.1.0:
    resolution: {integrity: sha512-ZMERYes6pDydyuGidse7OsHxtbI7WVeUEozgR/g7rd0xUimYNlvZRE/K2MgZTjWy725IfelLeVcEM97mmtRGXw==}
    engines: {node: '>=8'}
    dependencies:
      binary-extensions: 2.2.0
    dev: true

  /is-boolean-object/1.1.2:
    resolution: {integrity: sha512-gDYaKHJmnj4aWxyj6YHyXVpdQawtVLHU5cb+eztPGczf6cjuTdwve5ZIEfgXqH4e57An1D1AKf8CZ3kYrQRqYA==}
    engines: {node: '>= 0.4'}
    dependencies:
      call-bind: 1.0.2
      has-tostringtag: 1.0.0

  /is-builtin-module/3.2.0:
    resolution: {integrity: sha512-phDA4oSGt7vl1n5tJvTWooWWAsXLY+2xCnxNqvKhGEzujg+A43wPlPOyDg3C8XQHN+6k/JTQWJ/j0dQh/qr+Hw==}
    engines: {node: '>=6'}
    dependencies:
      builtin-modules: 3.3.0
    dev: true

  /is-callable/1.2.4:
    resolution: {integrity: sha512-nsuwtxZfMX67Oryl9LCQ+upnC0Z0BgpwntpS89m1H/TLF0zNfzfLMV/9Wa/6MZsj0acpEjAO0KF1xT6ZdLl95w==}
    engines: {node: '>= 0.4'}

  /is-core-module/2.10.0:
    resolution: {integrity: sha512-Erxj2n/LDAZ7H8WNJXd9tw38GYM3dv8rk8Zcs+jJuxYTW7sozH+SS8NtrSjVL1/vpLvWi1hxy96IzjJ3EHTJJg==}
    dependencies:
      has: 1.0.3

  /is-date-object/1.0.5:
    resolution: {integrity: sha512-9YQaSxsAiSwcvS33MBk3wTCVnWK+HhF8VZR2jRxehM16QcVOdHqPn4VPHmRK4lSr38n9JriurInLcP90xsYNfQ==}
    engines: {node: '>= 0.4'}
    dependencies:
      has-tostringtag: 1.0.0

  /is-docker/2.2.1:
    resolution: {integrity: sha512-F+i2BKsFrH66iaUFc0woD8sLy8getkwTwtOBjvs56Cx4CgJDeKQeqfz8wAYiSb8JOprWhHH5p77PbmYCvvUuXQ==}
    engines: {node: '>=8'}
    hasBin: true
    dev: false

  /is-extglob/2.1.1:
    resolution: {integrity: sha512-SbKbANkN603Vi4jEZv49LeVJMn4yGwsbzZworEoyEiutsN3nJYdbO36zfhGJ6QEDpOZIFkDtnq5JRxmvl3jsoQ==}
    engines: {node: '>=0.10.0'}

  /is-fullwidth-code-point/3.0.0:
    resolution: {integrity: sha512-zymm5+u+sCsSWyD9qNaejV3DFvhCKclKdizYaJUuHA83RLjb7nSuGnddCHGv0hk+KY7BMAlsWeK4Ueg6EV6XQg==}
    engines: {node: '>=8'}

  /is-glob/4.0.3:
    resolution: {integrity: sha512-xelSayHH36ZgE7ZWhli7pW34hNbNl8Ojv5KVmkJD4hBdD3th8Tfk9vYasLM+mXWOZhFkgZfxhLSnrwRr4elSSg==}
    engines: {node: '>=0.10.0'}
    dependencies:
      is-extglob: 2.1.1

  /is-map/2.0.2:
    resolution: {integrity: sha512-cOZFQQozTha1f4MxLFzlgKYPTyj26picdZTx82hbc/Xf4K/tZOOXSCkMvU4pKioRXGDLJRn0GM7Upe7kR721yg==}

  /is-negative-zero/2.0.2:
    resolution: {integrity: sha512-dqJvarLawXsFbNDeJW7zAz8ItJ9cd28YufuuFzh0G8pNHjJMnY08Dv7sYX2uF5UpQOwieAeOExEYAWWfu7ZZUA==}
    engines: {node: '>= 0.4'}

  /is-number-object/1.0.7:
    resolution: {integrity: sha512-k1U0IRzLMo7ZlYIfzRu23Oh6MiIFasgpb9X76eqfFZAqwH44UI4KTBvBYIZ1dSL9ZzChTB9ShHfLkR4pdW5krQ==}
    engines: {node: '>= 0.4'}
    dependencies:
      has-tostringtag: 1.0.0

  /is-number/7.0.0:
    resolution: {integrity: sha512-41Cifkg6e8TylSpdtTpeLVMqvSBEVzTttHvERD741+pnZ8ANv0004MRL43QKPDlK9cGvNp6NZWZUBlbGXYxxng==}
    engines: {node: '>=0.12.0'}

  /is-plain-obj/2.1.0:
    resolution: {integrity: sha512-YWnfyRwxL/+SsrWYfOpUtz5b3YD+nyfkHvjbcanzk8zgyO4ASD67uVMRt8k5bM4lLMDnXfriRhOpemw+NfT1eA==}
    engines: {node: '>=8'}
    dev: true

  /is-promise/4.0.0:
    resolution: {integrity: sha512-hvpoI6korhJMnej285dSg6nu1+e6uxs7zG3BYAm5byqDsgJNWwxzM6z6iZiAgQR4TJ30JmBTOwqZUw3WlyH3AQ==}

  /is-regex/1.1.4:
    resolution: {integrity: sha512-kvRdxDsxZjhzUX07ZnLydzS1TU/TJlTUHHY4YLL87e37oUA49DfkLqgy+VjFocowy29cKvcSiu+kIv728jTTVg==}
    engines: {node: '>= 0.4'}
    dependencies:
      call-bind: 1.0.2
      has-tostringtag: 1.0.0

  /is-set/2.0.2:
    resolution: {integrity: sha512-+2cnTEZeY5z/iXGbLhPrOAaK/Mau5k5eXq9j14CpRTftq0pAJu2MwVRSZhyZWBzx3o6X795Lz6Bpb6R0GKf37g==}

  /is-shared-array-buffer/1.0.2:
    resolution: {integrity: sha512-sqN2UDu1/0y6uvXyStCOzyhAjCSlHceFoMKJW8W9EU9cvic/QdsZ0kEU93HEy3IUEFZIiH/3w+AH/UQbPHNdhA==}
    dependencies:
      call-bind: 1.0.2

  /is-stream/2.0.1:
    resolution: {integrity: sha512-hFoiJiTl63nn+kstHGBtewWSKnQLpyb155KHheA1l39uvtO9nWIop1p3udqPcUd/xbF1VLMO4n7OI6p7RbngDg==}
    engines: {node: '>=8'}

  /is-string/1.0.7:
    resolution: {integrity: sha512-tE2UXzivje6ofPW7l23cjDOMa09gb7xlAqG6jG5ej6uPV32TlWP3NKPigtaGeHNu9fohccRYvIiZMfOOnOYUtg==}
    engines: {node: '>= 0.4'}
    dependencies:
      has-tostringtag: 1.0.0

  /is-symbol/1.0.4:
    resolution: {integrity: sha512-C/CPBqKWnvdcxqIARxyOh4v1UUEOCHpgDa0WYgpKDFMszcrPcffg5uhwSgPCLD2WWxmq6isisz87tzT01tuGhg==}
    engines: {node: '>= 0.4'}
    dependencies:
      has-symbols: 1.0.3

  /is-typed-array/1.1.9:
    resolution: {integrity: sha512-kfrlnTTn8pZkfpJMUgYD7YZ3qzeJgWUn8XfVYBARc4wnmNOmLbmuuaAs3q5fvB0UJOn6yHAKaGTPM7d6ezoD/A==}
    engines: {node: '>= 0.4'}
    dependencies:
      available-typed-arrays: 1.0.5
      call-bind: 1.0.2
      es-abstract: 1.20.1
      for-each: 0.3.3
      has-tostringtag: 1.0.0

  /is-typedarray/1.0.0:
    resolution: {integrity: sha512-cyA56iCMHAh5CdzjJIa4aohJyeO1YbwLi3Jc35MmRU6poroFjIGZzUzupGiRPOjgHg9TLu43xbpwXk523fMxKA==}
    dev: true

  /is-unicode-supported/0.1.0:
    resolution: {integrity: sha512-knxG2q4UC3u8stRGyAVJCOdxFmv5DZiRcdlIaAQXAbSfJya+OhopNotLQrstBhququ4ZpuKbDc/8S6mgXgPFPw==}
    engines: {node: '>=10'}
    dev: true

  /is-weakmap/2.0.1:
    resolution: {integrity: sha512-NSBR4kH5oVj1Uwvv970ruUkCV7O1mzgVFO4/rev2cLRda9Tm9HrL70ZPut4rOHgY0FNrUu9BCbXA2sdQ+x0chA==}

  /is-weakref/1.0.2:
    resolution: {integrity: sha512-qctsuLZmIQ0+vSSMfoVvyFe2+GSEvnmZ2ezTup1SBse9+twCCeial6EEi3Nc2KFcf6+qz2FBPnjXsk8xhKSaPQ==}
    dependencies:
      call-bind: 1.0.2

  /is-weakset/2.0.2:
    resolution: {integrity: sha512-t2yVvttHkQktwnNNmBQ98AhENLdPUTDTE21uPqAQ0ARwQfGeQKRVS0NNurH7bTf7RrvcVn1OOge45CnBeHCSmg==}
    dependencies:
      call-bind: 1.0.2
      get-intrinsic: 1.1.2

  /is-wsl/2.2.0:
    resolution: {integrity: sha512-fKzAra0rGJUUBwGBgNkHZuToZcn+TtXHpeCgmkMJMMYx1sQDYaCSyjJBSCa2nH1DGm7s3n1oBnohoVTBaN7Lww==}
    engines: {node: '>=8'}
    dependencies:
      is-docker: 2.2.1
    dev: false

  /isarray/2.0.5:
    resolution: {integrity: sha512-xHjhDr3cNBK0BzdUJSPXZntQUx/mwMS5Rw4A7lPJ90XGAO6ISP/ePDNuo0vhqOZU+UD5JoodwCAAoZQd3FeAKw==}

  /isexe/2.0.0:
    resolution: {integrity: sha512-RHxMLp9lnKHGHRng9QFhRCMbYAcVpn69smSGcq3f36xjgVVWThj4qqLbTLlq7Ssj8B+fIQ1EuCEGI2lKsyQeIw==}
    dev: true

  /isstream/0.1.2:
    resolution: {integrity: sha512-Yljz7ffyPbrLpLngrMtZ7NduUgVvi6wG9RJ9IUcyCd59YQ911PBJphODUcbOVbqYfxe1wuYf/LJ8PauMRwsM/g==}
    dev: true

  /istanbul-lib-coverage/3.2.0:
    resolution: {integrity: sha512-eOeJ5BHCmHYvQK7xt9GkdHuzuCGS1Y6g9Gvnx3Ym33fz/HpLRYxiS0wHNr+m/MBC8B647Xt608vCDEvhl9c6Mw==}
    engines: {node: '>=8'}
    dev: true

  /istanbul-lib-report/3.0.0:
    resolution: {integrity: sha512-wcdi+uAKzfiGT2abPpKZ0hSU1rGQjUQnLvtY5MpQ7QCTahD3VODhcu4wcfY1YtkGaDD5yuydOLINXsfbus9ROw==}
    engines: {node: '>=8'}
    dependencies:
      istanbul-lib-coverage: 3.2.0
      make-dir: 3.1.0
      supports-color: 7.2.0
    dev: true

  /istanbul-reports/3.1.5:
    resolution: {integrity: sha512-nUsEMa9pBt/NOHqbcbeJEgqIlY/K7rVWUX6Lql2orY5e9roQOthbR3vtY4zzf2orPELg80fnxxk9zUyPlgwD1w==}
    engines: {node: '>=8'}
    dependencies:
      html-escaper: 2.0.2
      istanbul-lib-report: 3.0.0
    dev: true

  /js-sdsl/4.1.4:
    resolution: {integrity: sha512-Y2/yD55y5jteOAmY50JbUZYwk3CP3wnLPEZnlR1w9oKhITrBEtAxwuWKebFf8hMrPMgbYwFoWK/lH2sBkErELw==}
    dev: true

  /js-tokens/4.0.0:
    resolution: {integrity: sha512-RdJUflcE3cUzKiMqQgsCu06FPu9UdIJO0beYbPhHN4k6apgJtifcoCtT9bcxOpYBtpD2kCM6Sbzg4CausW/PKQ==}

  /js-yaml/4.1.0:
    resolution: {integrity: sha512-wpxZs9NoxZaJESJGIZTyDEaYpl0FKSA+FB9aJiyemKhMwkxQg63h4T1KJgUGHpTqPDNRcmmYLugrRjJlBtWvRA==}
    hasBin: true
    dependencies:
      argparse: 2.0.1

  /jsbn/0.1.1:
    resolution: {integrity: sha512-UVU9dibq2JcFWxQPA6KCqj5O42VOmAY3zQUfEKxU0KpTGXwNoCjkX1e13eHNvw/xPynt6pU0rZ1htjWTNTSXsg==}
    dev: true

  /jsesc/2.5.2:
    resolution: {integrity: sha512-OYu7XEzjkCQ3C5Ps3QIZsQfNpqoJyZZA99wd9aWd05NCtC5pWOkShK2mkL6HXQR6/Cy2lbNdPlZBpuQHXE63gA==}
    engines: {node: '>=4'}
    hasBin: true

  /json-parse-even-better-errors/2.3.1:
    resolution: {integrity: sha512-xyFwyhro/JEof6Ghe2iz2NcXoj2sloNsWr/XsERDK/oiPCfaNhl5ONfp+jQdAZRQQ0IJWNzH9zIZF7li91kh2w==}

  /json-schema-traverse/0.4.1:
    resolution: {integrity: sha512-xbbCH5dCYU5T8LcEhhuh7HJ88HXuW3qsI3Y0zOZFKfZEHcpWiHU/Jxzk629Brsab/mMiHQti9wMP+845RPe3Vg==}
    dev: true

  /json-schema-traverse/1.0.0:
    resolution: {integrity: sha512-NM8/P9n3XjXhIZn1lLhkFaACTOURQXjWhV4BA/RnOv8xvgqtqpAX9IO4mRQxSx1Rlo4tqzeqb0sOlruaOy3dug==}

  /json-schema/0.4.0:
    resolution: {integrity: sha512-es94M3nTIfsEPisRafak+HDLfHXnKBhV3vU5eqPcS3flIWqcxJWgXHXiey3YrpaNsanY5ei1VoYEbOzijuq9BA==}
    dev: true

  /json-stable-stringify-without-jsonify/1.0.1:
    resolution: {integrity: sha512-Bdboy+l7tA3OGW6FjyFHWkP5LuByj1Tk33Ljyq0axyzdk9//JSi2u3fP1QSmd1KNwq6VOKYGlAu87CisVir6Pw==}
    dev: true

  /json-stringify-safe/5.0.1:
    resolution: {integrity: sha512-ZClg6AaYvamvYEE82d3Iyd3vSSIjQ+odgjaTzRuO3s7toCdFKczob2i0zCh7JE8kWn17yvAWhUVxvqGwUalsRA==}
    dev: true

  /json5/1.0.1:
    resolution: {integrity: sha512-aKS4WQjPenRxiQsC93MNfjx+nbF4PAdYzmd/1JIj8HYzqfbu86beTuNgXDzPknWk0n0uARlyewZo4s++ES36Ow==}
    hasBin: true
    dependencies:
      minimist: 1.2.6
    dev: true

  /json5/2.2.1:
    resolution: {integrity: sha512-1hqLFMSrGHRHxav9q9gNjJ5EXznIxGVO09xQRrwplcS8qs28pZ8s8hupZAmqDwZUmVZ2Qb2jnyPOWcDH8m8dlA==}
    engines: {node: '>=6'}
    hasBin: true

  /jsonfile/6.1.0:
    resolution: {integrity: sha512-5dgndWOriYSm5cnYaJNhalLNDKOqFwyDB/rr1E9ZsGciGvKPs8R2xYGCacuf3z6K1YKDz182fd+fY3cn3pMqXQ==}
    dependencies:
      universalify: 2.0.0
    optionalDependencies:
      graceful-fs: 4.2.10
    dev: true

  /jsonwebtoken/8.5.1:
    resolution: {integrity: sha512-XjwVfRS6jTMsqYs0EsuJ4LGxXV14zQybNd4L2r0UvbVnSF9Af8x7p5MzbJ90Ioz/9TI41/hTCvznF/loiSzn8w==}
    engines: {node: '>=4', npm: '>=1.4.28'}
    dependencies:
      jws: 3.2.2
      lodash.includes: 4.3.0
      lodash.isboolean: 3.0.3
      lodash.isinteger: 4.0.4
      lodash.isnumber: 3.0.3
      lodash.isplainobject: 4.0.6
      lodash.isstring: 4.0.1
      lodash.once: 4.1.1
      ms: 2.1.3
      semver: 5.7.1
    dev: false

  /jsprim/1.4.2:
    resolution: {integrity: sha512-P2bSOMAc/ciLz6DzgjVlGJP9+BrJWu5UDGK70C2iweC5QBIeFf0ZXRvGjEj2uYgrY2MkAAhsSWHDWlFtEroZWw==}
    engines: {node: '>=0.6.0'}
    dependencies:
      assert-plus: 1.0.0
      extsprintf: 1.3.0
      json-schema: 0.4.0
      verror: 1.10.0
    dev: true

  /jwa/1.4.1:
    resolution: {integrity: sha512-qiLX/xhEEFKUAJ6FiBMbes3w9ATzyk5W7Hvzpa/SLYdxNtng+gcurvrI7TbACjIXlsJyr05/S1oUhZrc63evQA==}
    dependencies:
      buffer-equal-constant-time: 1.0.1
      ecdsa-sig-formatter: 1.0.11
      safe-buffer: 5.2.1
    dev: false

  /jwa/2.0.0:
    resolution: {integrity: sha512-jrZ2Qx916EA+fq9cEAeCROWPTfCwi1IVHqT2tapuqLEVVDKFDENFw1oL+MwrTvH6msKxsd1YTDVw6uKEcsrLEA==}
    dependencies:
      buffer-equal-constant-time: 1.0.1
      ecdsa-sig-formatter: 1.0.11
      safe-buffer: 5.2.1
    dev: false

  /jws/3.2.2:
    resolution: {integrity: sha512-YHlZCB6lMTllWDtSPHz/ZXTsi8S00usEV6v1tjq8tOUZzw7DpSDWVXjXDre6ed1w/pd495ODpHZYSdkRTsa0HA==}
    dependencies:
      jwa: 1.4.1
      safe-buffer: 5.2.1
    dev: false

  /jws/4.0.0:
    resolution: {integrity: sha512-KDncfTmOZoOMTFG4mBlG0qUIOlc03fmzH+ru6RgYVZhPkyiy/92Owlt/8UEN+a4TXR1FQetfIpJE8ApdvdVxTg==}
    dependencies:
      jwa: 2.0.0
      safe-buffer: 5.2.1
    dev: false

  /kleur/3.0.3:
    resolution: {integrity: sha512-eTIzlVOSUR+JxdDFepEYcBMtZ9Qqdef+rnzWdRZuMbOywu5tO2w2N7rqjoANZ5k9vywhL6Br1VRjUIgTQx4E8w==}
    engines: {node: '>=6'}

  /kuler/2.0.0:
    resolution: {integrity: sha512-Xq9nH7KlWZmXAtodXDDRE7vs6DU1gTU8zYDHDiWLSip45Egwq3plLHzPn27NgvzL2r1LMPC1vdqh98sQxtqj4A==}

  /levn/0.4.1:
    resolution: {integrity: sha512-+bT2uH4E5LGE7h/n3evcS/sQlJXCpIp6ym8OWJ5eV6+67Dsql/LaaT7qJBAt2rzfoa/5QBGBhxDix1dMt2kQKQ==}
    engines: {node: '>= 0.8.0'}
    dependencies:
      prelude-ls: 1.2.1
      type-check: 0.4.0
    dev: true

  /lines-and-columns/1.2.4:
    resolution: {integrity: sha512-7ylylesZQ/PV29jhEDl3Ufjo6ZX7gCqJr5F7PKrqc93v7fzSymt1BpwEU8nAUXs8qzzvqhbjhK5QZg6Mt/HkBg==}

  /locate-path/5.0.0:
    resolution: {integrity: sha512-t7hw9pI+WvuwNJXwk5zVHpyhIqzg2qTlklJOf0mVxGSbe3Fp2VieZcduNYjaLDoy6p9uGpQEGWG87WpMKlNq8g==}
    engines: {node: '>=8'}
    dependencies:
      p-locate: 4.1.0
    dev: true

  /locate-path/6.0.0:
    resolution: {integrity: sha512-iPZK6eYjbxRu3uB4/WZ3EsEIMJFMqAoopl3R+zuq0UjcAm/MO6KCweDgPfP3elTztoKP3KtnVHxTn2NHBSDVUw==}
    engines: {node: '>=10'}
    dependencies:
      p-locate: 5.0.0
    dev: true

  /lodash.flattendeep/4.4.0:
    resolution: {integrity: sha512-uHaJFihxmJcEX3kT4I23ABqKKalJ/zDrDg0lsFtc1h+3uw49SIJ5beyhx5ExVRti3AvKoOJngIj7xz3oylPdWQ==}

  /lodash.includes/4.3.0:
    resolution: {integrity: sha512-W3Bx6mdkRTGtlJISOvVD/lbqjTlPPUDTMnlXZFnVwi9NKJ6tiAk6LVdlhZMm17VZisqhKcgzpO5Wz91PCt5b0w==}
    dev: false

  /lodash.isboolean/3.0.3:
    resolution: {integrity: sha512-Bz5mupy2SVbPHURB98VAcw+aHh4vRV5IPNhILUCsOzRmsTmSQ17jIuqopAentWoehktxGd9e/hbIXq980/1QJg==}
    dev: false

  /lodash.isinteger/4.0.4:
    resolution: {integrity: sha512-DBwtEWN2caHQ9/imiNeEA5ys1JoRtRfY3d7V9wkqtbycnAmTvRRmbHKDV4a0EYc678/dia0jrte4tjYwVBaZUA==}
    dev: false

  /lodash.isnumber/3.0.3:
    resolution: {integrity: sha512-QYqzpfwO3/CWf3XP+Z+tkQsfaLL/EnUlXWVkIk5FUPc4sBdTehEqZONuyRt2P67PXAk+NXmTBcc97zw9t1FQrw==}
    dev: false

  /lodash.isplainobject/4.0.6:
    resolution: {integrity: sha512-oSXzaWypCMHkPC3NvBEaPHf0KsA5mvPrOPgQWDsbg8n7orZ290M0BmC/jgRZ4vcJ6DTAhjrsSYgdsW/F+MFOBA==}
    dev: false

  /lodash.isstring/4.0.1:
    resolution: {integrity: sha512-0wJxfxH1wgO3GrbuP+dTTk7op+6L41QCXbGINEmD+ny/G/eCqGzxyCsh7159S+mgDDcoarnBw6PC1PS5+wUGgw==}
    dev: false

  /lodash.merge/4.6.2:
    resolution: {integrity: sha512-0KpjqXRVvrYyCsX1swR/XTK0va6VQkQM6MNo7PqW77ByjAhoARA8EfrP1N4+KlKj8YS0ZUCtRT/YUuhyYDujIQ==}
    dev: true

  /lodash.once/4.1.1:
    resolution: {integrity: sha512-Sb487aTOCr9drQVL8pIxOzVhafOjZN9UU54hiN8PU3uAiSV7lx1yYNpbNmex2PK6dSJoNTSJUUswT651yww3Mg==}
    dev: false

  /lodash/4.17.21:
    resolution: {integrity: sha512-v2kDEe57lecTulaDIuNTPy3Ry4gLGJ6Z1O3vE1krgXZNrsQ+LFTGHVxVjcXPs17LhbZVGedAJv8XZ1tvj5FvSg==}
    dev: true

  /log-symbols/4.1.0:
    resolution: {integrity: sha512-8XPvpAA8uyhfteu8pIvQxpJZ7SYYdpUivZpGy6sFsBuKRY/7rQGavedeB8aK+Zkyq6upMFVL/9AW6vOYzfRyLg==}
    engines: {node: '>=10'}
    dependencies:
      chalk: 4.1.2
      is-unicode-supported: 0.1.0
    dev: true

  /logform/2.4.2:
    resolution: {integrity: sha512-W4c9himeAwXEdZ05dQNerhFz2XG80P9Oj0loPUMV23VC2it0orMHQhJm4hdnnor3rd1HsGf6a2lPwBM1zeXHGw==}
    dependencies:
      '@colors/colors': 1.5.0
      fecha: 4.2.3
      ms: 2.1.3
      safe-stable-stringify: 2.3.1
      triple-beam: 1.3.0

  /loose-envify/1.4.0:
    resolution: {integrity: sha512-lyuxPGr/Wfhrlem2CL/UcnUc1zcqKAImBDzukY7Y5F/yQiNdko6+fRLevlw1HgMySw7f611UIY408EtxRSoK3Q==}
    hasBin: true
    dependencies:
      js-tokens: 4.0.0
    dev: false

  /lower-case/2.0.2:
    resolution: {integrity: sha512-7fm3l3NAF9WfN6W3JOmf5drwpVqX78JtoGJ3A6W0a6ZnldM41w2fV5D490psKFTpMds8TJse/eHLFFsNHHjHgg==}
    dependencies:
      tslib: 2.4.0

  /lru-cache/6.0.0:
    resolution: {integrity: sha512-Jo6dJ04CmSjuznwJSS3pUeWmd/H0ffTlkXXgwZi+eq1UCmqQwCh+eLsYOYCwY991i2Fah4h1BEMCx4qThGbsiA==}
    engines: {node: '>=10'}
    dependencies:
      yallist: 4.0.0

  /magic-string/0.26.7:
    resolution: {integrity: sha512-hX9XH3ziStPoPhJxLq1syWuZMxbDvGNbVchfrdCtanC7D13888bMFow61x8axrx+GfHLtVeAx2kxL7tTGRl+Ow==}
    engines: {node: '>=12'}
    dependencies:
      sourcemap-codec: 1.4.8
    dev: true

  /make-dir/3.1.0:
    resolution: {integrity: sha512-g3FeP20LNwhALb/6Cz6Dd4F2ngze0jz7tbzrD2wAV+o9FeNHe4rL+yK2md0J/fiSf1sa1ADhXqi5+oVwOM/eGw==}
    engines: {node: '>=8'}
    dependencies:
      semver: 6.3.0
    dev: true

  /mdurl/1.0.1:
    resolution: {integrity: sha512-/sKlQJCBYVY9Ers9hqzKou4H6V5UWc/M59TH2dvkt+84itfnq7uFOMLpOiOS4ujvHP4etln18fmIxA5R5fll0g==}
    dev: true

  /media-typer/0.3.0:
    resolution: {integrity: sha512-dq+qelQ9akHpcOl/gUVRTxVIOkAJ1wR3QAvb4RsVjS8oVoFjDGTc679wJYmUmknUF5HwMLOgb5O+a3KxfWapPQ==}
    engines: {node: '>= 0.6'}

  /merge-descriptors/1.0.1:
    resolution: {integrity: sha512-cCi6g3/Zr1iqQi6ySbseM1Xvooa98N0w31jzUYrXPX2xqObmFGHJ0tQ5u74H3mVh7wLouTseZyYIq39g8cNp1w==}

  /merge2/1.4.1:
    resolution: {integrity: sha512-8q7VEgMJW4J8tcfVPy8g09NcQwZdbwFEqhe/WZkoIzjn/3TGDwtOCYtXGxA3O8tPzpczCCDgv+P2P5y00ZJOOg==}
    engines: {node: '>= 8'}

  /methods/1.1.2:
    resolution: {integrity: sha512-iclAHeNqNm68zFtnZ0e+1L2yUIdvzNoauKU4WBA3VvH/vPFieF7qfRlwUZU+DA9P9bPXIS90ulxoUoCH23sV2w==}
    engines: {node: '>= 0.6'}

  /micromatch/4.0.5:
    resolution: {integrity: sha512-DMy+ERcEW2q8Z2Po+WNXuw3c5YaUSFjAO5GsJqfEl7UjvtIuFKO6ZrKvcItdy98dwFI2N1tg3zNIdKaQT+aNdA==}
    engines: {node: '>=8.6'}
    dependencies:
      braces: 3.0.2
      picomatch: 2.3.1

  /mime-db/1.52.0:
    resolution: {integrity: sha512-sPU4uV7dYlvtWJxwwxHD0PuihVNiE7TyAbQ5SWxDCB9mUYvOgroQOwYQQOKPJ8CIbE+1ETVlOoK1UC2nU3gYvg==}
    engines: {node: '>= 0.6'}

  /mime-types/2.1.35:
    resolution: {integrity: sha512-ZDY+bPm5zTTF+YpCrAU9nK0UgICYPT0QtT1NZWFv4s++TNkcgVaT0g6+4R2uI4MjQjzysHB1zxuWL50hzaeXiw==}
    engines: {node: '>= 0.6'}
    dependencies:
      mime-db: 1.52.0

  /mime/1.6.0:
    resolution: {integrity: sha512-x0Vn8spI+wuJ1O6S7gnbaQg8Pxh4NNHb7KSINmEWKiPE4RKOplvijn+NkmYmmRgP68mc70j2EbeTFRsrswaQeg==}
    engines: {node: '>=4'}
    hasBin: true

  /min-indent/1.0.1:
    resolution: {integrity: sha512-I9jwMn07Sy/IwOj3zVkVik2JTvgpaykDZEigL6Rx6N9LbMywwUSMtxET+7lVoDLLd3O3IXwJwvuuns8UB/HeAg==}
    engines: {node: '>=4'}
    dev: true

  /minimatch/3.1.2:
    resolution: {integrity: sha512-J7p63hRiAjw1NDEww1W7i37+ByIrOWO5XQQAzZ3VOcL0PNybwpfmV/N05zFAzwQ9USyEcX6t3UO+K5aqBQOIHw==}
    dependencies:
      brace-expansion: 1.1.11
    dev: true

  /minimatch/4.2.1:
    resolution: {integrity: sha512-9Uq1ChtSZO+Mxa/CL1eGizn2vRn3MlLgzhT0Iz8zaY8NdvxvB0d5QdPFmCKf7JKA9Lerx5vRrnwO03jsSfGG9g==}
    engines: {node: '>=10'}
    dependencies:
      brace-expansion: 1.1.11
    dev: true

  /minimatch/5.1.0:
    resolution: {integrity: sha512-9TPBGGak4nHfGZsPBohm9AWg6NoT7QTCehS3BIJABslyZbzxfV78QM2Y6+i741OPZIafFAaiiEMh5OyIrJPgtg==}
    engines: {node: '>=10'}
    dependencies:
      brace-expansion: 2.0.1

  /minimist/1.2.6:
    resolution: {integrity: sha512-Jsjnk4bw3YJqYzbdyBiNsPWHPfO++UGG749Cxs6peCu5Xg4nrena6OVxOYxrQTqww0Jmwt+Ref8rggumkTLz9Q==}
    dev: true

  /mkdirp/1.0.4:
    resolution: {integrity: sha512-vVqVZQyf3WLx2Shd0qJ9xuvqgAyKPLAiqITEtqW0oIUjzo3PePDd6fW9iFz30ef7Ysp/oiWqbhszeGWW2T6Gzw==}
    engines: {node: '>=10'}
    hasBin: true

  /mocha/9.2.2:
    resolution: {integrity: sha512-L6XC3EdwT6YrIk0yXpavvLkn8h+EU+Y5UcCHKECyMbdUIxyMuZj4bX4U9e1nvnvUUvQVsV2VHQr5zLdcUkhW/g==}
    engines: {node: '>= 12.0.0'}
    hasBin: true
    dependencies:
      '@ungap/promise-all-settled': 1.1.2
      ansi-colors: 4.1.1
      browser-stdout: 1.3.1
      chokidar: 3.5.3
      debug: 4.3.3_supports-color@8.1.1
      diff: 5.0.0
      escape-string-regexp: 4.0.0
      find-up: 5.0.0
      glob: 7.2.0
      growl: 1.10.5
      he: 1.2.0
      js-yaml: 4.1.0
      log-symbols: 4.1.0
      minimatch: 4.2.1
      ms: 2.1.3
      nanoid: 3.3.1
      serialize-javascript: 6.0.0
      strip-json-comments: 3.1.1
      supports-color: 8.1.1
      which: 2.0.2
      workerpool: 6.2.0
      yargs: 16.2.0
      yargs-parser: 20.2.4
      yargs-unparser: 2.0.0
    dev: true

  /morgan/1.10.0:
    resolution: {integrity: sha512-AbegBVI4sh6El+1gNwvD5YIck7nSA36weD7xvIxG4in80j/UoK8AEGaWnnz8v1GxonMCltmlNs5ZKbGvl9b1XQ==}
    engines: {node: '>= 0.8.0'}
    dependencies:
      basic-auth: 2.0.1
      debug: 2.6.9
      depd: 2.0.0
      on-finished: 2.3.0
      on-headers: 1.0.2
    transitivePeerDependencies:
      - supports-color

  /ms/2.0.0:
    resolution: {integrity: sha512-Tpp60P6IUJDTuOq/5Z8cdskzJujfwqfOTkrwIwj7IRISpnkJnT6SyJ4PCPnGMoFjC9ddhal5KVIYtAt97ix05A==}

  /ms/2.1.2:
    resolution: {integrity: sha512-sGkPx+VjMtmA6MX27oA4FBFELFCZZ4S4XqeGOXCv68tT+jb3vk/RyaKWP0PTKyWtmLSM0b+adUTEvbs1PEaH2w==}

  /ms/2.1.3:
    resolution: {integrity: sha512-6FlzubTLZG3J2a/NVCAleEhjzq5oxgHyaCU9yYXvcLsvoVaHJq/s5xXI6/XXP6tz7R9xAOtHnSO/tXtF3WRTlA==}

  /mustache/4.2.0:
    resolution: {integrity: sha512-71ippSywq5Yb7/tVYyGbkBggbU8H3u5Rz56fH60jGFgr8uHwxs+aSKeqmluIVzM0m0kB7xQjKS6qPfd0b2ZoqQ==}
    hasBin: true

  /nanoid/3.3.1:
    resolution: {integrity: sha512-n6Vs/3KGyxPQd6uO0eH4Bv0ojGSUvuLlIHtC3Y0kEO23YRge8H9x1GCzLn28YX0H66pMkxuaeESFq4tKISKwdw==}
    engines: {node: ^10 || ^12 || ^13.7 || ^14 || >=15.0.1}
    hasBin: true
    dev: true

  /nanoid/3.3.4:
    resolution: {integrity: sha512-MqBkQh/OHTS2egovRtLk45wEyNXwF+cokD+1YPf9u5VfJiRdAiRwB2froX5Co9Rh20xs4siNPm8naNotSD6RBw==}
    engines: {node: ^10 || ^12 || ^13.7 || ^14 || >=15.0.1}
    hasBin: true
    dev: true

  /natural-compare/1.4.0:
    resolution: {integrity: sha512-OWND8ei3VtNC9h7V60qff3SVobHr996CTwgxubgyQYEpg290h9J0buyECNNJexkFm5sOajh5G116RYA1c8ZMSw==}
    dev: true

  /negotiator/0.6.3:
    resolution: {integrity: sha512-+EUsqGPLsM+j/zdChZjsnX51g4XrHFOIXwfnCVPGlQk/k5giakcKsuxCObBRu6DSm9opw/O6slWbJdghQM4bBg==}
    engines: {node: '>= 0.6'}

  /no-case/3.0.4:
    resolution: {integrity: sha512-fgAN3jGAh+RoxUGZHTSOLJIqUc2wmoBwGR4tbpNAKmmovFoWq0OdRkb0VkldReO2a2iBT/OEulG9XSUc10r3zg==}
    dependencies:
      lower-case: 2.0.2
      tslib: 2.4.0

  /node-domexception/1.0.0:
    resolution: {integrity: sha512-/jKZoMpw0F8GRwl4/eLROPA3cfcXtLApP0QzLmUT/HuPCZWyB7IY9ZrMeKw2O/nFIqPQB3PVM9aYm0F312AXDQ==}
    engines: {node: '>=10.5.0'}

  /node-fetch/2.6.7:
    resolution: {integrity: sha512-ZjMPFEfVx5j+y2yF35Kzx5sF7kDzxuDj6ziH4FFbOp87zKDZNx8yExJIb05OGF4Nlt9IHFIMBkRl41VdvcNdbQ==}
    engines: {node: 4.x || >=6.0.0}
    peerDependencies:
      encoding: ^0.1.0
    peerDependenciesMeta:
      encoding:
        optional: true
    dependencies:
      whatwg-url: 5.0.0

  /node-fetch/3.2.10:
    resolution: {integrity: sha512-MhuzNwdURnZ1Cp4XTazr69K0BTizsBroX7Zx3UgDSVcZYKF/6p0CBe4EUb/hLqmzVhl0UpYfgRljQ4yxE+iCxA==}
    engines: {node: ^12.20.0 || ^14.13.1 || >=16.0.0}
    dependencies:
      data-uri-to-buffer: 4.0.0
      fetch-blob: 3.2.0
      formdata-polyfill: 4.0.10
    dev: false

  /node-fetch/3.2.8:
    resolution: {integrity: sha512-KtpD1YhGszhntMpBDyp5lyagk8KIMopC1LEb7cQUAh7zcosaX5uK8HnbNb2i3NTQK3sIawCItS0uFC3QzcLHdg==}
    engines: {node: ^12.20.0 || ^14.13.1 || >=16.0.0}
    dependencies:
      data-uri-to-buffer: 4.0.0
      fetch-blob: 3.2.0
      formdata-polyfill: 4.0.10

  /node-releases/2.0.6:
    resolution: {integrity: sha512-PiVXnNuFm5+iYkLBNeq5211hvO38y63T0i2KKh2KnUs3RpzJ+JtODFjkD8yjLwnDkTYF1eKXheUwdssR+NRZdg==}

  /node-watch/0.7.3:
    resolution: {integrity: sha512-3l4E8uMPY1HdMMryPRUAl+oIHtXtyiTlIiESNSVSNxcPfzAFzeTbXFQkZfAwBbo0B1qMSG8nUABx+Gd+YrbKrQ==}
    engines: {node: '>=6'}

  /normalize-package-data/2.5.0:
    resolution: {integrity: sha512-/5CMN3T0R4XTj4DcGaexo+roZSdSFW/0AOOTROrjxzCG1wrWXEsGbRKevjlIL+ZDE4sZlJr5ED4YW0yqmkK+eA==}
    dependencies:
      hosted-git-info: 2.8.9
      resolve: 1.22.1
      semver: 5.7.1
      validate-npm-package-license: 3.0.4
    dev: true

  /normalize-path/3.0.0:
    resolution: {integrity: sha512-6eZs5Ls3WtCisHWp9S2GUy8dqkpGi4BVSz3GaqiE6ezub0512ESztXUwUB6C6IKbQkY2Pnb/mD4WYojCRwcwLA==}
    engines: {node: '>=0.10.0'}
    dev: true

  /oauth-sign/0.9.0:
    resolution: {integrity: sha512-fexhUFFPTGV8ybAtSIGbV6gOkSv8UtRbDBnAyLQw4QPKkgNlsH2ByPGtMUqdWkos6YCRmAqViwgZrJc/mRDzZQ==}
    dev: true

  /object-assign/4.1.1:
    resolution: {integrity: sha512-rJgTQnkUnH1sFw8yT6VSU3zD3sWmu6sZhIseY8VX+GRu3P6F7Fu+JNDoXfklElbLJSnc3FUQHVe4cU5hj+BcUg==}
    engines: {node: '>=0.10.0'}
    dev: false

  /object-inspect/1.12.2:
    resolution: {integrity: sha512-z+cPxW0QGUp0mcqcsgQyLVRDoXFQbXOwBaqyF7VIgI4TWNQsDHrBpUQslRmIfAoYWdYzs6UlKJtB2XJpTaNSpQ==}

  /object-is/1.1.5:
    resolution: {integrity: sha512-3cyDsyHgtmi7I7DfSSI2LDp6SK2lwvtbg0p0R1e0RvTqF5ceGx+K2dfSjm1bKDMVCFEDAQvy+o8c6a7VujOddw==}
    engines: {node: '>= 0.4'}
    dependencies:
      call-bind: 1.0.2
      define-properties: 1.1.4

  /object-keys/1.1.1:
    resolution: {integrity: sha512-NuAESUOUMrlIXOfHKzD6bpPu3tYt3xvjNdRIQ+FeT0lNb4K8WR70CaDxhuNguS2XG+GjkyMwOzsN5ZktImfhLA==}
    engines: {node: '>= 0.4'}

  /object.assign/4.1.4:
    resolution: {integrity: sha512-1mxKf0e58bvyjSCtKYY4sRe9itRk3PJpquJOjeIkz885CczcI4IvJJDLPS72oowuSh+pBxUFROpX+TU++hxhZQ==}
    engines: {node: '>= 0.4'}
    dependencies:
      call-bind: 1.0.2
      define-properties: 1.1.4
      has-symbols: 1.0.3
      object-keys: 1.1.1

  /object.values/1.1.5:
    resolution: {integrity: sha512-QUZRW0ilQ3PnPpbNtgdNV1PDbEqLIiSFB3l+EnGtBQ/8SUTLj1PZwtQHABZtLgwpJZTSZhuGLOGk57Drx2IvYg==}
    engines: {node: '>= 0.4'}
    dependencies:
      call-bind: 1.0.2
      define-properties: 1.1.4
      es-abstract: 1.20.1
    dev: true

  /on-finished/2.3.0:
    resolution: {integrity: sha512-ikqdkGAAyf/X/gPhXGvfgAytDZtDbr+bkNUJ0N9h5MI/dmdgCs3l6hoHrcUv41sRKew3jIwrp4qQDXiK99Utww==}
    engines: {node: '>= 0.8'}
    dependencies:
      ee-first: 1.1.1

  /on-finished/2.4.1:
    resolution: {integrity: sha512-oVlzkg3ENAhCk2zdv7IJwd/QUD4z2RxRwpkcGY8psCVcCYZNq4wYnVWALHM+brtuJjePWiYF/ClmuDr8Ch5+kg==}
    engines: {node: '>= 0.8'}
    dependencies:
      ee-first: 1.1.1

  /on-headers/1.0.2:
    resolution: {integrity: sha512-pZAE+FJLoyITytdqK0U5s+FIpjN0JP3OzFi/u8Rx+EV5/W+JTWGXG8xFzevE7AjBfDqHv/8vL8qQsIhHnqRkrA==}
    engines: {node: '>= 0.8'}

  /once/1.4.0:
    resolution: {integrity: sha512-lNaJgI+2Q5URQBkccEKHTQOPaXdUxnZZElQTZY0MFUAuaEqe1E+Nyvgdz/aIyNi6Z9MzO5dv1H8n58/GELp3+w==}
    dependencies:
      wrappy: 1.0.2

  /one-time/1.0.0:
    resolution: {integrity: sha512-5DXOiRKwuSEcQ/l0kGCF6Q3jcADFv5tSmRaJck/OqkVFcOzutB134KRSfF0xDrL39MNnqxbHBbUUcjZIhTgb2g==}
    dependencies:
      fn.name: 1.1.0

  /open/8.4.0:
    resolution: {integrity: sha512-XgFPPM+B28FtCCgSb9I+s9szOC1vZRSwgWsRUA5ylIxRTgKozqjOCrVOqGsYABPYK5qnfqClxZTFBa8PKt2v6Q==}
    engines: {node: '>=12'}
    dependencies:
      define-lazy-prop: 2.0.0
      is-docker: 2.2.1
      is-wsl: 2.2.0
    dev: false

  /optionator/0.9.1:
    resolution: {integrity: sha512-74RlY5FCnhq4jRxVUPKDaRwrVNXMqsGsiW6AJw4XK8hmtm10wC0ypZBLw5IIp85NZMr91+qd1RvvENwg7jjRFw==}
    engines: {node: '>= 0.8.0'}
    dependencies:
      deep-is: 0.1.4
      fast-levenshtein: 2.0.6
      levn: 0.4.1
      prelude-ls: 1.2.1
      type-check: 0.4.0
      word-wrap: 1.2.3
    dev: true

  /p-limit/2.3.0:
    resolution: {integrity: sha512-//88mFWSJx8lxCzwdAABTJL2MyWB12+eIY7MDL2SqLmAkeKU9qxRvWuSyTjm3FUmpBEMuFfckAIqEaVGUDxb6w==}
    engines: {node: '>=6'}
    dependencies:
      p-try: 2.2.0
    dev: true

  /p-limit/3.1.0:
    resolution: {integrity: sha512-TYOanM3wGwNGsZN2cVTYPArw454xnXj5qmWF1bEoAc4+cU/ol7GVh7odevjp1FNHduHc3KZMcFduxU5Xc6uJRQ==}
    engines: {node: '>=10'}
    dependencies:
      yocto-queue: 0.1.0
    dev: true

  /p-locate/4.1.0:
    resolution: {integrity: sha512-R79ZZ/0wAxKGu3oYMlz8jy/kbhsNrS7SKZ7PxEHBgJ5+F2mtFW2fK2cOtBh1cHYkQsbzFV7I+EoRKe6Yt0oK7A==}
    engines: {node: '>=8'}
    dependencies:
      p-limit: 2.3.0
    dev: true

  /p-locate/5.0.0:
    resolution: {integrity: sha512-LaNjtRWUBY++zB5nE/NwcaoMylSPk+S+ZHNB1TzdbMJMny6dynpAGt7X/tl/QYq3TIeE6nxHppbo2LGymrG5Pw==}
    engines: {node: '>=10'}
    dependencies:
      p-limit: 3.1.0
    dev: true

  /p-try/2.2.0:
    resolution: {integrity: sha512-R4nPAVTAU0B9D35/Gk3uJf/7XYbQcyohSKdvAxIRSNghFl4e71hVoGnBNQz9cWaXxO2I10KTC+3jMdvvoKw6dQ==}
    engines: {node: '>=6'}
    dev: true

  /param-case/3.0.4:
    resolution: {integrity: sha512-RXlj7zCYokReqWpOPH9oYivUzLYZ5vAPIfEmCTNViosC78F8F0H9y7T7gG2M39ymgutxF5gcFEsyZQSph9Bp3A==}
    dependencies:
      dot-case: 3.0.4
      tslib: 2.4.0

  /parent-module/1.0.1:
    resolution: {integrity: sha512-GQ2EWRpQV8/o+Aw8YqtfZZPfNRWZYkbidE9k5rpl/hC3vtHHBfGm2Ifi6qWV+coDGkrUKZAxE3Lot5kcsRlh+g==}
    engines: {node: '>=6'}
    dependencies:
      callsites: 3.1.0

  /parse-json/5.2.0:
    resolution: {integrity: sha512-ayCKvm/phCGxOkYRSCM82iDwct8/EonSEgCSxWxD7ve6jHggsFl4fZVQBPRNgQoKiuV/odhFrGzQXZwbifC8Rg==}
    engines: {node: '>=8'}
    dependencies:
      '@babel/code-frame': 7.18.6
      error-ex: 1.3.2
      json-parse-even-better-errors: 2.3.1
      lines-and-columns: 1.2.4

  /parseurl/1.3.3:
    resolution: {integrity: sha512-CiyeOxFT/JZyN5m0z9PfXw4SCBJ6Sygz1Dpl0wqjlhDEGGBP1GnsUVEL0p63hoG1fcj3fHynXi9NYO4nWOL+qQ==}
    engines: {node: '>= 0.8'}

  /pascal-case/3.1.2:
    resolution: {integrity: sha512-uWlGT3YSnK9x3BQJaOdcZwrnV6hPpd8jFH1/ucpiLRPh/2zCVJKS19E4GvYHvaCcACn3foXZ0cLB9Wrx1KGe5g==}
    dependencies:
      no-case: 3.0.4
      tslib: 2.4.0

  /path-case/3.0.4:
    resolution: {integrity: sha512-qO4qCFjXqVTrcbPt/hQfhTQ+VhFsqNKOPtytgNKkKxSoEp3XPUQ8ObFuePylOIok5gjn69ry8XiULxCwot3Wfg==}
    dependencies:
      dot-case: 3.0.4
      tslib: 2.4.0

  /path-exists/4.0.0:
    resolution: {integrity: sha512-ak9Qy5Q7jYb2Wwcey5Fpvg2KoAc/ZIhLSLOSBmRmygPsGwkVVt0fZa0qrtMz+m6tJTAHfZQ8FnmB4MG4LWy7/w==}
    engines: {node: '>=8'}
    dev: true

  /path-is-absolute/1.0.1:
    resolution: {integrity: sha512-AVbw3UJ2e9bq64vSaS9Am0fje1Pa8pbGqTTsmXfaIiMpnr5DlDhfJOuLj9Sf95ZPVDAUerDfEk88MPmPe7UCQg==}
    engines: {node: '>=0.10.0'}
    dev: true

  /path-key/3.1.1:
    resolution: {integrity: sha512-ojmeN0qd+y0jszEtoY48r0Peq5dwMEkIlCOu6Q5f41lfkswXuKtYrhgoTpLnyIcHm24Uhqx+5Tqm2InSwLhE6Q==}
    engines: {node: '>=8'}
    dev: true

  /path-parse/1.0.7:
    resolution: {integrity: sha512-LDJzPVEEEPR+y48z93A0Ed0yXb8pAByGWo/k5YYdYgpY2/2EsOsksJrq7lOHxryrVOn1ejG6oAp8ahvOIQD8sw==}

  /path-to-regexp/0.1.7:
    resolution: {integrity: sha512-5DFkuoqlv1uYQKxy8omFBeJPQcdoE07Kv2sferDCrAq1ohOU+MSDswDIbnx3YAM60qIOnYa53wBhXW0EbMonrQ==}

  /path-type/4.0.0:
    resolution: {integrity: sha512-gDKb8aZMDeD/tZWs9P6+q0J9Mwkdl6xMV8TjnGP3qJVJ06bdMgkbBlLU8IdfOsIsFz2BW1rNVT3XuNEl8zPAvw==}
    engines: {node: '>=8'}

  /performance-now/2.1.0:
    resolution: {integrity: sha512-7EAHlyLHI56VEIdK57uwHdHKIaAGbnXPiw0yWbarQZOKaKpvUIgW0jWRVLiatnM+XXlSwsanIBH/hzGMJulMow==}
    dev: true

  /picocolors/1.0.0:
    resolution: {integrity: sha512-1fygroTLlHu66zi26VoTDv8yRgm0Fccecssto+MhsZ0D/DGW2sm8E8AjW7NU5VVTRt5GxbeZ5qBuJr+HyLYkjQ==}

  /picomatch/2.3.1:
    resolution: {integrity: sha512-JU3teHTNjmE2VCGFzuY8EXzCDVwEqB2a8fsIvwaStHhAWJEeVd1o1QD80CU6+ZdEXXSLbSsuLwJjkCBWqRQUVA==}
    engines: {node: '>=8.6'}

  /pluralize/8.0.0:
    resolution: {integrity: sha512-Nc3IT5yHzflTfbjgqWcCPpo7DaKy4FnpB0l/zCAW0Tc7jxAiuqSxHasntB3D7887LSrA93kDJ9IXovxJYxyLCA==}
    engines: {node: '>=4'}
    dev: true

  /postcss/8.4.18:
    resolution: {integrity: sha512-Wi8mWhncLJm11GATDaQKobXSNEYGUHeQLiQqDFG1qQ5UTDPTEvKw0Xt5NsTpktGTwLps3ByrWsBrG0rB8YQ9oA==}
    engines: {node: ^10 || ^12 || >=14}
    dependencies:
      nanoid: 3.3.4
      picocolors: 1.0.0
      source-map-js: 1.0.2
    dev: true

  /prelude-ls/1.2.1:
    resolution: {integrity: sha512-vkcDPrRZo1QZLbn5RLGPpg/WmIQ65qoWWhcGKf/b5eplkkarX0m9z8ppCat4mlOqUsWpyNuYgO3VRyrYHSzX5g==}
    engines: {node: '>= 0.8.0'}
    dev: true

  /prettier-linter-helpers/1.0.0:
    resolution: {integrity: sha512-GbK2cP9nraSSUF9N2XwUwqfzlAFlMNYYl+ShE/V+H8a9uNl/oUqB1w2EL54Jh0OlyRSd8RfWYJ3coVS4TROP2w==}
    engines: {node: '>=6.0.0'}
    dependencies:
      fast-diff: 1.2.0
    dev: true

  /prettier/2.7.1:
    resolution: {integrity: sha512-ujppO+MkdPqoVINuDFDRLClm7D78qbDt0/NR+wp5FqEZOoTNAjPHWj17QRhu7geIHJfcNhRk1XVQmF8Bp3ye+g==}
    engines: {node: '>=10.13.0'}
    hasBin: true

  /process/0.11.10:
    resolution: {integrity: sha512-cdGef/drWFoydD1JsMzuFf8100nZl+GT+yacc2bEced5f9Rjk4z+WtFUTBu9PhOi9j/jfmBPu0mMEY4wIdAF8A==}
    engines: {node: '>= 0.6.0'}

  /prompts/2.4.2:
    resolution: {integrity: sha512-NxNv/kLguCA7p3jE8oL2aEBsrJWgAakBpgmgK6lpPWV+WuOmY6r2/zbAVnP+T8bQlA0nzHXSJSJW0Hq7ylaD2Q==}
    engines: {node: '>= 6'}
    dependencies:
      kleur: 3.0.3
      sisteransi: 1.0.5

  /prop-types/15.8.1:
    resolution: {integrity: sha512-oj87CgZICdulUohogVAR7AjlC0327U4el4L6eAvOqCeudMDVU0NThNaV+b9Df4dXgSP1gXMTnPdhfe/2qDH5cg==}
    dependencies:
      loose-envify: 1.4.0
      object-assign: 4.1.1
      react-is: 16.13.1
    dev: false

  /proxy-addr/2.0.7:
    resolution: {integrity: sha512-llQsMLSUDUPT44jdrU/O37qlnifitDP+ZwrmmZcoSKyLKvtZxpyV0n2/bD/N4tBAAZ/gJEdZU7KMraoK1+XYAg==}
    engines: {node: '>= 0.10'}
    dependencies:
      forwarded: 0.2.0
      ipaddr.js: 1.9.1

  /psl/1.9.0:
    resolution: {integrity: sha512-E/ZsdU4HLs/68gYzgGTkMicWTLPdAftJLfJFlLUAAKZGkStNU72sZjT66SnMDVOfOWY/YAoiD7Jxa9iHvngcag==}

  /punycode/2.1.1:
    resolution: {integrity: sha512-XRsRjdf+j5ml+y/6GKHPZbrF/8p2Yga0JPtdqTIY2Xe5ohJPD9saDJJLPvp9+NSBprVvevdXZybnj2cv8OEd0A==}
    engines: {node: '>=6'}

  /qs/6.10.3:
    resolution: {integrity: sha512-wr7M2E0OFRfIfJZjKGieI8lBKb7fRCH4Fv5KNPEs7gJ8jadvotdsS08PzOKR7opXhZ/Xkjtt3WF9g38drmyRqQ==}
    engines: {node: '>=0.6'}
    dependencies:
      side-channel: 1.0.4

  /qs/6.5.3:
    resolution: {integrity: sha512-qxXIEh4pCGfHICj1mAJQ2/2XVZkjCDTcEgfoSQxc/fYivUZxTkk7L3bDBJSoNrEzXI17oUO5Dp07ktqE5KzczA==}
    engines: {node: '>=0.6'}
    dev: true

  /querystringify/2.2.0:
    resolution: {integrity: sha512-FIqgj2EUvTa7R50u0rGsyTftzjYmv/a3hO345bZNrqabNqjtgiDMgmo4mkUjd+nzU5oF3dClKqFIPUKybUyqoQ==}

  /queue-microtask/1.2.3:
    resolution: {integrity: sha512-NuaNSa6flKT5JaSYQzJok04JzTL1CA6aGhv5rfLW3PgqA+M2ChpZQnAC8h8i4ZFkBS8X5RqkDBHA7r4hej3K9A==}

  /rambda/7.2.1:
    resolution: {integrity: sha512-Wswj8ZvzdI3VhaGPkZAxaCTwuMmGtgWt7Zxsgyo4P+iTmVnkojvyWaOep5q3ZjMIecW0wtQa66GWxaKkZ24RAA==}
    dev: true

  /randombytes/2.1.0:
    resolution: {integrity: sha512-vYl3iOX+4CKUWuxGi9Ukhie6fsqXqS9FE2Zaic4tNFD2N2QQaXOMFbuKK4QmDHC0JO6B1Zp41J0LpT0oR68amQ==}
    dependencies:
      safe-buffer: 5.2.1
    dev: true

  /range-parser/1.2.1:
    resolution: {integrity: sha512-Hrgsx+orqoygnmhFbKaHE6c296J+HTAQXoxEF6gNupROmmGJRoyzfG3ccAveqCBrwr/2yxQ5BVd/GTl5agOwSg==}
    engines: {node: '>= 0.6'}

  /raw-body/2.5.1:
    resolution: {integrity: sha512-qqJBtEyVgS0ZmPGdCFPWJ3FreoqvG4MVQln/kCgF7Olq95IbOp0/BWyMwbdtn4VTvkM8Y7khCQ2Xgk/tcrCXig==}
    engines: {node: '>= 0.8'}
    dependencies:
      bytes: 3.1.2
      http-errors: 2.0.0
      iconv-lite: 0.4.24
      unpipe: 1.0.0

  /react-dom/18.2.0_react@18.2.0:
    resolution: {integrity: sha512-6IMTriUmvsjHUjNtEDudZfuDQUoWXVxKHhlEGSk81n4YFS+r/Kl99wXiwlVXtPBtJenozv2P+hxDsw9eA7Xo6g==}
    peerDependencies:
      react: ^18.2.0
    dependencies:
      loose-envify: 1.4.0
      react: 18.2.0
      scheduler: 0.23.0
    dev: false

  /react-is/16.13.1:
    resolution: {integrity: sha512-24e6ynE2H+OKt4kqsOvNd8kBpV65zoxbA4BVsEOB3ARVWQki/DHzaUoC5KuON/BiccDaCCTZBuOcfZs70kR8bQ==}
    dev: false

  /react-refresh/0.14.0:
    resolution: {integrity: sha512-wViHqhAd8OHeLS/IRMJjTSDHF3U9eWi62F/MledQGPdJGDhodXJ9PBLNGr6WWL7qlH12Mt3TyTpbS+hGXMjCzQ==}
    engines: {node: '>=0.10.0'}
    dev: true

  /react/18.2.0:
    resolution: {integrity: sha512-/3IjMdb2L9QbBdWiW5e3P2/npwMBaU9mHCSCUzNln0ZCYbcfTsGbTJrU/kGemdH2IWmB2ioZ+zkxtmq6g09fGQ==}
    engines: {node: '>=0.10.0'}
    dependencies:
      loose-envify: 1.4.0
    dev: false

  /read-pkg-up/7.0.1:
    resolution: {integrity: sha512-zK0TB7Xd6JpCLmlLmufqykGE+/TlOePD6qKClNW7hHDKFh/J7/7gCWGR7joEQEW1bKq3a3yUZSObOoWLFQ4ohg==}
    engines: {node: '>=8'}
    dependencies:
      find-up: 4.1.0
      read-pkg: 5.2.0
      type-fest: 0.8.1
    dev: true

  /read-pkg/5.2.0:
    resolution: {integrity: sha512-Ug69mNOpfvKDAc2Q8DRpMjjzdtrnv9HcSMX+4VsZxD1aZ6ZzrIE7rlzXBtWTyhULSMKg076AW6WR5iZpD0JiOg==}
    engines: {node: '>=8'}
    dependencies:
      '@types/normalize-package-data': 2.4.1
      normalize-package-data: 2.5.0
      parse-json: 5.2.0
      type-fest: 0.6.0
    dev: true

  /read-yaml-file/2.1.0:
    resolution: {integrity: sha512-UkRNRIwnhG+y7hpqnycCL/xbTk7+ia9VuVTC0S+zVbwd65DI9eUpRMfsWIGrCWxTU/mi+JW8cHQCrv+zfCbEPQ==}
    engines: {node: '>=10.13'}
    dependencies:
      js-yaml: 4.1.0
      strip-bom: 4.0.0
    dev: true

  /readable-stream/3.6.0:
    resolution: {integrity: sha512-BViHy7LKeTz4oNnkcLJ+lVSL6vpiFeX6/d3oSH8zCW7UxP2onchk+vTGB143xuFjHS3deTgkKoXXymXqymiIdA==}
    engines: {node: '>= 6'}
    dependencies:
      inherits: 2.0.4
      string_decoder: 1.3.0
      util-deprecate: 1.0.2

  /readdirp/3.6.0:
    resolution: {integrity: sha512-hOS089on8RduqdbhvQ5Z37A0ESjsqz6qnRcffsMU3495FuTdqSm+7bhJ29JvIOsBDEEnan5DPu9t3To9VRlMzA==}
    engines: {node: '>=8.10.0'}
    dependencies:
      picomatch: 2.3.1
    dev: true

  /regenerator-runtime/0.13.10:
    resolution: {integrity: sha512-KepLsg4dU12hryUO7bp/axHAKvwGOCV0sGloQtpagJ12ai+ojVDqkeGSiRX1zlq+kjIMZ1t7gpze+26QqtdGqw==}
    dev: false

  /regexp-tree/0.1.24:
    resolution: {integrity: sha512-s2aEVuLhvnVJW6s/iPgEGK6R+/xngd2jNQ+xy4bXNDKxZKJH6jpPHY6kVeVv1IeLCHgswRj+Kl3ELaDjG6V1iw==}
    hasBin: true
    dev: true

  /regexp.prototype.flags/1.4.3:
    resolution: {integrity: sha512-fjggEOO3slI6Wvgjwflkc4NFRCTZAu5CnNfBd5qOMYhWdn67nJBBu34/TkD++eeFmd8C9r9jfXJ27+nSiRkSUA==}
    engines: {node: '>= 0.4'}
    dependencies:
      call-bind: 1.0.2
      define-properties: 1.1.4
      functions-have-names: 1.2.3

  /regexpp/3.2.0:
    resolution: {integrity: sha512-pq2bWo9mVD43nbts2wGv17XLiNLya+GklZ8kaDLV2Z08gDCsGpnKn9BFMepvWuHCbyVvY7J5o5+BVvoQbmlJLg==}
    engines: {node: '>=8'}
    dev: true

  /request-promise-core/1.1.4_request@2.88.2:
    resolution: {integrity: sha512-TTbAfBBRdWD7aNNOoVOBH4pN/KigV6LyapYNNlAPA8JwbovRti1E88m3sYAwsLi5ryhPKsE9APwnjFTgdUjTpw==}
    engines: {node: '>=0.10.0'}
    peerDependencies:
      request: ^2.34
    dependencies:
      lodash: 4.17.21
      request: 2.88.2
    dev: true

  /request-promise-native/1.0.9_request@2.88.2:
    resolution: {integrity: sha512-wcW+sIUiWnKgNY0dqCpOZkUbF/I+YPi+f09JZIDa39Ec+q82CpSYniDp+ISgTTbKmnpJWASeJBPZmoxH84wt3g==}
    engines: {node: '>=0.12.0'}
    deprecated: request-promise-native has been deprecated because it extends the now deprecated request package, see https://github.com/request/request/issues/3142
    peerDependencies:
      request: ^2.34
    dependencies:
      request: 2.88.2
      request-promise-core: 1.1.4_request@2.88.2
      stealthy-require: 1.1.1
      tough-cookie: 2.5.0
    dev: true

  /request/2.88.2:
    resolution: {integrity: sha512-MsvtOrfG9ZcrOwAW+Qi+F6HbD0CWXEh9ou77uOb7FM2WPhwT7smM833PzanhJLsgXjN89Ir6V2PczXNnMpwKhw==}
    engines: {node: '>= 6'}
    deprecated: request has been deprecated, see https://github.com/request/request/issues/3142
    dependencies:
      aws-sign2: 0.7.0
      aws4: 1.11.0
      caseless: 0.12.0
      combined-stream: 1.0.8
      extend: 3.0.2
      forever-agent: 0.6.1
      form-data: 2.3.3
      har-validator: 5.1.5
      http-signature: 1.2.0
      is-typedarray: 1.0.0
      isstream: 0.1.2
      json-stringify-safe: 5.0.1
      mime-types: 2.1.35
      oauth-sign: 0.9.0
      performance-now: 2.1.0
      qs: 6.5.3
      safe-buffer: 5.2.1
      tough-cookie: 2.5.0
      tunnel-agent: 0.6.0
      uuid: 3.4.0
    dev: true

  /require-directory/2.1.1:
    resolution: {integrity: sha512-fGxEI7+wsG9xrvdjsrlmL22OMTTiHRwAMroiEeMgq8gzoLC/PQr7RsRDSTLUg/bZAZtF+TVIkHc6/4RIKrui+Q==}
    engines: {node: '>=0.10.0'}

  /require-from-string/2.0.2:
    resolution: {integrity: sha512-Xf0nWe6RseziFMu+Ap9biiUbmplq6S9/p+7w7YXP/JBHhrUDDUhwa+vANyubuqfZWTveU//DYVGsDG7RKL/vEw==}
    engines: {node: '>=0.10.0'}

  /requires-port/1.0.0:
    resolution: {integrity: sha512-KigOCHcocU3XODJxsu8i/j8T9tzT4adHiecwORRQ0ZZFcp7ahwXuRU1m+yuO90C5ZUyGeGfocHDI14M3L3yDAQ==}

  /resolve-from/4.0.0:
    resolution: {integrity: sha512-pb/MYmXstAkysRFx8piNI1tGFNQIFA3vkE3Gq4EuA1dF6gHp/+vgZqsCGJapvy8N3Q+4o7FwvquPJcnZ7RYy4g==}
    engines: {node: '>=4'}

  /resolve/1.22.1:
    resolution: {integrity: sha512-nBpuuYuY5jFsli/JIs1oldw6fOQCBioohqWZg/2hiaOybXOft4lonv85uDOKXdf8rhyK159cxU5cDcK/NKk8zw==}
    hasBin: true
    dependencies:
      is-core-module: 2.10.0
      path-parse: 1.0.7
      supports-preserve-symlinks-flag: 1.0.0

  /reusify/1.0.4:
    resolution: {integrity: sha512-U9nH88a3fc/ekCF1l0/UP1IosiuIjyTh7hBvXVMHYgVcfGvt897Xguj2UOLDeI5BG2m7/uwyaLVT6fbtCwTyzw==}
    engines: {iojs: '>=1.0.0', node: '>=0.10.0'}

  /rimraf/3.0.2:
    resolution: {integrity: sha512-JZkJMZkAGFFPP2YqXZXPbMlMBgsxzE8ILs4lMIX/2o0L9UBw9O/Y3o6wFw/i9YLapcUJWwqbi3kdxIPdC62TIA==}
    hasBin: true
    dependencies:
      glob: 7.2.3
    dev: true

  /rollup/2.78.1:
    resolution: {integrity: sha512-VeeCgtGi4P+o9hIg+xz4qQpRl6R401LWEXBmxYKOV4zlF82lyhgh2hTZnheFUbANE8l2A41F458iwj2vEYaXJg==}
    engines: {node: '>=10.0.0'}
    hasBin: true
    optionalDependencies:
      fsevents: 2.3.2
    dev: true

  /run-parallel/1.2.0:
    resolution: {integrity: sha512-5l4VyZR86LZ/lDxZTR6jqL8AFE2S0IFLMP26AbjsLVADxHdhB/c0GUsH+y39UfCi3dzz8OlQuPmnaJOMoDHQBA==}
    dependencies:
      queue-microtask: 1.2.3

  /safe-buffer/5.1.2:
    resolution: {integrity: sha512-Gd2UZBJDkXlY7GbJxfsE8/nvKkUEU1G38c1siN6QP6a9PT9MmHB8GnpscSmMJSoF8LOIrt8ud/wPtojys4G6+g==}

  /safe-buffer/5.2.1:
    resolution: {integrity: sha512-rp3So07KcdmmKbGvgaNxQSJr7bGVSVk5S9Eq1F+ppbRo70+YeaDxkw5Dd8NPN+GD6bjnYm2VuPuCXmpuYvmCXQ==}

  /safe-regex/2.1.1:
    resolution: {integrity: sha512-rx+x8AMzKb5Q5lQ95Zoi6ZbJqwCLkqi3XuJXp5P3rT8OEc6sZCJG5AE5dU3lsgRr/F4Bs31jSlVN+j5KrsGu9A==}
    dependencies:
      regexp-tree: 0.1.24
    dev: true

  /safe-stable-stringify/2.3.1:
    resolution: {integrity: sha512-kYBSfT+troD9cDA85VDnHZ1rpHC50O0g1e6WlGHVCz/g+JS+9WKLj+XwFYyR8UbrZN8ll9HUpDAAddY58MGisg==}
    engines: {node: '>=10'}

  /safer-buffer/2.1.2:
    resolution: {integrity: sha512-YZo3K82SD7Riyi0E1EQPojLz7kpepnSQI9IyPbHHg1XXXevb5dJI7tpyN2ADxGcQbHG7vcyRHk0cbwqcQriUtg==}

  /sax/1.2.4:
    resolution: {integrity: sha512-NqVDv9TpANUjFm0N8uM5GxL36UgKi9/atZw+x7YFnQ8ckwFGKrl4xX4yWtrey3UJm5nP1kUbnYgLopqWNSRhWw==}

  /scheduler/0.23.0:
    resolution: {integrity: sha512-CtuThmgHNg7zIZWAXi3AsyIzA3n4xx7aNyjwC2VJldO2LMVDhFK+63xGqq6CsJH4rTAt6/M+N4GhZiDYPx9eUw==}
    dependencies:
      loose-envify: 1.4.0
    dev: false

  /semver/5.7.1:
    resolution: {integrity: sha512-sauaDf/PZdVgrLTNYHRtpXa1iRiKcaebiKQ1BJdpQlWH2lCvexQdX55snPFyK7QzpudqbCI0qXFfOasHdyNDGQ==}
    hasBin: true

  /semver/6.3.0:
    resolution: {integrity: sha512-b39TBaTSfV6yBrapU89p5fKekE2m/NwnDocOVruQFS1/veMgdzuPcnOM34M6CwxW8jH/lxEa5rBoDeUwu5HHTw==}
    hasBin: true

  /semver/7.3.7:
    resolution: {integrity: sha512-QlYTucUYOews+WeEujDoEGziz4K6c47V/Bd+LjSSYcA94p+DmINdf7ncaUinThfvZyu13lN9OY1XDxt8C0Tw0g==}
    engines: {node: '>=10'}
    hasBin: true
    dependencies:
      lru-cache: 6.0.0

  /send/0.18.0:
    resolution: {integrity: sha512-qqWzuOjSFOuqPjFe4NOsMLafToQQwBSOEpS+FwEt3A2V3vKubTquT3vmLTQpFgMXp8AlFWFuP1qKaJZOtPpVXg==}
    engines: {node: '>= 0.8.0'}
    dependencies:
      debug: 2.6.9
      depd: 2.0.0
      destroy: 1.2.0
      encodeurl: 1.0.2
      escape-html: 1.0.3
      etag: 1.8.1
      fresh: 0.5.2
      http-errors: 2.0.0
      mime: 1.6.0
      ms: 2.1.3
      on-finished: 2.4.1
      range-parser: 1.2.1
      statuses: 2.0.1
    transitivePeerDependencies:
      - supports-color

  /sentence-case/3.0.4:
    resolution: {integrity: sha512-8LS0JInaQMCRoQ7YUytAo/xUu5W2XnQxV2HI/6uM6U7CITS1RqPElr30V6uIqyMKM9lJGRVFy5/4CuzcixNYSg==}
    dependencies:
      no-case: 3.0.4
      tslib: 2.4.0
      upper-case-first: 2.0.2

  /serialize-javascript/6.0.0:
    resolution: {integrity: sha512-Qr3TosvguFt8ePWqsvRfrKyQXIiW+nGbYpy8XK24NQHE83caxWt+mIymTT19DGFbNWNLfEwsrkSmN64lVWB9ag==}
    dependencies:
      randombytes: 2.1.0
    dev: true

  /serve-static/1.15.0:
    resolution: {integrity: sha512-XGuRDNjXUijsUL0vl6nSD7cwURuzEgglbOaFuZM9g3kwDXOWVTck0jLzjPzGD+TazWbboZYu52/9/XPdUgne9g==}
    engines: {node: '>= 0.8.0'}
    dependencies:
      encodeurl: 1.0.2
      escape-html: 1.0.3
      parseurl: 1.3.3
      send: 0.18.0
    transitivePeerDependencies:
      - supports-color

  /setprototypeof/1.2.0:
    resolution: {integrity: sha512-E5LDX7Wrp85Kil5bhZv46j8jOeboKq5JMmYM3gVGdGH8xFpPWXUMsNrlODCrkoxMEeNi/XZIwuRvY4XNwYMJpw==}

  /shebang-command/2.0.0:
    resolution: {integrity: sha512-kHxr2zZpYtdmrN1qDjrrX/Z1rR1kG8Dx+gkpK1G4eXmvXswmcE1hTWBWYUzlraYw1/yZp6YuDY77YtvbN0dmDA==}
    engines: {node: '>=8'}
    dependencies:
      shebang-regex: 3.0.0
    dev: true

  /shebang-regex/3.0.0:
    resolution: {integrity: sha512-7++dFhtcx3353uBaq8DDR4NuxBetBzC7ZQOhmTQInHEd6bSrXdiEyzCvG07Z44UYdLShWUyXt5M/yhz8ekcb1A==}
    engines: {node: '>=8'}
    dev: true

  /side-channel/1.0.4:
    resolution: {integrity: sha512-q5XPytqFEIKHkGdiMIrY10mvLRvnQh42/+GoBlFW3b2LXLE2xxJpZFdm94we0BaoV3RwJyGqg5wS7epxTv0Zvw==}
    dependencies:
      call-bind: 1.0.2
      get-intrinsic: 1.1.2
      object-inspect: 1.12.2

  /signal-exit/3.0.7:
    resolution: {integrity: sha512-wnD2ZE+l+SPC/uoS0vXeE9L1+0wuaMqKlfz9AMUo38JsyLSBWSFcHR1Rri62LZc12vLr1gb3jl7iwQhgwpAbGQ==}
    dev: true

  /simple-swizzle/0.2.2:
    resolution: {integrity: sha512-JA//kQgZtbuY83m+xT+tXJkmJncGMTFT+C+g2h2R9uxkYIrE2yy9sgmcLhCnw57/WSD+Eh3J97FPEDFnbXnDUg==}
    dependencies:
      is-arrayish: 0.3.2

  /sisteransi/1.0.5:
    resolution: {integrity: sha512-bLGGlR1QxBcynn2d5YmDX4MGjlZvy2MRBDRNHLJ8VI6l6+9FUiyTFNJ0IveOSP0bcXgVDPRcfGqA0pjaqUpfVg==}

  /slash/3.0.0:
    resolution: {integrity: sha512-g9Q1haeby36OSStwb4ntCGGGaKsaVSjQ68fBxoQcutl5fS1vuY18H3wSt3jFyFtrkx+Kz0V1G85A4MyAdDMi2Q==}
    engines: {node: '>=8'}
    dev: true

  /slash/4.0.0:
    resolution: {integrity: sha512-3dOsAHXXUkQTpOYcoAxLIorMTp4gIQr5IW3iVb7A7lFIp0VHhnynm9izx6TssdrIcVIESAlVjtnO2K8bg+Coew==}
    engines: {node: '>=12'}

  /snake-case/3.0.4:
    resolution: {integrity: sha512-LAOh4z89bGQvl9pFfNF8V146i7o7/CqFPbqzYgP+yYzDIDeS9HaNFtXABamRW+AQzEVODcvE79ljJ+8a9YSdMg==}
    dependencies:
      dot-case: 3.0.4
      tslib: 2.4.0

  /source-map-js/1.0.2:
    resolution: {integrity: sha512-R0XvVJ9WusLiqTCEiGCmICCMplcCkIwwR11mOSD9CR5u+IXYdiseeEuXCVAjS54zqwkLcPNnmU4OeJ6tUrWhDw==}
    engines: {node: '>=0.10.0'}
    dev: true

  /source-map-support/0.5.21:
    resolution: {integrity: sha512-uBHU3L3czsIyYXKX88fdrGovxdSCoTGDRZ6SYXtSRxLZUzHg5P/66Ht6uoUlHu9EZod+inXhKo3qQgwXUT/y1w==}
    dependencies:
      buffer-from: 1.1.2
      source-map: 0.6.1

  /source-map/0.5.7:
    resolution: {integrity: sha512-LbrmJOMUSdEVxIKvdcJzQC+nQhe8FUZQTXQy6+I75skNgn3OoQ0DZA8YnFa7gp8tqtL3KPf1kmo0R5DoApeSGQ==}
    engines: {node: '>=0.10.0'}
    dev: false

  /source-map/0.6.1:
    resolution: {integrity: sha512-UjgapumWlbMhkBgzT7Ykc5YXUT46F0iKu8SGXq0bcwP5dz/h0Plj6enJqjz1Zbq2l5WaqYnrVbwWOWMyF3F47g==}
    engines: {node: '>=0.10.0'}

  /sourcemap-codec/1.4.8:
    resolution: {integrity: sha512-9NykojV5Uih4lgo5So5dtw+f0JgJX30KCNI8gwhz2J9A15wD0Ml6tjHKwf6fTSa6fAdVBdZeNOs9eJ71qCk8vA==}
    dev: true

  /spdx-correct/3.1.1:
    resolution: {integrity: sha512-cOYcUWwhCuHCXi49RhFRCyJEK3iPj1Ziz9DpViV3tbZOwXD49QzIN3MpOLJNxh2qwq2lJJZaKMVw9qNi4jTC0w==}
    dependencies:
      spdx-expression-parse: 3.0.1
      spdx-license-ids: 3.0.12
    dev: true

  /spdx-exceptions/2.3.0:
    resolution: {integrity: sha512-/tTrYOC7PPI1nUAgx34hUpqXuyJG+DTHJTnIULG4rDygi4xu/tfgmq1e1cIRwRzwZgo4NLySi+ricLkZkw4i5A==}
    dev: true

  /spdx-expression-parse/3.0.1:
    resolution: {integrity: sha512-cbqHunsQWnJNE6KhVSMsMeH5H/L9EpymbzqTQ3uLwNCLZ1Q481oWaofqH7nO6V07xlXwY6PhQdQ2IedWx/ZK4Q==}
    dependencies:
      spdx-exceptions: 2.3.0
      spdx-license-ids: 3.0.12
    dev: true

  /spdx-license-ids/3.0.12:
    resolution: {integrity: sha512-rr+VVSXtRhO4OHbXUiAF7xW3Bo9DuuF6C5jH+q/x15j2jniycgKbxU09Hr0WqlSLUs4i4ltHGXqTe7VHclYWyA==}
    dev: true

  /sshpk/1.17.0:
    resolution: {integrity: sha512-/9HIEs1ZXGhSPE8X6Ccm7Nam1z8KcoCqPdI7ecm1N33EzAetWahvQWVqLZtaZQ+IDKX4IyA2o0gBzqIMkAagHQ==}
    engines: {node: '>=0.10.0'}
    hasBin: true
    dependencies:
      asn1: 0.2.6
      assert-plus: 1.0.0
      bcrypt-pbkdf: 1.0.2
      dashdash: 1.14.1
      ecc-jsbn: 0.1.2
      getpass: 0.1.7
      jsbn: 0.1.1
      safer-buffer: 2.1.2
      tweetnacl: 0.14.5
    dev: true

  /stack-trace/0.0.10:
    resolution: {integrity: sha512-KGzahc7puUKkzyMt+IqAep+TVNbKP+k2Lmwhub39m1AsTSkaDutx56aDCo+HLDzf/D26BIHTJWNiTG1KAJiQCg==}

  /statuses/2.0.1:
    resolution: {integrity: sha512-RwNA9Z/7PrK06rYLIzFMlaF+l73iwpzsqRIFgbMLbTcLD6cOao82TaWefPXQvB2fOC4AjuYSEndS7N/mTCbkdQ==}
    engines: {node: '>= 0.8'}

  /stealthy-require/1.1.1:
    resolution: {integrity: sha512-ZnWpYnYugiOVEY5GkcuJK1io5V8QmNYChG62gSit9pQVGErXtrKuPC55ITaVSukmMta5qpMU7vqLt2Lnni4f/g==}
    engines: {node: '>=0.10.0'}
    dev: true

  /stoppable/1.1.0:
    resolution: {integrity: sha512-KXDYZ9dszj6bzvnEMRYvxgeTHU74QBFL54XKtP3nyMuJ81CFYtABZ3bAzL2EdFUaEwJOBOgENyFj3R7oTzDyyw==}
    engines: {node: '>=4', npm: '>=6'}
    dev: false

  /streamsearch/1.1.0:
    resolution: {integrity: sha512-Mcc5wHehp9aXz1ax6bZUyY5afg9u2rv5cqQI3mRrYkGC8rW2hM02jWuwjtL++LS5qinSyhj2QfLyNsuc+VsExg==}
    engines: {node: '>=10.0.0'}
    dev: true

  /string-width/4.2.3:
    resolution: {integrity: sha512-wKyQRQpjJ0sIp62ErSZdGsjMJWsap5oRNihHhu6G7JVO/9jIB6UyevL+tXuOqrng8j/cxKTWyWUwvSTriiZz/g==}
    engines: {node: '>=8'}
    dependencies:
      emoji-regex: 8.0.0
      is-fullwidth-code-point: 3.0.0
      strip-ansi: 6.0.1

  /string.prototype.repeat/0.2.0:
    resolution: {integrity: sha512-1BH+X+1hSthZFW+X+JaUkjkkUPwIlLEMJBLANN3hOob3RhEk5snLWNECDnYbgn/m5c5JV7Ersu1Yubaf+05cIA==}
    dev: true

  /string.prototype.trimend/1.0.5:
    resolution: {integrity: sha512-I7RGvmjV4pJ7O3kdf+LXFpVfdNOxtCW/2C8f6jNiW4+PQchwxkCDzlk1/7p+Wl4bqFIZeF47qAHXLuHHWKAxog==}
    dependencies:
      call-bind: 1.0.2
      define-properties: 1.1.4
      es-abstract: 1.20.1

  /string.prototype.trimstart/1.0.5:
    resolution: {integrity: sha512-THx16TJCGlsN0o6dl2o6ncWUsdgnLRSA23rRE5pyGBw/mLr3Ej/R2LaqCtgP8VNMGZsvMWnf9ooZPyY2bHvUFg==}
    dependencies:
      call-bind: 1.0.2
      define-properties: 1.1.4
      es-abstract: 1.20.1

  /string_decoder/1.3.0:
    resolution: {integrity: sha512-hkRX8U1WjJFd8LsDJ2yQ/wWWxaopEsABU1XfkM8A+j0+85JAGppt16cr1Whg6KIbb4okU6Mql6BOj+uup/wKeA==}
    dependencies:
      safe-buffer: 5.2.1

  /strip-ansi/6.0.1:
    resolution: {integrity: sha512-Y38VPSHcqkFrCpFnQ9vuSXmquuv5oXOKpGeT6aGrr3o3Gc9AlVa6JBfUSOCnbxGGZF+/0ooI7KrPuUSztUdU5A==}
    engines: {node: '>=8'}
    dependencies:
      ansi-regex: 5.0.1

  /strip-bom/3.0.0:
    resolution: {integrity: sha512-vavAMRXOgBVNF6nyEEmL3DBK19iRpDcoIwW+swQ+CbGiu7lju6t+JklA1MHweoWtadgt4ISVUsXLyDq34ddcwA==}
    engines: {node: '>=4'}
    dev: true

  /strip-bom/4.0.0:
    resolution: {integrity: sha512-3xurFv5tEgii33Zi8Jtp55wEIILR9eh34FAW00PZf+JnSsTmV/ioewSgQl97JHvgjoRGwPShsWm+IdrxB35d0w==}
    engines: {node: '>=8'}
    dev: true

  /strip-indent/3.0.0:
    resolution: {integrity: sha512-laJTa3Jb+VQpaC6DseHhF7dXVqHTfJPCRDaEbid/drOhgitgYku/letMUqOXFoWV0zIIUbjpdH2t+tYj4bQMRQ==}
    engines: {node: '>=8'}
    dependencies:
      min-indent: 1.0.1
    dev: true

  /strip-json-comments/3.1.1:
    resolution: {integrity: sha512-6fPc+R4ihwqP6N/aIv2f1gMH8lOVtWQHoqC4yK6oSDVVocumAsfCqjkXnqiYMhmMwS/mEHLp7Vehlt3ql6lEig==}
    engines: {node: '>=8'}
    dev: true

  /stylis/4.0.13:
    resolution: {integrity: sha512-xGPXiFVl4YED9Jh7Euv2V220mriG9u4B2TA6Ybjc1catrstKD2PpIdU3U0RKpkVBC2EhmL/F0sPCr9vrFTNRag==}
    dev: false

  /supports-color/5.5.0:
    resolution: {integrity: sha512-QjVjwdXIt408MIiAqCX4oUKsgU2EqAGzs2Ppkm4aQYbjm+ZEWEcW4SfFNTr4uMNZma0ey4f5lgLrkB0aX0QMow==}
    engines: {node: '>=4'}
    dependencies:
      has-flag: 3.0.0

  /supports-color/7.2.0:
    resolution: {integrity: sha512-qpCAvRl9stuOHveKsn7HncJRvv501qIacKzQlO/+Lwxc9+0q2wLyv4Dfvt80/DPn2pqOBsJdDiogXGR9+OvwRw==}
    engines: {node: '>=8'}
    dependencies:
      has-flag: 4.0.0
    dev: true

  /supports-color/8.1.1:
    resolution: {integrity: sha512-MpUEN2OodtUzxvKQl72cUF7RQ5EiHsGvSsVG0ia9c5RbWGL2CI4C7EpPS8UTBIplnlzZiNuV56w+FuNxy3ty2Q==}
    engines: {node: '>=10'}
    dependencies:
      has-flag: 4.0.0
    dev: true

  /supports-preserve-symlinks-flag/1.0.0:
    resolution: {integrity: sha512-ot0WnXS9fgdkgIcePe6RHNk1WA8+muPa6cSjeR3V8K27q9BB1rTE3R1p7Hv0z1ZyAc8s6Vvv8DIyWf681MAt0w==}
    engines: {node: '>= 0.4'}

  /syncpack/8.2.4:
    resolution: {integrity: sha512-Tq1RzTqQwGCe8htWqJPHcA55LqGLO4wG1F2DCGMFflfX3ujbRoiXq2MYd7XFvm3mzxv1BPVQQp8DU2ZkY14e2A==}
    engines: {node: '>=10'}
    hasBin: true
    dependencies:
      chalk: 4.1.2
      commander: 9.3.0
      cosmiconfig: 7.0.1
      expect-more: 1.2.0
      fp-ts: 2.12.1
      fs-extra: 10.1.0
      glob: 8.0.3
      minimatch: 5.1.0
      read-yaml-file: 2.1.0
      semver: 7.3.7
    dev: true

  /test-exclude/6.0.0:
    resolution: {integrity: sha512-cAGWPIyOHU6zlmg88jwm7VRyXnMN7iV68OGAbYDk/Mh/xC/pzVPlQtY6ngoIH/5/tciuhGfvESU8GrHrcxD56w==}
    engines: {node: '>=8'}
    dependencies:
      '@istanbuljs/schema': 0.1.3
      glob: 7.2.3
      minimatch: 3.1.2
    dev: true

  /text-hex/1.0.0:
    resolution: {integrity: sha512-uuVGNWzgJ4yhRaNSiubPY7OjISw4sw4E5Uv0wbjp+OzcbmVU/rsT8ujgcXJhn9ypzsgr5vlzpPqP+MBBKcGvbg==}

  /text-table/0.2.0:
    resolution: {integrity: sha512-N+8UisAXDGk8PFXP4HAzVR9nbfmVJ3zYLAWiTIoqC5v5isinhr+r5uaO8+7r3BMfuNIufIsA7RdpVgacC2cSpw==}
    dev: true

  /to-fast-properties/2.0.0:
    resolution: {integrity: sha512-/OaKK0xYrs3DmxRYqL/yDc+FxFUVYhDlXMhRmv3z915w2HF1tnN1omB354j8VUGO/hbRzyD6Y3sA7v7GS/ceog==}
    engines: {node: '>=4'}

  /to-regex-range/5.0.1:
    resolution: {integrity: sha512-65P7iz6X5yEr1cwcgvQxbbIw7Uk3gOy5dIdtZ4rDveLqhrdJP+Li/Hx6tyK0NEb+2GCyneCMJiGqrADCSNk8sQ==}
    engines: {node: '>=8.0'}
    dependencies:
      is-number: 7.0.0

  /toidentifier/1.0.1:
    resolution: {integrity: sha512-o5sSPKEkg/DIQNmH43V0/uerLrpzVedkUh8tGNvaeXpfpuwjKenlSox/2O/BTlZUtEe+JG7s5YhEz608PlAHRA==}
    engines: {node: '>=0.6'}

  /tough-cookie/2.5.0:
    resolution: {integrity: sha512-nlLsUzgm1kfLXSXfRZMc1KLAugd4hqJHDTvc2hDIwS3mZAfMEuMbc03SujMF+GEcpaX/qboeycw6iO8JwVv2+g==}
    engines: {node: '>=0.8'}
    dependencies:
      psl: 1.9.0
      punycode: 2.1.1
    dev: true

  /tough-cookie/4.1.0:
    resolution: {integrity: sha512-IVX6AagLelGwl6F0E+hoRpXzuD192cZhAcmT7/eoLr0PnsB1wv2E5c+A2O+V8xth9FlL2p0OstFsWn0bZpVn4w==}
    engines: {node: '>=6'}
    dependencies:
      psl: 1.9.0
      punycode: 2.1.1
      universalify: 0.2.0
      url-parse: 1.5.10

  /tr46/0.0.3:
    resolution: {integrity: sha512-N3WMsuqV66lT30CrXNbEjx4GEwlow3v6rr4mCcv6prnfwhS01rkgyFdjPNBYd9br7LpXV1+Emh01fHnq2Gdgrw==}

  /triple-beam/1.3.0:
    resolution: {integrity: sha512-XrHUvV5HpdLmIj4uVMxHggLbFSZYIn7HEWsqePZcI50pco+MPqJ50wMGY794X7AOOhxOBAjbkqfAbEe/QMp2Lw==}

  /tsconfig-paths/3.14.1:
    resolution: {integrity: sha512-fxDhWnFSLt3VuTwtvJt5fpwxBHg5AdKWMsgcPOOIilyjymcYVZoCQF8fvFRezCNfblEXmi+PcM1eYHeOAgXCOQ==}
    dependencies:
      '@types/json5': 0.0.29
      json5: 1.0.1
      minimist: 1.2.6
      strip-bom: 3.0.0
    dev: true

  /tslib/1.14.1:
    resolution: {integrity: sha512-Xni35NKzjgMrwevysHTCArtLDpPvye8zV/0E4EyYn43P7/7qvQwPh9BGkHewbMulVntbigmcT7rdX3BNo9wRJg==}
    dev: true

  /tslib/2.4.0:
    resolution: {integrity: sha512-d6xOpEDfsi2CZVlPQzGeux8XMwLT9hssAsaPYExaQMuYskwb+x1x7J371tWlbBdWHroy99KnVB6qIkUbs5X3UQ==}

  /tsutils/3.21.0_typescript@4.8.3:
    resolution: {integrity: sha512-mHKK3iUXL+3UF6xL5k0PEhKRUBKPBCv/+RkEOpjRWxxx27KKRBmmA60A9pgOUvMi8GKhRMPEmjBRPzs2W7O1OA==}
    engines: {node: '>= 6'}
    peerDependencies:
      typescript: '>=2.8.0 || >= 3.2.0-dev || >= 3.3.0-dev || >= 3.4.0-dev || >= 3.5.0-dev || >= 3.6.0-dev || >= 3.6.0-beta || >= 3.7.0-dev || >= 3.7.0-beta'
    dependencies:
      tslib: 1.14.1
      typescript: 4.8.3
    dev: true

  /tunnel-agent/0.6.0:
    resolution: {integrity: sha512-McnNiV1l8RYeY8tBgEpuodCC1mLUdbSN+CYBL7kJsJNInOP8UjDDEwdk6Mw60vdLLrr5NHKZhMAOSrR2NZuQ+w==}
    dependencies:
      safe-buffer: 5.2.1
    dev: true

  /tunnel/0.0.6:
    resolution: {integrity: sha512-1h/Lnq9yajKY2PEbBadPXj3VxsDDu844OnaAo52UVmIzIvwwtBPIuNvkjuzBlTWpfJyUbG3ez0KSBibQkj4ojg==}
    engines: {node: '>=0.6.11 <=0.7.0 || >=0.7.3'}

  /tweetnacl/0.14.5:
    resolution: {integrity: sha512-KXXFFdAbFXY4geFIwoyNK+f5Z1b7swfXABfL7HXCmoIWMKU3dmS26672A4EeQtDzLKy7SXmfBu51JolvEKwtGA==}
    dev: true

  /type-check/0.4.0:
    resolution: {integrity: sha512-XleUoc9uwGXqjWwXaUTZAmzMcFZ5858QA2vvx1Ur5xIcixXIP+8LnFDgRplU30us6teqdlskFfu+ae4K79Ooew==}
    engines: {node: '>= 0.8.0'}
    dependencies:
      prelude-ls: 1.2.1
    dev: true

  /type-fest/0.20.2:
    resolution: {integrity: sha512-Ne+eE4r0/iWnpAxD852z3A+N0Bt5RN//NjJwRd2VFHEmrywxf5vsZlh4R6lixl6B+wz/8d+maTSAkN1FIkI3LQ==}
    engines: {node: '>=10'}
    dev: true

  /type-fest/0.6.0:
    resolution: {integrity: sha512-q+MB8nYR1KDLrgr4G5yemftpMC7/QLqVndBmEEdqzmNj5dcFOO4Oo8qlwZE3ULT3+Zim1F8Kq4cBnikNhlCMlg==}
    engines: {node: '>=8'}
    dev: true

  /type-fest/0.8.1:
    resolution: {integrity: sha512-4dbzIzqvjtgiM5rw1k5rEHtBANKmdudhGyBEajN01fEyhaAIhsoKNy6y7+IN93IfpFtwY9iqi7kD+xwKhQsNJA==}
    engines: {node: '>=8'}
    dev: true

  /type-is/1.6.18:
    resolution: {integrity: sha512-TkRKr9sUTxEH8MdfuCSP7VizJyzRNMjj2J2do2Jr3Kym598JVdEksuzPQCnlFPW4ky9Q+iA+ma9BGm06XQBy8g==}
    engines: {node: '>= 0.6'}
    dependencies:
      media-typer: 0.3.0
      mime-types: 2.1.35

  /typescript/4.8.3:
    resolution: {integrity: sha512-goMHfm00nWPa8UvR/CPSvykqf6dVV8x/dp0c5mFTMTIu0u0FlGWRioyy7Nn0PGAdHxpJZnuO/ut+PpQ8UiHAig==}
    engines: {node: '>=4.2.0'}
    hasBin: true
    dev: true

  /unbox-primitive/1.0.2:
    resolution: {integrity: sha512-61pPlCD9h51VoreyJ0BReideM3MDKMKnh6+V9L08331ipq6Q8OFXZYiqP6n/tbHx4s5I9uRhcye6BrbkizkBDw==}
    dependencies:
      call-bind: 1.0.2
      has-bigints: 1.0.2
      has-symbols: 1.0.3
      which-boxed-primitive: 1.0.2

  /underscore/1.13.4:
    resolution: {integrity: sha512-BQFnUDuAQ4Yf/cYY5LNrK9NCJFKriaRbD9uR1fTeXnBeoa97W0i41qkZfGO9pSo8I5KzjAcSY2XYtdf0oKd7KQ==}
    dev: true

  /universalify/0.2.0:
    resolution: {integrity: sha512-CJ1QgKmNg3CwvAv/kOFmtnEN05f0D/cn9QntgNOQlQF9dgvVTHj3t+8JPdjqawCHk7V/KA+fbUqzZ9XWhcqPUg==}
    engines: {node: '>= 4.0.0'}

  /universalify/2.0.0:
    resolution: {integrity: sha512-hAZsKq7Yy11Zu1DE0OzWjw7nnLZmJZYTDZZyEFHZdUhV8FkH5MCfoU1XMaxXovpyW5nq5scPqq0ZDP9Zyl04oQ==}
    engines: {node: '>= 10.0.0'}
    dev: true

  /unpipe/1.0.0:
    resolution: {integrity: sha512-pjy2bYhSsufwWlKwPc+l3cN7+wuJlK6uz0YdJEOlQDbl6jo/YlPi4mb8agUkVC8BF7V8NuzeyPNqRksA3hztKQ==}
    engines: {node: '>= 0.8'}

  /update-browserslist-db/1.0.10_browserslist@4.21.4:
    resolution: {integrity: sha512-OztqDenkfFkbSG+tRxBeAnCVPckDBcvibKd35yDONx6OU8N7sqgwc7rCbkJ/WcYtVRZ4ba68d6byhC21GFh7sQ==}
    hasBin: true
    peerDependencies:
      browserslist: '>= 4.21.0'
    dependencies:
      browserslist: 4.21.4
      escalade: 3.1.1
      picocolors: 1.0.0

  /upper-case-first/2.0.2:
    resolution: {integrity: sha512-514ppYHBaKwfJRK/pNC6c/OxfGa0obSnAl106u97Ed0I625Nin96KAjttZF6ZL3e1XLtphxnqrOi9iWgm+u+bg==}
    dependencies:
      tslib: 2.4.0

  /upper-case/2.0.2:
    resolution: {integrity: sha512-KgdgDGJt2TpuwBUIjgG6lzw2GWFRCW9Qkfkiv0DxqHHLYJHmtmdUIKcZd8rHgFSjopVTlw6ggzCm1b8MFQwikg==}
    dependencies:
      tslib: 2.4.0

  /uri-js/4.4.1:
    resolution: {integrity: sha512-7rKUyy33Q1yc98pQ1DAmLtwX109F7TIfWlW1Ydo8Wl1ii1SeHieeh0HHfPeL2fMXK6z0s8ecKs9frCuLJvndBg==}
    dependencies:
      punycode: 2.1.1

  /url-parse/1.5.10:
    resolution: {integrity: sha512-WypcfiRhfeUP9vvF0j6rw0J3hrWrw6iZv3+22h6iRMJ/8z1Tj6XfLP4DsUix5MhMPnXpiHDoKyoZ/bdCkwBCiQ==}
    dependencies:
      querystringify: 2.2.0
      requires-port: 1.0.0

  /util-deprecate/1.0.2:
    resolution: {integrity: sha512-EPD5q1uXyFxJpCrLnCc1nHnq3gOa6DZBocAIiI2TaSCA7VCJ1UJDMagCzIkXNsUYfD1daK//LTEQ8xiIbrHtcw==}

  /utils-merge/1.0.1:
    resolution: {integrity: sha512-pMZTvIkT1d+TFGvDOqodOclx0QWkkgi6Tdoa8gC8ffGAAqz9pzPTZWAybbsHHoED/ztMtkv/VoYTYyShUn81hA==}
    engines: {node: '>= 0.4.0'}

  /uuid/3.4.0:
    resolution: {integrity: sha512-HjSDRw6gZE5JMggctHBcjVak08+KEVhSIiDzFnT9S9aegmp85S/bReBVTb4QTFaRNptJ9kuYaNhnbNEOkbKb/A==}
    deprecated: Please upgrade  to version 7 or higher.  Older versions may use Math.random() in certain circumstances, which is known to be problematic.  See https://v8.dev/blog/math-random for details.
    hasBin: true
    dev: true

  /uuid/8.3.2:
    resolution: {integrity: sha512-+NYs2QeMWy+GWFOEm9xnn6HCDp0l7QBD7ml8zLUmJ+93Q5NF0NocErnwkTkXVFNiX3/fpC6afS8Dhb/gz7R7eg==}
    hasBin: true

  /v8-to-istanbul/9.0.1:
    resolution: {integrity: sha512-74Y4LqY74kLE6IFyIjPtkSTWzUZmj8tdHT9Ii/26dvQ6K9Dl2NbEfj0XgU2sHCtKgt5VupqhlO/5aWuqS+IY1w==}
    engines: {node: '>=10.12.0'}
    dependencies:
      '@jridgewell/trace-mapping': 0.3.15
      '@types/istanbul-lib-coverage': 2.0.4
      convert-source-map: 1.8.0
    dev: true

  /validate-npm-package-license/3.0.4:
    resolution: {integrity: sha512-DpKm2Ui/xN7/HQKCtpZxoRWBhZ9Z0kqtygG8XCgNQ8ZlDnxuQmWhj566j8fN4Cu3/JmbhsDo7fcAJq4s9h27Ew==}
    dependencies:
      spdx-correct: 3.1.1
      spdx-expression-parse: 3.0.1
    dev: true

  /vary/1.1.2:
    resolution: {integrity: sha512-BNGbWLfd0eUPabhkXUVm0j8uuvREyTh5ovRa/dyow/BqAbZJyC+5fU+IzQOzmAKzYqYRAISoRhdQr3eIZ/PXqg==}
    engines: {node: '>= 0.8'}

  /verror/1.10.0:
    resolution: {integrity: sha512-ZZKSmDAEFOijERBLkmYfJ+vmk3w+7hOLYDNkRCuRuMJGEmqYNCNLyBBFwWKVMhfwaEF3WOd0Zlw86U/WC/+nYw==}
    engines: {'0': node >=0.6.0}
    dependencies:
      assert-plus: 1.0.0
      core-util-is: 1.0.2
      extsprintf: 1.3.0
    dev: true

  /vite/3.1.8:
    resolution: {integrity: sha512-m7jJe3nufUbuOfotkntGFupinL/fmuTNuQmiVE7cH2IZMuf4UbfbGYMUT3jVWgGYuRVLY9j8NnrRqgw5rr5QTg==}
    engines: {node: ^14.18.0 || >=16.0.0}
    hasBin: true
    peerDependencies:
      less: '*'
      sass: '*'
      stylus: '*'
      terser: ^5.4.0
    peerDependenciesMeta:
      less:
        optional: true
      sass:
        optional: true
      stylus:
        optional: true
      terser:
        optional: true
    dependencies:
      esbuild: 0.15.11
      postcss: 8.4.18
      resolve: 1.22.1
      rollup: 2.78.1
    optionalDependencies:
      fsevents: 2.3.2
    dev: true

  /vscode-jsonrpc/6.0.0:
    resolution: {integrity: sha512-wnJA4BnEjOSyFMvjZdpiOwhSq9uDoK8e/kpRJDTaMYzwlkrhG1fwDIZI94CLsLzlCK5cIbMMtFlJlfR57Lavmg==}
    engines: {node: '>=8.0.0 || >=10.0.0'}

  /vscode-languageserver-protocol/3.16.0:
    resolution: {integrity: sha512-sdeUoAawceQdgIfTI+sdcwkiK2KU+2cbEYA0agzM2uqaUy2UpnnGHtWTHVEtS0ES4zHU0eMFRGN+oQgDxlD66A==}
    dependencies:
      vscode-jsonrpc: 6.0.0
      vscode-languageserver-types: 3.16.0

  /vscode-languageserver-textdocument/1.0.5:
    resolution: {integrity: sha512-1ah7zyQjKBudnMiHbZmxz5bYNM9KKZYz+5VQLj+yr8l+9w3g+WAhCkUkWbhMEdC5u0ub4Ndiye/fDyS8ghIKQg==}

  /vscode-languageserver-types/3.16.0:
    resolution: {integrity: sha512-k8luDIWJWyenLc5ToFQQMaSrqCHiLwyKPHKPQZ5zz21vM+vIVUSvsRpcbiECH4WR88K2XZqc4ScRcZ7nk/jbeA==}

  /vscode-languageserver/7.0.0:
    resolution: {integrity: sha512-60HTx5ID+fLRcgdHfmz0LDZAXYEV68fzwG0JWwEPBode9NuMYTIxuYXPg4ngO8i8+Ou0lM7y6GzaYWbiDL0drw==}
    hasBin: true
    dependencies:
      vscode-languageserver-protocol: 3.16.0

  /web-streams-polyfill/3.2.1:
    resolution: {integrity: sha512-e0MO3wdXWKrLbL0DgGnUV7WHVuw9OUvL4hjgnPkIeEvESk74gAITi5G606JtZPp39cd8HA9VQzCIvA49LpPN5Q==}
    engines: {node: '>= 8'}

  /webidl-conversions/3.0.1:
    resolution: {integrity: sha512-2JAn3z8AR6rjK8Sm8orRC0h/bcl/DqL7tRPdGZ4I1CjdF+EaMLmYxBHyXuKL849eucPFhvBoxMsflfOb8kxaeQ==}

  /whatwg-url/5.0.0:
    resolution: {integrity: sha512-saE57nupxk6v3HY35+jzBwYa0rKSy0XR8JSxZPwgLr7ys0IBzhGviA1/TUGJLmSVqs8pb9AnvICXEuOHLprYTw==}
    dependencies:
      tr46: 0.0.3
      webidl-conversions: 3.0.1

  /which-boxed-primitive/1.0.2:
    resolution: {integrity: sha512-bwZdv0AKLpplFY2KZRX6TvyuN7ojjr7lwkg6ml0roIy9YeuSr7JS372qlNW18UQYzgYK9ziGcerWqZOmEn9VNg==}
    dependencies:
      is-bigint: 1.0.4
      is-boolean-object: 1.1.2
      is-number-object: 1.0.7
      is-string: 1.0.7
      is-symbol: 1.0.4

  /which-collection/1.0.1:
    resolution: {integrity: sha512-W8xeTUwaln8i3K/cY1nGXzdnVZlidBcagyNFtBdD5kxnb4TvGKR7FfSIS3mYpwWS1QUCutfKz8IY8RjftB0+1A==}
    dependencies:
      is-map: 2.0.2
      is-set: 2.0.2
      is-weakmap: 2.0.1
      is-weakset: 2.0.2

  /which-typed-array/1.1.8:
    resolution: {integrity: sha512-Jn4e5PItbcAHyLoRDwvPj1ypu27DJbtdYXUa5zsinrUx77Uvfb0cXwwnGMTn7cjUfhhqgVQnVJCwF+7cgU7tpw==}
    engines: {node: '>= 0.4'}
    dependencies:
      available-typed-arrays: 1.0.5
      call-bind: 1.0.2
      es-abstract: 1.20.1
      for-each: 0.3.3
      has-tostringtag: 1.0.0
      is-typed-array: 1.1.9

  /which/2.0.2:
    resolution: {integrity: sha512-BLI3Tl1TW3Pvl70l3yq3Y64i+awpwXqsGBYWkkqMtnbXgrMD+yj7rhW0kuEDxzJaYXGjEW5ogapKNMEKNMjibA==}
    engines: {node: '>= 8'}
    hasBin: true
    dependencies:
      isexe: 2.0.0
    dev: true

  /winston-transport/4.5.0:
    resolution: {integrity: sha512-YpZzcUzBedhlTAfJg6vJDlyEai/IFMIVcaEZZyl3UXIl4gmqRpU7AE89AHLkbzLUsv0NVmw7ts+iztqKxxPW1Q==}
    engines: {node: '>= 6.4.0'}
    dependencies:
      logform: 2.4.2
      readable-stream: 3.6.0
      triple-beam: 1.3.0

  /winston/3.8.2:
    resolution: {integrity: sha512-MsE1gRx1m5jdTTO9Ld/vND4krP2To+lgDoMEHGGa4HIlAUyXJtfc7CxQcGXVyz2IBpw5hbFkj2b/AtUdQwyRew==}
    engines: {node: '>= 12.0.0'}
    dependencies:
      '@colors/colors': 1.5.0
      '@dabh/diagnostics': 2.0.3
      async: 3.2.4
      is-stream: 2.0.1
      logform: 2.4.2
      one-time: 1.0.0
      readable-stream: 3.6.0
      safe-stable-stringify: 2.3.1
      stack-trace: 0.0.10
      triple-beam: 1.3.0
      winston-transport: 4.5.0

  /word-wrap/1.2.3:
    resolution: {integrity: sha512-Hz/mrNwitNRh/HUAtM/VT/5VH+ygD6DV7mYKZAtHOrbs8U7lvPS6xf7EJKMF0uW1KJCl0H701g3ZGus+muE5vQ==}
    engines: {node: '>=0.10.0'}
    dev: true

  /workerpool/6.2.0:
    resolution: {integrity: sha512-Rsk5qQHJ9eowMH28Jwhe8HEbmdYDX4lwoMWshiCXugjtHqMD9ZbiqSDLxcsfdqsETPzVUtX5s1Z5kStiIM6l4A==}
    dev: true

  /wrap-ansi/7.0.0:
    resolution: {integrity: sha512-YVGIj2kamLSTxw6NsZjoBxfSwsn0ycdesmc4p+Q21c5zPuZ1pl+NfxVdxPtdHvmNVOQ6XSYG4AUtyt/Fi7D16Q==}
    engines: {node: '>=10'}
    dependencies:
      ansi-styles: 4.3.0
      string-width: 4.2.3
      strip-ansi: 6.0.1

  /wrappy/1.0.2:
    resolution: {integrity: sha512-l4Sp/DRseor9wL6EvV2+TuQn63dMkPjZ/sp9XkghTEbV9KlPS1xUsZ3u7/IQO4wxtcFB4bgpQPRcR3QCvezPcQ==}

  /xml2js/0.4.23:
    resolution: {integrity: sha512-ySPiMjM0+pLDftHgXY4By0uswI3SPKLDw/i3UXbnO8M/p28zqexCUoPmQFrYD+/1BzhGJSs2i1ERWKJAtiLrug==}
    engines: {node: '>=4.0.0'}
    dependencies:
      sax: 1.2.4
      xmlbuilder: 11.0.1

  /xmlbuilder/11.0.1:
    resolution: {integrity: sha512-fDlsI/kFEx7gLvbecc0/ohLG50fugQp8ryHzMTuW9vSa1GJ0XYWKnhsUx7oie3G98+r56aTQIUB4kht42R3JvA==}
    engines: {node: '>=4.0'}

  /y18n/5.0.8:
    resolution: {integrity: sha512-0pfFzegeDWJHJIAmTLRP2DwHjdF5s7jo9tuztdQxAhINCdvS+3nGINqPd00AphqJR/0LhANUS6/+7SCb98YOfA==}
    engines: {node: '>=10'}

  /yallist/4.0.0:
    resolution: {integrity: sha512-3wdGidZyq5PB084XLES5TpOSRA3wjXAlIWMhum2kRcv/41Sn2emQ0dycQW4uZXLejwKvg6EsvbdlVL+FYEct7A==}

  /yaml/1.10.2:
    resolution: {integrity: sha512-r3vXyErRCYJ7wg28yvBY5VSoAF8ZvlcW9/BwUzEtUsjvX/DKs24dIkuwjtuprwJJHsbyUbLApepYTR1BN4uHrg==}
    engines: {node: '>= 6'}

  /yargs-parser/20.2.4:
    resolution: {integrity: sha512-WOkpgNhPTlE73h4VFAFsOnomJVaovO8VqLDzy5saChRBFQFBoMYirowyW+Q9HB4HFF4Z7VZTiG3iSzJJA29yRA==}
    engines: {node: '>=10'}
    dev: true

  /yargs-parser/20.2.9:
    resolution: {integrity: sha512-y11nGElTIV+CT3Zv9t7VKl+Q3hTQoT9a1Qzezhhl6Rp21gJ/IVTW7Z3y9EWXhuUBC2Shnf+DX0antecpAwSP8w==}
    engines: {node: '>=10'}
    dev: true

  /yargs-parser/21.1.1:
    resolution: {integrity: sha512-tVpsJW7DdjecAiFpbIB1e3qxIQsE6NoPc5/eTdrbbIC4h0LVsWhnoa3g+m2HclBIujHzsxZ4VJVA+GUuc2/LBw==}
    engines: {node: '>=12'}

  /yargs-unparser/2.0.0:
    resolution: {integrity: sha512-7pRTIA9Qc1caZ0bZ6RYRGbHJthJWuakf+WmHK0rVeLkNrrGhfoabBNdue6kdINI6r4if7ocq9aD/n7xwKOdzOA==}
    engines: {node: '>=10'}
    dependencies:
      camelcase: 6.3.0
      decamelize: 4.0.0
      flat: 5.0.2
      is-plain-obj: 2.1.0
    dev: true

  /yargs/16.2.0:
    resolution: {integrity: sha512-D1mvvtDG0L5ft/jGWkLpG1+m0eQxOfaBvTNELraWj22wSVUMWxZUvYgJYcKh6jGGIkJFhH4IZPQhR4TKpc8mBw==}
    engines: {node: '>=10'}
    dependencies:
      cliui: 7.0.4
      escalade: 3.1.1
      get-caller-file: 2.0.5
      require-directory: 2.1.1
      string-width: 4.2.3
      y18n: 5.0.8
      yargs-parser: 20.2.9
    dev: true

  /yargs/17.3.1:
    resolution: {integrity: sha512-WUANQeVgjLbNsEmGk20f+nlHgOqzRFpiGWVaBrYGYIGANIIu3lWjoyi0fNlFmJkvfhCZ6BXINe7/W2O2bV4iaA==}
    engines: {node: '>=12'}
    dependencies:
      cliui: 7.0.4
      escalade: 3.1.1
      get-caller-file: 2.0.5
      require-directory: 2.1.1
      string-width: 4.2.3
      y18n: 5.0.8
      yargs-parser: 21.1.1

  /yargs/17.5.1:
    resolution: {integrity: sha512-t6YAJcxDkNX7NFYiVtKvWUz8l+PaKTLiL63mJYWR2GnHq2gjEWISzsLp9wg3aY36dY1j+gfIEL3pIF+XlJJfbA==}
    engines: {node: '>=12'}
    dependencies:
      cliui: 7.0.4
      escalade: 3.1.1
      get-caller-file: 2.0.5
      require-directory: 2.1.1
      string-width: 4.2.3
      y18n: 5.0.8
      yargs-parser: 21.1.1

  /yocto-queue/0.1.0:
    resolution: {integrity: sha512-rVksvsnNCdJ/ohGc6xgPwyN8eheCxsiLM8mxuE/t/mOVqJewPuO1miLpTHQiRgTKCLexL4MeAFVagts7HmNZ2Q==}
    engines: {node: '>=10'}
    dev: true<|MERGE_RESOLUTION|>--- conflicted
+++ resolved
@@ -277,11 +277,7 @@
       '@azure-tools/cadl-azure-core': ~0.8.0
       '@azure-tools/cadl-dpg': ~0.1.0
       '@azure-tools/cadl-ranch-expect': ~0.1.11
-<<<<<<< HEAD
       '@azure-tools/cadl-ranch-specs': workspace:*
-=======
-      '@azure-tools/cadl-ranch-specs': ~0.3.6
->>>>>>> 8a34d2b6
       '@cadl-lang/compiler': ~0.36.0
       '@cadl-lang/eslint-config-cadl': ~0.4.1
       '@cadl-lang/openapi': ~0.13.0
@@ -304,13 +300,8 @@
     devDependencies:
       '@azure-tools/cadl-azure-core': 0.8.0_3pd4sm4th6nk27up5cmpiwrrt4
       '@azure-tools/cadl-dpg': 0.1.0_3pd4sm4th6nk27up5cmpiwrrt4
-<<<<<<< HEAD
       '@azure-tools/cadl-ranch-expect': link:../../cadl-ranch/packages/cadl-ranch-expect
       '@azure-tools/cadl-ranch-specs': link:../../cadl-ranch/packages/cadl-ranch-specs
-=======
-      '@azure-tools/cadl-ranch-expect': 0.1.11_3pd4sm4th6nk27up5cmpiwrrt4
-      '@azure-tools/cadl-ranch-specs': 0.3.6_evpzgmj6zdfvtr32k4b4ukpgby
->>>>>>> 8a34d2b6
       '@cadl-lang/eslint-config-cadl': 0.4.1_prettier@2.7.1
       '@cadl-lang/openapi': 0.13.0_3pd4sm4th6nk27up5cmpiwrrt4
       '@cadl-lang/rest': 0.18.0_@cadl-lang+compiler@0.36.0
@@ -360,10 +351,18 @@
       '@cadl-lang/versioning': 0.9.0
     dev: true
 
-<<<<<<< HEAD
   /@azure-tools/cadl-azure-core/0.8.0_3pd4sm4th6nk27up5cmpiwrrt4:
     resolution: {integrity: sha512-/bgX0lW10QBFV0q/Kd+kYEo/GQLPiMHz0xNNjMqEoMWfMINy1D1B2l238/cOrEspYl01fcReBlWPCanm8Iv9Cw==}
-=======
+    engines: {node: '>=16.0.0'}
+    peerDependencies:
+      '@cadl-lang/compiler': ~0.36.0
+      '@cadl-lang/rest': ~0.18.0
+    dependencies:
+      '@cadl-lang/compiler': 0.36.0
+      '@cadl-lang/lint': 0.2.0_@cadl-lang+compiler@0.36.0
+      '@cadl-lang/rest': 0.18.0_@cadl-lang+compiler@0.36.0
+    dev: true
+
   /@azure-tools/cadl-dpg/0.1.0_3pd4sm4th6nk27up5cmpiwrrt4:
     resolution: {integrity: sha512-PEz54my7YIWMZ59vPMMCS826UFGj6MR0iA52narmb5jJ/DVWyNZ9im7paNl4ncL/spstSOjUKSHtApU81yVsSg==}
     engines: {node: '>=16.0.0'}
@@ -373,112 +372,6 @@
     dependencies:
       '@cadl-lang/compiler': 0.36.0
       '@cadl-lang/rest': 0.18.0_@cadl-lang+compiler@0.36.0
-    dev: true
-
-  /@azure-tools/cadl-ranch-api/0.1.9:
-    resolution: {integrity: sha512-SpJh71Aaxw2ThdApvgbWPGi4OCMB8Hzh9y16QJhSHoZSrHcKpkvyP51ELJ4dTPE/9D+jyzQTSest7HkF+63Ekg==}
-    engines: {node: '>=16.0.0'}
-    dependencies:
-      body-parser: 1.20.0
-      deep-equal: 2.0.5
-      express: 4.18.1
-      express-promise-router: 4.1.1_express@4.18.1
-      glob: 8.0.3
-      morgan: 1.10.0
-      picocolors: 1.0.0
-      winston: 3.8.2
-      yargs: 17.5.1
-    transitivePeerDependencies:
-      - '@types/express'
-      - supports-color
-    dev: true
-
-  /@azure-tools/cadl-ranch-coverage-sdk/0.1.2:
-    resolution: {integrity: sha512-NyoyNkS8ZXFhcKnbB+QX2L6lQ7HtjQCAe+Nz9OCJtrYXDBI/1othCcAeog87ZQvpEkQJs1PrLaeXcF3m/s95Xw==}
-    engines: {node: '>=16.0.0'}
-    dependencies:
-      '@azure/identity': 3.0.0
-      '@azure/storage-blob': 12.11.0
-      '@types/node': 18.7.16
-    transitivePeerDependencies:
-      - encoding
-      - supports-color
-    dev: true
-
-  /@azure-tools/cadl-ranch-expect/0.1.11_3pd4sm4th6nk27up5cmpiwrrt4:
-    resolution: {integrity: sha512-j5I3F7bHkfLBFY9dvVC0fIsVpKyV/+mDF7Ov9ALYHGo0fJyRGLzs3hj4KJYLuTl5S370P1E1tQGEg4o5wta1LQ==}
->>>>>>> 8a34d2b6
-    engines: {node: '>=16.0.0'}
-    peerDependencies:
-      '@cadl-lang/compiler': ~0.36.0
-      '@cadl-lang/rest': ~0.18.0
-    dependencies:
-      '@cadl-lang/compiler': 0.36.0
-      '@cadl-lang/lint': 0.2.0_@cadl-lang+compiler@0.36.0
-      '@cadl-lang/rest': 0.18.0_@cadl-lang+compiler@0.36.0
-    dev: true
-
-<<<<<<< HEAD
-  /@azure-tools/cadl-dpg/0.1.0_3pd4sm4th6nk27up5cmpiwrrt4:
-    resolution: {integrity: sha512-PEz54my7YIWMZ59vPMMCS826UFGj6MR0iA52narmb5jJ/DVWyNZ9im7paNl4ncL/spstSOjUKSHtApU81yVsSg==}
-=======
-  /@azure-tools/cadl-ranch-specs/0.3.6_evpzgmj6zdfvtr32k4b4ukpgby:
-    resolution: {integrity: sha512-r7j2acN3v5IY/580uARNjPXFdXVJlsgwQCQ039+5qFaVlvyNhGVS3l1/yCbs/uz7gozRX4ToD5jlkMZXJtj4dQ==}
->>>>>>> 8a34d2b6
-    engines: {node: '>=16.0.0'}
-    peerDependencies:
-      '@cadl-lang/compiler': ~0.36.0
-      '@cadl-lang/rest': ~0.18.0
-    dependencies:
-<<<<<<< HEAD
-      '@cadl-lang/compiler': 0.36.0
-      '@cadl-lang/rest': 0.18.0_@cadl-lang+compiler@0.36.0
-=======
-      '@azure-tools/cadl-azure-core': 0.8.0_3pd4sm4th6nk27up5cmpiwrrt4
-      '@azure-tools/cadl-ranch': 0.2.6
-      '@azure-tools/cadl-ranch-api': 0.1.9
-      '@azure-tools/cadl-ranch-expect': 0.1.11_3pd4sm4th6nk27up5cmpiwrrt4
-      '@cadl-lang/compiler': 0.36.0
-      '@cadl-lang/rest': 0.18.0_@cadl-lang+compiler@0.36.0
-      '@cadl-lang/versioning': 0.9.0
-    transitivePeerDependencies:
-      - '@types/express'
-      - encoding
-      - supports-color
-    dev: true
-
-  /@azure-tools/cadl-ranch/0.2.6:
-    resolution: {integrity: sha512-mELxhgfvaULFDouZ12W2BiHs0E7MRwLYykPw1ktQcEwVNvj7QXLKiK0M+dqfhSMA2BW1CdZNtq8iMvshcsOqsQ==}
-    engines: {node: '>=16.0.0'}
-    hasBin: true
-    dependencies:
-      '@azure-tools/cadl-ranch-api': 0.1.9
-      '@azure-tools/cadl-ranch-coverage-sdk': 0.1.2
-      '@azure-tools/cadl-ranch-expect': 0.1.11_3pd4sm4th6nk27up5cmpiwrrt4
-      '@azure/identity': 3.0.0
-      '@cadl-lang/compiler': 0.36.0
-      '@cadl-lang/rest': 0.18.0_@cadl-lang+compiler@0.36.0
-      '@types/js-yaml': 4.0.5
-      ajv: 8.11.0
-      body-parser: 1.20.0
-      deep-equal: 2.0.5
-      express: 4.18.1
-      express-promise-router: 4.1.1_express@4.18.1
-      glob: 8.0.3
-      js-yaml: 4.1.0
-      morgan: 1.10.0
-      node-fetch: 3.2.10
-      picocolors: 1.0.0
-      prettier: 2.7.1
-      source-map-support: 0.5.21
-      winston: 3.8.2
-      xml2js: 0.4.23
-      yargs: 17.5.1
-    transitivePeerDependencies:
-      - '@types/express'
-      - encoding
-      - supports-color
->>>>>>> 8a34d2b6
     dev: true
 
   /@azure/abort-controller/1.1.0:
@@ -798,7 +691,7 @@
     resolution: {integrity: sha512-u7stbOuYjaPezCuLj29hNW1v64M2Md2qupEKP1fHc7WdOA3DgLh37suiSrZYY7haUB7iBeQZ9P1uiRF359do3g==}
     engines: {node: '>=6.9.0'}
     dependencies:
-      '@babel/helper-validator-identifier': 7.18.6
+      '@babel/helper-validator-identifier': 7.19.1
       chalk: 2.4.2
       js-tokens: 4.0.0
 
