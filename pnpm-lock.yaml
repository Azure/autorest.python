lockfileVersion: '9.0'

settings:
  autoInstallPeers: true
  excludeLinksFromLockfile: false

importers:

  .:
    devDependencies:
      '@actions/github':
        specifier: 6.0.0
        version: 6.0.0
      '@azure-tools/cadl-ranch':
        specifier: ~0.14.6
        version: 0.14.6(@typespec/versioning@0.61.0(@typespec/compiler@0.60.1))
      '@chronus/chronus':
        specifier: ^0.12.1
        version: 0.12.1
      '@chronus/github':
        specifier: ^0.4.4
        version: 0.4.4
      '@eslint/js':
        specifier: ^9.11.1
        version: 9.11.1
      '@typespec/prettier-plugin-typespec':
        specifier: ~0.60.0
        version: 0.60.0
      autorest:
        specifier: ~3.7.1
        version: 3.7.1
      cross-env:
        specifier: ^7.0.3
        version: 7.0.3
      eslint:
        specifier: ^9.11.1
        version: 9.11.1
      eslint-plugin-import:
        specifier: ^2.30.0
        version: 2.30.0(@typescript-eslint/parser@8.7.0(eslint@9.11.1)(typescript@5.6.2))(eslint@9.11.1)
      eslint-plugin-unicorn:
        specifier: ^55.0.0
        version: 55.0.0(eslint@9.11.1)
      prettier:
        specifier: ~3.3.3
        version: 3.3.3
      syncpack:
        specifier: ^13.0.0
        version: 13.0.0(typescript@5.6.2)
      typescript:
        specifier: ~5.6.2
        version: 5.6.2
      typescript-eslint:
        specifier: ^8.7.0
        version: 8.7.0(eslint@9.11.1)(typescript@5.6.2)

  packages/autorest.python:
    dependencies:
      '@autorest/system-requirements':
        specifier: ~1.0.2
        version: 1.0.2
      fs-extra:
        specifier: ~11.2.0
        version: 11.2.0
      tsx:
        specifier: 4.17.0
        version: 4.17.0
    devDependencies:
      '@microsoft.azure/autorest.testserver':
        specifier: ^3.3.50
        version: 3.3.50
      '@typespec/http-client-python':
<<<<<<< HEAD
        specifier: /Users/isabellacai/Desktop/github/typespec/packages/http-client-python/typespec-http-client-python-0.3.1.tgz
        version: file:../typespec/packages/http-client-python/typespec-http-client-python-0.3.1.tgz(vm3zl3bny6zj5nharspdvjsyym)
=======
        specifier: 0.3.1
        version: 0.3.1(vm3zl3bny6zj5nharspdvjsyym)
>>>>>>> b5ec957c
      chalk:
        specifier: 5.3.0
        version: 5.3.0
      typescript:
        specifier: ~5.1.6
        version: 5.1.6

  packages/typespec-python:
    dependencies:
      '@typespec/http-client-python':
<<<<<<< HEAD
        specifier: /Users/isabellacai/Desktop/github/typespec/packages/http-client-python/typespec-http-client-python-0.3.1.tgz
        version: file:../typespec/packages/http-client-python/typespec-http-client-python-0.3.1.tgz(vm3zl3bny6zj5nharspdvjsyym)
=======
        specifier: ~0.3.1
        version: 0.3.1(vm3zl3bny6zj5nharspdvjsyym)
>>>>>>> b5ec957c
      '@typespec/openapi3':
        specifier: ~0.61.0
        version: 0.61.0(@typespec/compiler@0.61.0)(@typespec/http@0.61.0(@typespec/compiler@0.61.0))(@typespec/openapi@0.61.0(@typespec/compiler@0.61.0)(@typespec/http@0.61.0(@typespec/compiler@0.61.0)))(@typespec/versioning@0.61.0(@typespec/compiler@0.61.0))(openapi-types@12.1.3)
      fs-extra:
        specifier: ~11.2.0
        version: 11.2.0
      js-yaml:
        specifier: ~4.1.0
        version: 4.1.0
      semver:
        specifier: ~7.6.2
        version: 7.6.3
      tsx:
        specifier: 4.17.0
        version: 4.17.0
    devDependencies:
      '@azure-tools/cadl-ranch-expect':
        specifier: ~0.15.5
        version: 0.15.5(@typespec/compiler@0.61.0)(@typespec/http@0.61.0(@typespec/compiler@0.61.0))(@typespec/rest@0.61.0(@typespec/compiler@0.61.0)(@typespec/http@0.61.0(@typespec/compiler@0.61.0)))(@typespec/versioning@0.61.0(@typespec/compiler@0.61.0))
      '@azure-tools/cadl-ranch-specs':
        specifier: ~0.37.6
        version: 0.37.6(@azure-tools/cadl-ranch-expect@0.15.5(@typespec/compiler@0.61.0)(@typespec/http@0.61.0(@typespec/compiler@0.61.0))(@typespec/rest@0.61.0(@typespec/compiler@0.61.0)(@typespec/http@0.61.0(@typespec/compiler@0.61.0)))(@typespec/versioning@0.61.0(@typespec/compiler@0.61.0)))(@azure-tools/typespec-azure-core@0.47.0(@typespec/compiler@0.61.0)(@typespec/http@0.61.0(@typespec/compiler@0.61.0))(@typespec/rest@0.61.0(@typespec/compiler@0.61.0)(@typespec/http@0.61.0(@typespec/compiler@0.61.0))))(@typespec/compiler@0.61.0)(@typespec/http@0.61.0(@typespec/compiler@0.61.0))(@typespec/rest@0.61.0(@typespec/compiler@0.61.0)(@typespec/http@0.61.0(@typespec/compiler@0.61.0)))(@typespec/versioning@0.61.0(@typespec/compiler@0.61.0))(@typespec/xml@0.59.0(@typespec/compiler@0.61.0))
      '@azure-tools/typespec-autorest':
        specifier: ~0.47.0
        version: 0.47.0(it3uieauvfbt3ppm5uhk4o7n64)
      '@azure-tools/typespec-azure-core':
        specifier: ~0.47.0
        version: 0.47.0(@typespec/compiler@0.61.0)(@typespec/http@0.61.0(@typespec/compiler@0.61.0))(@typespec/rest@0.61.0(@typespec/compiler@0.61.0)(@typespec/http@0.61.0(@typespec/compiler@0.61.0)))
      '@azure-tools/typespec-azure-resource-manager':
        specifier: ~0.47.0
        version: 0.47.0(@azure-tools/typespec-azure-core@0.47.0(@typespec/compiler@0.61.0)(@typespec/http@0.61.0(@typespec/compiler@0.61.0))(@typespec/rest@0.61.0(@typespec/compiler@0.61.0)(@typespec/http@0.61.0(@typespec/compiler@0.61.0))))(@typespec/compiler@0.61.0)(@typespec/http@0.61.0(@typespec/compiler@0.61.0))(@typespec/openapi@0.61.0(@typespec/compiler@0.61.0)(@typespec/http@0.61.0(@typespec/compiler@0.61.0)))(@typespec/rest@0.61.0(@typespec/compiler@0.61.0)(@typespec/http@0.61.0(@typespec/compiler@0.61.0)))(@typespec/versioning@0.61.0(@typespec/compiler@0.61.0))
      '@azure-tools/typespec-azure-rulesets':
        specifier: ~0.47.0
        version: 0.47.0(o4xyxs5l2envni3jznprrkx3ea)
      '@azure-tools/typespec-client-generator-core':
        specifier: ~0.47.1
        version: 0.47.1(@azure-tools/typespec-azure-core@0.47.0(@typespec/compiler@0.61.0)(@typespec/http@0.61.0(@typespec/compiler@0.61.0))(@typespec/rest@0.61.0(@typespec/compiler@0.61.0)(@typespec/http@0.61.0(@typespec/compiler@0.61.0))))(@typespec/compiler@0.61.0)(@typespec/http@0.61.0(@typespec/compiler@0.61.0))(@typespec/openapi@0.61.0(@typespec/compiler@0.61.0)(@typespec/http@0.61.0(@typespec/compiler@0.61.0)))(@typespec/rest@0.61.0(@typespec/compiler@0.61.0)(@typespec/http@0.61.0(@typespec/compiler@0.61.0)))(@typespec/versioning@0.61.0(@typespec/compiler@0.61.0))
      '@types/fs-extra':
        specifier: 11.0.4
        version: 11.0.4
      '@types/js-yaml':
        specifier: ~4.0.5
        version: 4.0.9
      '@types/node':
        specifier: ~22.5.4
        version: 22.5.5
      '@types/semver':
        specifier: 7.5.8
        version: 7.5.8
      '@types/yargs':
        specifier: ~17.0.33
        version: 17.0.33
      '@typespec/compiler':
        specifier: ~0.61.0
        version: 0.61.0
      '@typespec/http':
        specifier: ~0.61.0
        version: 0.61.0(@typespec/compiler@0.61.0)
      '@typespec/openapi':
        specifier: ~0.61.0
        version: 0.61.0(@typespec/compiler@0.61.0)(@typespec/http@0.61.0(@typespec/compiler@0.61.0))
      '@typespec/rest':
        specifier: ~0.61.0
        version: 0.61.0(@typespec/compiler@0.61.0)(@typespec/http@0.61.0(@typespec/compiler@0.61.0))
      '@typespec/versioning':
        specifier: ~0.61.0
        version: 0.61.0(@typespec/compiler@0.61.0)
      c8:
        specifier: ^10.1.2
        version: 10.1.2
      chalk:
        specifier: 5.3.0
        version: 5.3.0
      rimraf:
        specifier: ~6.0.1
        version: 6.0.1
      typescript:
        specifier: ~5.6.2
        version: 5.6.2
      typescript-eslint:
        specifier: ^8.5.0
        version: 8.7.0(eslint@9.11.1)(typescript@5.6.2)
      vitest:
        specifier: ^2.1.0
        version: 2.1.1(@types/node@22.5.5)
      yargs:
        specifier: ~17.7.2
        version: 17.7.2

packages:

  '@actions/github@6.0.0':
    resolution: {integrity: sha512-alScpSVnYmjNEXboZjarjukQEzgCRmjMv6Xj47fsdnqGS73bjJNDpiiXmp8jr0UZLdUB6d9jW63IcmddUP+l0g==}

  '@actions/http-client@2.2.3':
    resolution: {integrity: sha512-mx8hyJi/hjFvbPokCg4uRd4ZX78t+YyRPtnKWwIl+RzNaVuFpQHfmlGVfsKEJN8LwTCvL+DfVgAM04XaHkm6bA==}

  '@apidevtools/swagger-methods@3.0.2':
    resolution: {integrity: sha512-QAkD5kK2b1WfjDS/UQn/qQkbwF31uqRjPTrsCs5ZG9BQGAkjwvqGFjjPqAuzac/IYzpPtRzjCP1WrTuAIjMrXg==}

  '@autorest/system-requirements@1.0.2':
    resolution: {integrity: sha512-T21naRb6JDdjjn2s/zwr9iCIv/9jviL/PRtiWAhi+3UA2WKH2wrId2VqJa4uVD7iEV8BLkuGgFmMkaMBG26hFw==}
    engines: {node: '>=12.0.0'}

  '@azure-tools/cadl-ranch-api@0.4.6':
    resolution: {integrity: sha512-IwIpl+wZYXWdDuY3hoI81n7rkm90CcjMWxQLhUYjBhppvc4o1YYgkV9jfxMBaclrDgS1R2TrAq2Xul/+kY99lg==}
    engines: {node: '>=16.0.0'}

  '@azure-tools/cadl-ranch-api@0.4.7':
    resolution: {integrity: sha512-eSl2RStE1Vbbe09jITyGyScXdDGO9hwKojBc+QVnpYARsF+m2J55D8ImJBZ8HNB7iURxgi1psx+oQy5PsHkFKw==}
    engines: {node: '>=16.0.0'}

  '@azure-tools/cadl-ranch-coverage-sdk@0.8.4':
    resolution: {integrity: sha512-N207EZEdJrXDKUVmi5Cnw/4y+/Ou9dTbdhMPDoLaalUxZp8T/YK+Y057/M88G0dY76PEAwWPPDolLchW62LZNQ==}
    engines: {node: '>=16.0.0'}

  '@azure-tools/cadl-ranch-expect@0.15.4':
    resolution: {integrity: sha512-dluMUSFgANVyNhFT/uMst+lpxeh0DUcw0IiLmy8ZCgps+xJ5UEGCV0XIDzACbZb4JUJXgDxlLpsCUWXdL/ARlg==}
    engines: {node: '>=16.0.0'}
    peerDependencies:
      '@typespec/compiler': ~0.60.0
      '@typespec/http': ~0.60.0
      '@typespec/rest': ~0.60.0
      '@typespec/versioning': ~0.60.0

  '@azure-tools/cadl-ranch-expect@0.15.5':
    resolution: {integrity: sha512-7tr/FIDeFCJnDjEQ7J/A2MKmnmYrJBlTS7y9XjsWpJLC/fpB3lyvDvVYlsFmeO5dmnRc3+B4eEoWgWx46r3auA==}
    engines: {node: '>=16.0.0'}
    peerDependencies:
      '@typespec/compiler': ~0.61.0
      '@typespec/http': ~0.61.0
      '@typespec/rest': ~0.61.0
      '@typespec/versioning': ~0.61.0

  '@azure-tools/cadl-ranch-specs@0.37.6':
    resolution: {integrity: sha512-RDFzlwmAUQ9T7aFSc9Y78k4vtdaJyYYwoICNdLFJhPHRADsceH/lnKHnR+n66Ie1e5S4IIXGoCyYB/H98tw1Bg==}
    engines: {node: '>=16.0.0'}
    peerDependencies:
      '@azure-tools/cadl-ranch-expect': ~0.15.5
      '@azure-tools/typespec-azure-core': ~0.47.0
      '@typespec/compiler': ~0.61.0
      '@typespec/http': ~0.61.0
      '@typespec/rest': ~0.61.0
      '@typespec/versioning': ~0.61.0
      '@typespec/xml': ~0.61.0

  '@azure-tools/cadl-ranch@0.14.6':
    resolution: {integrity: sha512-FSI0REbSzLEqkvoes/SoAHw4TTYKNkigghwVqPWF6kTlOJW1bwYzVnRDZJFS4A3jSUxXkCpVSM2MD00nwI1IKw==}
    engines: {node: '>=16.0.0'}
    hasBin: true

  '@azure-tools/cadl-ranch@0.14.7':
    resolution: {integrity: sha512-vJrHpLT797aelIYJlFchKsFffmhWyC+zeQ8xlt6NVjdU6xhHdYjFcVVBCTrccCAfOtI2StL3ethK119RAvjWOQ==}
    engines: {node: '>=16.0.0'}
    hasBin: true

  '@azure-tools/typespec-autorest@0.47.0':
    resolution: {integrity: sha512-uYkk8mnzekSMhJKU3RS0cXvKPH0vbkonthYoPe7/vxZ7tWv4xJLSglV2v3m3QElFgvNebNVoBOEWSY8Kz/ip2Q==}
    engines: {node: '>=18.0.0'}
    peerDependencies:
      '@azure-tools/typespec-azure-core': ~0.47.0
      '@azure-tools/typespec-azure-resource-manager': ~0.47.0
      '@azure-tools/typespec-client-generator-core': ~0.47.0
      '@typespec/compiler': ~0.61.0
      '@typespec/http': ~0.61.0
      '@typespec/openapi': ~0.61.0
      '@typespec/rest': ~0.61.0
      '@typespec/versioning': ~0.61.0

  '@azure-tools/typespec-azure-core@0.47.0':
    resolution: {integrity: sha512-RcBC5+dE1BVXTrUkkKULTImGxzM/ea3P3IL2kr9pk7r1uqF7D4CGqEKHFTg5L6QUtqc1f+zgTgQTNn6t4gI92w==}
    engines: {node: '>=18.0.0'}
    peerDependencies:
      '@typespec/compiler': ~0.61.0
      '@typespec/http': ~0.61.0
      '@typespec/rest': ~0.61.0

  '@azure-tools/typespec-azure-resource-manager@0.47.0':
    resolution: {integrity: sha512-pe9XhHJezTZtVlSVKIMhL1kRATMg6QSaXUZQhQmQKSuozVRsRBxI4IAhK3RU4p6SA8A2CoCpPeJpRhQTvdt73Q==}
    engines: {node: '>=18.0.0'}
    peerDependencies:
      '@azure-tools/typespec-azure-core': ~0.47.0
      '@typespec/compiler': ~0.61.0
      '@typespec/http': ~0.61.0
      '@typespec/openapi': ~0.61.0
      '@typespec/rest': ~0.61.0
      '@typespec/versioning': ~0.61.0

  '@azure-tools/typespec-azure-rulesets@0.47.0':
    resolution: {integrity: sha512-CG6sGYc/9qKAQIWtauzH6yEoTdugfz4DEmiWcytJMhgw1tQ2bqmcJuar01ctDKuaD5F1PKZ0X3oAxPu84pIlqw==}
    engines: {node: '>=18.0.0'}
    peerDependencies:
      '@azure-tools/typespec-azure-core': ~0.47.0
      '@azure-tools/typespec-azure-resource-manager': ~0.47.0
      '@azure-tools/typespec-client-generator-core': ~0.47.0
      '@typespec/compiler': ~0.61.0

  '@azure-tools/typespec-client-generator-core@0.47.1':
    resolution: {integrity: sha512-kgjGnnOaHewa8PjmZcEY4+UrEMBrXhOpMxDuhlMnFfOvCo3uZc3FVryoNrDHkZ8weCn6sjxo8zHcj1lpCg4/uw==}
    engines: {node: '>=18.0.0'}
    peerDependencies:
      '@azure-tools/typespec-azure-core': ~0.47.0
      '@typespec/compiler': ~0.61.0
      '@typespec/http': ~0.61.0
      '@typespec/openapi': ~0.61.0
      '@typespec/rest': ~0.61.0
      '@typespec/versioning': ~0.61.0

  '@azure/abort-controller@1.1.0':
    resolution: {integrity: sha512-TrRLIoSQVzfAJX9H1JeFjzAoDGcoK1IYX1UImfceTZpsyYfWr09Ss1aHW1y5TrrR3iq6RZLBwJ3E24uwPhwahw==}
    engines: {node: '>=12.0.0'}

  '@azure/abort-controller@2.1.2':
    resolution: {integrity: sha512-nBrLsEWm4J2u5LpAPjxADTlq3trDgVZZXHNKabeXZtpq3d3AbN/KGO82R87rdDz5/lYB024rtEf10/q0urNgsA==}
    engines: {node: '>=18.0.0'}

  '@azure/core-auth@1.8.0':
    resolution: {integrity: sha512-YvFMowkXzLbXNM11yZtVLhUCmuG0ex7JKOH366ipjmHBhL3vpDcPAeWF+jf0X+jVXwFqo3UhsWUq4kH0ZPdu/g==}
    engines: {node: '>=18.0.0'}

  '@azure/core-client@1.9.2':
    resolution: {integrity: sha512-kRdry/rav3fUKHl/aDLd/pDLcB+4pOFwPPTVEExuMyaI5r+JBbMWqRbCY1pn5BniDaU3lRxO9eaQ1AmSMehl/w==}
    engines: {node: '>=18.0.0'}

  '@azure/core-http-compat@2.1.2':
    resolution: {integrity: sha512-5MnV1yqzZwgNLLjlizsU3QqOeQChkIXw781Fwh1xdAqJR5AA32IUaq6xv1BICJvfbHoa+JYcaij2HFkhLbNTJQ==}
    engines: {node: '>=18.0.0'}

  '@azure/core-lro@2.7.2':
    resolution: {integrity: sha512-0YIpccoX8m/k00O7mDDMdJpbr6mf1yWo2dfmxt5A8XVZVVMz2SSKaEbMCeJRvgQ0IaSlqhjT47p4hVIRRy90xw==}
    engines: {node: '>=18.0.0'}

  '@azure/core-paging@1.6.2':
    resolution: {integrity: sha512-YKWi9YuCU04B55h25cnOYZHxXYtEvQEbKST5vqRga7hWY9ydd3FZHdeQF8pyh+acWZvppw13M/LMGx0LABUVMA==}
    engines: {node: '>=18.0.0'}

  '@azure/core-rest-pipeline@1.17.0':
    resolution: {integrity: sha512-62Vv8nC+uPId3j86XJ0WI+sBf0jlqTqPUFCBNrGtlaUeQUIXWV/D8GE5A1d+Qx8H7OQojn2WguC8kChD6v0shA==}
    engines: {node: '>=18.0.0'}

  '@azure/core-tracing@1.1.2':
    resolution: {integrity: sha512-dawW9ifvWAWmUm9/h+/UQ2jrdvjCJ7VJEuCJ6XVNudzcOwm53BFZH4Q845vjfgoUAM8ZxokvVNxNxAITc502YA==}
    engines: {node: '>=18.0.0'}

  '@azure/core-util@1.10.0':
    resolution: {integrity: sha512-dqLWQsh9Nro1YQU+405POVtXnwrIVqPyfUzc4zXCbThTg7+vNNaiMkwbX9AMXKyoFYFClxmB3s25ZFr3+jZkww==}
    engines: {node: '>=18.0.0'}

  '@azure/core-xml@1.4.3':
    resolution: {integrity: sha512-D6G7FEmDiTctPKuWegX2WTrS1enKZwqYwdKTO6ZN6JMigcCehlT0/CYl+zWpI9vQ9frwwp7GQT3/owaEXgnOsA==}
    engines: {node: '>=18.0.0'}

  '@azure/identity@4.4.1':
    resolution: {integrity: sha512-DwnG4cKFEM7S3T+9u05NstXU/HN0dk45kPOinUyNKsn5VWwpXd9sbPKEg6kgJzGbm1lMuhx9o31PVbCtM5sfBA==}
    engines: {node: '>=18.0.0'}

  '@azure/logger@1.1.4':
    resolution: {integrity: sha512-4IXXzcCdLdlXuCG+8UKEwLA1T1NHqUfanhXYHiQTn+6sfWCZXduqbtXDGceg3Ce5QxTGo7EqmbV6Bi+aqKuClQ==}
    engines: {node: '>=18.0.0'}

  '@azure/msal-browser@3.24.0':
    resolution: {integrity: sha512-JGNV9hTYAa7lsum9IMIibn2kKczAojNihGo1hi7pG0kNrcKej530Fl6jxwM05A44/6I079CSn6WxYxbVhKUmWg==}
    engines: {node: '>=0.8.0'}

  '@azure/msal-common@14.15.0':
    resolution: {integrity: sha512-ImAQHxmpMneJ/4S8BRFhjt1MZ3bppmpRPYYNyzeQPeFN288YKbb8TmmISQEbtfkQ1BPASvYZU5doIZOPBAqENQ==}
    engines: {node: '>=0.8.0'}

  '@azure/msal-node@2.14.0':
    resolution: {integrity: sha512-rrfzIpG3Q1rHjVYZmHAEDidWAZZ2cgkxlIcMQ8dHebRISaZ2KCV33Q8Vs+uaV6lxweROabNxKFlR2lIKagZqYg==}
    engines: {node: '>=16'}

  '@azure/storage-blob@12.25.0':
    resolution: {integrity: sha512-oodouhA3nCCIh843tMMbxty3WqfNT+Vgzj3Xo5jqR9UPnzq3d7mzLjlHAYz7lW+b4km3SIgz+NAgztvhm7Z6kQ==}
    engines: {node: '>=18.0.0'}

  '@babel/code-frame@7.24.7':
    resolution: {integrity: sha512-BcYH1CVJBO9tvyIZ2jVeXgSIMvGZ2FDRvDdOIVQyuklNKSsx+eppDEBq/g47Ayw+RqNFE+URvOShmf+f/qwAlA==}
    engines: {node: '>=6.9.0'}

  '@babel/helper-validator-identifier@7.24.7':
    resolution: {integrity: sha512-rR+PBcQ1SMQDDyF6X0wxtG8QyLCgUB0eRAGguqRLfkCA87l7yAP7ehq8SNj96OOGTO8OBV70KhuFYcIkHXOg0w==}
    engines: {node: '>=6.9.0'}

  '@babel/highlight@7.24.7':
    resolution: {integrity: sha512-EStJpq4OuY8xYfhGVXngigBJRWxftKX9ksiGDnmlY3o7B/V7KIAc9X4oiK87uPJSc/vs5L869bem5fhZa8caZw==}
    engines: {node: '>=6.9.0'}

  '@babel/runtime@7.25.6':
    resolution: {integrity: sha512-VBj9MYyDb9tuLq7yzqjgzt6Q+IBQLrGZfdjOekyEirZPHxXWoTSGUTMrpsfi58Up73d13NfYLv8HT9vmznjzhQ==}
    engines: {node: '>=6.9.0'}

  '@bcoe/v8-coverage@0.2.3':
    resolution: {integrity: sha512-0hYQ8SB4Db5zvZB4axdMHGwEaQjkZzFjQiN9LVYvIFB2nSUHW9tYpxWriPrWDASIxiaXax83REcLxuSdnGPZtw==}

  '@chronus/chronus@0.12.1':
    resolution: {integrity: sha512-ZnWAeYA7gi7Hk27F4Fn18pfaZYkhSetnhqWvp1hZBDlAgrmpXFcXYHaA69BbXtAIGkomJ5s9k12wmjkiJQeJ4g==}
    engines: {node: '>=16.0.0'}
    hasBin: true

  '@chronus/chronus@0.13.0':
    resolution: {integrity: sha512-YmL77P2BV29Ec854TfmPtzyQBQvFfWwl5OsCqgFtJT3tPE2YIfF5q0hZHeVCkgTpHtdOfHKJzUheZBM6i2GWzw==}
    engines: {node: '>=16.0.0'}
    hasBin: true

  '@chronus/github@0.4.4':
    resolution: {integrity: sha512-vAMCUnr0Ky+KoQEIFXPJ/rP8+Piw6DsSTB8fNQp8yqknHH+yQruJJr2vtG+MPmBz5/hhNJd5xwuUcl2Bdtau7Q==}
    engines: {node: '>=16.0.0'}
    hasBin: true

  '@colors/colors@1.6.0':
    resolution: {integrity: sha512-Ir+AOibqzrIsL6ajt3Rz3LskB7OiMVHqltZmspbW/TJuTVuyOMirVqAkjfY6JISiLHgyNqicAC8AyHHGzNd/dA==}
    engines: {node: '>=0.1.90'}

  '@dabh/diagnostics@2.0.3':
    resolution: {integrity: sha512-hrlQOIi7hAfzsMqlGSFyVucrx38O+j6wiGOf//H2ecvIEqYN4ADBSS2iLMh5UFyDunCNniUIPk/q3riFv45xRA==}

  '@effect/schema@0.71.1':
    resolution: {integrity: sha512-XvFttkuBUL3s4ofZ+OVE4Pagb4wsPG8laSS8iO5lVI9Yt1zIM49uxlYIA2BJ45jjS3MdplUepC0NilotKnjU2A==}
    peerDependencies:
      effect: ^3.6.5

  '@esbuild/aix-ppc64@0.21.5':
    resolution: {integrity: sha512-1SDgH6ZSPTlggy1yI6+Dbkiz8xzpHJEVAlF/AM1tHPLsf5STom9rwtjE4hKAF20FfXXNTFqEYXyJNWh1GiZedQ==}
    engines: {node: '>=12'}
    cpu: [ppc64]
    os: [aix]

  '@esbuild/aix-ppc64@0.23.1':
    resolution: {integrity: sha512-6VhYk1diRqrhBAqpJEdjASR/+WVRtfjpqKuNw11cLiaWpAT/Uu+nokB+UJnevzy/P9C/ty6AOe0dwueMrGh/iQ==}
    engines: {node: '>=18'}
    cpu: [ppc64]
    os: [aix]

  '@esbuild/android-arm64@0.21.5':
    resolution: {integrity: sha512-c0uX9VAUBQ7dTDCjq+wdyGLowMdtR/GoC2U5IYk/7D1H1JYC0qseD7+11iMP2mRLN9RcCMRcjC4YMclCzGwS/A==}
    engines: {node: '>=12'}
    cpu: [arm64]
    os: [android]

  '@esbuild/android-arm64@0.23.1':
    resolution: {integrity: sha512-xw50ipykXcLstLeWH7WRdQuysJqejuAGPd30vd1i5zSyKK3WE+ijzHmLKxdiCMtH1pHz78rOg0BKSYOSB/2Khw==}
    engines: {node: '>=18'}
    cpu: [arm64]
    os: [android]

  '@esbuild/android-arm@0.21.5':
    resolution: {integrity: sha512-vCPvzSjpPHEi1siZdlvAlsPxXl7WbOVUBBAowWug4rJHb68Ox8KualB+1ocNvT5fjv6wpkX6o/iEpbDrf68zcg==}
    engines: {node: '>=12'}
    cpu: [arm]
    os: [android]

  '@esbuild/android-arm@0.23.1':
    resolution: {integrity: sha512-uz6/tEy2IFm9RYOyvKl88zdzZfwEfKZmnX9Cj1BHjeSGNuGLuMD1kR8y5bteYmwqKm1tj8m4cb/aKEorr6fHWQ==}
    engines: {node: '>=18'}
    cpu: [arm]
    os: [android]

  '@esbuild/android-x64@0.21.5':
    resolution: {integrity: sha512-D7aPRUUNHRBwHxzxRvp856rjUHRFW1SdQATKXH2hqA0kAZb1hKmi02OpYRacl0TxIGz/ZmXWlbZgjwWYaCakTA==}
    engines: {node: '>=12'}
    cpu: [x64]
    os: [android]

  '@esbuild/android-x64@0.23.1':
    resolution: {integrity: sha512-nlN9B69St9BwUoB+jkyU090bru8L0NA3yFvAd7k8dNsVH8bi9a8cUAUSEcEEgTp2z3dbEDGJGfP6VUnkQnlReg==}
    engines: {node: '>=18'}
    cpu: [x64]
    os: [android]

  '@esbuild/darwin-arm64@0.21.5':
    resolution: {integrity: sha512-DwqXqZyuk5AiWWf3UfLiRDJ5EDd49zg6O9wclZ7kUMv2WRFr4HKjXp/5t8JZ11QbQfUS6/cRCKGwYhtNAY88kQ==}
    engines: {node: '>=12'}
    cpu: [arm64]
    os: [darwin]

  '@esbuild/darwin-arm64@0.23.1':
    resolution: {integrity: sha512-YsS2e3Wtgnw7Wq53XXBLcV6JhRsEq8hkfg91ESVadIrzr9wO6jJDMZnCQbHm1Guc5t/CdDiFSSfWP58FNuvT3Q==}
    engines: {node: '>=18'}
    cpu: [arm64]
    os: [darwin]

  '@esbuild/darwin-x64@0.21.5':
    resolution: {integrity: sha512-se/JjF8NlmKVG4kNIuyWMV/22ZaerB+qaSi5MdrXtd6R08kvs2qCN4C09miupktDitvh8jRFflwGFBQcxZRjbw==}
    engines: {node: '>=12'}
    cpu: [x64]
    os: [darwin]

  '@esbuild/darwin-x64@0.23.1':
    resolution: {integrity: sha512-aClqdgTDVPSEGgoCS8QDG37Gu8yc9lTHNAQlsztQ6ENetKEO//b8y31MMu2ZaPbn4kVsIABzVLXYLhCGekGDqw==}
    engines: {node: '>=18'}
    cpu: [x64]
    os: [darwin]

  '@esbuild/freebsd-arm64@0.21.5':
    resolution: {integrity: sha512-5JcRxxRDUJLX8JXp/wcBCy3pENnCgBR9bN6JsY4OmhfUtIHe3ZW0mawA7+RDAcMLrMIZaf03NlQiX9DGyB8h4g==}
    engines: {node: '>=12'}
    cpu: [arm64]
    os: [freebsd]

  '@esbuild/freebsd-arm64@0.23.1':
    resolution: {integrity: sha512-h1k6yS8/pN/NHlMl5+v4XPfikhJulk4G+tKGFIOwURBSFzE8bixw1ebjluLOjfwtLqY0kewfjLSrO6tN2MgIhA==}
    engines: {node: '>=18'}
    cpu: [arm64]
    os: [freebsd]

  '@esbuild/freebsd-x64@0.21.5':
    resolution: {integrity: sha512-J95kNBj1zkbMXtHVH29bBriQygMXqoVQOQYA+ISs0/2l3T9/kj42ow2mpqerRBxDJnmkUDCaQT/dfNXWX/ZZCQ==}
    engines: {node: '>=12'}
    cpu: [x64]
    os: [freebsd]

  '@esbuild/freebsd-x64@0.23.1':
    resolution: {integrity: sha512-lK1eJeyk1ZX8UklqFd/3A60UuZ/6UVfGT2LuGo3Wp4/z7eRTRYY+0xOu2kpClP+vMTi9wKOfXi2vjUpO1Ro76g==}
    engines: {node: '>=18'}
    cpu: [x64]
    os: [freebsd]

  '@esbuild/linux-arm64@0.21.5':
    resolution: {integrity: sha512-ibKvmyYzKsBeX8d8I7MH/TMfWDXBF3db4qM6sy+7re0YXya+K1cem3on9XgdT2EQGMu4hQyZhan7TeQ8XkGp4Q==}
    engines: {node: '>=12'}
    cpu: [arm64]
    os: [linux]

  '@esbuild/linux-arm64@0.23.1':
    resolution: {integrity: sha512-/93bf2yxencYDnItMYV/v116zff6UyTjo4EtEQjUBeGiVpMmffDNUyD9UN2zV+V3LRV3/on4xdZ26NKzn6754g==}
    engines: {node: '>=18'}
    cpu: [arm64]
    os: [linux]

  '@esbuild/linux-arm@0.21.5':
    resolution: {integrity: sha512-bPb5AHZtbeNGjCKVZ9UGqGwo8EUu4cLq68E95A53KlxAPRmUyYv2D6F0uUI65XisGOL1hBP5mTronbgo+0bFcA==}
    engines: {node: '>=12'}
    cpu: [arm]
    os: [linux]

  '@esbuild/linux-arm@0.23.1':
    resolution: {integrity: sha512-CXXkzgn+dXAPs3WBwE+Kvnrf4WECwBdfjfeYHpMeVxWE0EceB6vhWGShs6wi0IYEqMSIzdOF1XjQ/Mkm5d7ZdQ==}
    engines: {node: '>=18'}
    cpu: [arm]
    os: [linux]

  '@esbuild/linux-ia32@0.21.5':
    resolution: {integrity: sha512-YvjXDqLRqPDl2dvRODYmmhz4rPeVKYvppfGYKSNGdyZkA01046pLWyRKKI3ax8fbJoK5QbxblURkwK/MWY18Tg==}
    engines: {node: '>=12'}
    cpu: [ia32]
    os: [linux]

  '@esbuild/linux-ia32@0.23.1':
    resolution: {integrity: sha512-VTN4EuOHwXEkXzX5nTvVY4s7E/Krz7COC8xkftbbKRYAl96vPiUssGkeMELQMOnLOJ8k3BY1+ZY52tttZnHcXQ==}
    engines: {node: '>=18'}
    cpu: [ia32]
    os: [linux]

  '@esbuild/linux-loong64@0.21.5':
    resolution: {integrity: sha512-uHf1BmMG8qEvzdrzAqg2SIG/02+4/DHB6a9Kbya0XDvwDEKCoC8ZRWI5JJvNdUjtciBGFQ5PuBlpEOXQj+JQSg==}
    engines: {node: '>=12'}
    cpu: [loong64]
    os: [linux]

  '@esbuild/linux-loong64@0.23.1':
    resolution: {integrity: sha512-Vx09LzEoBa5zDnieH8LSMRToj7ir/Jeq0Gu6qJ/1GcBq9GkfoEAoXvLiW1U9J1qE/Y/Oyaq33w5p2ZWrNNHNEw==}
    engines: {node: '>=18'}
    cpu: [loong64]
    os: [linux]

  '@esbuild/linux-mips64el@0.21.5':
    resolution: {integrity: sha512-IajOmO+KJK23bj52dFSNCMsz1QP1DqM6cwLUv3W1QwyxkyIWecfafnI555fvSGqEKwjMXVLokcV5ygHW5b3Jbg==}
    engines: {node: '>=12'}
    cpu: [mips64el]
    os: [linux]

  '@esbuild/linux-mips64el@0.23.1':
    resolution: {integrity: sha512-nrFzzMQ7W4WRLNUOU5dlWAqa6yVeI0P78WKGUo7lg2HShq/yx+UYkeNSE0SSfSure0SqgnsxPvmAUu/vu0E+3Q==}
    engines: {node: '>=18'}
    cpu: [mips64el]
    os: [linux]

  '@esbuild/linux-ppc64@0.21.5':
    resolution: {integrity: sha512-1hHV/Z4OEfMwpLO8rp7CvlhBDnjsC3CttJXIhBi+5Aj5r+MBvy4egg7wCbe//hSsT+RvDAG7s81tAvpL2XAE4w==}
    engines: {node: '>=12'}
    cpu: [ppc64]
    os: [linux]

  '@esbuild/linux-ppc64@0.23.1':
    resolution: {integrity: sha512-dKN8fgVqd0vUIjxuJI6P/9SSSe/mB9rvA98CSH2sJnlZ/OCZWO1DJvxj8jvKTfYUdGfcq2dDxoKaC6bHuTlgcw==}
    engines: {node: '>=18'}
    cpu: [ppc64]
    os: [linux]

  '@esbuild/linux-riscv64@0.21.5':
    resolution: {integrity: sha512-2HdXDMd9GMgTGrPWnJzP2ALSokE/0O5HhTUvWIbD3YdjME8JwvSCnNGBnTThKGEB91OZhzrJ4qIIxk/SBmyDDA==}
    engines: {node: '>=12'}
    cpu: [riscv64]
    os: [linux]

  '@esbuild/linux-riscv64@0.23.1':
    resolution: {integrity: sha512-5AV4Pzp80fhHL83JM6LoA6pTQVWgB1HovMBsLQ9OZWLDqVY8MVobBXNSmAJi//Csh6tcY7e7Lny2Hg1tElMjIA==}
    engines: {node: '>=18'}
    cpu: [riscv64]
    os: [linux]

  '@esbuild/linux-s390x@0.21.5':
    resolution: {integrity: sha512-zus5sxzqBJD3eXxwvjN1yQkRepANgxE9lgOW2qLnmr8ikMTphkjgXu1HR01K4FJg8h1kEEDAqDcZQtbrRnB41A==}
    engines: {node: '>=12'}
    cpu: [s390x]
    os: [linux]

  '@esbuild/linux-s390x@0.23.1':
    resolution: {integrity: sha512-9ygs73tuFCe6f6m/Tb+9LtYxWR4c9yg7zjt2cYkjDbDpV/xVn+68cQxMXCjUpYwEkze2RcU/rMnfIXNRFmSoDw==}
    engines: {node: '>=18'}
    cpu: [s390x]
    os: [linux]

  '@esbuild/linux-x64@0.21.5':
    resolution: {integrity: sha512-1rYdTpyv03iycF1+BhzrzQJCdOuAOtaqHTWJZCWvijKD2N5Xu0TtVC8/+1faWqcP9iBCWOmjmhoH94dH82BxPQ==}
    engines: {node: '>=12'}
    cpu: [x64]
    os: [linux]

  '@esbuild/linux-x64@0.23.1':
    resolution: {integrity: sha512-EV6+ovTsEXCPAp58g2dD68LxoP/wK5pRvgy0J/HxPGB009omFPv3Yet0HiaqvrIrgPTBuC6wCH1LTOY91EO5hQ==}
    engines: {node: '>=18'}
    cpu: [x64]
    os: [linux]

  '@esbuild/netbsd-x64@0.21.5':
    resolution: {integrity: sha512-Woi2MXzXjMULccIwMnLciyZH4nCIMpWQAs049KEeMvOcNADVxo0UBIQPfSmxB3CWKedngg7sWZdLvLczpe0tLg==}
    engines: {node: '>=12'}
    cpu: [x64]
    os: [netbsd]

  '@esbuild/netbsd-x64@0.23.1':
    resolution: {integrity: sha512-aevEkCNu7KlPRpYLjwmdcuNz6bDFiE7Z8XC4CPqExjTvrHugh28QzUXVOZtiYghciKUacNktqxdpymplil1beA==}
    engines: {node: '>=18'}
    cpu: [x64]
    os: [netbsd]

  '@esbuild/openbsd-arm64@0.23.1':
    resolution: {integrity: sha512-3x37szhLexNA4bXhLrCC/LImN/YtWis6WXr1VESlfVtVeoFJBRINPJ3f0a/6LV8zpikqoUg4hyXw0sFBt5Cr+Q==}
    engines: {node: '>=18'}
    cpu: [arm64]
    os: [openbsd]

  '@esbuild/openbsd-x64@0.21.5':
    resolution: {integrity: sha512-HLNNw99xsvx12lFBUwoT8EVCsSvRNDVxNpjZ7bPn947b8gJPzeHWyNVhFsaerc0n3TsbOINvRP2byTZ5LKezow==}
    engines: {node: '>=12'}
    cpu: [x64]
    os: [openbsd]

  '@esbuild/openbsd-x64@0.23.1':
    resolution: {integrity: sha512-aY2gMmKmPhxfU+0EdnN+XNtGbjfQgwZj43k8G3fyrDM/UdZww6xrWxmDkuz2eCZchqVeABjV5BpildOrUbBTqA==}
    engines: {node: '>=18'}
    cpu: [x64]
    os: [openbsd]

  '@esbuild/sunos-x64@0.21.5':
    resolution: {integrity: sha512-6+gjmFpfy0BHU5Tpptkuh8+uw3mnrvgs+dSPQXQOv3ekbordwnzTVEb4qnIvQcYXq6gzkyTnoZ9dZG+D4garKg==}
    engines: {node: '>=12'}
    cpu: [x64]
    os: [sunos]

  '@esbuild/sunos-x64@0.23.1':
    resolution: {integrity: sha512-RBRT2gqEl0IKQABT4XTj78tpk9v7ehp+mazn2HbUeZl1YMdaGAQqhapjGTCe7uw7y0frDi4gS0uHzhvpFuI1sA==}
    engines: {node: '>=18'}
    cpu: [x64]
    os: [sunos]

  '@esbuild/win32-arm64@0.21.5':
    resolution: {integrity: sha512-Z0gOTd75VvXqyq7nsl93zwahcTROgqvuAcYDUr+vOv8uHhNSKROyU961kgtCD1e95IqPKSQKH7tBTslnS3tA8A==}
    engines: {node: '>=12'}
    cpu: [arm64]
    os: [win32]

  '@esbuild/win32-arm64@0.23.1':
    resolution: {integrity: sha512-4O+gPR5rEBe2FpKOVyiJ7wNDPA8nGzDuJ6gN4okSA1gEOYZ67N8JPk58tkWtdtPeLz7lBnY6I5L3jdsr3S+A6A==}
    engines: {node: '>=18'}
    cpu: [arm64]
    os: [win32]

  '@esbuild/win32-ia32@0.21.5':
    resolution: {integrity: sha512-SWXFF1CL2RVNMaVs+BBClwtfZSvDgtL//G/smwAc5oVK/UPu2Gu9tIaRgFmYFFKrmg3SyAjSrElf0TiJ1v8fYA==}
    engines: {node: '>=12'}
    cpu: [ia32]
    os: [win32]

  '@esbuild/win32-ia32@0.23.1':
    resolution: {integrity: sha512-BcaL0Vn6QwCwre3Y717nVHZbAa4UBEigzFm6VdsVdT/MbZ38xoj1X9HPkZhbmaBGUD1W8vxAfffbDe8bA6AKnQ==}
    engines: {node: '>=18'}
    cpu: [ia32]
    os: [win32]

  '@esbuild/win32-x64@0.21.5':
    resolution: {integrity: sha512-tQd/1efJuzPC6rCFwEvLtci/xNFcTZknmXs98FYDfGE4wP9ClFV98nyKrzJKVPMhdDnjzLhdUyMX4PsQAPjwIw==}
    engines: {node: '>=12'}
    cpu: [x64]
    os: [win32]

  '@esbuild/win32-x64@0.23.1':
    resolution: {integrity: sha512-BHpFFeslkWrXWyUPnbKm+xYYVYruCinGcftSBaa8zoF9hZO4BcSCFUvHVTtzpIY6YzUnYtuEhZ+C9iEXjxnasg==}
    engines: {node: '>=18'}
    cpu: [x64]
    os: [win32]

  '@eslint-community/eslint-utils@4.4.0':
    resolution: {integrity: sha512-1/sA4dwrzBAyeUoQ6oxahHKmrZvsnLCg4RfxW3ZFGGmQkSNQPFNLV9CUEFQP1x9EYXHTo5p6xdhZM1Ne9p/AfA==}
    engines: {node: ^12.22.0 || ^14.17.0 || >=16.0.0}
    peerDependencies:
      eslint: ^6.0.0 || ^7.0.0 || >=8.0.0

  '@eslint-community/regexpp@4.11.1':
    resolution: {integrity: sha512-m4DVN9ZqskZoLU5GlWZadwDnYo3vAEydiUayB9widCl9ffWx2IvPnp6n3on5rJmziJSw9Bv+Z3ChDVdMwXCY8Q==}
    engines: {node: ^12.0.0 || ^14.0.0 || >=16.0.0}

  '@eslint/config-array@0.18.0':
    resolution: {integrity: sha512-fTxvnS1sRMu3+JjXwJG0j/i4RT9u4qJ+lqS/yCGap4lH4zZGzQ7tu+xZqQmcMZq5OBZDL4QRxQzRjkWcGt8IVw==}
    engines: {node: ^18.18.0 || ^20.9.0 || >=21.1.0}

  '@eslint/core@0.6.0':
    resolution: {integrity: sha512-8I2Q8ykA4J0x0o7cg67FPVnehcqWTBehu/lmY+bolPFHGjh49YzGBMXTvpqVgEbBdvNCSxj6iFgiIyHzf03lzg==}
    engines: {node: ^18.18.0 || ^20.9.0 || >=21.1.0}

  '@eslint/eslintrc@3.1.0':
    resolution: {integrity: sha512-4Bfj15dVJdoy3RfZmmo86RK1Fwzn6SstsvK9JS+BaVKqC6QQQQyXekNaC+g+LKNgkQ+2VhGAzm6hO40AhMR3zQ==}
    engines: {node: ^18.18.0 || ^20.9.0 || >=21.1.0}

  '@eslint/js@9.11.1':
    resolution: {integrity: sha512-/qu+TWz8WwPWc7/HcIJKi+c+MOm46GdVaSlTTQcaqaL53+GsoA6MxWp5PtTx48qbSP7ylM1Kn7nhvkugfJvRSA==}
    engines: {node: ^18.18.0 || ^20.9.0 || >=21.1.0}

  '@eslint/object-schema@2.1.4':
    resolution: {integrity: sha512-BsWiH1yFGjXXS2yvrf5LyuoSIIbPrGUWob917o+BTKuZ7qJdxX8aJLRxs1fS9n6r7vESrq1OUqb68dANcFXuQQ==}
    engines: {node: ^18.18.0 || ^20.9.0 || >=21.1.0}

  '@eslint/plugin-kit@0.2.0':
    resolution: {integrity: sha512-vH9PiIMMwvhCx31Af3HiGzsVNULDbyVkHXwlemn/B0TFj/00ho3y55efXrUZTfQipxoHC5u4xq6zblww1zm1Ig==}
    engines: {node: ^18.18.0 || ^20.9.0 || >=21.1.0}

  '@fastify/busboy@2.1.1':
    resolution: {integrity: sha512-vBZP4NlzfOlerQTnba4aqZoMhE/a9HY7HRqoOPaETQcSQuWEIyZMHGfVu6w9wGtGK5fED5qRs2DteVCjOH60sA==}
    engines: {node: '>=14'}

  '@humanwhocodes/module-importer@1.0.1':
    resolution: {integrity: sha512-bxveV4V8v5Yb4ncFTT3rPSgZBOpCkjfK0y4oVVVJwIuDVBRMDXrPyXRL988i5ap9m9bnyEEjWfm5WkBmtffLfA==}
    engines: {node: '>=12.22'}

  '@humanwhocodes/momoa@2.0.4':
    resolution: {integrity: sha512-RE815I4arJFtt+FVeU1Tgp9/Xvecacji8w/V6XtXsWWH/wz/eNkNbhb+ny/+PlVZjV0rxQpRSQKNKE3lcktHEA==}
    engines: {node: '>=10.10.0'}

  '@humanwhocodes/retry@0.3.0':
    resolution: {integrity: sha512-d2CGZR2o7fS6sWB7DG/3a95bGKQyHMACZ5aW8qGkkqQpUoZV6C0X7Pc7l4ZNMZkfNBf4VWNe9E1jRsf0G146Ew==}
    engines: {node: '>=18.18'}

  '@isaacs/cliui@8.0.2':
    resolution: {integrity: sha512-O8jcjabXaleOG9DQ0+ARXWZBTfnP4WNAqzuiJK7ll44AmxGKv/J2M4TPjxjY3znBCfvBXFzucm1twdyFybFqEA==}
    engines: {node: '>=12'}

  '@istanbuljs/schema@0.1.3':
    resolution: {integrity: sha512-ZXRY4jNvVgSVQ8DL3LTcakaAtXwTVUxE81hslsyD2AtoXW/wVob10HkOJ1X/pAlcI7D+2YoZKg5do8G/w6RYgA==}
    engines: {node: '>=8'}

  '@jridgewell/resolve-uri@3.1.2':
    resolution: {integrity: sha512-bRISgCIjP20/tbWSPWMEi54QVPRZExkuD9lJL+UIxUKtwVJA8wW1Trb1jMs1RFXo1CBTNZ/5hpC9QvmKWdopKw==}
    engines: {node: '>=6.0.0'}

  '@jridgewell/sourcemap-codec@1.5.0':
    resolution: {integrity: sha512-gv3ZRaISU3fjPAgNsriBRqGWQL6quFx04YMPW/zD8XMLsU32mhCCbfbO6KZFLjvYpCZ8zyDEgqsgf+PwPaM7GQ==}

  '@jridgewell/trace-mapping@0.3.25':
    resolution: {integrity: sha512-vNk6aEwybGtawWmy/PzwnGDOjCkLWSD2wqvjGGAgOAwCGWySYXfYoxt00IJkTF+8Lb57DwOb3Aa0o9CApepiYQ==}

  '@jsdevtools/ono@7.1.3':
    resolution: {integrity: sha512-4JQNk+3mVzK3xh2rqd6RB4J46qUR19azEHBneZyTZM+c456qOrbbM/5xcR8huNCCcbVt7+UmizG6GuUvPvKUYg==}

  '@microsoft.azure/autorest.testserver@3.3.50':
    resolution: {integrity: sha512-jpJ7pzbDD0CA3/umfbMSzig2x1a8EcRd9dWYH7oFMJ0JjjueYNDLS1R3RDh1MZuys37GhddPZ4rlVgDGj7ZZsg==}
    engines: {node: '>=18'}
    hasBin: true

  '@nodelib/fs.scandir@2.1.5':
    resolution: {integrity: sha512-vq24Bq3ym5HEQm2NKCr3yXDwjc7vTsEThRDnkp2DK9p1uqLR+DHurm/NOTo0KG7HYHU7eppKZj3MyqYuMBf62g==}
    engines: {node: '>= 8'}

  '@nodelib/fs.stat@2.0.5':
    resolution: {integrity: sha512-RkhPPp2zrqDAQA/2jNhnztcPAlv64XdhIp7a7454A5ovI7Bukxgt7MX7udwAu3zg1DcpPU0rz3VV1SeaqvY4+A==}
    engines: {node: '>= 8'}

  '@nodelib/fs.walk@1.2.8':
    resolution: {integrity: sha512-oGB+UxlgWcgQkgwo8GcEGwemoTFt3FIO9ababBmaGwXIoBKZ+GTy0pP185beGg7Llih/NSHSV2XAs1lnznocSg==}
    engines: {node: '>= 8'}

  '@npmcli/agent@2.2.2':
    resolution: {integrity: sha512-OrcNPXdpSl9UX7qPVRWbmWMCSXrcDa2M9DvrbOTj7ao1S4PlqVFYv9/yLKMkrJKZ/V5A/kDBC690or307i26Og==}
    engines: {node: ^16.14.0 || >=18.0.0}

  '@npmcli/fs@3.1.1':
    resolution: {integrity: sha512-q9CRWjpHCMIh5sVyefoD1cA7PkvILqCZsnSOEUUivORLjxCO/Irmue2DprETiNgEqktDBZaM1Bi+jrarx1XdCg==}
    engines: {node: ^14.17.0 || ^16.13.0 || >=18.0.0}

  '@npmcli/git@5.0.8':
    resolution: {integrity: sha512-liASfw5cqhjNW9UFd+ruwwdEf/lbOAQjLL2XY2dFW/bkJheXDYZgOyul/4gVvEV4BWkTXjYGmDqMw9uegdbJNQ==}
    engines: {node: ^16.14.0 || >=18.0.0}

  '@npmcli/installed-package-contents@2.1.0':
    resolution: {integrity: sha512-c8UuGLeZpm69BryRykLuKRyKFZYJsZSCT4aVY5ds4omyZqJ172ApzgfKJ5eV/r3HgLdUYgFVe54KSFVjKoe27w==}
    engines: {node: ^14.17.0 || ^16.13.0 || >=18.0.0}
    hasBin: true

  '@npmcli/node-gyp@3.0.0':
    resolution: {integrity: sha512-gp8pRXC2oOxu0DUE1/M3bYtb1b3/DbJ5aM113+XJBgfXdussRAsX0YOrOhdd8WvnAR6auDBvJomGAkLKA5ydxA==}
    engines: {node: ^14.17.0 || ^16.13.0 || >=18.0.0}

  '@npmcli/package-json@5.2.1':
    resolution: {integrity: sha512-f7zYC6kQautXHvNbLEWgD/uGu1+xCn9izgqBfgItWSx22U0ZDekxN08A1vM8cTxj/cRVe0Q94Ode+tdoYmIOOQ==}
    engines: {node: ^16.14.0 || >=18.0.0}

  '@npmcli/promise-spawn@7.0.2':
    resolution: {integrity: sha512-xhfYPXoV5Dy4UkY0D+v2KkwvnDfiA/8Mt3sWCGI/hM03NsYIH8ZaG6QzS9x7pje5vHZBZJ2v6VRFVTWACnqcmQ==}
    engines: {node: ^16.14.0 || >=18.0.0}

  '@npmcli/redact@2.0.1':
    resolution: {integrity: sha512-YgsR5jCQZhVmTJvjduTOIHph0L73pK8xwMVaDY0PatySqVM9AZj93jpoXYSJqfHFxFkN9dmqTw6OiqExsS3LPw==}
    engines: {node: ^16.14.0 || >=18.0.0}

  '@npmcli/run-script@8.1.0':
    resolution: {integrity: sha512-y7efHHwghQfk28G2z3tlZ67pLG0XdfYbcVG26r7YIXALRsrVQcTq4/tdenSmdOrEsNahIYA/eh8aEVROWGFUDg==}
    engines: {node: ^16.14.0 || >=18.0.0}

  '@octokit/app@15.1.0':
    resolution: {integrity: sha512-TkBr7QgOmE6ORxvIAhDbZsqPkF7RSqTY4pLTtUQCvr6dTXqvi2fFo46q3h1lxlk/sGMQjqyZ0kEahkD/NyzOHg==}
    engines: {node: '>= 18'}

  '@octokit/auth-app@7.1.1':
    resolution: {integrity: sha512-kRAd6yelV9OgvlEJE88H0VLlQdZcag9UlLr7dV0YYP37X8PPDvhgiTy66QVhDXdyoT0AleFN2w/qXkPdrSzINg==}
    engines: {node: '>= 18'}

  '@octokit/auth-oauth-app@8.1.1':
    resolution: {integrity: sha512-5UtmxXAvU2wfcHIPPDWzVSAWXVJzG3NWsxb7zCFplCWEmMCArSZV0UQu5jw5goLQXbFyOr5onzEH37UJB3zQQg==}
    engines: {node: '>= 18'}

  '@octokit/auth-oauth-device@7.1.1':
    resolution: {integrity: sha512-HWl8lYueHonuyjrKKIup/1tiy0xcmQCdq5ikvMO1YwkNNkxb6DXfrPjrMYItNLyCP/o2H87WuijuE+SlBTT8eg==}
    engines: {node: '>= 18'}

  '@octokit/auth-oauth-user@5.1.1':
    resolution: {integrity: sha512-rRkMz0ErOppdvEfnemHJXgZ9vTPhBuC6yASeFaB7I2yLMd7QpjfrL1mnvRPlyKo+M6eeLxrKanXJ9Qte29SRsw==}
    engines: {node: '>= 18'}

  '@octokit/auth-token@4.0.0':
    resolution: {integrity: sha512-tY/msAuJo6ARbK6SPIxZrPBms3xPbfwBrulZe0Wtr/DIY9lje2HeV1uoebShn6mx7SjCHif6EjMvoREj+gZ+SA==}
    engines: {node: '>= 18'}

  '@octokit/auth-token@5.1.1':
    resolution: {integrity: sha512-rh3G3wDO8J9wSjfI436JUKzHIxq8NaiL0tVeB2aXmG6p/9859aUOAjA9pmSPNGGZxfwmaJ9ozOJImuNVJdpvbA==}
    engines: {node: '>= 18'}

  '@octokit/auth-unauthenticated@6.1.0':
    resolution: {integrity: sha512-zPSmfrUAcspZH/lOFQnVnvjQZsIvmfApQH6GzJrkIunDooU1Su2qt2FfMTSVPRp7WLTQyC20Kd55lF+mIYaohQ==}
    engines: {node: '>= 18'}

  '@octokit/core@5.2.0':
    resolution: {integrity: sha512-1LFfa/qnMQvEOAdzlQymH0ulepxbxnCYAKJZfMci/5XJyIHWgEYnDmgnKakbTh7CH2tFQ5O60oYDvns4i9RAIg==}
    engines: {node: '>= 18'}

  '@octokit/core@6.1.2':
    resolution: {integrity: sha512-hEb7Ma4cGJGEUNOAVmyfdB/3WirWMg5hDuNFVejGEDFqupeOysLc2sG6HJxY2etBp5YQu5Wtxwi020jS9xlUwg==}
    engines: {node: '>= 18'}

  '@octokit/endpoint@10.1.1':
    resolution: {integrity: sha512-JYjh5rMOwXMJyUpj028cu0Gbp7qe/ihxfJMLc8VZBMMqSwLgOxDI1911gV4Enl1QSavAQNJcwmwBF9M0VvLh6Q==}
    engines: {node: '>= 18'}

  '@octokit/endpoint@9.0.5':
    resolution: {integrity: sha512-ekqR4/+PCLkEBF6qgj8WqJfvDq65RH85OAgrtnVp1mSxaXF03u2xW/hUdweGS5654IlC0wkNYC18Z50tSYTAFw==}
    engines: {node: '>= 18'}

  '@octokit/graphql@7.1.0':
    resolution: {integrity: sha512-r+oZUH7aMFui1ypZnAvZmn0KSqAUgE1/tUXIWaqUCa1758ts/Jio84GZuzsvUkme98kv0WFY8//n0J1Z+vsIsQ==}
    engines: {node: '>= 18'}

  '@octokit/graphql@8.1.1':
    resolution: {integrity: sha512-ukiRmuHTi6ebQx/HFRCXKbDlOh/7xEV6QUXaE7MJEKGNAncGI/STSbOkl12qVXZrfZdpXctx5O9X1AIaebiDBg==}
    engines: {node: '>= 18'}

  '@octokit/oauth-app@7.1.3':
    resolution: {integrity: sha512-EHXbOpBkSGVVGF1W+NLMmsnSsJRkcrnVmDKt0TQYRBb6xWfWzoi9sBD4DIqZ8jGhOWO/V8t4fqFyJ4vDQDn9bg==}
    engines: {node: '>= 18'}

  '@octokit/oauth-authorization-url@7.1.1':
    resolution: {integrity: sha512-ooXV8GBSabSWyhLUowlMIVd9l1s2nsOGQdlP2SQ4LnkEsGXzeCvbSbCPdZThXhEFzleGPwbapT0Sb+YhXRyjCA==}
    engines: {node: '>= 18'}

  '@octokit/oauth-methods@5.1.2':
    resolution: {integrity: sha512-C5lglRD+sBlbrhCUTxgJAFjWgJlmTx5bQ7Ch0+2uqRjYv7Cfb5xpX4WuSC9UgQna3sqRGBL9EImX9PvTpMaQ7g==}
    engines: {node: '>= 18'}

  '@octokit/openapi-types@20.0.0':
    resolution: {integrity: sha512-EtqRBEjp1dL/15V7WiX5LJMIxxkdiGJnabzYx5Apx4FkQIFgAfKumXeYAqqJCj1s+BMX4cPFIFC4OLCR6stlnA==}

  '@octokit/openapi-types@22.2.0':
    resolution: {integrity: sha512-QBhVjcUa9W7Wwhm6DBFu6ZZ+1/t/oYxqc2tp81Pi41YNuJinbFRx8B133qVOrAaBbF7D/m0Et6f9/pZt9Rc+tg==}

  '@octokit/openapi-webhooks-types@8.3.0':
    resolution: {integrity: sha512-vKLsoR4xQxg4Z+6rU/F65ItTUz/EXbD+j/d4mlq2GW8TsA4Tc8Kdma2JTAAJ5hrKWUQzkR/Esn2fjsqiVRYaQg==}

  '@octokit/plugin-paginate-graphql@5.2.3':
    resolution: {integrity: sha512-EzFueuXVU3VHv5FwEXbdznn9EmyF0vA5LGDX6a8fJ9YJAlDgdYHRKJMO4Ghl2PPPJBxIPMDUJMnlUHqcvP7AnQ==}
    engines: {node: '>= 18'}
    peerDependencies:
      '@octokit/core': '>=6'

  '@octokit/plugin-paginate-rest@11.3.3':
    resolution: {integrity: sha512-o4WRoOJZlKqEEgj+i9CpcmnByvtzoUYC6I8PD2SA95M+BJ2x8h7oLcVOg9qcowWXBOdcTRsMZiwvM3EyLm9AfA==}
    engines: {node: '>= 18'}
    peerDependencies:
      '@octokit/core': '>=6'

  '@octokit/plugin-paginate-rest@9.2.1':
    resolution: {integrity: sha512-wfGhE/TAkXZRLjksFXuDZdmGnJQHvtU/joFQdweXUgzo1XwvBCD4o4+75NtFfjfLK5IwLf9vHTfSiU3sLRYpRw==}
    engines: {node: '>= 18'}
    peerDependencies:
      '@octokit/core': '5'

  '@octokit/plugin-request-log@5.3.1':
    resolution: {integrity: sha512-n/lNeCtq+9ofhC15xzmJCNKP2BWTv8Ih2TTy+jatNCCq/gQP/V7rK3fjIfuz0pDWDALO/o/4QY4hyOF6TQQFUw==}
    engines: {node: '>= 18'}
    peerDependencies:
      '@octokit/core': '>=6'

  '@octokit/plugin-rest-endpoint-methods@10.4.1':
    resolution: {integrity: sha512-xV1b+ceKV9KytQe3zCVqjg+8GTGfDYwaT1ATU5isiUyVtlVAO3HNdzpS4sr4GBx4hxQ46s7ITtZrAsxG22+rVg==}
    engines: {node: '>= 18'}
    peerDependencies:
      '@octokit/core': '5'

  '@octokit/plugin-rest-endpoint-methods@13.2.4':
    resolution: {integrity: sha512-gusyAVgTrPiuXOdfqOySMDztQHv6928PQ3E4dqVGEtOvRXAKRbJR4b1zQyniIT9waqaWk/UDaoJ2dyPr7Bk7Iw==}
    engines: {node: '>= 18'}
    peerDependencies:
      '@octokit/core': '>=6'

  '@octokit/plugin-retry@7.1.2':
    resolution: {integrity: sha512-XOWnPpH2kJ5VTwozsxGurw+svB2e61aWlmk5EVIYZPwFK5F9h4cyPyj9CIKRyMXMHSwpIsI3mPOdpMmrRhe7UQ==}
    engines: {node: '>= 18'}
    peerDependencies:
      '@octokit/core': '>=6'

  '@octokit/plugin-throttling@9.3.1':
    resolution: {integrity: sha512-Qd91H4liUBhwLB2h6jZ99bsxoQdhgPk6TdwnClPyTBSDAdviGPceViEgUwj+pcQDmB/rfAXAXK7MTochpHM3yQ==}
    engines: {node: '>= 18'}
    peerDependencies:
      '@octokit/core': ^6.0.0

  '@octokit/request-error@5.1.0':
    resolution: {integrity: sha512-GETXfE05J0+7H2STzekpKObFe765O5dlAKUTLNGeH+x47z7JjXHfsHKo5z21D/o/IOZTUEI6nyWyR+bZVP/n5Q==}
    engines: {node: '>= 18'}

  '@octokit/request-error@6.1.5':
    resolution: {integrity: sha512-IlBTfGX8Yn/oFPMwSfvugfncK2EwRLjzbrpifNaMY8o/HTEAFqCA1FZxjD9cWvSKBHgrIhc4CSBIzMxiLsbzFQ==}
    engines: {node: '>= 18'}

  '@octokit/request@8.4.0':
    resolution: {integrity: sha512-9Bb014e+m2TgBeEJGEbdplMVWwPmL1FPtggHQRkV+WVsMggPtEkLKPlcVYm/o8xKLkpJ7B+6N8WfQMtDLX2Dpw==}
    engines: {node: '>= 18'}

  '@octokit/request@9.1.3':
    resolution: {integrity: sha512-V+TFhu5fdF3K58rs1pGUJIDH5RZLbZm5BI+MNF+6o/ssFNT4vWlCh/tVpF3NxGtP15HUxTTMUbsG5llAuU2CZA==}
    engines: {node: '>= 18'}

  '@octokit/rest@21.0.2':
    resolution: {integrity: sha512-+CiLisCoyWmYicH25y1cDfCrv41kRSvTq6pPWtRroRJzhsCZWZyCqGyI8foJT5LmScADSwRAnr/xo+eewL04wQ==}
    engines: {node: '>= 18'}

  '@octokit/types@12.6.0':
    resolution: {integrity: sha512-1rhSOfRa6H9w4YwK0yrf5faDaDTb+yLyBUKOCV4xtCDB5VmIPqd/v9yr9o6SAzOAlRxMiRiCic6JVM1/kunVkw==}

  '@octokit/types@13.5.1':
    resolution: {integrity: sha512-F41lGiWBKPIWPBgjSvaDXTTQptBujnozENAK3S//nj7xsFdYdirImKlBB/hTjr+Vii68SM+8jG3UJWRa6DMuDA==}

  '@octokit/webhooks-methods@5.1.0':
    resolution: {integrity: sha512-yFZa3UH11VIxYnnoOYCVoJ3q4ChuSOk2IVBBQ0O3xtKX4x9bmKb/1t+Mxixv2iUhzMdOl1qeWJqEhouXXzB3rQ==}
    engines: {node: '>= 18'}

  '@octokit/webhooks@13.3.0':
    resolution: {integrity: sha512-TUkJLtI163Bz5+JK0O+zDkQpn4gKwN+BovclUvCj6pI/6RXrFqQvUMRS2M+Rt8Rv0qR3wjoMoOPmpJKeOh0nBg==}
    engines: {node: '>= 18'}

  '@pkgjs/parseargs@0.11.0':
    resolution: {integrity: sha512-+1VkjdD0QBLPodGrJUeqarH8VAIvQODIbwh9XpP5Syisf7YoQgsJKPNFoqqLQlu+VQ/tVSshMR6loPMn8U+dPg==}
    engines: {node: '>=14'}

  '@readme/better-ajv-errors@1.6.0':
    resolution: {integrity: sha512-9gO9rld84Jgu13kcbKRU+WHseNhaVt76wYMeRDGsUGYxwJtI3RmEJ9LY9dZCYQGI8eUZLuxb5qDja0nqklpFjQ==}
    engines: {node: '>=14'}
    peerDependencies:
      ajv: 4.11.8 - 8

  '@readme/json-schema-ref-parser@1.2.0':
    resolution: {integrity: sha512-Bt3QVovFSua4QmHa65EHUmh2xS0XJ3rgTEUPH998f4OW4VVJke3BuS16f+kM0ZLOGdvIrzrPRqwihuv5BAjtrA==}

  '@readme/openapi-parser@2.6.0':
    resolution: {integrity: sha512-pyFJXezWj9WI1O+gdp95CoxfY+i+Uq3kKk4zXIFuRAZi9YnHpHOpjumWWr67wkmRTw19Hskh9spyY0Iyikf3fA==}
    engines: {node: '>=18'}
    peerDependencies:
      openapi-types: '>=7'

  '@readme/openapi-schemas@3.1.0':
    resolution: {integrity: sha512-9FC/6ho8uFa8fV50+FPy/ngWN53jaUu4GRXlAjcxIRrzhltJnpKkBG2Tp0IDraFJeWrOpk84RJ9EMEEYzaI1Bw==}
    engines: {node: '>=18'}

  '@rollup/rollup-android-arm-eabi@4.22.4':
    resolution: {integrity: sha512-Fxamp4aEZnfPOcGA8KSNEohV8hX7zVHOemC8jVBoBUHu5zpJK/Eu3uJwt6BMgy9fkvzxDaurgj96F/NiLukF2w==}
    cpu: [arm]
    os: [android]

  '@rollup/rollup-android-arm64@4.22.4':
    resolution: {integrity: sha512-VXoK5UMrgECLYaMuGuVTOx5kcuap1Jm8g/M83RnCHBKOqvPPmROFJGQaZhGccnsFtfXQ3XYa4/jMCJvZnbJBdA==}
    cpu: [arm64]
    os: [android]

  '@rollup/rollup-darwin-arm64@4.22.4':
    resolution: {integrity: sha512-xMM9ORBqu81jyMKCDP+SZDhnX2QEVQzTcC6G18KlTQEzWK8r/oNZtKuZaCcHhnsa6fEeOBionoyl5JsAbE/36Q==}
    cpu: [arm64]
    os: [darwin]

  '@rollup/rollup-darwin-x64@4.22.4':
    resolution: {integrity: sha512-aJJyYKQwbHuhTUrjWjxEvGnNNBCnmpHDvrb8JFDbeSH3m2XdHcxDd3jthAzvmoI8w/kSjd2y0udT+4okADsZIw==}
    cpu: [x64]
    os: [darwin]

  '@rollup/rollup-linux-arm-gnueabihf@4.22.4':
    resolution: {integrity: sha512-j63YtCIRAzbO+gC2L9dWXRh5BFetsv0j0va0Wi9epXDgU/XUi5dJKo4USTttVyK7fGw2nPWK0PbAvyliz50SCQ==}
    cpu: [arm]
    os: [linux]

  '@rollup/rollup-linux-arm-musleabihf@4.22.4':
    resolution: {integrity: sha512-dJnWUgwWBX1YBRsuKKMOlXCzh2Wu1mlHzv20TpqEsfdZLb3WoJW2kIEsGwLkroYf24IrPAvOT/ZQ2OYMV6vlrg==}
    cpu: [arm]
    os: [linux]

  '@rollup/rollup-linux-arm64-gnu@4.22.4':
    resolution: {integrity: sha512-AdPRoNi3NKVLolCN/Sp4F4N1d98c4SBnHMKoLuiG6RXgoZ4sllseuGioszumnPGmPM2O7qaAX/IJdeDU8f26Aw==}
    cpu: [arm64]
    os: [linux]

  '@rollup/rollup-linux-arm64-musl@4.22.4':
    resolution: {integrity: sha512-Gl0AxBtDg8uoAn5CCqQDMqAx22Wx22pjDOjBdmG0VIWX3qUBHzYmOKh8KXHL4UpogfJ14G4wk16EQogF+v8hmA==}
    cpu: [arm64]
    os: [linux]

  '@rollup/rollup-linux-powerpc64le-gnu@4.22.4':
    resolution: {integrity: sha512-3aVCK9xfWW1oGQpTsYJJPF6bfpWfhbRnhdlyhak2ZiyFLDaayz0EP5j9V1RVLAAxlmWKTDfS9wyRyY3hvhPoOg==}
    cpu: [ppc64]
    os: [linux]

  '@rollup/rollup-linux-riscv64-gnu@4.22.4':
    resolution: {integrity: sha512-ePYIir6VYnhgv2C5Xe9u+ico4t8sZWXschR6fMgoPUK31yQu7hTEJb7bCqivHECwIClJfKgE7zYsh1qTP3WHUA==}
    cpu: [riscv64]
    os: [linux]

  '@rollup/rollup-linux-s390x-gnu@4.22.4':
    resolution: {integrity: sha512-GqFJ9wLlbB9daxhVlrTe61vJtEY99/xB3C8e4ULVsVfflcpmR6c8UZXjtkMA6FhNONhj2eA5Tk9uAVw5orEs4Q==}
    cpu: [s390x]
    os: [linux]

  '@rollup/rollup-linux-x64-gnu@4.22.4':
    resolution: {integrity: sha512-87v0ol2sH9GE3cLQLNEy0K/R0pz1nvg76o8M5nhMR0+Q+BBGLnb35P0fVz4CQxHYXaAOhE8HhlkaZfsdUOlHwg==}
    cpu: [x64]
    os: [linux]

  '@rollup/rollup-linux-x64-musl@4.22.4':
    resolution: {integrity: sha512-UV6FZMUgePDZrFjrNGIWzDo/vABebuXBhJEqrHxrGiU6HikPy0Z3LfdtciIttEUQfuDdCn8fqh7wiFJjCNwO+g==}
    cpu: [x64]
    os: [linux]

  '@rollup/rollup-win32-arm64-msvc@4.22.4':
    resolution: {integrity: sha512-BjI+NVVEGAXjGWYHz/vv0pBqfGoUH0IGZ0cICTn7kB9PyjrATSkX+8WkguNjWoj2qSr1im/+tTGRaY+4/PdcQw==}
    cpu: [arm64]
    os: [win32]

  '@rollup/rollup-win32-ia32-msvc@4.22.4':
    resolution: {integrity: sha512-SiWG/1TuUdPvYmzmYnmd3IEifzR61Tragkbx9D3+R8mzQqDBz8v+BvZNDlkiTtI9T15KYZhP0ehn3Dld4n9J5g==}
    cpu: [ia32]
    os: [win32]

  '@rollup/rollup-win32-x64-msvc@4.22.4':
    resolution: {integrity: sha512-j8pPKp53/lq9lMXN57S8cFz0MynJk8OWNuUnXct/9KCpKU7DgU3bYMJhwWmcqC0UU29p8Lr0/7KEVcaM6bf47Q==}
    cpu: [x64]
    os: [win32]

  '@rtsao/scc@1.1.0':
    resolution: {integrity: sha512-zt6OdqaDoOnJ1ZYsCYGt9YmWzDXl4vQdKTyJev62gFhRGKdx7mcT54V9KIjg+d2wi9EXsPvAPKe7i7WjfVWB8g==}

  '@sigstore/bundle@2.3.2':
    resolution: {integrity: sha512-wueKWDk70QixNLB363yHc2D2ItTgYiMTdPwK8D9dKQMR3ZQ0c35IxP5xnwQ8cNLoCgCRcHf14kE+CLIvNX1zmA==}
    engines: {node: ^16.14.0 || >=18.0.0}

  '@sigstore/core@1.1.0':
    resolution: {integrity: sha512-JzBqdVIyqm2FRQCulY6nbQzMpJJpSiJ8XXWMhtOX9eKgaXXpfNOF53lzQEjIydlStnd/eFtuC1dW4VYdD93oRg==}
    engines: {node: ^16.14.0 || >=18.0.0}

  '@sigstore/protobuf-specs@0.3.2':
    resolution: {integrity: sha512-c6B0ehIWxMI8wiS/bj6rHMPqeFvngFV7cDU/MY+B16P9Z3Mp9k8L93eYZ7BYzSickzuqAQqAq0V956b3Ju6mLw==}
    engines: {node: ^16.14.0 || >=18.0.0}

  '@sigstore/sign@2.3.2':
    resolution: {integrity: sha512-5Vz5dPVuunIIvC5vBb0APwo7qKA4G9yM48kPWJT+OEERs40md5GoUR1yedwpekWZ4m0Hhw44m6zU+ObsON+iDA==}
    engines: {node: ^16.14.0 || >=18.0.0}

  '@sigstore/tuf@2.3.4':
    resolution: {integrity: sha512-44vtsveTPUpqhm9NCrbU8CWLe3Vck2HO1PNLw7RIajbB7xhtn5RBPm1VNSCMwqGYHhDsBJG8gDF0q4lgydsJvw==}
    engines: {node: ^16.14.0 || >=18.0.0}

  '@sigstore/verify@1.2.1':
    resolution: {integrity: sha512-8iKx79/F73DKbGfRf7+t4dqrc0bRr0thdPrxAtCKWRm/F0tG71i6O1rvlnScncJLLBZHn3h8M3c1BSUAb9yu8g==}
    engines: {node: ^16.14.0 || >=18.0.0}

  '@sindresorhus/merge-streams@2.3.0':
    resolution: {integrity: sha512-LtoMMhxAlorcGhmFYI+LhPgbPZCkgP6ra1YL604EeF6U98pLlQ3iWIGMdWSC+vWmPBWBNgmDBAhnAobLROJmwg==}
    engines: {node: '>=18'}

  '@tufjs/canonical-json@2.0.0':
    resolution: {integrity: sha512-yVtV8zsdo8qFHe+/3kw81dSLyF7D576A5cCFCi4X7B39tWT7SekaEFUnvnWJHz+9qO7qJTah1JbrDjWKqFtdWA==}
    engines: {node: ^16.14.0 || >=18.0.0}

  '@tufjs/models@2.0.1':
    resolution: {integrity: sha512-92F7/SFyufn4DXsha9+QfKnN03JGqtMFMXgSHbZOo8JG59WkTni7UzAouNQDf7AuP9OAMxVOPQcqG3sB7w+kkg==}
    engines: {node: ^16.14.0 || >=18.0.0}

  '@types/aws-lambda@8.10.145':
    resolution: {integrity: sha512-dtByW6WiFk5W5Jfgz1VM+YPA21xMXTuSFoLYIDY0L44jDLLflVPtZkYuu3/YxpGcvjzKFBZLU+GyKjR0HOYtyw==}

  '@types/estree@1.0.5':
    resolution: {integrity: sha512-/kYRxGDLWzHOB7q+wtSUQlFrtcdUccpfy+X+9iMBpHK8QLLhx2wIPYuS5DYtR9Wa/YlZAbIovy7qVdB1Aq6Lyw==}

  '@types/estree@1.0.6':
    resolution: {integrity: sha512-AYnb1nQyY49te+VRAVgmzfcgjYS91mY5P0TKUDCLEM+gNnA+3T6rWITXRLYCpahpqSQbN5cE+gHpnPyXjHWxcw==}

  '@types/fs-extra@11.0.4':
    resolution: {integrity: sha512-yTbItCNreRooED33qjunPthRcSjERP1r4MqCZc7wv0u2sUkzTFp45tgUfS5+r7FrZPdmCCNflLhVSP/o+SemsQ==}

  '@types/istanbul-lib-coverage@2.0.6':
    resolution: {integrity: sha512-2QF/t/auWm0lsy8XtKVPG19v3sSOQlJe/YHZgfjb/KBBHOGSV+J2q/S671rcq9uTBrLAXmZpqJiaQbMT+zNU1w==}

  '@types/js-yaml@4.0.9':
    resolution: {integrity: sha512-k4MGaQl5TGo/iipqb2UDG2UwjXziSWkh0uysQelTlJpX1qGlpUZYm8PnO4DxG1qBomtJUdYJ6qR6xdIah10JLg==}

  '@types/json-schema@7.0.15':
    resolution: {integrity: sha512-5+fP8P8MFNC+AyZCDxrB2pkZFPGzqQWUzpSeuuVLvm8VMcorNYavBqoFcxK8bQz4Qsbn4oUEEem4wDLfcysGHA==}

  '@types/json5@0.0.29':
    resolution: {integrity: sha512-dRLjCWHYg4oaA77cxO64oO+7JwCwnIzkZPdrrC71jQmQtlhM556pwKo5bUzqvZndkVbeFLIIi+9TC40JNF5hNQ==}

  '@types/jsonfile@6.1.4':
    resolution: {integrity: sha512-D5qGUYwjvnNNextdU59/+fI+spnwtTFmyQP0h+PfIOSkNfpU6AOICUOkm4i0OnSk+NyjdPJrxCDro0sJsWlRpQ==}

  '@types/node@22.5.5':
    resolution: {integrity: sha512-Xjs4y5UPO/CLdzpgR6GirZJx36yScjh73+2NlLlkFRSoQN8B0DpfXPdZGnvVmLRLOsqDpOfTNv7D9trgGhmOIA==}

  '@types/normalize-package-data@2.4.4':
    resolution: {integrity: sha512-37i+OaWTh9qeK4LSHPsyRC7NahnGotNuZvjLSgcPzblpHB3rrCJxAOgI5gCdKm7coonsaX1Of0ILiTcnZjbfxA==}

  '@types/semver@7.5.8':
    resolution: {integrity: sha512-I8EUhyrgfLrcTkzV3TSsGyl1tSuPrEDzr0yd5m90UgNxQkyDXULk3b6MlQqTCpZpNtWe1K0hzclnZkTcLBe2UQ==}

  '@types/triple-beam@1.3.5':
    resolution: {integrity: sha512-6WaYesThRMCl19iryMYP7/x2OVgCtbIVflDGFpWnb9irXI3UjYE4AzmYuiUKY1AJstGijoY+MgUszMgRxIYTYw==}

  '@types/yargs-parser@21.0.3':
    resolution: {integrity: sha512-I4q9QU9MQv4oEOz4tAHJtNz1cwuLxn2F3xcc2iV5WdqLPpUnj30aUuxt1mAxYTG+oe8CZMV/+6rU4S4gRDzqtQ==}

  '@types/yargs@17.0.33':
    resolution: {integrity: sha512-WpxBCKWPLr4xSsHgz511rFJAM+wS28w2zEO1QDNY5zM/S8ok70NNfztH0xwhqKyaK0OHCbN98LDAZuy1ctxDkA==}

  '@typescript-eslint/eslint-plugin@8.7.0':
    resolution: {integrity: sha512-RIHOoznhA3CCfSTFiB6kBGLQtB/sox+pJ6jeFu6FxJvqL8qRxq/FfGO/UhsGgQM9oGdXkV4xUgli+dt26biB6A==}
    engines: {node: ^18.18.0 || ^20.9.0 || >=21.1.0}
    peerDependencies:
      '@typescript-eslint/parser': ^8.0.0 || ^8.0.0-alpha.0
      eslint: ^8.57.0 || ^9.0.0
      typescript: '*'
    peerDependenciesMeta:
      typescript:
        optional: true

  '@typescript-eslint/parser@8.7.0':
    resolution: {integrity: sha512-lN0btVpj2unxHlNYLI//BQ7nzbMJYBVQX5+pbNXvGYazdlgYonMn4AhhHifQ+J4fGRYA/m1DjaQjx+fDetqBOQ==}
    engines: {node: ^18.18.0 || ^20.9.0 || >=21.1.0}
    peerDependencies:
      eslint: ^8.57.0 || ^9.0.0
      typescript: '*'
    peerDependenciesMeta:
      typescript:
        optional: true

  '@typescript-eslint/scope-manager@8.7.0':
    resolution: {integrity: sha512-87rC0k3ZlDOuz82zzXRtQ7Akv3GKhHs0ti4YcbAJtaomllXoSO8hi7Ix3ccEvCd824dy9aIX+j3d2UMAfCtVpg==}
    engines: {node: ^18.18.0 || ^20.9.0 || >=21.1.0}

  '@typescript-eslint/type-utils@8.7.0':
    resolution: {integrity: sha512-tl0N0Mj3hMSkEYhLkjREp54OSb/FI6qyCzfiiclvJvOqre6hsZTGSnHtmFLDU8TIM62G7ygEa1bI08lcuRwEnQ==}
    engines: {node: ^18.18.0 || ^20.9.0 || >=21.1.0}
    peerDependencies:
      typescript: '*'
    peerDependenciesMeta:
      typescript:
        optional: true

  '@typescript-eslint/types@8.7.0':
    resolution: {integrity: sha512-LLt4BLHFwSfASHSF2K29SZ+ZCsbQOM+LuarPjRUuHm+Qd09hSe3GCeaQbcCr+Mik+0QFRmep/FyZBO6fJ64U3w==}
    engines: {node: ^18.18.0 || ^20.9.0 || >=21.1.0}

  '@typescript-eslint/typescript-estree@8.7.0':
    resolution: {integrity: sha512-MC8nmcGHsmfAKxwnluTQpNqceniT8SteVwd2voYlmiSWGOtjvGXdPl17dYu2797GVscK30Z04WRM28CrKS9WOg==}
    engines: {node: ^18.18.0 || ^20.9.0 || >=21.1.0}
    peerDependencies:
      typescript: '*'
    peerDependenciesMeta:
      typescript:
        optional: true

  '@typescript-eslint/utils@8.7.0':
    resolution: {integrity: sha512-ZbdUdwsl2X/s3CiyAu3gOlfQzpbuG3nTWKPoIvAu1pu5r8viiJvv2NPN2AqArL35NCYtw/lrPPfM4gxrMLNLPw==}
    engines: {node: ^18.18.0 || ^20.9.0 || >=21.1.0}
    peerDependencies:
      eslint: ^8.57.0 || ^9.0.0

  '@typescript-eslint/visitor-keys@8.7.0':
    resolution: {integrity: sha512-b1tx0orFCCh/THWPQa2ZwWzvOeyzzp36vkJYOpVg0u8UVOIsfVrnuC9FqAw9gRKn+rG2VmWQ/zDJZzkxUnj/XQ==}
    engines: {node: ^18.18.0 || ^20.9.0 || >=21.1.0}

  '@typespec/compiler@0.60.1':
    resolution: {integrity: sha512-I6Vcpvd7mBP7SI5vCBh9rZGXAtVy95BKhAd33Enw32psswiSzRpA7zdyZhOMekTOGVXNS/+E5l2PGGCzQddB4w==}
    engines: {node: '>=18.0.0'}
    hasBin: true

  '@typespec/compiler@0.61.0':
    resolution: {integrity: sha512-sVS8oa6aWAsb2Dy2c4HGn5VOxoYy05bveMn6GRnBA8ZP/wPD3nvJgqWy94AUPezofKoGOfg0Pp/BrrkVyDzCuw==}
    engines: {node: '>=18.0.0'}
    hasBin: true

<<<<<<< HEAD
  '@typespec/http-client-python@file:../typespec/packages/http-client-python/typespec-http-client-python-0.3.1.tgz':
    resolution: {integrity: sha512-xNX6kDIpwmppLn56rByLkvGS+Gz2VxtI5icHIFcmODyBOkqooFRr94jTgOIaB542u/MSVgfKjDWwhTQbK/4QWQ==, tarball: file:../typespec/packages/http-client-python/typespec-http-client-python-0.3.1.tgz}
    version: 0.3.1
=======
  '@typespec/http-client-python@0.3.1':
    resolution: {integrity: sha512-wr+k4V55N527OFn1seUJXDnRuuCSUtjzPeqqoLITXvjrFxhSC+yLtO9VDKzrQVVFm00mruKR6iBB14HuXqxAZw==}
>>>>>>> b5ec957c
    engines: {node: '>=18.0.0'}
    peerDependencies:
      '@azure-tools/typespec-autorest': '>=0.47.0 <1.0.0'
      '@azure-tools/typespec-azure-core': '>=0.47.0 <1.0.0'
      '@azure-tools/typespec-azure-resource-manager': '>=0.47.0 <1.0.0'
      '@azure-tools/typespec-azure-rulesets': '>=0.47.0 <3.0.0'
      '@azure-tools/typespec-client-generator-core': '>=0.47.1 <1.0.0'
      '@typespec/compiler': '>=0.61.0 <1.0.0'
      '@typespec/http': '>=0.61.0 <1.0.0'
      '@typespec/openapi': '>=0.61.0 <1.0.0'
      '@typespec/rest': '>=0.61.0 <1.0.0'
      '@typespec/versioning': '>=0.61.0 <1.0.0'

  '@typespec/http@0.60.0':
    resolution: {integrity: sha512-ktfS9vpHfltyeAaQLNAZdqrn6Per3vmB/HDH/iyudYLA5wWblT1siKvpFCMWq53CJorRO7yeOKv+Q/M26zwEtg==}
    engines: {node: '>=18.0.0'}
    peerDependencies:
      '@typespec/compiler': ~0.60.0

  '@typespec/http@0.61.0':
    resolution: {integrity: sha512-7+AYHkzkc+p652GY9BcEbXY4OZa1fTr03MVmZeafvmbQbXfyzUU9eJld13M3v6NaUWqXWZ7nBNMISyKiXp/kSw==}
    engines: {node: '>=18.0.0'}
    peerDependencies:
      '@typespec/compiler': ~0.61.0
      '@typespec/streams': ~0.61.0
    peerDependenciesMeta:
      '@typespec/streams':
        optional: true

  '@typespec/openapi3@0.61.0':
    resolution: {integrity: sha512-ALLsTkK1UiJBzvygV1Zk/yZaym+lOWroGeEUhQNXYShsq+/GLZkK0rl8sd76Gigq+TVXKMOEwUUvgfws/LMUJw==}
    engines: {node: '>=18.0.0'}
    hasBin: true
    peerDependencies:
      '@typespec/compiler': ~0.61.0
      '@typespec/http': ~0.61.0
      '@typespec/openapi': ~0.61.0
      '@typespec/versioning': ~0.61.0

  '@typespec/openapi@0.61.0':
    resolution: {integrity: sha512-3AF319Ae4yGVOscsCLQeedXUJJcL/NdGOR2/e/nFiL/AOVdgLfIRnpR0Ad9Zj9XAESh1fq9XSu4Mi7N1k4V7rw==}
    engines: {node: '>=18.0.0'}
    peerDependencies:
      '@typespec/compiler': ~0.61.0
      '@typespec/http': ~0.61.0

  '@typespec/prettier-plugin-typespec@0.60.0':
    resolution: {integrity: sha512-hQ6eiTKzJULd8lLU255cT4NWwyAZzaWEd6zJVdTxi4jqmPkYKVEPdsXfaLEPT0Gm8x7dN5DTm1b45d8DlEDdIw==}

  '@typespec/rest@0.60.0':
    resolution: {integrity: sha512-mHYubyuBvwdV2xkHrJfPwV7b/Ksyb9lA1Q/AQwpVFa7Qu1X075TBVALmH+hK3V0EdUG1CGJZ5Sw4BWgl8ZS0BA==}
    engines: {node: '>=18.0.0'}
    peerDependencies:
      '@typespec/compiler': ~0.60.0
      '@typespec/http': ~0.60.0

  '@typespec/rest@0.61.0':
    resolution: {integrity: sha512-L9Oyor+l42p6S8GE+UvaZTi+dcu6WubGZKmaBRpX8mCZGsa69EgIK8DQoyxrfMcxAO4I5U0sfkzCKwCVFtRr9g==}
    engines: {node: '>=18.0.0'}
    peerDependencies:
      '@typespec/compiler': ~0.61.0
      '@typespec/http': ~0.61.0

  '@typespec/versioning@0.61.0':
    resolution: {integrity: sha512-PIIug6eg3zc7E+BBHyNHHQD+OBq3FU465nhKrLEp35iVji/sYFuPc1ywnELDuwJVRWm6nvqNL1vtnc+4lEk+oA==}
    engines: {node: '>=18.0.0'}
    peerDependencies:
      '@typespec/compiler': ~0.61.0

  '@typespec/xml@0.59.0':
    resolution: {integrity: sha512-UoSsEmm7SXEtL9OXsqotu1TjruJSobqZMhUKAAlC9EP2WfQIHLRfBu7xaZB0sgwq7CM6zy/Hq1RZfQyL1KqEvg==}
    engines: {node: '>=18.0.0'}
    peerDependencies:
      '@typespec/compiler': ~0.59.0

  '@vitest/expect@2.1.1':
    resolution: {integrity: sha512-YeueunS0HiHiQxk+KEOnq/QMzlUuOzbU1Go+PgAsHvvv3tUkJPm9xWt+6ITNTlzsMXUjmgm5T+U7KBPK2qQV6w==}

  '@vitest/mocker@2.1.1':
    resolution: {integrity: sha512-LNN5VwOEdJqCmJ/2XJBywB11DLlkbY0ooDJW3uRX5cZyYCrc4PI/ePX0iQhE3BiEGiQmK4GE7Q/PqCkkaiPnrA==}
    peerDependencies:
      '@vitest/spy': 2.1.1
      msw: ^2.3.5
      vite: ^5.0.0
    peerDependenciesMeta:
      msw:
        optional: true
      vite:
        optional: true

  '@vitest/pretty-format@2.1.1':
    resolution: {integrity: sha512-SjxPFOtuINDUW8/UkElJYQSFtnWX7tMksSGW0vfjxMneFqxVr8YJ979QpMbDW7g+BIiq88RAGDjf7en6rvLPPQ==}

  '@vitest/runner@2.1.1':
    resolution: {integrity: sha512-uTPuY6PWOYitIkLPidaY5L3t0JJITdGTSwBtwMjKzo5O6RCOEncz9PUN+0pDidX8kTHYjO0EwUIvhlGpnGpxmA==}

  '@vitest/snapshot@2.1.1':
    resolution: {integrity: sha512-BnSku1WFy7r4mm96ha2FzN99AZJgpZOWrAhtQfoxjUU5YMRpq1zmHRq7a5K9/NjqonebO7iVDla+VvZS8BOWMw==}

  '@vitest/spy@2.1.1':
    resolution: {integrity: sha512-ZM39BnZ9t/xZ/nF4UwRH5il0Sw93QnZXd9NAZGRpIgj0yvVwPpLd702s/Cx955rGaMlyBQkZJ2Ir7qyY48VZ+g==}

  '@vitest/utils@2.1.1':
    resolution: {integrity: sha512-Y6Q9TsI+qJ2CC0ZKj6VBb+T8UPz593N113nnUykqwANqhgf3QkZeHFlusgKLTqrnVHbj/XDKZcDHol+dxVT+rQ==}

  abbrev@2.0.0:
    resolution: {integrity: sha512-6/mh1E2u2YgEsCHdY0Yx5oW+61gZU+1vXaoiHHrpKeuRNNgFvS+/jrwHiQhB5apAf5oB7UB7E19ol2R2LKH8hQ==}
    engines: {node: ^14.17.0 || ^16.13.0 || >=18.0.0}

  accepts@1.3.8:
    resolution: {integrity: sha512-PYAthTa2m2VKxuvSD3DPC/Gy+U+sOA1LAuT8mkmRuvw+NACSaeXEQ+NHcVF7rONl6qcaxV3Uuemwawk+7+SJLw==}
    engines: {node: '>= 0.6'}

  acorn-jsx@5.3.2:
    resolution: {integrity: sha512-rq9s+JNhf0IChjtDXxllJ7g41oZk5SlXtp0LHwyA5cejwn7vKmKp4pPri6YEePv2PU65sAsegbXtIinmDFDXgQ==}
    peerDependencies:
      acorn: ^6.0.0 || ^7.0.0 || ^8.0.0

  acorn@8.12.1:
    resolution: {integrity: sha512-tcpGyI9zbizT9JbV6oYE477V6mTlXvvi0T0G3SNIYE2apm/G5huBa1+K89VGeovbg+jycCrfhl3ADxErOuO6Jg==}
    engines: {node: '>=0.4.0'}
    hasBin: true

  agent-base@7.1.1:
    resolution: {integrity: sha512-H0TSyFNDMomMNJQBn8wFV5YC/2eJ+VXECwOadZJT554xP6cODZHPX3H9QMQECxvrgiSOP1pHjy1sMWQVYJOUOA==}
    engines: {node: '>= 14'}

  aggregate-error@3.1.0:
    resolution: {integrity: sha512-4I7Td01quW/RpocfNayFdFVk1qSuoh0E7JrbRJ16nH01HhKFQ88INq9Sd+nd72zqRySlr9BmDA8xlEJ6vJMrYA==}
    engines: {node: '>=8'}

  ajv-draft-04@1.0.0:
    resolution: {integrity: sha512-mv00Te6nmYbRp5DCwclxtt7yV/joXJPGS7nM+97GdxvuttCOfgI3K4U25zboyeX0O+myI8ERluxQe5wljMmVIw==}
    peerDependencies:
      ajv: ^8.5.0
    peerDependenciesMeta:
      ajv:
        optional: true

  ajv@6.12.6:
    resolution: {integrity: sha512-j3fVLgvTo527anyYyJOGTYJbG+vnnQYvE0m5mmkc1TK+nxAppkCLMIL0aZ4dblVCNoGShhm+kzE4ZUykBoMg4g==}

  ajv@8.17.1:
    resolution: {integrity: sha512-B/gBuNg5SiMTrPkC+A2+cW0RszwxYmn6VYxB/inlBStS5nx6xHIt/ehKRhIMhqusl7a8LjQoZnjCs5vhwxOQ1g==}

  ansi-colors@4.1.3:
    resolution: {integrity: sha512-/6w/C21Pm1A7aZitlI5Ni/2J6FFQN8i1Cvz3kHABAAbw93v/NlvKdVOqz7CCWz/3iv/JplRSEEZ83XION15ovw==}
    engines: {node: '>=6'}

  ansi-regex@5.0.1:
    resolution: {integrity: sha512-quJQXlTSUGL2LH9SUXo8VwsY4soanhgo6LNSm84E1LBcE8s3O0wpdiRzyR9z/ZZJMlMWv37qOOb9pdJlMUEKFQ==}
    engines: {node: '>=8'}

  ansi-regex@6.1.0:
    resolution: {integrity: sha512-7HSX4QQb4CspciLpVFwyRe79O3xsIZDDLER21kERQ71oaPodF8jL725AgJMFAYbooIqolJoRLuM81SpeUkpkvA==}
    engines: {node: '>=12'}

  ansi-styles@3.2.1:
    resolution: {integrity: sha512-VT0ZI6kZRdTh8YyJw3SMbYm/u+NqfsAxEpWO0Pf9sq8/e94WxxOpPKx9FR1FlyCtOVDNOQ+8ntlqFxiRc+r5qA==}
    engines: {node: '>=4'}

  ansi-styles@4.3.0:
    resolution: {integrity: sha512-zbB9rCJAT1rbjiVDb2hqKFHNYLxgtk8NURxZ3IZwD3F6NtxbXZQCnnSi1Lkx+IDohdPlFp222wVALIheZJQSEg==}
    engines: {node: '>=8'}

  ansi-styles@6.2.1:
    resolution: {integrity: sha512-bN798gFfQX+viw3R7yrGWRqnrN2oRkEkUjjl4JNn4E8GxxbjtG3FbrEIIY3l8/hrwUwIeCZvi4QuOTP4MErVug==}
    engines: {node: '>=12'}

  append-field@1.0.0:
    resolution: {integrity: sha512-klpgFSWLW1ZEs8svjfb7g4qWY0YS5imI82dTg+QahUvJ8YqAY0P10Uk8tTyh9ZGuYEZEMaeJYCF5BFuX552hsw==}

  argparse@2.0.1:
    resolution: {integrity: sha512-8+9WqebbFzpX9OR+Wa6O29asIogeRMzcGtAINdpMHHyAg10f05aSFVBbcEqGf/PXw1EjAZ+q2/bEBg3DvurK3Q==}

  array-buffer-byte-length@1.0.1:
    resolution: {integrity: sha512-ahC5W1xgou+KTXix4sAO8Ki12Q+jf4i0+tmk3sC+zgcynshkHxzpXdImBehiUYKKKDwvfFiJl1tZt6ewscS1Mg==}
    engines: {node: '>= 0.4'}

  array-flatten@1.1.1:
    resolution: {integrity: sha512-PCVAQswWemu6UdxsDFFX/+gVeYqKAod3D3UVm91jHwynguOwAvYPhx8nNlM++NqRcK6CxxpUafjmhIdKiHibqg==}

  array-includes@3.1.8:
    resolution: {integrity: sha512-itaWrbYbqpGXkGhZPGUulwnhVf5Hpy1xiCFsGqyIGglbBxmG5vSjxQen3/WGOjPpNEv1RtBLKxbmVXm8HpJStQ==}
    engines: {node: '>= 0.4'}

  array.prototype.findlastindex@1.2.5:
    resolution: {integrity: sha512-zfETvRFA8o7EiNn++N5f/kaCw221hrpGsDmcpndVupkPzEc1Wuf3VgC0qby1BbHs7f5DVYjgtEU2LLh5bqeGfQ==}
    engines: {node: '>= 0.4'}

  array.prototype.flat@1.3.2:
    resolution: {integrity: sha512-djYB+Zx2vLewY8RWlNCUdHjDXs2XOgm602S9E7P/UpHgfeHL00cRiIF+IN/G/aUJ7kGPb6yO/ErDI5V2s8iycA==}
    engines: {node: '>= 0.4'}

  array.prototype.flatmap@1.3.2:
    resolution: {integrity: sha512-Ewyx0c9PmpcsByhSW4r+9zDU7sGjFc86qf/kKtuSCRdhfbk0SNLLkaT5qvcHnRGgc5NP/ly/y+qkXkqONX54CQ==}
    engines: {node: '>= 0.4'}

  arraybuffer.prototype.slice@1.0.3:
    resolution: {integrity: sha512-bMxMKAjg13EBSVscxTaYA4mRc5t1UAXa2kXiGTNfZ079HIWXEkKmkgFrh/nJqamaLSrXO5H4WFFkPEaLJWbs3A==}
    engines: {node: '>= 0.4'}

  assertion-error@2.0.1:
    resolution: {integrity: sha512-Izi8RQcffqCeNVgFigKli1ssklIbpHnCYc6AknXGYoB6grJqyeby7jv12JUQgmTAnIDnbck1uxksT4dzN3PWBA==}
    engines: {node: '>=12'}

  async@3.2.6:
    resolution: {integrity: sha512-htCUDlxyyCLMgaM3xXg0C0LW2xqfuQ6p05pCEIsXuyQ+a1koYKTuBMzRNwmybfLgvJDMd0r1LTn4+E0Ti6C2AA==}

  asynckit@0.4.0:
    resolution: {integrity: sha512-Oei9OH4tRh0YqU3GxhX79dM/mwVgvbZJaSNaRk+bshkj0S5cfHcgYakreBjrHwatXKbz+IoIdYLxrKim2MjW0Q==}

  autorest@3.7.1:
    resolution: {integrity: sha512-6q17NtosQZPqBkIOUnaOPedf3PDIBF7Ha1iEGRhTqZF6TG2Q/1E3ID/D+ePIIzZDKvW01p/2pENq/oiBWH9IGQ==}
    engines: {node: '>=12.0.0'}
    hasBin: true

  available-typed-arrays@1.0.7:
    resolution: {integrity: sha512-wvUjBtSGN7+7SjNpq/9M2Tg350UZD3q62IFZLbRAR1bSMlCo1ZaeW+BJ+D090e4hIIZLBcTDWe4Mh4jvUDajzQ==}
    engines: {node: '>= 0.4'}

  axios@1.7.7:
    resolution: {integrity: sha512-S4kL7XrjgBmvdGut0sN3yJxqYzrDOnivkBiN0OFs6hLiUam3UPvswUo0kqGyhqUZGEOytHyumEdXsAkgCOUf3Q==}

  balanced-match@1.0.2:
    resolution: {integrity: sha512-3oSeUO0TMV67hN1AmbXsK4yaqU7tjiHlbxRDZOpH0KW9+CeX4bRAaX0Anxt0tx2MrpRpWwQaPwIlISEJhYU5Pw==}

  basic-auth@2.0.1:
    resolution: {integrity: sha512-NF+epuEdnUYVlGuhaxbbq+dvJttwLnGY+YixlXlME5KpQ5W3CnXA5cVTneY3SPbPDRkcjMbifrwmFYcClgOZeg==}
    engines: {node: '>= 0.8'}

  before-after-hook@2.2.3:
    resolution: {integrity: sha512-NzUnlZexiaH/46WDhANlyR2bXRopNg4F/zuSA3OpZnllCUgRaOF2znDioDWrmbNVsuZk6l9pMquQB38cfBZwkQ==}

  before-after-hook@3.0.2:
    resolution: {integrity: sha512-Nik3Sc0ncrMK4UUdXQmAnRtzmNQTAAXmXIopizwZ1W1t8QmfJj+zL4OA2I7XPTPW5z5TDqv4hRo/JzouDJnX3A==}

  body-parser@1.20.3:
    resolution: {integrity: sha512-7rAxByjUMqQ3/bHJy7D6OGXvx/MMc4IqBn/X0fcM1QUcAItpZrBEYhWGem+tzXH90c+G01ypMcYJBO9Y30203g==}
    engines: {node: '>= 0.8', npm: 1.2.8000 || >= 1.4.16}

  bottleneck@2.19.5:
    resolution: {integrity: sha512-VHiNCbI1lKdl44tGrhNfU3lup0Tj/ZBMJB5/2ZbNXRCPuRCO7ed2mgcK4r17y+KB2EfuYuRaVlwNbAeaWGSpbw==}

  brace-expansion@1.1.11:
    resolution: {integrity: sha512-iCuPHDFgrHX7H2vEI/5xpz07zSHB00TpugqhmYtVmMO6518mCuRMoOYFldEBl0g187ufozdaHgWKcYFb61qGiA==}

  brace-expansion@2.0.1:
    resolution: {integrity: sha512-XnAIvQ8eM+kC6aULx6wuQiwVsnzsi9d3WxzV3FpWTGA19F621kwdbsAcFKXgKUHZWsy+mY6iL1sHTxWEFCytDA==}

  braces@3.0.3:
    resolution: {integrity: sha512-yQbXgO/OSZVD2IsiLlro+7Hf6Q18EJrKSEsdoMzKePKXct3gvD8oLcOQdIzGupr5Fj+EDe8gO/lxc1BzfMpxvA==}
    engines: {node: '>=8'}

  browserslist@4.24.0:
    resolution: {integrity: sha512-Rmb62sR1Zpjql25eSanFGEhAxcFwfA1K0GuQcLoaJBAcENegrQut3hYdhXFF1obQfiDyqIW/cLM5HSJ/9k884A==}
    engines: {node: ^6 || ^7 || ^8 || ^9 || ^10 || ^11 || ^12 || >=13.7}
    hasBin: true

  buffer-equal-constant-time@1.0.1:
    resolution: {integrity: sha512-zRpUiDwd/xk6ADqPMATG8vc9VPrkck7T07OIx0gnjmJAnHnTVXNQG3vfvWNuiZIkwu9KrKdA1iJKfsfTVxE6NA==}

  buffer-from@1.1.2:
    resolution: {integrity: sha512-E+XQCRwSbaaiChtv6k6Dwgc+bx+Bs6vuKJHHl5kox/BaKbhiXzqQOwK4cO22yElGp2OCmjwVhT3HmxgyPGnJfQ==}

  builtin-modules@3.3.0:
    resolution: {integrity: sha512-zhaCDicdLuWN5UbN5IMnFqNMhNfo919sH85y2/ea+5Yg9TsTkeZxpL+JLbp6cgYFS4sRLp3YV4S6yDuqVWHYOw==}
    engines: {node: '>=6'}

  busboy@1.6.0:
    resolution: {integrity: sha512-8SFQbg/0hQ9xy3UNTB0YEnsNBbWfhf7RtnzpL7TkBiTBRfrQ9Fxcnz7VJsleJpyp6rVLvXiuORqjlHi5q+PYuA==}
    engines: {node: '>=10.16.0'}

  bytes@3.1.2:
    resolution: {integrity: sha512-/Nf7TyzTx6S3yRJObOAV7956r8cr2+Oj8AC5dt8wSP3BQAoeX58NoHyCU8P8zGkNXStjTSi6fzO6F0pBdcYbEg==}
    engines: {node: '>= 0.8'}

  c8@10.1.2:
    resolution: {integrity: sha512-Qr6rj76eSshu5CgRYvktW0uM0CFY0yi4Fd5D0duDXO6sYinyopmftUiJVuzBQxQcwQLor7JWDVRP+dUfCmzgJw==}
    engines: {node: '>=18'}
    hasBin: true
    peerDependencies:
      monocart-coverage-reports: ^2
    peerDependenciesMeta:
      monocart-coverage-reports:
        optional: true

  cac@6.7.14:
    resolution: {integrity: sha512-b6Ilus+c3RrdDk+JhLKUAQfzzgLEPy6wcXqS7f/xe1EETvsDP6GORG7SFuOs6cID5YkqchW/LXZbX5bc8j7ZcQ==}
    engines: {node: '>=8'}

  cacache@18.0.4:
    resolution: {integrity: sha512-B+L5iIa9mgcjLbliir2th36yEwPftrzteHYujzsx3dFP/31GCHcIeS8f5MGd80odLOjaOvSpU3EEAmRQptkxLQ==}
    engines: {node: ^16.14.0 || >=18.0.0}

  call-bind@1.0.7:
    resolution: {integrity: sha512-GHTSNSYICQ7scH7sZ+M2rFopRoLh8t2bLSW6BbgrtLsahOIB5iyAVJf9GjWK3cYTDaMj4XdBpM1cA6pIS0Kv2w==}
    engines: {node: '>= 0.4'}

  call-me-maybe@1.0.2:
    resolution: {integrity: sha512-HpX65o1Hnr9HH25ojC1YGs7HCQLq0GCOibSaWER0eNpgJ/Z1MZv2mTc7+xh6WOPxbRVcmgbv4hGU+uSQ/2xFZQ==}

  callsites@3.1.0:
    resolution: {integrity: sha512-P8BjAsXvZS+VIDUI11hHCQEv74YT67YUi5JJFNWIqL235sBmjX4+qx9Muvls5ivyNENctx46xQLQ3aTuE7ssaQ==}
    engines: {node: '>=6'}

  caniuse-lite@1.0.30001663:
    resolution: {integrity: sha512-o9C3X27GLKbLeTYZ6HBOLU1tsAcBZsLis28wrVzddShCS16RujjHp9GDHKZqrB3meE0YjhawvMFsGb/igqiPzA==}

  chai@5.1.1:
    resolution: {integrity: sha512-pT1ZgP8rPNqUgieVaEY+ryQr6Q4HXNg8Ei9UnLUrjN4IA7dvQC5JB+/kxVcPNDHyBcc/26CXPkbNzq3qwrOEKA==}
    engines: {node: '>=12'}

  chalk-template@1.1.0:
    resolution: {integrity: sha512-T2VJbcDuZQ0Tb2EWwSotMPJjgpy1/tGee1BTpUNsGZ/qgNjV2t7Mvu+d4600U564nbLesN1x2dPL+xii174Ekg==}
    engines: {node: '>=14.16'}

  chalk@2.4.2:
    resolution: {integrity: sha512-Mti+f9lpJNcwF4tWV8/OrTTtF1gZi+f8FqlyAdouralcFWFQWF2+NgCHShjkCb+IFBLq9buZwE1xckQU4peSuQ==}
    engines: {node: '>=4'}

  chalk@4.1.2:
    resolution: {integrity: sha512-oKnbhFyRIXpUuez8iBMmyEa4nbj4IOQyuhc/wy9kY7/WVPcwIO9VA668Pu8RkO7+0G76SLROeyw9CpQ061i4mA==}
    engines: {node: '>=10'}

  chalk@5.3.0:
    resolution: {integrity: sha512-dLitG79d+GV1Nb/VYcCDFivJeK1hiukt9QjRNVOsUtTy1rR1YJsmpGGTZ3qJos+uw7WmWF4wUwBd9jxjocFC2w==}
    engines: {node: ^12.17.0 || ^14.13 || >=16.0.0}

  change-case@5.4.4:
    resolution: {integrity: sha512-HRQyTk2/YPEkt9TnUPbOpr64Uw3KOicFWPVBb+xiHvd6eBx/qPr9xqfBFDT8P2vWsvvz4jbEkfDe71W3VyNu2w==}

  check-error@2.1.1:
    resolution: {integrity: sha512-OAlb+T7V4Op9OwdkjmguYRqncdlx5JiofwOAUkmTF+jNdHwzTaTs4sRAGpzLF3oOz5xAyDGrPgeIDFQmDOTiJw==}
    engines: {node: '>= 16'}

  chownr@2.0.0:
    resolution: {integrity: sha512-bIomtDF5KGpdogkLd9VspvFzk9KfpyyGlS8YFVZl7TGPBHL5snIOnxeshwVgPteQ9b4Eydl+pVbIyE1DcvCWgQ==}
    engines: {node: '>=10'}

  ci-info@4.0.0:
    resolution: {integrity: sha512-TdHqgGf9odd8SXNuxtUBVx8Nv+qZOejE6qyqiy5NtbYYQOeFa6zmHkxlPzmaLxWWHsU6nJmB7AETdVPi+2NBUg==}
    engines: {node: '>=8'}

  clean-regexp@1.0.0:
    resolution: {integrity: sha512-GfisEZEJvzKrmGWkvfhgzcz/BllN1USeqD2V6tg14OAOgaCD2Z/PUEuxnAZ/nPvmaHRG7a8y77p1T/IRQ4D1Hw==}
    engines: {node: '>=4'}

  clean-stack@2.2.0:
    resolution: {integrity: sha512-4diC9HaTE+KRAMWhDhrGOECgWZxoevMc5TlkObMqNSsVU62PYzXZ/SMTjzyGAFF1YusgxGcSWTEXBhp0CPwQ1A==}
    engines: {node: '>=6'}

  cli-cursor@4.0.0:
    resolution: {integrity: sha512-VGtlMu3x/4DOtIUwEkRezxUZ2lBacNJCHash0N0WeZDBS+7Ux1dm3XWAgWYxLJFMMdOeXMHXorshEFhbMSGelg==}
    engines: {node: ^12.20.0 || ^14.13.1 || >=16.0.0}

  cli-spinners@2.9.2:
    resolution: {integrity: sha512-ywqV+5MmyL4E7ybXgKys4DugZbX0FC6LnwrhjuykIjnK9k8OQacQ7axGKnjDXWNhns0xot3bZI5h55H8yo9cJg==}
    engines: {node: '>=6'}

  cliui@8.0.1:
    resolution: {integrity: sha512-BSeNnyus75C4//NQ9gQt1/csTXyo/8Sb+afLAkzAptFuMsod9HFokGNudZpi/oQV73hnVK+sR+5PVRMd+Dr7YQ==}
    engines: {node: '>=12'}

  code-error-fragment@0.0.230:
    resolution: {integrity: sha512-cadkfKp6932H8UkhzE/gcUqhRMNf8jHzkAN7+5Myabswaghu4xABTgPHDCjW+dBAJxj/SpkTYokpzDqY4pCzQw==}
    engines: {node: '>= 4'}

  color-convert@1.9.3:
    resolution: {integrity: sha512-QfAUtd+vFdAtFQcC8CCyYt1fYWxSqAiK2cSD6zDB8N3cpsEBAvRxp9zOGg6G/SHHJYAT88/az/IuDGALsNVbGg==}

  color-convert@2.0.1:
    resolution: {integrity: sha512-RRECPsj7iu/xb5oKYcsFHSppFNnsj/52OVTRKb4zP5onXwVF3zVmmToNcOfGC+CRDpfK/U584fMg38ZHCaElKQ==}
    engines: {node: '>=7.0.0'}

  color-name@1.1.3:
    resolution: {integrity: sha512-72fSenhMw2HZMTVHeCA9KCmpEIbzWiQsjN+BHcBbS9vr1mtt+vJjPdksIBNUmKAW8TFUDPJK5SUU3QhE9NEXDw==}

  color-name@1.1.4:
    resolution: {integrity: sha512-dOy+3AuW3a2wNbZHIuMZpTcgjGuLU/uBL/ubcZF9OXbDo8ff4O8yVp5Bf0efS8uEoYo5q4Fx7dY9OgQGXgAsQA==}

  color-string@1.9.1:
    resolution: {integrity: sha512-shrVawQFojnZv6xM40anx4CkoDP+fZsw/ZerEMsW/pyzsRbElpsL/DBVW7q3ExxwusdNXI3lXpuhEZkzs8p5Eg==}

  color@3.2.1:
    resolution: {integrity: sha512-aBl7dZI9ENN6fUGC7mWpMTPNHmWUSNan9tuWN6ahh5ZLNk9baLJOnSMlrQkHcrfFgz2/RigjUVAjdx36VcemKA==}

  colorspace@1.1.4:
    resolution: {integrity: sha512-BgvKJiuVu1igBUF2kEjRCZXol6wiiGbY5ipL/oVPwm0BL9sIpMIzM8IK7vwuxIIzOXMV3Ey5w+vxhm0rR/TN8w==}

  combined-stream@1.0.8:
    resolution: {integrity: sha512-FQN4MRfuJeHf7cBbBMJFXhKSDq+2kAArBlmRBvcvFE5BB1HZKXtSFASDhdlz9zOYwxh8lDdnvmMOe/+5cdoEdg==}
    engines: {node: '>= 0.8'}

  command-exists@1.2.9:
    resolution: {integrity: sha512-LTQ/SGc+s0Xc0Fu5WaKnR0YiygZkm9eKFvyS+fRsU7/ZWFF8ykFM6Pc9aCVf1+xasOOZpO3BAVgVrKvsqKHV7w==}

  commander@12.1.0:
    resolution: {integrity: sha512-Vw8qHK3bZM9y/P10u3Vib8o/DdkvA2OtPtZvD871QKjy74Wj1WSKFILMPRPSdUSx5RFK1arlJzEtA4PkFgnbuA==}
    engines: {node: '>=18'}

  commonmark@0.30.0:
    resolution: {integrity: sha512-j1yoUo4gxPND1JWV9xj5ELih0yMv1iCWDG6eEQIPLSWLxzCXiFoyS7kvB+WwU+tZMf4snwJMMtaubV0laFpiBA==}
    hasBin: true

  concat-map@0.0.1:
    resolution: {integrity: sha512-/Srv4dswyQNBfohGpz9o6Yb3Gz3SrUDqBH5rTuhGR7ahtlbYKnVxw2bCFMRljaA7EXHaXZ8wsHdodFvbkhKmqg==}

  concat-stream@1.6.2:
    resolution: {integrity: sha512-27HBghJxjiZtIk3Ycvn/4kbJk/1uZuJFfuPEns6LaEvpvG1f0hTea8lilrouyo9mVc2GWdcEZ8OLoGmSADlrCw==}
    engines: {'0': node >= 0.8}

  content-disposition@0.5.4:
    resolution: {integrity: sha512-FveZTNuGw04cxlAiWbzi6zTAL/lhehaWbTtgluJh4/E95DqMwTmha3KZN1aAWA8cFIhHzMZUvLevkw5Rqk+tSQ==}
    engines: {node: '>= 0.6'}

  content-type@1.0.5:
    resolution: {integrity: sha512-nTjqfcBFEipKdXCv4YDQWCfmcLZKm81ldF0pAopTvyrFGVbcR6P/VAAd5G7N+0tTr8QqiU0tFadD6FK4NtJwOA==}
    engines: {node: '>= 0.6'}

  convert-source-map@2.0.0:
    resolution: {integrity: sha512-Kvp459HrV2FEJ1CAsi1Ku+MY3kasH19TFykTz2xWmMeq6bk2NU3XXvfJ+Q61m0xktWwt+1HSYf3JZsTms3aRJg==}

  cookie-signature@1.0.6:
    resolution: {integrity: sha512-QADzlaHc8icV8I7vbaJXJwod9HWYp8uCqf1xa4OfNu1T7JVxQIrUgOWtHdNDtPiywmFbiS12VjotIXLrKM3orQ==}

  cookie@0.6.0:
    resolution: {integrity: sha512-U71cyTamuh1CRNCfpGY6to28lxvNwPG4Guz/EVjgf3Jmzv0vlDp1atT9eS5dDjMYHucpHbWns6Lwf3BKz6svdw==}
    engines: {node: '>= 0.6'}

  core-js-compat@3.38.1:
    resolution: {integrity: sha512-JRH6gfXxGmrzF3tZ57lFx97YARxCXPaMzPo6jELZhv88pBH5VXpQ+y0znKGlFnzuaihqhLbefxSJxWJMPtfDzw==}

  core-util-is@1.0.3:
    resolution: {integrity: sha512-ZQBvi1DcpJ4GDqanjucZ2Hj3wEO5pZDS89BWbkcrvdxksJorwUDDZamX9ldFkp9aw2lmBDLgkObEA4DWNJ9FYQ==}

  cosmiconfig@9.0.0:
    resolution: {integrity: sha512-itvL5h8RETACmOTFc4UfIyB2RfEHi71Ax6E/PivVxq9NseKbOWpeyHEOIbmAw1rs8Ak0VursQNww7lf7YtUwzg==}
    engines: {node: '>=14'}
    peerDependencies:
      typescript: '>=4.9.5'
    peerDependenciesMeta:
      typescript:
        optional: true

  cross-env@7.0.3:
    resolution: {integrity: sha512-+/HKd6EgcQCJGh2PSjZuUitQBQynKor4wrFbRg4DtAgS1aWO+gU52xpH7M9ScGgXSYmAVS9bIJ8EzuaGw0oNAw==}
    engines: {node: '>=10.14', npm: '>=6', yarn: '>=1'}
    hasBin: true

  cross-spawn@7.0.3:
    resolution: {integrity: sha512-iRDPJKUPVEND7dHPO8rkbOnPpyDygcDFtWjpeWNCgy8WP2rXcxXL8TskReQl6OrB2G7+UJrags1q15Fudc7G6w==}
    engines: {node: '>= 8'}

  data-uri-to-buffer@4.0.1:
    resolution: {integrity: sha512-0R9ikRb668HB7QDxT1vkpuUBtqc53YyAwMwGeUFKRojY/NWKvdZ+9UYtRfGmhqNbRkTSVpMbmyhXipFFv2cb/A==}
    engines: {node: '>= 12'}

  data-view-buffer@1.0.1:
    resolution: {integrity: sha512-0lht7OugA5x3iJLOWFhWK/5ehONdprk0ISXqVFn/NFrDu+cuc8iADFrGQz5BnRK7LLU3JmkbXSxaqX+/mXYtUA==}
    engines: {node: '>= 0.4'}

  data-view-byte-length@1.0.1:
    resolution: {integrity: sha512-4J7wRJD3ABAzr8wP+OcIcqq2dlUKp4DVflx++hs5h5ZKydWMI6/D/fAot+yh6g2tHh8fLFTvNOaVN357NvSrOQ==}
    engines: {node: '>= 0.4'}

  data-view-byte-offset@1.0.0:
    resolution: {integrity: sha512-t/Ygsytq+R995EJ5PZlD4Cu56sWa8InXySaViRzw9apusqsOO2bQP+SbYzAhR0pFKoB+43lYy8rWban9JSuXnA==}
    engines: {node: '>= 0.4'}

  debug@2.6.9:
    resolution: {integrity: sha512-bC7ElrdJaJnPbAP+1EotYvqZsb3ecl5wi6Bfi6BJTUcNowp6cvspg0jXznRTKDjm/E7AdgFBVeAPVMNcKGsHMA==}
    peerDependencies:
      supports-color: '*'
    peerDependenciesMeta:
      supports-color:
        optional: true

  debug@3.2.7:
    resolution: {integrity: sha512-CFjzYYAi4ThfiQvizrFQevTTXHtnCqWfe7x1AhgEscTz6ZbLbfoLRLPugTQyBth6f8ZERVUSyWHFD/7Wu4t1XQ==}
    peerDependencies:
      supports-color: '*'
    peerDependenciesMeta:
      supports-color:
        optional: true

  debug@4.3.7:
    resolution: {integrity: sha512-Er2nc/H7RrMXZBFCEim6TCmMk02Z8vLC2Rbi1KEBggpo0fS6l0S1nnapwmIi3yW/+GOJap1Krg4w0Hg80oCqgQ==}
    engines: {node: '>=6.0'}
    peerDependencies:
      supports-color: '*'
    peerDependenciesMeta:
      supports-color:
        optional: true

  deep-eql@5.0.2:
    resolution: {integrity: sha512-h5k/5U50IJJFpzfL6nO9jaaumfjO/f2NjK/oYB2Djzm4p9L+3T9qWpZqZ2hAbLPuuYq9wrU08WQyBTL5GbPk5Q==}
    engines: {node: '>=6'}

  deep-equal@2.2.3:
    resolution: {integrity: sha512-ZIwpnevOurS8bpT4192sqAowWM76JDKSHYzMLty3BZGSswgq6pBaH3DhCSW5xVAZICZyKdOBPjwww5wfgT/6PA==}
    engines: {node: '>= 0.4'}

  deep-is@0.1.4:
    resolution: {integrity: sha512-oIPzksmTg4/MriiaYGO+okXDT7ztn/w3Eptv/+gSIdMdKsJo0u4CfYNFJPy+4SKMuCqGw2wxnA+URMg3t8a/bQ==}

  define-data-property@1.1.4:
    resolution: {integrity: sha512-rBMvIzlpA8v6E+SJZoo++HAYqsLrkg7MSfIinMPFhmkorw7X+dOXVJQs+QT69zGkzMyfDnIMN2Wid1+NbL3T+A==}
    engines: {node: '>= 0.4'}

  define-lazy-prop@2.0.0:
    resolution: {integrity: sha512-Ds09qNh8yw3khSjiJjiUInaGX9xlqZDY7JVryGxdxV7NPeuqQfplOpQ66yJFZut3jLa5zOwkXw1g9EI2uKh4Og==}
    engines: {node: '>=8'}

  define-properties@1.2.1:
    resolution: {integrity: sha512-8QmQKqEASLd5nx0U1B1okLElbUuuttJ/AnYmRXbbbGDWh6uS208EjD4Xqq/I9wK7u0v6O08XhTWnt5XtEbR6Dg==}
    engines: {node: '>= 0.4'}

  delayed-stream@1.0.0:
    resolution: {integrity: sha512-ZySD7Nf91aLB0RxL4KGrKHBXl7Eds1DAmEdcoVawXnLD7SDhpNgtuII2aAkg7a7QS41jxPSZ17p4VdGnMHk3MQ==}
    engines: {node: '>=0.4.0'}

  depd@2.0.0:
    resolution: {integrity: sha512-g7nH6P6dyDioJogAAGprGpCtVImJhpPk/roCzdb3fIh61/s/nPsfR6onyMwkCAR/OlC3yBC0lESvUoQEAssIrw==}
    engines: {node: '>= 0.8'}

  deprecation@2.3.1:
    resolution: {integrity: sha512-xmHIy4F3scKVwMsQ4WnVaS8bHOx0DmVwRywosKhaILI0ywMDWPtBSku2HNxRvF7jtwDRsoEwYQSfbxj8b7RlJQ==}

  destroy@1.2.0:
    resolution: {integrity: sha512-2sJGJTaXIIaR1w4iJSNoN0hnMY7Gpc/n8D4qSCJw8QqFWXf7cuAgnEHxBpweaVcPevC2l3KpjYCx3NypQQgaJg==}
    engines: {node: '>= 0.8', npm: 1.2.8000 || >= 1.4.16}

  doctrine@2.1.0:
    resolution: {integrity: sha512-35mSku4ZXK0vfCuHEDAwt55dg2jNajHZ1odvF+8SSr82EsZY4QmXfuWso8oEd8zRhVObSN18aM0CjSdoBX7zIw==}
    engines: {node: '>=0.10.0'}

  eastasianwidth@0.2.0:
    resolution: {integrity: sha512-I88TYZWc9XiYHRQ4/3c5rjjfgkjhLyW2luGIheGERbNQ6OY7yTybanSpDXZa8y7VUP9YmDcYa+eyq4ca7iLqWA==}

  ecdsa-sig-formatter@1.0.11:
    resolution: {integrity: sha512-nagl3RYrbNv6kQkeJIpt6NJZy8twLB/2vtz6yN9Z4vRKHN4/QZJIEbqohALSgwKdnksuY3k5Addp5lg8sVoVcQ==}

  ee-first@1.1.1:
    resolution: {integrity: sha512-WMwm9LhRUo+WUaRN+vRuETqG89IgZphVSNkdFgeb6sS/E4OrDIN7t48CAewSHXc6C8lefD8KKfr5vY61brQlow==}

  effect@3.6.5:
    resolution: {integrity: sha512-NhopZTAKljaAlR0CEroOAJJngdqg7bzlnWcDrCwh4d2WNVohVbBtUS4SGqLt8tUy7IFsTWATYiUtmhDG+YELjA==}

  electron-to-chromium@1.5.28:
    resolution: {integrity: sha512-VufdJl+rzaKZoYVUijN13QcXVF5dWPZANeFTLNy+OSpHdDL5ynXTF35+60RSBbaQYB1ae723lQXHCrf4pyLsMw==}

  emoji-regex@10.4.0:
    resolution: {integrity: sha512-EC+0oUMY1Rqm4O6LLrgjtYDvcVYTy7chDnM4Q7030tP4Kwj3u/pR6gP9ygnp2CJMK5Gq+9Q2oqmrFJAz01DXjw==}

  emoji-regex@8.0.0:
    resolution: {integrity: sha512-MSjYzcWNOA0ewAHpz0MxpYFvwg6yjy1NG3xteoqz644VCo/RPgnr1/GGt+ic3iJTzQ8Eu3TdM14SawnVUmGE6A==}

  emoji-regex@9.2.2:
    resolution: {integrity: sha512-L18DaJsXSUk2+42pv8mLs5jJT2hqFkFE4j21wOmgbUqsZ2hL72NsUU785g9RXgo3s0ZNgVl42TiHp3ZtOv/Vyg==}

  enabled@2.0.0:
    resolution: {integrity: sha512-AKrN98kuwOzMIdAizXGI86UFBoo26CL21UM763y1h/GMSJ4/OHU9k2YlsmBpyScFo/wbLzWQJBMCW4+IO3/+OQ==}

  encodeurl@1.0.2:
    resolution: {integrity: sha512-TPJXq8JqFaVYm2CWmPvnP2Iyo4ZSM7/QKcSmuMLDObfpH5fi7RUGmd/rTDf+rut/saiDiQEeVTNgAmJEdAOx0w==}
    engines: {node: '>= 0.8'}

  encodeurl@2.0.0:
    resolution: {integrity: sha512-Q0n9HRi4m6JuGIV1eFlmvJB7ZEVxu93IrMyiMsGC0lrMJMWzRgx6WGquyfQgZVb31vhGgXnfmPNNXmxnOkRBrg==}
    engines: {node: '>= 0.8'}

  encoding@0.1.13:
    resolution: {integrity: sha512-ETBauow1T35Y/WZMkio9jiM0Z5xjHHmJ4XmjZOq1l/dXz3lr2sRn87nJy20RupqSh1F2m3HHPSp8ShIPQJrJ3A==}

  enquirer@2.4.1:
    resolution: {integrity: sha512-rRqJg/6gd538VHvR3PSrdRBb/1Vy2YfzHqzvbhGIQpDRKIa4FgV/54b5Q1xYSxOOwKvjXweS26E0Q+nAMwp2pQ==}
    engines: {node: '>=8.6'}

  entities@2.0.3:
    resolution: {integrity: sha512-MyoZ0jgnLvB2X3Lg5HqpFmn1kybDiIfEQmKzTb5apr51Rb+T3KdmMiqa70T+bhGnyv7bQ6WMj2QMHpGMmlrUYQ==}

  env-paths@2.2.1:
    resolution: {integrity: sha512-+h1lkLKhZMTYjog1VEpJNG7NZJWcuc2DDk/qsqSTRRCOXiLjeQ1d1/udrUGhqMxUgAlwKNZ0cf2uqan5GLuS2A==}
    engines: {node: '>=6'}

  err-code@2.0.3:
    resolution: {integrity: sha512-2bmlRpNKBxT/CRmPOlyISQpNj+qSeYvcym/uT0Jx2bMOlKLtSy1ZmLuVxSEKKyor/N5yhvp/ZiG1oE3DEYMSFA==}

  error-ex@1.3.2:
    resolution: {integrity: sha512-7dFHNmqeFSEt2ZBsCriorKnn3Z2pj+fd9kmI6QoWw4//DL+icEBfc0U7qJCisqrTsKTjw4fNFy2pW9OqStD84g==}

  es-abstract@1.23.3:
    resolution: {integrity: sha512-e+HfNH61Bj1X9/jLc5v1owaLYuHdeHHSQlkhCBiTK8rBvKaULl/beGMxwrMXjpYrv4pz22BlY570vVePA2ho4A==}
    engines: {node: '>= 0.4'}

  es-define-property@1.0.0:
    resolution: {integrity: sha512-jxayLKShrEqqzJ0eumQbVhTYQM27CfT1T35+gCgDFoL82JLsXqTJ76zv6A0YLOgEnLUMvLzsDsGIrl8NFpT2gQ==}
    engines: {node: '>= 0.4'}

  es-errors@1.3.0:
    resolution: {integrity: sha512-Zf5H2Kxt2xjTvbJvP2ZWLEICxA6j+hAmMzIlypy4xcBg1vKVnx89Wy0GbS+kf5cwCVFFzdCFh2XSCFNULS6csw==}
    engines: {node: '>= 0.4'}

  es-get-iterator@1.1.3:
    resolution: {integrity: sha512-sPZmqHBe6JIiTfN5q2pEi//TwxmAFHwj/XEuYjTuse78i8KxaqMTTzxPoFKuzRpDpTJ+0NAbpfenkmH2rePtuw==}

  es-object-atoms@1.0.0:
    resolution: {integrity: sha512-MZ4iQ6JwHOBQjahnjwaC1ZtIBH+2ohjamzAO3oaHcXYup7qxjF2fixyH+Q71voWHeOkI2q/TnJao/KfXYIZWbw==}
    engines: {node: '>= 0.4'}

  es-set-tostringtag@2.0.3:
    resolution: {integrity: sha512-3T8uNMC3OQTHkFUsFq8r/BwAXLHvU/9O9mE0fBc/MY5iq/8H7ncvO947LmYA6ldWw9Uh8Yhf25zu6n7nML5QWQ==}
    engines: {node: '>= 0.4'}

  es-shim-unscopables@1.0.2:
    resolution: {integrity: sha512-J3yBRXCzDu4ULnQwxyToo/OjdMx6akgVC7K6few0a7F/0wLtmKKN7I73AH5T2836UuXRqN7Qg+IIUw/+YJksRw==}

  es-to-primitive@1.2.1:
    resolution: {integrity: sha512-QCOllgZJtaUo9miYBcLChTUaHNjJF3PYs1VidD7AwiEj1kYxKeQTctLAezAOH5ZKRH0g2IgPn6KwB4IT8iRpvA==}
    engines: {node: '>= 0.4'}

  esbuild@0.21.5:
    resolution: {integrity: sha512-mg3OPMV4hXywwpoDxu3Qda5xCKQi+vCTZq8S9J/EpkhB2HzKXq4SNFZE3+NK93JYxc8VMSep+lOUSC/RVKaBqw==}
    engines: {node: '>=12'}
    hasBin: true

  esbuild@0.23.1:
    resolution: {integrity: sha512-VVNz/9Sa0bs5SELtn3f7qhJCDPCF5oMEl5cO9/SSinpE9hbPVvxbd572HH5AKiP7WD8INO53GgfDDhRjkylHEg==}
    engines: {node: '>=18'}
    hasBin: true

  escalade@3.2.0:
    resolution: {integrity: sha512-WUj2qlxaQtO4g6Pq5c29GTcWGDyd8itL8zTlipgECz3JesAiiOKotd8JU6otB3PACgG6xkJUyVhboMS+bje/jA==}
    engines: {node: '>=6'}

  escape-html@1.0.3:
    resolution: {integrity: sha512-NiSupZ4OeuGwr68lGIeym/ksIZMJodUGOSCZ/FSnTxcrekbvqrgdUxlJOMpijaKZVjAJrWrGs/6Jy8OMuyj9ow==}

  escape-string-regexp@1.0.5:
    resolution: {integrity: sha512-vbRorB5FUQWvla16U8R/qgaFIya2qGzwDrNmCZuYKrbdSUMG6I1ZCGQRefkRVhuOkIGVne7BQ35DSfo1qvJqFg==}
    engines: {node: '>=0.8.0'}

  escape-string-regexp@4.0.0:
    resolution: {integrity: sha512-TtpcNJ3XAzx3Gq8sWRzJaVajRs0uVxA2YAkdb1jm2YkPz4G6egUFAyA3n5vtEIZefPk5Wa4UXbKuS5fKkJWdgA==}
    engines: {node: '>=10'}

  eslint-import-resolver-node@0.3.9:
    resolution: {integrity: sha512-WFj2isz22JahUv+B788TlO3N6zL3nNJGU8CcZbPZvVEkBPaJdCV4vy5wyghty5ROFbCRnm132v8BScu5/1BQ8g==}

  eslint-module-utils@2.11.1:
    resolution: {integrity: sha512-EwcbfLOhwVMAfatfqLecR2yv3dE5+kQ8kx+Rrt0DvDXEVwW86KQ/xbMDQhtp5l42VXukD5SOF8mQQHbaNtO0CQ==}
    engines: {node: '>=4'}
    peerDependencies:
      '@typescript-eslint/parser': '*'
      eslint: '*'
      eslint-import-resolver-node: '*'
      eslint-import-resolver-typescript: '*'
      eslint-import-resolver-webpack: '*'
    peerDependenciesMeta:
      '@typescript-eslint/parser':
        optional: true
      eslint:
        optional: true
      eslint-import-resolver-node:
        optional: true
      eslint-import-resolver-typescript:
        optional: true
      eslint-import-resolver-webpack:
        optional: true

  eslint-plugin-import@2.30.0:
    resolution: {integrity: sha512-/mHNE9jINJfiD2EKkg1BKyPyUk4zdnT54YgbOgfjSakWT5oyX/qQLVNTkehyfpcMxZXMy1zyonZ2v7hZTX43Yw==}
    engines: {node: '>=4'}
    peerDependencies:
      '@typescript-eslint/parser': '*'
      eslint: ^2 || ^3 || ^4 || ^5 || ^6 || ^7.2.0 || ^8
    peerDependenciesMeta:
      '@typescript-eslint/parser':
        optional: true

  eslint-plugin-unicorn@55.0.0:
    resolution: {integrity: sha512-n3AKiVpY2/uDcGrS3+QsYDkjPfaOrNrsfQxU9nt5nitd9KuvVXrfAvgCO9DYPSfap+Gqjw9EOrXIsBp5tlHZjA==}
    engines: {node: '>=18.18'}
    peerDependencies:
      eslint: '>=8.56.0'

  eslint-scope@8.0.2:
    resolution: {integrity: sha512-6E4xmrTw5wtxnLA5wYL3WDfhZ/1bUBGOXV0zQvVRDOtrR8D0p6W7fs3JweNYhwRYeGvd/1CKX2se0/2s7Q/nJA==}
    engines: {node: ^18.18.0 || ^20.9.0 || >=21.1.0}

  eslint-visitor-keys@3.4.3:
    resolution: {integrity: sha512-wpc+LXeiyiisxPlEkUzU6svyS1frIO3Mgxj1fdy7Pm8Ygzguax2N3Fa/D/ag1WqbOprdI+uY6wMUl8/a2G+iag==}
    engines: {node: ^12.22.0 || ^14.17.0 || >=16.0.0}

  eslint-visitor-keys@4.0.0:
    resolution: {integrity: sha512-OtIRv/2GyiF6o/d8K7MYKKbXrOUBIK6SfkIRM4Z0dY3w+LiQ0vy3F57m0Z71bjbyeiWFiHJ8brqnmE6H6/jEuw==}
    engines: {node: ^18.18.0 || ^20.9.0 || >=21.1.0}

  eslint@9.11.1:
    resolution: {integrity: sha512-MobhYKIoAO1s1e4VUrgx1l1Sk2JBR/Gqjjgw8+mfgoLE2xwsHur4gdfTxyTgShrhvdVFTaJSgMiQBl1jv/AWxg==}
    engines: {node: ^18.18.0 || ^20.9.0 || >=21.1.0}
    hasBin: true
    peerDependencies:
      jiti: '*'
    peerDependenciesMeta:
      jiti:
        optional: true

  espree@10.1.0:
    resolution: {integrity: sha512-M1M6CpiE6ffoigIOWYO9UDP8TMUw9kqb21tf+08IgDYjCsOvCuDt4jQcZmoYxx+w7zlKw9/N0KXfto+I8/FrXA==}
    engines: {node: ^18.18.0 || ^20.9.0 || >=21.1.0}

  esquery@1.6.0:
    resolution: {integrity: sha512-ca9pw9fomFcKPvFLXhBKUK90ZvGibiGOvRJNbjljY7s7uq/5YO4BOzcYtJqExdx99rF6aAcnRxHmcUHcz6sQsg==}
    engines: {node: '>=0.10'}

  esrecurse@4.3.0:
    resolution: {integrity: sha512-KmfKL3b6G+RXvP8N1vr3Tq1kL/oCFgn2NYXEtqP8/L3pKapUA4G8cFVaoF3SU323CD4XypR/ffioHmkti6/Tag==}
    engines: {node: '>=4.0'}

  estraverse@5.3.0:
    resolution: {integrity: sha512-MMdARuVEQziNTeJD8DgMqmhwR11BRQ/cBP+pLtYdSTnf3MIO8fFeiINEbX36ZdNlfU/7A9f3gUw49B3oQsvwBA==}
    engines: {node: '>=4.0'}

  estree-walker@3.0.3:
    resolution: {integrity: sha512-7RUKfXgSMMkzt6ZuXmqapOurLGPPfgj6l9uRZ7lRGolvk0y2yocc35LdcxKC5PQZdn2DMqioAQ2NoWcrTKmm6g==}

  esutils@2.0.3:
    resolution: {integrity: sha512-kVscqXk4OCp68SZ0dkgEKVi6/8ij300KBWTJq32P/dYeWTSwK41WyTxalN1eRmA5Z9UU/LX9D7FWSmV9SAYx6g==}
    engines: {node: '>=0.10.0'}

  etag@1.8.1:
    resolution: {integrity: sha512-aIL5Fx7mawVa300al2BnEE4iNvo1qETxLrPI/o05L7z6go7fCw1J6EQmbK4FmJ2AS7kgVF/KEZWufBfdClMcPg==}
    engines: {node: '>= 0.6'}

  events@3.3.0:
    resolution: {integrity: sha512-mQw+2fkQbALzQ7V0MY0IqdnXNOeTtP4r0lN9z7AAawCXgqea7bDii20AYrIBrFd/Hx0M2Ocz6S111CaFkUcb0Q==}
    engines: {node: '>=0.8.x'}

  exponential-backoff@3.1.1:
    resolution: {integrity: sha512-dX7e/LHVJ6W3DE1MHWi9S1EYzDESENfLrYohG2G++ovZrYOkm4Knwa0mc1cn84xJOR4KEU0WSchhLbd0UklbHw==}

  express-promise-router@4.1.1:
    resolution: {integrity: sha512-Lkvcy/ZGrBhzkl3y7uYBHLMtLI4D6XQ2kiFg9dq7fbktBch5gjqJ0+KovX0cvCAvTJw92raWunRLM/OM+5l4fA==}
    engines: {node: '>=10'}
    peerDependencies:
      '@types/express': ^4.0.0
      express: ^4.0.0
    peerDependenciesMeta:
      '@types/express':
        optional: true

  express@4.21.0:
    resolution: {integrity: sha512-VqcNGcj/Id5ZT1LZ/cfihi3ttTn+NJmkli2eZADigjq29qTlWi/hAQ43t/VLPq8+UX06FCEx3ByOYet6ZFblng==}
    engines: {node: '>= 0.10.0'}

  fast-check@3.21.0:
    resolution: {integrity: sha512-QpmbiqRFRZ+SIlBJh6xi5d/PgXciUc/xWKc4Vi2RWEHHIRx6oM3f0fWNna++zP9VB5HUBTObUK9gTKQP3vVcrQ==}
    engines: {node: '>=8.0.0'}

  fast-deep-equal@3.1.3:
    resolution: {integrity: sha512-f3qQ9oQy9j2AhBe/H9VC91wLmKBCCU/gDOnKNAYG5hswO7BLKj09Hc5HYNz9cGI++xlpDCIgDaitVs03ATR84Q==}

  fast-glob@3.3.2:
    resolution: {integrity: sha512-oX2ruAFQwf/Orj8m737Y5adxDQO0LAB7/S5MnxCdTNDd4p6BsyIVsv9JQsATbTSq8KHRpLwIHbVlUNatxd+1Ow==}
    engines: {node: '>=8.6.0'}

  fast-json-stable-stringify@2.1.0:
    resolution: {integrity: sha512-lhd/wF+Lk98HZoTCtlVraHtfh5XYijIjalXck7saUtuanSDyLMxnHhSXEDJqHxD7msR8D0uCmqlkwjCV8xvwHw==}

  fast-levenshtein@2.0.6:
    resolution: {integrity: sha512-DCXu6Ifhqcks7TZKY3Hxp3y6qphY5SJZmrWMDrKcERSOXWQdMhU9Ig/PYrzyw/ul9jOIyh0N4M0tbC5hodg8dw==}

  fast-uri@3.0.1:
    resolution: {integrity: sha512-MWipKbbYiYI0UC7cl8m/i/IWTqfC8YXsqjzybjddLsFjStroQzsHXkc73JutMvBiXmOvapk+axIl79ig5t55Bw==}

  fast-xml-parser@4.5.0:
    resolution: {integrity: sha512-/PlTQCI96+fZMAOLMZK4CWG1ItCbfZ/0jx7UIJFChPNrx7tcEgerUgWbeieCM9MfHInUDyK8DWYZ+YrywDJuTg==}
    hasBin: true

  fastq@1.17.1:
    resolution: {integrity: sha512-sRVD3lWVIXWg6By68ZN7vho9a1pQcN/WBFaAAsDDFzlJjvoGx0P8z7V1t72grFJfJhu3YPZBuu25f7Kaw2jN1w==}

  fecha@4.2.3:
    resolution: {integrity: sha512-OP2IUU6HeYKJi3i0z4A19kHMQoLVs4Hc+DPqqxI2h/DPZHTm/vjsfC6P0b4jCMy14XizLBqvndQ+UilD7707Jw==}

  fetch-blob@3.2.0:
    resolution: {integrity: sha512-7yAQpD2UMJzLi1Dqv7qFYnPbaPx7ZfFK6PiIxQ4PfkGPyNyl2Ugx+a/umUonmKqjhM4DnfbMvdX6otXq83soQQ==}
    engines: {node: ^12.20 || >= 14.13}

  file-entry-cache@8.0.0:
    resolution: {integrity: sha512-XXTUwCvisa5oacNGRP9SfNtYBNAMi+RPwBFmblZEF7N7swHYQS6/Zfk7SRwx4D5j3CH211YNRco1DEMNVfZCnQ==}
    engines: {node: '>=16.0.0'}

  fill-range@7.1.1:
    resolution: {integrity: sha512-YsGpe3WHLK8ZYi4tWDg2Jy3ebRz2rXowDxnld4bkQB00cc/1Zw9AWnC0i9ztDJitivtQvaI9KaLyKrc+hBW0yg==}
    engines: {node: '>=8'}

  finalhandler@1.3.1:
    resolution: {integrity: sha512-6BN9trH7bp3qvnrRyzsBz+g3lZxTNZTbVO2EV1CS0WIcDbawYVdYvGflME/9QP0h0pYlCDBCTjYa9nZzMDpyxQ==}
    engines: {node: '>= 0.8'}

  find-up@4.1.0:
    resolution: {integrity: sha512-PpOwAdQ/YlXQ2vj8a3h8IipDuYRi3wceVQQGYWxNINccq40Anw7BlsEXCMbt1Zt+OLA6Fq9suIpIWD0OsnISlw==}
    engines: {node: '>=8'}

  find-up@5.0.0:
    resolution: {integrity: sha512-78/PXT1wlLLDgTzDs7sjq9hzz0vXD+zn+7wypEe4fXQxCmdmqfGsEPQxmiCSQI3ajFV91bVSsvNtrJRiW6nGng==}
    engines: {node: '>=10'}

  flat-cache@4.0.1:
    resolution: {integrity: sha512-f7ccFPK3SXFHpx15UIGyRJ/FJQctuKZ0zVuN3frBo4HnK3cay9VEW0R6yPYFHC0AgqhukPzKjq22t5DmAyqGyw==}
    engines: {node: '>=16'}

  flatted@3.3.1:
    resolution: {integrity: sha512-X8cqMLLie7KsNUDSdzeN8FYK9rEt4Dt67OsG/DNGnYTSDBG4uFAJFBnUeiV+zCVAvwFy56IjM9sH51jVaEhNxw==}

  fn.name@1.1.0:
    resolution: {integrity: sha512-GRnmB5gPyJpAhTQdSZTSp9uaPSvl09KoYcMQtsB9rQoOmzs9dH6ffeccH+Z+cv6P68Hu5bC6JjRh4Ah/mHSNRw==}

  follow-redirects@1.15.9:
    resolution: {integrity: sha512-gew4GsXizNgdoRyqmyfMHyAmXsZDk6mHkSxZFCzW9gwlbtOW44CDtYavM+y+72qD/Vq2l550kMF52DT8fOLJqQ==}
    engines: {node: '>=4.0'}
    peerDependencies:
      debug: '*'
    peerDependenciesMeta:
      debug:
        optional: true

  for-each@0.3.3:
    resolution: {integrity: sha512-jqYfLp7mo9vIyQf8ykW2v7A+2N4QjeCeI5+Dz9XraiO1ign81wjiH7Fb9vSOWvQfNtmSa4H2RoQTrrXivdUZmw==}

  foreground-child@3.3.0:
    resolution: {integrity: sha512-Ld2g8rrAyMYFXBhEqMz8ZAHBi4J4uS1i/CxGMDnjyFWddMXLVcDp051DZfu+t7+ab7Wv6SMqpWmyFIj5UbfFvg==}
    engines: {node: '>=14'}

  form-data@3.0.2:
    resolution: {integrity: sha512-sJe+TQb2vIaIyO783qN6BlMYWMw3WBOHA1Ay2qxsnjuafEOQFJ2JakedOQirT6D5XPRxDvS7AHYyem9fTpb4LQ==}
    engines: {node: '>= 6'}

  form-data@4.0.1:
    resolution: {integrity: sha512-tzN8e4TX8+kkxGPK8D5u0FNmjPUjw3lwC9lSLxxoB/+GtsJG91CO8bSWy73APlgAZzZbXEYZJuxjkHH2w+Ezhw==}
    engines: {node: '>= 6'}

  formdata-polyfill@4.0.10:
    resolution: {integrity: sha512-buewHzMvYL29jdeQTVILecSaZKnt/RJWjoZCF5OW60Z67/GmSLBkOFM7qh1PI3zFNtJbaZL5eQu1vLfazOwj4g==}
    engines: {node: '>=12.20.0'}

  forwarded@0.2.0:
    resolution: {integrity: sha512-buRG0fpBtRHSTCOASe6hD258tEubFoRLb4ZNA6NxMVHNw2gOcwHo9wyablzMzOA5z9xA9L1KNjk/Nt6MT9aYow==}
    engines: {node: '>= 0.6'}

  fresh@0.5.2:
    resolution: {integrity: sha512-zJ2mQYM18rEFOudeV4GShTGIQ7RbzA7ozbU9I/XBpm7kqgMywgmylMwXHxZJmkVoYkna9d2pVXVXPdYTP9ej8Q==}
    engines: {node: '>= 0.6'}

  fs-extra@11.2.0:
    resolution: {integrity: sha512-PmDi3uwK5nFuXh7XDTlVnS17xJS7vW36is2+w3xcv8SVxiB4NyATf4ctkVY5bkSjX0Y4nbvZCq1/EjtEyr9ktw==}
    engines: {node: '>=14.14'}

  fs-minipass@2.1.0:
    resolution: {integrity: sha512-V/JgOLFCS+R6Vcq0slCuaeWEdNC3ouDlJMNIsacH2VtALiu9mV4LPrHc5cDl8k5aw6J8jwgWWpiTo5RYhmIzvg==}
    engines: {node: '>= 8'}

  fs-minipass@3.0.3:
    resolution: {integrity: sha512-XUBA9XClHbnJWSfBzjkm6RvPsyg3sryZt06BEQoXcF7EK/xpGaQYJgQKDJSUH5SGZ76Y7pFx1QBnXz09rU5Fbw==}
    engines: {node: ^14.17.0 || ^16.13.0 || >=18.0.0}

  fs.realpath@1.0.0:
    resolution: {integrity: sha512-OO0pH2lK6a0hZnAdau5ItzHPI6pUlvI7jMVnxUQRtw4owF2wk8lOSabtGDCTP4Ggrg2MbGnWO9X8K1t4+fGMDw==}

  fsevents@2.3.3:
    resolution: {integrity: sha512-5xoDfX+fL7faATnagmWPpbFtwh/R77WmMMqqHGS65C3vvB0YHrgF+B1YmZ3441tMj5n63k0212XNoJwzlhffQw==}
    engines: {node: ^8.16.0 || ^10.6.0 || >=11.0.0}
    os: [darwin]

  function-bind@1.1.2:
    resolution: {integrity: sha512-7XHNxH7qX9xG5mIwxkhumTox/MIRNcOgDrxWsMt2pAr23WHp6MrRlN7FBSFpCpr+oVO0F744iUgR82nJMfG2SA==}

  function.prototype.name@1.1.6:
    resolution: {integrity: sha512-Z5kx79swU5P27WEayXM1tBi5Ze/lbIyiNgU3qyXUOf9b2rgXYyF9Dy9Cx+IQv/Lc8WCG6L82zwUPpSS9hGehIg==}
    engines: {node: '>= 0.4'}

  functions-have-names@1.2.3:
    resolution: {integrity: sha512-xckBUXyTIqT97tq2x2AMb+g163b5JFysYk0x4qxNFwbfQkmNZoiRHb6sPzI9/QV33WeuvVYBUIiD4NzNIyqaRQ==}

  get-caller-file@2.0.5:
    resolution: {integrity: sha512-DyFP3BM/3YHTQOCUL/w0OZHR0lpKeGrxotcHWcqNEdnltqFwXVfhEBQ94eIo34AfQpo0rGki4cyIiftY06h2Fg==}
    engines: {node: 6.* || 8.* || >= 10.*}

  get-east-asian-width@1.2.0:
    resolution: {integrity: sha512-2nk+7SIVb14QrgXFHcm84tD4bKQz0RxPuMT8Ag5KPOq7J5fEmAg0UbXdTOSHqNuHSU28k55qnceesxXRZGzKWA==}
    engines: {node: '>=18'}

  get-func-name@2.0.2:
    resolution: {integrity: sha512-8vXOvuE167CtIc3OyItco7N/dpRtBbYOsPsXCz7X/PMnlGjYjSGuZJgM1Y7mmew7BKf9BqvLX2tnOVy1BBUsxQ==}

  get-intrinsic@1.2.4:
    resolution: {integrity: sha512-5uYhsJH8VJBTv7oslg4BznJYhDoRI6waYCxMmCdnTrcCrHA/fCFKoTFz2JKKE0HdDFUF7/oQuhzumXJK7paBRQ==}
    engines: {node: '>= 0.4'}

  get-symbol-description@1.0.2:
    resolution: {integrity: sha512-g0QYk1dZBxGwk+Ngc+ltRH2IBp2f7zBkBMBJZCDerh6EhlhSR6+9irMCuT/09zD6qkarHUSn529sK/yL4S27mg==}
    engines: {node: '>= 0.4'}

  get-tsconfig@4.8.1:
    resolution: {integrity: sha512-k9PN+cFBmaLWtVz29SkUoqU5O0slLuHJXt/2P+tMVFT+phsSGXGkp9t3rQIqdz0e+06EHNGs3oM6ZX1s2zHxRg==}

  glob-parent@5.1.2:
    resolution: {integrity: sha512-AOIgSQCepiJYwP3ARnGx+5VnTu2HBYdzbGP45eLw1vr3zB3vZLeyed1sC9hnbcOc9/SrMyM5RPQrkGz4aS9Zow==}
    engines: {node: '>= 6'}

  glob-parent@6.0.2:
    resolution: {integrity: sha512-XxwI8EOhVQgWp6iDL+3b0r86f4d6AX6zSU55HfB4ydCEuXLXc5FcYeOu+nnGftS4TEju/11rt4KJPTMgbfmv4A==}
    engines: {node: '>=10.13.0'}

  glob@10.4.5:
    resolution: {integrity: sha512-7Bv8RF0k6xjo7d4A/PxYLbUCfb6c+Vpd2/mB2yRDlew7Jb5hEXiCD9ibfO7wpk8i4sevK6DFny9h7EYbM3/sHg==}
    hasBin: true

  glob@11.0.0:
    resolution: {integrity: sha512-9UiX/Bl6J2yaBbxKoEBRm4Cipxgok8kQYcOPEhScPwebu2I0HoQOuYdIO6S3hLuWoZgpDpwQZMzTFxgpkyT76g==}
    engines: {node: 20 || >=22}
    hasBin: true

  glob@8.1.0:
    resolution: {integrity: sha512-r8hpEjiQEYlF2QU0df3dS+nxxSIreXQS1qRhMJM0Q5NDdR386C7jb7Hwwod8Fgiuex+k0GFjgft18yvxm5XoCQ==}
    engines: {node: '>=12'}
    deprecated: Glob versions prior to v9 are no longer supported

  globals@14.0.0:
    resolution: {integrity: sha512-oahGvuMGQlPw/ivIYBjVSrWAfWLBeku5tpPE2fOPLi+WHffIWbuh2tCjhyQhTBPMf5E9jDEH4FOmTYgYwbKwtQ==}
    engines: {node: '>=18'}

  globals@15.9.0:
    resolution: {integrity: sha512-SmSKyLLKFbSr6rptvP8izbyxJL4ILwqO9Jg23UA0sDlGlu58V59D1//I3vlc0KJphVdUR7vMjHIplYnzBxorQA==}
    engines: {node: '>=18'}

  globalthis@1.0.4:
    resolution: {integrity: sha512-DpLKbNU4WylpxJykQujfCcwYWiV/Jhm50Goo0wrVILAv5jOr9d+H+UR3PhSCD2rCCEIg0uc+G+muBTwD54JhDQ==}
    engines: {node: '>= 0.4'}

  globby@14.0.2:
    resolution: {integrity: sha512-s3Fq41ZVh7vbbe2PN3nrW7yC7U7MFVc5c98/iTl9c2GawNMKx/J648KQRW6WKkuU8GIbbh2IXfIRQjOZnXcTnw==}
    engines: {node: '>=18'}

  gopd@1.0.1:
    resolution: {integrity: sha512-d65bNlIadxvpb/A2abVdlqKqV563juRnZ1Wtk6s1sIR8uNsXR70xqIzVqxVf1eTqDunwT2MkczEeaezCKTZhwA==}

  graceful-fs@4.2.11:
    resolution: {integrity: sha512-RbJ5/jmFcNNCcDV5o9eTnBLJ/HszWV0P73bc+Ff4nS/rJj+YaS6IGyiOL0VoBYX+l1Wrl3k63h/KrH+nhJ0XvQ==}

  grapheme-splitter@1.0.4:
    resolution: {integrity: sha512-bzh50DW9kTPM00T8y4o8vQg89Di9oLJVLW/KaOGIXJWP/iqCN6WKYkbNOF04vFLJhwcpYUh9ydh/+5vpOqV4YQ==}

  graphemer@1.4.0:
    resolution: {integrity: sha512-EtKwoO6kxCL9WO5xipiHTZlSzBm7WLT627TqC/uVRd0HKmq8NXyebnNYxDoBi7wt8eTWrUrKXCOVaFq9x1kgag==}

  has-bigints@1.0.2:
    resolution: {integrity: sha512-tSvCKtBr9lkF0Ex0aQiP9N+OpV4zi2r/Nee5VkRDbaqv35RLYMzbwQfFSZZH0kR+Rd6302UJZ2p/bJCEoR3VoQ==}

  has-flag@3.0.0:
    resolution: {integrity: sha512-sKJf1+ceQBr4SMkvQnBDNDtf4TXpVhVGateu0t918bl30FnbE2m4vNLX+VWe/dpjlb+HugGYzW7uQXH98HPEYw==}
    engines: {node: '>=4'}

  has-flag@4.0.0:
    resolution: {integrity: sha512-EykJT/Q1KjTWctppgIAgfSO0tKVuZUjhgMr17kqTumMl6Afv3EISleU7qZUzoXDFTAHTDC4NOoG/ZxU3EvlMPQ==}
    engines: {node: '>=8'}

  has-property-descriptors@1.0.2:
    resolution: {integrity: sha512-55JNKuIW+vq4Ke1BjOTjM2YctQIvCT7GFzHwmfZPGo5wnrgkid0YQtnAleFSqumZm4az3n2BS+erby5ipJdgrg==}

  has-proto@1.0.3:
    resolution: {integrity: sha512-SJ1amZAJUiZS+PhsVLf5tGydlaVB8EdFpaSO4gmiUKUOxk8qzn5AIy4ZeJUmh22znIdk/uMAUT2pl3FxzVUH+Q==}
    engines: {node: '>= 0.4'}

  has-symbols@1.0.3:
    resolution: {integrity: sha512-l3LCuF6MgDNwTDKkdYGEihYjt5pRPbEg46rtlmnSPlUbgmB8LOIrKJbYYFBSbnPaJexMKtiPO8hmeRjRz2Td+A==}
    engines: {node: '>= 0.4'}

  has-tostringtag@1.0.2:
    resolution: {integrity: sha512-NqADB8VjPFLM2V0VvHUewwwsw0ZWBaIdgo+ieHtK3hasLz4qeCRjYcqfB6AQrBggRKppKF8L52/VqdVsO47Dlw==}
    engines: {node: '>= 0.4'}

  hasown@2.0.2:
    resolution: {integrity: sha512-0hJU9SCPvmMzIBdZFqNPXWa6dqh7WdH0cII9y+CyS8rG3nL48Bclra9HmKhVVUHyPWNH5Y7xDwAB7bfgSjkUMQ==}
    engines: {node: '>= 0.4'}

  hosted-git-info@2.8.9:
    resolution: {integrity: sha512-mxIDAb9Lsm6DoOJ7xH+5+X4y1LU/4Hi50L9C5sIswK3JzULS4bwk1FvjdBgvYR4bzT4tuUQiC15FE2f5HbLvYw==}

  hosted-git-info@7.0.2:
    resolution: {integrity: sha512-puUZAUKT5m8Zzvs72XWy3HtvVbTWljRE66cP60bxJzAqf2DgICo7lYTY2IHUmLnNpjYvw5bvmoHvPc0QO2a62w==}
    engines: {node: ^16.14.0 || >=18.0.0}

  html-escaper@2.0.2:
    resolution: {integrity: sha512-H2iMtd0I4Mt5eYiapRdIDjp+XzelXQ0tFE4JS7YFwFevXXMmOp9myNrUvCg0D6ws8iqkRPBfKHgbwig1SmlLfg==}

  http-cache-semantics@4.1.1:
    resolution: {integrity: sha512-er295DKPVsV82j5kw1Gjt+ADA/XYHsajl82cGNQG2eyoPkvgUhX+nDIyelzhIWbbsXP39EHcI6l5tYs2FYqYXQ==}

  http-errors@2.0.0:
    resolution: {integrity: sha512-FtwrG/euBzaEjYeRqOgly7G0qviiXoJWnvEH2Z1plBdXgbyjv34pHTSb9zoeHMyDy33+DWy5Wt9Wo+TURtOYSQ==}
    engines: {node: '>= 0.8'}

  http-proxy-agent@7.0.2:
    resolution: {integrity: sha512-T1gkAiYYDWYx3V5Bmyu7HcfcvL7mUrTWiM6yOfa3PIphViJ/gFPbvidQ+veqSOHci/PxBcDabeUNCzpOODJZig==}
    engines: {node: '>= 14'}

  https-proxy-agent@7.0.5:
    resolution: {integrity: sha512-1e4Wqeblerz+tMKPIq2EMGiiWW1dIjZOksyHWSUm1rmuvw/how9hBHZ38lAGj5ID4Ik6EdkOw7NmWPy6LAwalw==}
    engines: {node: '>= 14'}

  iconv-lite@0.4.24:
    resolution: {integrity: sha512-v3MXnZAcvnywkTUEZomIActle7RXXeedOR31wwl7VlyoXO4Qi9arvSenNQWne1TcRwhCL1HwLI21bEqdpj8/rA==}
    engines: {node: '>=0.10.0'}

  iconv-lite@0.6.3:
    resolution: {integrity: sha512-4fCk79wshMdzMp2rH06qWrJE4iolqLhCUH+OiuIgU++RB0+94NlDL81atO7GX55uUKueo0txHNtvEyI6D7WdMw==}
    engines: {node: '>=0.10.0'}

  ignore-walk@6.0.5:
    resolution: {integrity: sha512-VuuG0wCnjhnylG1ABXT3dAuIpTNDs/G8jlpmwXY03fXoXy/8ZK8/T+hMzt8L4WnrLCJgdybqgPagnF/f97cg3A==}
    engines: {node: ^14.17.0 || ^16.13.0 || >=18.0.0}

  ignore@5.3.2:
    resolution: {integrity: sha512-hsBTNUqQTDwkWtcdYI2i06Y/nUBEsNEDJKjWdigLvegy8kDuJAS8uRlpkkcQpyEXL0Z/pjDy5HBmMjRCJ2gq+g==}
    engines: {node: '>= 4'}

  import-fresh@3.3.0:
    resolution: {integrity: sha512-veYYhQa+D1QBKznvhUHxb8faxlrwUnxseDAbAp457E0wLNio2bOSKnjYDhMj+YiAq61xrMGhQk9iXVk5FzgQMw==}
    engines: {node: '>=6'}

  imurmurhash@0.1.4:
    resolution: {integrity: sha512-JmXMZ6wuvDmLiHEml9ykzqO6lwFbof0GG4IkcGaENdCRDDmMVnny7s5HsIgHCbaq0w2MyPhDqkhTUgS2LU2PHA==}
    engines: {node: '>=0.8.19'}

  indent-string@4.0.0:
    resolution: {integrity: sha512-EdDDZu4A2OyIK7Lr/2zG+w5jmbuk1DVBnEwREQvBzspBJkCEbRa8GxU1lghYcaGJCnRWibjDXlq779X1/y5xwg==}
    engines: {node: '>=8'}

  inflight@1.0.6:
    resolution: {integrity: sha512-k92I/b08q4wvFscXCLvqfsHCrjrF7yiXsQuIVvVE7N82W3+aqpzuUdBbfhWcy/FZR3/4IgflMgKLOsvPDrGCJA==}
    deprecated: This module is not supported, and leaks memory. Do not use it. Check out lru-cache if you want a good and tested way to coalesce async requests by a key value, which is much more comprehensive and powerful.

  inherits@2.0.4:
    resolution: {integrity: sha512-k/vGaX4/Yla3WzyMCvTQOXYeIHvqOKtnqBduzTHpzpQZzAskKMhZ2K+EnBiSM9zGSoIFeMpXKxa4dYeZIQqewQ==}

  ini@4.1.3:
    resolution: {integrity: sha512-X7rqawQBvfdjS10YU1y1YVreA3SsLrW9dX2CewP2EbBJM4ypVNLDkO5y04gejPwKIY9lR+7r9gn3rFPt/kmWFg==}
    engines: {node: ^14.17.0 || ^16.13.0 || >=18.0.0}

  internal-slot@1.0.7:
    resolution: {integrity: sha512-NGnrKwXzSms2qUUih/ILZ5JBqNTSa1+ZmP6flaIp6KmSElgE9qdndzS3cqjrDovwFdmwsGsLdeFgB6suw+1e9g==}
    engines: {node: '>= 0.4'}

  ip-address@9.0.5:
    resolution: {integrity: sha512-zHtQzGojZXTwZTHQqra+ETKd4Sn3vgi7uBmlPoXVWZqYvuKmtI0l/VZTjqGmJY9x88GGOaZ9+G9ES8hC4T4X8g==}
    engines: {node: '>= 12'}

  ipaddr.js@1.9.1:
    resolution: {integrity: sha512-0KI/607xoxSToH7GjN1FfSbLoU0+btTicjsQSWQlh/hZykN8KpmMf7uYwPW3R+akZ6R/w18ZlXSHBYXiYUPO3g==}
    engines: {node: '>= 0.10'}

  is-arguments@1.1.1:
    resolution: {integrity: sha512-8Q7EARjzEnKpt/PCD7e1cgUS0a6X8u5tdSiMqXhojOdoV9TsMsiO+9VLC5vAmO8N7/GmXn7yjR8qnA6bVAEzfA==}
    engines: {node: '>= 0.4'}

  is-array-buffer@3.0.4:
    resolution: {integrity: sha512-wcjaerHw0ydZwfhiKbXJWLDY8A7yV7KhjQOpb83hGgGfId/aQa4TOvwyzn2PuswW2gPCYEL/nEAiSVpdOj1lXw==}
    engines: {node: '>= 0.4'}

  is-arrayish@0.2.1:
    resolution: {integrity: sha512-zz06S8t0ozoDXMG+ube26zeCTNXcKIPJZJi8hBrF4idCLms4CG9QtK7qBl1boi5ODzFpjswb5JPmHCbMpjaYzg==}

  is-arrayish@0.3.2:
    resolution: {integrity: sha512-eVRqCvVlZbuw3GrM63ovNSNAeA1K16kaR/LRY/92w0zxQ5/1YzwblUX652i4Xs9RwAGjW9d9y6X88t8OaAJfWQ==}

  is-bigint@1.0.4:
    resolution: {integrity: sha512-zB9CruMamjym81i2JZ3UMn54PKGsQzsJeo6xvN3HJJ4CAsQNB6iRutp2To77OfCNuoxspsIhzaPoO1zyCEhFOg==}

  is-boolean-object@1.1.2:
    resolution: {integrity: sha512-gDYaKHJmnj4aWxyj6YHyXVpdQawtVLHU5cb+eztPGczf6cjuTdwve5ZIEfgXqH4e57An1D1AKf8CZ3kYrQRqYA==}
    engines: {node: '>= 0.4'}

  is-builtin-module@3.2.1:
    resolution: {integrity: sha512-BSLE3HnV2syZ0FK0iMA/yUGplUeMmNz4AW5fnTunbCIqZi4vG3WjJT9FHMy5D69xmAYBHXQhJdALdpwVxV501A==}
    engines: {node: '>=6'}

  is-callable@1.2.7:
    resolution: {integrity: sha512-1BC0BVFhS/p0qtw6enp8e+8OD0UrK0oFLztSjNzhcKA3WDuJxxAPXzPuPtKkjEY9UUoEWlX/8fgKeu2S8i9JTA==}
    engines: {node: '>= 0.4'}

  is-core-module@2.15.1:
    resolution: {integrity: sha512-z0vtXSwucUJtANQWldhbtbt7BnL0vxiFjIdDLAatwhDYty2bad6s+rijD6Ri4YuYJubLzIJLUidCh09e1djEVQ==}
    engines: {node: '>= 0.4'}

  is-data-view@1.0.1:
    resolution: {integrity: sha512-AHkaJrsUVW6wq6JS8y3JnM/GJF/9cf+k20+iDzlSaJrinEo5+7vRiteOSwBhHRiAyQATN1AmY4hwzxJKPmYf+w==}
    engines: {node: '>= 0.4'}

  is-date-object@1.0.5:
    resolution: {integrity: sha512-9YQaSxsAiSwcvS33MBk3wTCVnWK+HhF8VZR2jRxehM16QcVOdHqPn4VPHmRK4lSr38n9JriurInLcP90xsYNfQ==}
    engines: {node: '>= 0.4'}

  is-docker@2.2.1:
    resolution: {integrity: sha512-F+i2BKsFrH66iaUFc0woD8sLy8getkwTwtOBjvs56Cx4CgJDeKQeqfz8wAYiSb8JOprWhHH5p77PbmYCvvUuXQ==}
    engines: {node: '>=8'}
    hasBin: true

  is-extglob@2.1.1:
    resolution: {integrity: sha512-SbKbANkN603Vi4jEZv49LeVJMn4yGwsbzZworEoyEiutsN3nJYdbO36zfhGJ6QEDpOZIFkDtnq5JRxmvl3jsoQ==}
    engines: {node: '>=0.10.0'}

  is-fullwidth-code-point@3.0.0:
    resolution: {integrity: sha512-zymm5+u+sCsSWyD9qNaejV3DFvhCKclKdizYaJUuHA83RLjb7nSuGnddCHGv0hk+KY7BMAlsWeK4Ueg6EV6XQg==}
    engines: {node: '>=8'}

  is-glob@4.0.3:
    resolution: {integrity: sha512-xelSayHH36ZgE7ZWhli7pW34hNbNl8Ojv5KVmkJD4hBdD3th8Tfk9vYasLM+mXWOZhFkgZfxhLSnrwRr4elSSg==}
    engines: {node: '>=0.10.0'}

  is-interactive@2.0.0:
    resolution: {integrity: sha512-qP1vozQRI+BMOPcjFzrjXuQvdak2pHNUMZoeG2eRbiSqyvbEf/wQtEOTOX1guk6E3t36RkaqiSt8A/6YElNxLQ==}
    engines: {node: '>=12'}

  is-lambda@1.0.1:
    resolution: {integrity: sha512-z7CMFGNrENq5iFB9Bqo64Xk6Y9sg+epq1myIcdHaGnbMTYOxvzsEtdYqQUylB7LxfkvgrrjP32T6Ywciio9UIQ==}

  is-map@2.0.3:
    resolution: {integrity: sha512-1Qed0/Hr2m+YqxnM09CjA2d/i6YZNfF6R2oRAOj36eUdS6qIV/huPJNSEpKbupewFs+ZsJlxsjjPbc0/afW6Lw==}
    engines: {node: '>= 0.4'}

  is-negative-zero@2.0.3:
    resolution: {integrity: sha512-5KoIu2Ngpyek75jXodFvnafB6DJgr3u8uuK0LEZJjrU19DrMD3EVERaR8sjz8CCGgpZvxPl9SuE1GMVPFHx1mw==}
    engines: {node: '>= 0.4'}

  is-number-object@1.0.7:
    resolution: {integrity: sha512-k1U0IRzLMo7ZlYIfzRu23Oh6MiIFasgpb9X76eqfFZAqwH44UI4KTBvBYIZ1dSL9ZzChTB9ShHfLkR4pdW5krQ==}
    engines: {node: '>= 0.4'}

  is-number@7.0.0:
    resolution: {integrity: sha512-41Cifkg6e8TylSpdtTpeLVMqvSBEVzTttHvERD741+pnZ8ANv0004MRL43QKPDlK9cGvNp6NZWZUBlbGXYxxng==}
    engines: {node: '>=0.12.0'}

  is-path-inside@3.0.3:
    resolution: {integrity: sha512-Fd4gABb+ycGAmKou8eMftCupSir5lRxqf4aD/vd0cD2qc4HL07OjCeuHMr8Ro4CoMaeCKDB0/ECBOVWjTwUvPQ==}
    engines: {node: '>=8'}

  is-promise@4.0.0:
    resolution: {integrity: sha512-hvpoI6korhJMnej285dSg6nu1+e6uxs7zG3BYAm5byqDsgJNWwxzM6z6iZiAgQR4TJ30JmBTOwqZUw3WlyH3AQ==}

  is-regex@1.1.4:
    resolution: {integrity: sha512-kvRdxDsxZjhzUX07ZnLydzS1TU/TJlTUHHY4YLL87e37oUA49DfkLqgy+VjFocowy29cKvcSiu+kIv728jTTVg==}
    engines: {node: '>= 0.4'}

  is-set@2.0.3:
    resolution: {integrity: sha512-iPAjerrse27/ygGLxw+EBR9agv9Y6uLeYVJMu+QNCoouJ1/1ri0mGrcWpfCqFZuzzx3WjtwxG098X+n4OuRkPg==}
    engines: {node: '>= 0.4'}

  is-shared-array-buffer@1.0.3:
    resolution: {integrity: sha512-nA2hv5XIhLR3uVzDDfCIknerhx8XUKnstuOERPNNIinXG7v9u+ohXF67vxm4TPTEPU6lm61ZkwP3c9PCB97rhg==}
    engines: {node: '>= 0.4'}

  is-stream@2.0.1:
    resolution: {integrity: sha512-hFoiJiTl63nn+kstHGBtewWSKnQLpyb155KHheA1l39uvtO9nWIop1p3udqPcUd/xbF1VLMO4n7OI6p7RbngDg==}
    engines: {node: '>=8'}

  is-string@1.0.7:
    resolution: {integrity: sha512-tE2UXzivje6ofPW7l23cjDOMa09gb7xlAqG6jG5ej6uPV32TlWP3NKPigtaGeHNu9fohccRYvIiZMfOOnOYUtg==}
    engines: {node: '>= 0.4'}

  is-symbol@1.0.4:
    resolution: {integrity: sha512-C/CPBqKWnvdcxqIARxyOh4v1UUEOCHpgDa0WYgpKDFMszcrPcffg5uhwSgPCLD2WWxmq6isisz87tzT01tuGhg==}
    engines: {node: '>= 0.4'}

  is-typed-array@1.1.13:
    resolution: {integrity: sha512-uZ25/bUAlUY5fR4OKT4rZQEBrzQWYV9ZJYGGsUmEJ6thodVJ1HX64ePQ6Z0qPWP+m+Uq6e9UugrE38jeYsDSMw==}
    engines: {node: '>= 0.4'}

  is-unicode-supported@1.3.0:
    resolution: {integrity: sha512-43r2mRvz+8JRIKnWJ+3j8JtjRKZ6GmjzfaE/qiBJnikNnYv/6bagRJ1kUhNk8R5EX/GkobD+r+sfxCPJsiKBLQ==}
    engines: {node: '>=12'}

  is-unicode-supported@2.1.0:
    resolution: {integrity: sha512-mE00Gnza5EEB3Ds0HfMyllZzbBrmLOX3vfWoj9A9PEnTfratQ/BcaJOuMhnkhjXvb2+FkY3VuHqtAGpTPmglFQ==}
    engines: {node: '>=18'}

  is-weakmap@2.0.2:
    resolution: {integrity: sha512-K5pXYOm9wqY1RgjpL3YTkF39tni1XajUIkawTLUo9EZEVUFga5gSQJF8nNS7ZwJQ02y+1YCNYcMh+HIf1ZqE+w==}
    engines: {node: '>= 0.4'}

  is-weakref@1.0.2:
    resolution: {integrity: sha512-qctsuLZmIQ0+vSSMfoVvyFe2+GSEvnmZ2ezTup1SBse9+twCCeial6EEi3Nc2KFcf6+qz2FBPnjXsk8xhKSaPQ==}

  is-weakset@2.0.3:
    resolution: {integrity: sha512-LvIm3/KWzS9oRFHugab7d+M/GcBXuXX5xZkzPmN+NxihdQlZUQ4dWuSV1xR/sq6upL1TJEDrfBgRepHFdBtSNQ==}
    engines: {node: '>= 0.4'}

  is-wsl@2.2.0:
    resolution: {integrity: sha512-fKzAra0rGJUUBwGBgNkHZuToZcn+TtXHpeCgmkMJMMYx1sQDYaCSyjJBSCa2nH1DGm7s3n1oBnohoVTBaN7Lww==}
    engines: {node: '>=8'}

  isarray@1.0.0:
    resolution: {integrity: sha512-VLghIWNM6ELQzo7zwmcg0NmTVyWKYjvIeM83yjp0wRDTmUnrM678fQbcKBo6n2CJEF0szoG//ytg+TKla89ALQ==}

  isarray@2.0.5:
    resolution: {integrity: sha512-xHjhDr3cNBK0BzdUJSPXZntQUx/mwMS5Rw4A7lPJ90XGAO6ISP/ePDNuo0vhqOZU+UD5JoodwCAAoZQd3FeAKw==}

  isexe@2.0.0:
    resolution: {integrity: sha512-RHxMLp9lnKHGHRng9QFhRCMbYAcVpn69smSGcq3f36xjgVVWThj4qqLbTLlq7Ssj8B+fIQ1EuCEGI2lKsyQeIw==}

  isexe@3.1.1:
    resolution: {integrity: sha512-LpB/54B+/2J5hqQ7imZHfdU31OlgQqx7ZicVlkm9kzg9/w8GKLEcFfJl/t7DCEDueOyBAD6zCCwTO6Fzs0NoEQ==}
    engines: {node: '>=16'}

  istanbul-lib-coverage@3.2.2:
    resolution: {integrity: sha512-O8dpsF+r0WV/8MNRKfnmrtCWhuKjxrq2w+jpzBL5UZKTi2LeVWnWOmWRxFlesJONmc+wLAGvKQZEOanko0LFTg==}
    engines: {node: '>=8'}

  istanbul-lib-report@3.0.1:
    resolution: {integrity: sha512-GCfE1mtsHGOELCU8e/Z7YWzpmybrx/+dSTfLrvY8qRmaY6zXTKWn6WQIjaAFw069icm6GVMNkgu0NzI4iPZUNw==}
    engines: {node: '>=10'}

  istanbul-reports@3.1.7:
    resolution: {integrity: sha512-BewmUXImeuRk2YY0PVbxgKAysvhRPUQE0h5QRM++nVWyubKGV0l8qQ5op8+B2DOmwSe63Jivj0BjkPQVf8fP5g==}
    engines: {node: '>=8'}

  jackspeak@3.4.3:
    resolution: {integrity: sha512-OGlZQpz2yfahA/Rd1Y8Cd9SIEsqvXkLVoSw/cgwhnhFMDbsQFeZYoJJ7bIZBS9BcamUW96asq/npPWugM+RQBw==}

  jackspeak@4.0.1:
    resolution: {integrity: sha512-cub8rahkh0Q/bw1+GxP7aeSe29hHHn2V4m29nnDlvCdlgU+3UGxkZp7Z53jLUdpX3jdTO0nJZUDl3xvbWc2Xog==}
    engines: {node: 20 || >=22}

  js-tokens@4.0.0:
    resolution: {integrity: sha512-RdJUflcE3cUzKiMqQgsCu06FPu9UdIJO0beYbPhHN4k6apgJtifcoCtT9bcxOpYBtpD2kCM6Sbzg4CausW/PKQ==}

  js-yaml@4.1.0:
    resolution: {integrity: sha512-wpxZs9NoxZaJESJGIZTyDEaYpl0FKSA+FB9aJiyemKhMwkxQg63h4T1KJgUGHpTqPDNRcmmYLugrRjJlBtWvRA==}
    hasBin: true

  jsbn@1.1.0:
    resolution: {integrity: sha512-4bYVV3aAMtDTTu4+xsDYa6sy9GyJ69/amsu9sYF2zqjiEoZA5xJi3BrfX3uY+/IekIu7MwdObdbDWpoZdBv3/A==}

  jsesc@0.5.0:
    resolution: {integrity: sha512-uZz5UnB7u4T9LvwmFqXii7pZSouaRPorGs5who1Ip7VO0wxanFvBL7GkM6dTHlgX+jhBApRetaWpnDabOeTcnA==}
    hasBin: true

  jsesc@3.0.2:
    resolution: {integrity: sha512-xKqzzWXDttJuOcawBt4KnKHHIf5oQ/Cxax+0PWFG+DFDgHNAdi+TXECADI+RYiFUMmx8792xsMbbgXj4CwnP4g==}
    engines: {node: '>=6'}
    hasBin: true

  json-buffer@3.0.1:
    resolution: {integrity: sha512-4bV5BfR2mqfQTJm+V5tPPdf+ZpuhiIvTuAB5g8kcrXOZpTT/QwwVRWBywX1ozr6lEuPdbHxwaJlm9G6mI2sfSQ==}

  json-parse-even-better-errors@2.3.1:
    resolution: {integrity: sha512-xyFwyhro/JEof6Ghe2iz2NcXoj2sloNsWr/XsERDK/oiPCfaNhl5ONfp+jQdAZRQQ0IJWNzH9zIZF7li91kh2w==}

  json-parse-even-better-errors@3.0.2:
    resolution: {integrity: sha512-fi0NG4bPjCHunUJffmLd0gxssIgkNmArMvis4iNah6Owg1MCJjWhEcDLmsK6iGkJq3tHwbDkTlce70/tmXN4cQ==}
    engines: {node: ^14.17.0 || ^16.13.0 || >=18.0.0}

  json-schema-traverse@0.4.1:
    resolution: {integrity: sha512-xbbCH5dCYU5T8LcEhhuh7HJ88HXuW3qsI3Y0zOZFKfZEHcpWiHU/Jxzk629Brsab/mMiHQti9wMP+845RPe3Vg==}

  json-schema-traverse@1.0.0:
    resolution: {integrity: sha512-NM8/P9n3XjXhIZn1lLhkFaACTOURQXjWhV4BA/RnOv8xvgqtqpAX9IO4mRQxSx1Rlo4tqzeqb0sOlruaOy3dug==}

  json-stable-stringify-without-jsonify@1.0.1:
    resolution: {integrity: sha512-Bdboy+l7tA3OGW6FjyFHWkP5LuByj1Tk33Ljyq0axyzdk9//JSi2u3fP1QSmd1KNwq6VOKYGlAu87CisVir6Pw==}

  json-to-ast@2.1.0:
    resolution: {integrity: sha512-W9Lq347r8tA1DfMvAGn9QNcgYm4Wm7Yc+k8e6vezpMnRT+NHbtlxgNBXRVjXe9YM6eTn6+p/MKOlV/aABJcSnQ==}
    engines: {node: '>= 4'}

  json5@1.0.2:
    resolution: {integrity: sha512-g1MWMLBiz8FKi1e4w0UyVL3w+iJceWAFBAaBnnGKOpNa5f8TLktkbre1+s6oICydWAm+HRUGTmI+//xv2hvXYA==}
    hasBin: true

  jsonc-parser@3.3.1:
    resolution: {integrity: sha512-HUgH65KyejrUFPvHFPbqOY0rsFip3Bo5wb4ngvdi1EpCYWUQDC5V+Y7mZws+DLkr4M//zQJoanu1SP+87Dv1oQ==}

  jsonfile@6.1.0:
    resolution: {integrity: sha512-5dgndWOriYSm5cnYaJNhalLNDKOqFwyDB/rr1E9ZsGciGvKPs8R2xYGCacuf3z6K1YKDz182fd+fY3cn3pMqXQ==}

  jsonparse@1.3.1:
    resolution: {integrity: sha512-POQXvpdL69+CluYsillJ7SUhKvytYjW9vG/GKpnf+xP8UWgYEM/RaMzHHofbALDiKbbP1W8UEYmgGl39WkPZsg==}
    engines: {'0': node >= 0.2.0}

  jsonpointer@5.0.1:
    resolution: {integrity: sha512-p/nXbhSEcu3pZRdkW1OfJhpsVtW1gd4Wa1fnQc9YLiTfAjn0312eMKimbdIQzuZl9aa9xUGaRlP9T/CJE/ditQ==}
    engines: {node: '>=0.10.0'}

  jsonwebtoken@9.0.2:
    resolution: {integrity: sha512-PRp66vJ865SSqOlgqS8hujT5U4AOgMfhrwYIuIhfKaoSCZcirrmASQr8CX7cUg+RMih+hgznrjp99o+W4pJLHQ==}
    engines: {node: '>=12', npm: '>=6'}

  jwa@1.4.1:
    resolution: {integrity: sha512-qiLX/xhEEFKUAJ6FiBMbes3w9ATzyk5W7Hvzpa/SLYdxNtng+gcurvrI7TbACjIXlsJyr05/S1oUhZrc63evQA==}

  jwa@2.0.0:
    resolution: {integrity: sha512-jrZ2Qx916EA+fq9cEAeCROWPTfCwi1IVHqT2tapuqLEVVDKFDENFw1oL+MwrTvH6msKxsd1YTDVw6uKEcsrLEA==}

  jws@3.2.2:
    resolution: {integrity: sha512-YHlZCB6lMTllWDtSPHz/ZXTsi8S00usEV6v1tjq8tOUZzw7DpSDWVXjXDre6ed1w/pd495ODpHZYSdkRTsa0HA==}

  jws@4.0.0:
    resolution: {integrity: sha512-KDncfTmOZoOMTFG4mBlG0qUIOlc03fmzH+ru6RgYVZhPkyiy/92Owlt/8UEN+a4TXR1FQetfIpJE8ApdvdVxTg==}

  keyv@4.5.4:
    resolution: {integrity: sha512-oxVHkHR/EJf2CNXnWxRLW6mg7JyCCUcG0DtEGmL2ctUo1PNTin1PUil+r/+4r5MpVgC/fn1kjsx7mjSujKqIpw==}

  kleur@3.0.3:
    resolution: {integrity: sha512-eTIzlVOSUR+JxdDFepEYcBMtZ9Qqdef+rnzWdRZuMbOywu5tO2w2N7rqjoANZ5k9vywhL6Br1VRjUIgTQx4E8w==}
    engines: {node: '>=6'}

  kuler@2.0.0:
    resolution: {integrity: sha512-Xq9nH7KlWZmXAtodXDDRE7vs6DU1gTU8zYDHDiWLSip45Egwq3plLHzPn27NgvzL2r1LMPC1vdqh98sQxtqj4A==}

  leven@3.1.0:
    resolution: {integrity: sha512-qsda+H8jTaUaN/x5vzW2rzc+8Rw4TAQ/4KjB46IwK5VH+IlVeeeje/EoZRpiXvIqjFgK84QffqPztGI3VBLG1A==}
    engines: {node: '>=6'}

  levn@0.4.1:
    resolution: {integrity: sha512-+bT2uH4E5LGE7h/n3evcS/sQlJXCpIp6ym8OWJ5eV6+67Dsql/LaaT7qJBAt2rzfoa/5QBGBhxDix1dMt2kQKQ==}
    engines: {node: '>= 0.8.0'}

  lines-and-columns@1.2.4:
    resolution: {integrity: sha512-7ylylesZQ/PV29jhEDl3Ufjo6ZX7gCqJr5F7PKrqc93v7fzSymt1BpwEU8nAUXs8qzzvqhbjhK5QZg6Mt/HkBg==}

  locate-path@5.0.0:
    resolution: {integrity: sha512-t7hw9pI+WvuwNJXwk5zVHpyhIqzg2qTlklJOf0mVxGSbe3Fp2VieZcduNYjaLDoy6p9uGpQEGWG87WpMKlNq8g==}
    engines: {node: '>=8'}

  locate-path@6.0.0:
    resolution: {integrity: sha512-iPZK6eYjbxRu3uB4/WZ3EsEIMJFMqAoopl3R+zuq0UjcAm/MO6KCweDgPfP3elTztoKP3KtnVHxTn2NHBSDVUw==}
    engines: {node: '>=10'}

  lodash.flattendeep@4.4.0:
    resolution: {integrity: sha512-uHaJFihxmJcEX3kT4I23ABqKKalJ/zDrDg0lsFtc1h+3uw49SIJ5beyhx5ExVRti3AvKoOJngIj7xz3oylPdWQ==}

  lodash.includes@4.3.0:
    resolution: {integrity: sha512-W3Bx6mdkRTGtlJISOvVD/lbqjTlPPUDTMnlXZFnVwi9NKJ6tiAk6LVdlhZMm17VZisqhKcgzpO5Wz91PCt5b0w==}

  lodash.isboolean@3.0.3:
    resolution: {integrity: sha512-Bz5mupy2SVbPHURB98VAcw+aHh4vRV5IPNhILUCsOzRmsTmSQ17jIuqopAentWoehktxGd9e/hbIXq980/1QJg==}

  lodash.isinteger@4.0.4:
    resolution: {integrity: sha512-DBwtEWN2caHQ9/imiNeEA5ys1JoRtRfY3d7V9wkqtbycnAmTvRRmbHKDV4a0EYc678/dia0jrte4tjYwVBaZUA==}

  lodash.isnumber@3.0.3:
    resolution: {integrity: sha512-QYqzpfwO3/CWf3XP+Z+tkQsfaLL/EnUlXWVkIk5FUPc4sBdTehEqZONuyRt2P67PXAk+NXmTBcc97zw9t1FQrw==}

  lodash.isplainobject@4.0.6:
    resolution: {integrity: sha512-oSXzaWypCMHkPC3NvBEaPHf0KsA5mvPrOPgQWDsbg8n7orZ290M0BmC/jgRZ4vcJ6DTAhjrsSYgdsW/F+MFOBA==}

  lodash.isstring@4.0.1:
    resolution: {integrity: sha512-0wJxfxH1wgO3GrbuP+dTTk7op+6L41QCXbGINEmD+ny/G/eCqGzxyCsh7159S+mgDDcoarnBw6PC1PS5+wUGgw==}

  lodash.merge@4.6.2:
    resolution: {integrity: sha512-0KpjqXRVvrYyCsX1swR/XTK0va6VQkQM6MNo7PqW77ByjAhoARA8EfrP1N4+KlKj8YS0ZUCtRT/YUuhyYDujIQ==}

  lodash.once@4.1.1:
    resolution: {integrity: sha512-Sb487aTOCr9drQVL8pIxOzVhafOjZN9UU54hiN8PU3uAiSV7lx1yYNpbNmex2PK6dSJoNTSJUUswT651yww3Mg==}

  log-symbols@6.0.0:
    resolution: {integrity: sha512-i24m8rpwhmPIS4zscNzK6MSEhk0DUWa/8iYQWxhffV8jkI4Phvs3F+quL5xvS0gdQR0FyTCMMH33Y78dDTzzIw==}
    engines: {node: '>=18'}

  logform@2.6.1:
    resolution: {integrity: sha512-CdaO738xRapbKIMVn2m4F6KTj4j7ooJ8POVnebSgKo3KBz5axNXRAL7ZdRjIV6NOr2Uf4vjtRkxrFETOioCqSA==}
    engines: {node: '>= 12.0.0'}

  loupe@3.1.1:
    resolution: {integrity: sha512-edNu/8D5MKVfGVFRhFf8aAxiTM6Wumfz5XsaatSxlD3w4R1d/WEKUTydCdPGbl9K7QG/Ca3GnDV2sIKIpXRQcw==}

  lru-cache@10.4.3:
    resolution: {integrity: sha512-JNAzZcXrCt42VGLuYz0zfAzDfAvJWW6AfYlDBQyDV5DClI2m5sAmK+OIO7s59XfsRsWHp02jAJrRadPRGTt6SQ==}

  lru-cache@11.0.1:
    resolution: {integrity: sha512-CgeuL5uom6j/ZVrg7G/+1IXqRY8JXX4Hghfy5YE0EhoYQWvndP1kufu58cmZLNIDKnRhZrXfdS9urVWx98AipQ==}
    engines: {node: 20 || >=22}

  magic-string@0.30.11:
    resolution: {integrity: sha512-+Wri9p0QHMy+545hKww7YAu5NyzF8iomPL/RQazugQ9+Ez4Ic3mERMd8ZTX5rfK944j+560ZJi8iAwgak1Ac7A==}

  make-dir@4.0.0:
    resolution: {integrity: sha512-hXdUTZYIVOt1Ex//jAQi+wTZZpUpwBj/0QsOzqegb3rGMMeJiSEu5xLHnYfBrRV4RH2+OCSOO95Is/7x1WJ4bw==}
    engines: {node: '>=10'}

  make-fetch-happen@13.0.1:
    resolution: {integrity: sha512-cKTUFc/rbKUd/9meOvgrpJ2WrNzymt6jfRDdwg5UCnVzv9dTpEj9JS5m3wtziXVCjluIXyL8pcaukYqezIzZQA==}
    engines: {node: ^16.14.0 || >=18.0.0}

  mdurl@1.0.1:
    resolution: {integrity: sha512-/sKlQJCBYVY9Ers9hqzKou4H6V5UWc/M59TH2dvkt+84itfnq7uFOMLpOiOS4ujvHP4etln18fmIxA5R5fll0g==}

  media-typer@0.3.0:
    resolution: {integrity: sha512-dq+qelQ9akHpcOl/gUVRTxVIOkAJ1wR3QAvb4RsVjS8oVoFjDGTc679wJYmUmknUF5HwMLOgb5O+a3KxfWapPQ==}
    engines: {node: '>= 0.6'}

  merge-descriptors@1.0.3:
    resolution: {integrity: sha512-gaNvAS7TZ897/rVaZ0nMtAyxNyi/pdbjbAwUpFQpN70GqnVfOiXpeUUMKRBmzXaSQ8DdTX4/0ms62r2K+hE6mQ==}

  merge2@1.4.1:
    resolution: {integrity: sha512-8q7VEgMJW4J8tcfVPy8g09NcQwZdbwFEqhe/WZkoIzjn/3TGDwtOCYtXGxA3O8tPzpczCCDgv+P2P5y00ZJOOg==}
    engines: {node: '>= 8'}

  methods@1.1.2:
    resolution: {integrity: sha512-iclAHeNqNm68zFtnZ0e+1L2yUIdvzNoauKU4WBA3VvH/vPFieF7qfRlwUZU+DA9P9bPXIS90ulxoUoCH23sV2w==}
    engines: {node: '>= 0.6'}

  micromatch@4.0.8:
    resolution: {integrity: sha512-PXwfBhYu0hBCPw8Dn0E+WDYb7af3dSLVWKi3HGv84IdF4TyFoC0ysxFd0Goxw7nSv4T/PzEJQxsYsEiFCKo2BA==}
    engines: {node: '>=8.6'}

  mime-db@1.52.0:
    resolution: {integrity: sha512-sPU4uV7dYlvtWJxwwxHD0PuihVNiE7TyAbQ5SWxDCB9mUYvOgroQOwYQQOKPJ8CIbE+1ETVlOoK1UC2nU3gYvg==}
    engines: {node: '>= 0.6'}

  mime-types@2.1.35:
    resolution: {integrity: sha512-ZDY+bPm5zTTF+YpCrAU9nK0UgICYPT0QtT1NZWFv4s++TNkcgVaT0g6+4R2uI4MjQjzysHB1zxuWL50hzaeXiw==}
    engines: {node: '>= 0.6'}

  mime@1.6.0:
    resolution: {integrity: sha512-x0Vn8spI+wuJ1O6S7gnbaQg8Pxh4NNHb7KSINmEWKiPE4RKOplvijn+NkmYmmRgP68mc70j2EbeTFRsrswaQeg==}
    engines: {node: '>=4'}
    hasBin: true

  mimic-fn@2.1.0:
    resolution: {integrity: sha512-OqbOk5oEQeAZ8WXWydlu9HJjz9WVdEIvamMCcXmuqUYjTknH/sqsWvhQ3vgwKFRR1HpjvNBKQ37nbJgYzGqGcg==}
    engines: {node: '>=6'}

  min-indent@1.0.1:
    resolution: {integrity: sha512-I9jwMn07Sy/IwOj3zVkVik2JTvgpaykDZEigL6Rx6N9LbMywwUSMtxET+7lVoDLLd3O3IXwJwvuuns8UB/HeAg==}
    engines: {node: '>=4'}

  minimatch@10.0.1:
    resolution: {integrity: sha512-ethXTt3SGGR+95gudmqJ1eNhRO7eGEGIgYA9vnPatK4/etz2MEVDno5GMCibdMTuBMyElzIlgxMna3K94XDIDQ==}
    engines: {node: 20 || >=22}

  minimatch@3.1.2:
    resolution: {integrity: sha512-J7p63hRiAjw1NDEww1W7i37+ByIrOWO5XQQAzZ3VOcL0PNybwpfmV/N05zFAzwQ9USyEcX6t3UO+K5aqBQOIHw==}

  minimatch@5.1.6:
    resolution: {integrity: sha512-lKwV/1brpG6mBUFHtb7NUmtABCb2WZZmm2wNiOA5hAb8VdCS4B3dtMWyvcoViccwAW/COERjXLt0zP1zXUN26g==}
    engines: {node: '>=10'}

  minimatch@9.0.5:
    resolution: {integrity: sha512-G6T0ZX48xgozx7587koeX9Ys2NYy6Gmv//P89sEte9V9whIapMNF4idKxnW2QtCcLiTWlb/wfCabAtAFWhhBow==}
    engines: {node: '>=16 || 14 >=14.17'}

  minimist@1.2.8:
    resolution: {integrity: sha512-2yyAR8qBkN3YuheJanUpWC5U3bb5osDywNB8RzDVlDwDHbocAJveqqj1u8+SVD7jkWT4yvsHCpWqqWqAxb0zCA==}

  minipass-collect@2.0.1:
    resolution: {integrity: sha512-D7V8PO9oaz7PWGLbCACuI1qEOsq7UKfLotx/C0Aet43fCUB/wfQ7DYeq2oR/svFJGYDHPr38SHATeaj/ZoKHKw==}
    engines: {node: '>=16 || 14 >=14.17'}

  minipass-fetch@3.0.5:
    resolution: {integrity: sha512-2N8elDQAtSnFV0Dk7gt15KHsS0Fyz6CbYZ360h0WTYV1Ty46li3rAXVOQj1THMNLdmrD9Vt5pBPtWtVkpwGBqg==}
    engines: {node: ^14.17.0 || ^16.13.0 || >=18.0.0}

  minipass-flush@1.0.5:
    resolution: {integrity: sha512-JmQSYYpPUqX5Jyn1mXaRwOda1uQ8HP5KAT/oDSLCzt1BYRhQU0/hDtsB1ufZfEEzMZ9aAVmsBw8+FWsIXlClWw==}
    engines: {node: '>= 8'}

  minipass-pipeline@1.2.4:
    resolution: {integrity: sha512-xuIq7cIOt09RPRJ19gdi4b+RiNvDFYe5JH+ggNvBqGqpQXcru3PcRmOZuHBKWK1Txf9+cQ+HMVN4d6z46LZP7A==}
    engines: {node: '>=8'}

  minipass-sized@1.0.3:
    resolution: {integrity: sha512-MbkQQ2CTiBMlA2Dm/5cY+9SWFEN8pzzOXi6rlM5Xxq0Yqbda5ZQy9sU75a673FE9ZK0Zsbr6Y5iP6u9nktfg2g==}
    engines: {node: '>=8'}

  minipass@3.3.6:
    resolution: {integrity: sha512-DxiNidxSEK+tHG6zOIklvNOwm3hvCrbUrdtzY74U6HKTJxvIDfOUL5W5P2Ghd3DTkhhKPYGqeNUIh5qcM4YBfw==}
    engines: {node: '>=8'}

  minipass@5.0.0:
    resolution: {integrity: sha512-3FnjYuehv9k6ovOEbyOswadCDPX1piCfhV8ncmYtHOjuPwylVWsghTLo7rabjC3Rx5xD4HDx8Wm1xnMF7S5qFQ==}
    engines: {node: '>=8'}

  minipass@7.1.2:
    resolution: {integrity: sha512-qOOzS1cBTWYF4BH8fVePDBOO9iptMnGUEZwNc/cMWnTV2nVLZ7VoNWEPHkYczZA0pdoA7dl6e7FL659nX9S2aw==}
    engines: {node: '>=16 || 14 >=14.17'}

  minizlib@2.1.2:
    resolution: {integrity: sha512-bAxsR8BVfj60DWXHE3u30oHzfl4G7khkSuPW+qvpd7jFRHm7dLxOjUk1EHACJ/hxLY8phGJ0YhYHZo7jil7Qdg==}
    engines: {node: '>= 8'}

  mkdirp@0.5.6:
    resolution: {integrity: sha512-FP+p8RB8OWpF3YZBCrP5gtADmtXApB5AMLn+vdyA+PyxCjrCs00mjyUozssO33cwDeT3wNGdLxJ5M//YqtHAJw==}
    hasBin: true

  mkdirp@1.0.4:
    resolution: {integrity: sha512-vVqVZQyf3WLx2Shd0qJ9xuvqgAyKPLAiqITEtqW0oIUjzo3PePDd6fW9iFz30ef7Ysp/oiWqbhszeGWW2T6Gzw==}
    engines: {node: '>=10'}
    hasBin: true

  morgan@1.10.0:
    resolution: {integrity: sha512-AbegBVI4sh6El+1gNwvD5YIck7nSA36weD7xvIxG4in80j/UoK8AEGaWnnz8v1GxonMCltmlNs5ZKbGvl9b1XQ==}
    engines: {node: '>= 0.8.0'}

  ms@2.0.0:
    resolution: {integrity: sha512-Tpp60P6IUJDTuOq/5Z8cdskzJujfwqfOTkrwIwj7IRISpnkJnT6SyJ4PCPnGMoFjC9ddhal5KVIYtAt97ix05A==}

  ms@2.1.3:
    resolution: {integrity: sha512-6FlzubTLZG3J2a/NVCAleEhjzq5oxgHyaCU9yYXvcLsvoVaHJq/s5xXI6/XXP6tz7R9xAOtHnSO/tXtF3WRTlA==}

  multer@1.4.5-lts.1:
    resolution: {integrity: sha512-ywPWvcDMeH+z9gQq5qYHCCy+ethsk4goepZ45GLD63fOu0YcNecQxi64nDs3qluZB+murG3/D4dJ7+dGctcCQQ==}
    engines: {node: '>= 6.0.0'}

  mustache@4.2.0:
    resolution: {integrity: sha512-71ippSywq5Yb7/tVYyGbkBggbU8H3u5Rz56fH60jGFgr8uHwxs+aSKeqmluIVzM0m0kB7xQjKS6qPfd0b2ZoqQ==}
    hasBin: true

  nanoid@3.3.7:
    resolution: {integrity: sha512-eSRppjcPIatRIMC1U6UngP8XFcz8MQWGQdt1MTBQ7NaAmvXDfvNxbvWV3x2y6CdEUciCSsDHDQZbhYaB8QEo2g==}
    engines: {node: ^10 || ^12 || ^13.7 || ^14 || >=15.0.1}
    hasBin: true

  natural-compare@1.4.0:
    resolution: {integrity: sha512-OWND8ei3VtNC9h7V60qff3SVobHr996CTwgxubgyQYEpg290h9J0buyECNNJexkFm5sOajh5G116RYA1c8ZMSw==}

  negotiator@0.6.3:
    resolution: {integrity: sha512-+EUsqGPLsM+j/zdChZjsnX51g4XrHFOIXwfnCVPGlQk/k5giakcKsuxCObBRu6DSm9opw/O6slWbJdghQM4bBg==}
    engines: {node: '>= 0.6'}

  node-domexception@1.0.0:
    resolution: {integrity: sha512-/jKZoMpw0F8GRwl4/eLROPA3cfcXtLApP0QzLmUT/HuPCZWyB7IY9ZrMeKw2O/nFIqPQB3PVM9aYm0F312AXDQ==}
    engines: {node: '>=10.5.0'}

  node-fetch@3.3.2:
    resolution: {integrity: sha512-dRB78srN/l6gqWulah9SrxeYnxeddIG30+GOqK/9OlLVyLg3HPnr6SqOWTWOXKRwC2eGYCkZ59NNuSgvSrpgOA==}
    engines: {node: ^12.20.0 || ^14.13.1 || >=16.0.0}

  node-gyp@10.2.0:
    resolution: {integrity: sha512-sp3FonBAaFe4aYTcFdZUn2NYkbP7xroPGYvQmP4Nl5PxamznItBnNCgjrVTKrEfQynInMsJvZrdmqUnysCJ8rw==}
    engines: {node: ^16.14.0 || >=18.0.0}
    hasBin: true

  node-releases@2.0.18:
    resolution: {integrity: sha512-d9VeXT4SJ7ZeOqGX6R5EM022wpL+eWPooLI+5UpWn2jCT1aosUQEhQP214x33Wkwx3JQMvIm+tIoVOdodFS40g==}

  nopt@7.2.1:
    resolution: {integrity: sha512-taM24ViiimT/XntxbPyJQzCG+p4EKOpgD3mxFwW38mGjVUrfERQOeY4EDHjdnptttfHuHQXFx+lTP08Q+mLa/w==}
    engines: {node: ^14.17.0 || ^16.13.0 || >=18.0.0}
    hasBin: true

  normalize-package-data@2.5.0:
    resolution: {integrity: sha512-/5CMN3T0R4XTj4DcGaexo+roZSdSFW/0AOOTROrjxzCG1wrWXEsGbRKevjlIL+ZDE4sZlJr5ED4YW0yqmkK+eA==}

  normalize-package-data@6.0.2:
    resolution: {integrity: sha512-V6gygoYb/5EmNI+MEGrWkC+e6+Rr7mTmfHrxDbLzxQogBkgzo76rkok0Am6thgSF7Mv2nLOajAJj5vDJZEFn7g==}
    engines: {node: ^16.14.0 || >=18.0.0}

  npm-bundled@3.0.1:
    resolution: {integrity: sha512-+AvaheE/ww1JEwRHOrn4WHNzOxGtVp+adrg2AeZS/7KuxGUYFuBta98wYpfHBbJp6Tg6j1NKSEVHNcfZzJHQwQ==}
    engines: {node: ^14.17.0 || ^16.13.0 || >=18.0.0}

  npm-install-checks@6.3.0:
    resolution: {integrity: sha512-W29RiK/xtpCGqn6f3ixfRYGk+zRyr+Ew9F2E20BfXxT5/euLdA/Nm7fO7OeTGuAmTs30cpgInyJ0cYe708YTZw==}
    engines: {node: ^14.17.0 || ^16.13.0 || >=18.0.0}

  npm-normalize-package-bin@3.0.1:
    resolution: {integrity: sha512-dMxCf+zZ+3zeQZXKxmyuCKlIDPGuv8EF940xbkC4kQVDTtqoh6rJFO+JTKSA6/Rwi0getWmtuy4Itup0AMcaDQ==}
    engines: {node: ^14.17.0 || ^16.13.0 || >=18.0.0}

  npm-package-arg@11.0.3:
    resolution: {integrity: sha512-sHGJy8sOC1YraBywpzQlIKBE4pBbGbiF95U6Auspzyem956E0+FtDtsx1ZxlOJkQCZ1AFXAY/yuvtFYrOxF+Bw==}
    engines: {node: ^16.14.0 || >=18.0.0}

  npm-packlist@8.0.2:
    resolution: {integrity: sha512-shYrPFIS/JLP4oQmAwDyk5HcyysKW8/JLTEA32S0Z5TzvpaeeX2yMFfoK1fjEBnCBvVyIB/Jj/GBFdm0wsgzbA==}
    engines: {node: ^14.17.0 || ^16.13.0 || >=18.0.0}

  npm-pick-manifest@9.1.0:
    resolution: {integrity: sha512-nkc+3pIIhqHVQr085X9d2JzPzLyjzQS96zbruppqC9aZRm/x8xx6xhI98gHtsfELP2bE+loHq8ZaHFHhe+NauA==}
    engines: {node: ^16.14.0 || >=18.0.0}

  npm-registry-fetch@17.1.0:
    resolution: {integrity: sha512-5+bKQRH0J1xG1uZ1zMNvxW0VEyoNWgJpY9UDuluPFLKDfJ9u2JmmjmTJV1srBGQOROfdBMiVvnH2Zvpbm+xkVA==}
    engines: {node: ^16.14.0 || >=18.0.0}

  object-assign@4.1.1:
    resolution: {integrity: sha512-rJgTQnkUnH1sFw8yT6VSU3zD3sWmu6sZhIseY8VX+GRu3P6F7Fu+JNDoXfklElbLJSnc3FUQHVe4cU5hj+BcUg==}
    engines: {node: '>=0.10.0'}

  object-inspect@1.13.2:
    resolution: {integrity: sha512-IRZSRuzJiynemAXPYtPe5BoI/RESNYR7TYm50MC5Mqbd3Jmw5y790sErYw3V6SryFJD64b74qQQs9wn5Bg/k3g==}
    engines: {node: '>= 0.4'}

  object-is@1.1.6:
    resolution: {integrity: sha512-F8cZ+KfGlSGi09lJT7/Nd6KJZ9ygtvYC0/UYYLI9nmQKLMnydpB9yvbv9K1uSkEu7FU9vYPmVwLg328tX+ot3Q==}
    engines: {node: '>= 0.4'}

  object-keys@1.1.1:
    resolution: {integrity: sha512-NuAESUOUMrlIXOfHKzD6bpPu3tYt3xvjNdRIQ+FeT0lNb4K8WR70CaDxhuNguS2XG+GjkyMwOzsN5ZktImfhLA==}
    engines: {node: '>= 0.4'}

  object.assign@4.1.5:
    resolution: {integrity: sha512-byy+U7gp+FVwmyzKPYhW2h5l3crpmGsxl7X2s8y43IgxvG4g3QZ6CffDtsNQy1WsmZpQbO+ybo0AlW7TY6DcBQ==}
    engines: {node: '>= 0.4'}

  object.fromentries@2.0.8:
    resolution: {integrity: sha512-k6E21FzySsSK5a21KRADBd/NGneRegFO5pLHfdQLpRDETUNJueLXs3WCzyQ3tFRDYgbq3KHGXfTbi2bs8WQ6rQ==}
    engines: {node: '>= 0.4'}

  object.groupby@1.0.3:
    resolution: {integrity: sha512-+Lhy3TQTuzXI5hevh8sBGqbmurHbbIjAi0Z4S63nthVLmLxfbj4T54a4CfZrXIrt9iP4mVAPYMo/v99taj3wjQ==}
    engines: {node: '>= 0.4'}

  object.values@1.2.0:
    resolution: {integrity: sha512-yBYjY9QX2hnRmZHAjG/f13MzmBzxzYgQhFrke06TTyKY5zSTEqkOeukBzIdVA3j3ulu8Qa3MbVFShV7T2RmGtQ==}
    engines: {node: '>= 0.4'}

  octokit@4.0.2:
    resolution: {integrity: sha512-wbqF4uc1YbcldtiBFfkSnquHtECEIpYD78YUXI6ri1Im5OO2NLo6ZVpRdbJpdnpZ05zMrVPssNiEo6JQtea+Qg==}
    engines: {node: '>= 18'}

  on-finished@2.3.0:
    resolution: {integrity: sha512-ikqdkGAAyf/X/gPhXGvfgAytDZtDbr+bkNUJ0N9h5MI/dmdgCs3l6hoHrcUv41sRKew3jIwrp4qQDXiK99Utww==}
    engines: {node: '>= 0.8'}

  on-finished@2.4.1:
    resolution: {integrity: sha512-oVlzkg3ENAhCk2zdv7IJwd/QUD4z2RxRwpkcGY8psCVcCYZNq4wYnVWALHM+brtuJjePWiYF/ClmuDr8Ch5+kg==}
    engines: {node: '>= 0.8'}

  on-headers@1.0.2:
    resolution: {integrity: sha512-pZAE+FJLoyITytdqK0U5s+FIpjN0JP3OzFi/u8Rx+EV5/W+JTWGXG8xFzevE7AjBfDqHv/8vL8qQsIhHnqRkrA==}
    engines: {node: '>= 0.8'}

  once@1.4.0:
    resolution: {integrity: sha512-lNaJgI+2Q5URQBkccEKHTQOPaXdUxnZZElQTZY0MFUAuaEqe1E+Nyvgdz/aIyNi6Z9MzO5dv1H8n58/GELp3+w==}

  one-time@1.0.0:
    resolution: {integrity: sha512-5DXOiRKwuSEcQ/l0kGCF6Q3jcADFv5tSmRaJck/OqkVFcOzutB134KRSfF0xDrL39MNnqxbHBbUUcjZIhTgb2g==}

  onetime@5.1.2:
    resolution: {integrity: sha512-kbpaSSGJTWdAY5KPVeMOKXSrPtr8C8C7wodJbcsd51jRnmD+GZu8Y0VoU6Dm5Z4vWr0Ig/1NKuWRKf7j5aaYSg==}
    engines: {node: '>=6'}

  open@8.4.2:
    resolution: {integrity: sha512-7x81NCL719oNbsq/3mh+hVrAWmFuEYUqrq/Iw3kUzH8ReypT9QQ0BLoJS7/G9k6N81XjW4qHWtjWwe/9eLy1EQ==}
    engines: {node: '>=12'}

  openapi-types@12.1.3:
    resolution: {integrity: sha512-N4YtSYJqghVu4iek2ZUvcN/0aqH1kRDuNqzcycDxhOUpg7GdvLa2F3DgS6yBNhInhv2r/6I0Flkn7CqL8+nIcw==}

  optionator@0.9.4:
    resolution: {integrity: sha512-6IpQ7mKUxRcZNLIObR0hz7lxsapSSIYNZJwXPGeF0mTVqGKFIXj1DQcMoT22S3ROcLyY/rz0PWaWZ9ayWmad9g==}
    engines: {node: '>= 0.8.0'}

  ora@8.0.1:
    resolution: {integrity: sha512-ANIvzobt1rls2BDny5fWZ3ZVKyD6nscLvfFRpQgfWsythlcsVUC9kL0zq6j2Z5z9wwp1kd7wpsD/T9qNPVLCaQ==}
    engines: {node: '>=18'}

  p-limit@2.3.0:
    resolution: {integrity: sha512-//88mFWSJx8lxCzwdAABTJL2MyWB12+eIY7MDL2SqLmAkeKU9qxRvWuSyTjm3FUmpBEMuFfckAIqEaVGUDxb6w==}
    engines: {node: '>=6'}

  p-limit@3.1.0:
    resolution: {integrity: sha512-TYOanM3wGwNGsZN2cVTYPArw454xnXj5qmWF1bEoAc4+cU/ol7GVh7odevjp1FNHduHc3KZMcFduxU5Xc6uJRQ==}
    engines: {node: '>=10'}

  p-locate@4.1.0:
    resolution: {integrity: sha512-R79ZZ/0wAxKGu3oYMlz8jy/kbhsNrS7SKZ7PxEHBgJ5+F2mtFW2fK2cOtBh1cHYkQsbzFV7I+EoRKe6Yt0oK7A==}
    engines: {node: '>=8'}

  p-locate@5.0.0:
    resolution: {integrity: sha512-LaNjtRWUBY++zB5nE/NwcaoMylSPk+S+ZHNB1TzdbMJMny6dynpAGt7X/tl/QYq3TIeE6nxHppbo2LGymrG5Pw==}
    engines: {node: '>=10'}

  p-map@4.0.0:
    resolution: {integrity: sha512-/bjOqmgETBYB5BoEeGVea8dmvHb2m9GLy1E9W43yeyfP6QQCZGFNa+XRceJEuDB6zqr+gKpIAmlLebMpykw/MQ==}
    engines: {node: '>=10'}

  p-try@2.2.0:
    resolution: {integrity: sha512-R4nPAVTAU0B9D35/Gk3uJf/7XYbQcyohSKdvAxIRSNghFl4e71hVoGnBNQz9cWaXxO2I10KTC+3jMdvvoKw6dQ==}
    engines: {node: '>=6'}

  package-json-from-dist@1.0.0:
    resolution: {integrity: sha512-dATvCeZN/8wQsGywez1mzHtTlP22H8OEfPrVMLNr4/eGa+ijtLn/6M5f0dY8UKNrC2O9UCU6SSoG3qRKnt7STw==}

  pacote@18.0.6:
    resolution: {integrity: sha512-+eK3G27SMwsB8kLIuj4h1FUhHtwiEUo21Tw8wNjmvdlpOEr613edv+8FUsTj/4F/VN5ywGE19X18N7CC2EJk6A==}
    engines: {node: ^16.14.0 || >=18.0.0}
    hasBin: true

  parent-module@1.0.1:
    resolution: {integrity: sha512-GQ2EWRpQV8/o+Aw8YqtfZZPfNRWZYkbidE9k5rpl/hC3vtHHBfGm2Ifi6qWV+coDGkrUKZAxE3Lot5kcsRlh+g==}
    engines: {node: '>=6'}

  parse-json@5.2.0:
    resolution: {integrity: sha512-ayCKvm/phCGxOkYRSCM82iDwct8/EonSEgCSxWxD7ve6jHggsFl4fZVQBPRNgQoKiuV/odhFrGzQXZwbifC8Rg==}
    engines: {node: '>=8'}

  parseurl@1.3.3:
    resolution: {integrity: sha512-CiyeOxFT/JZyN5m0z9PfXw4SCBJ6Sygz1Dpl0wqjlhDEGGBP1GnsUVEL0p63hoG1fcj3fHynXi9NYO4nWOL+qQ==}
    engines: {node: '>= 0.8'}

  path-exists@4.0.0:
    resolution: {integrity: sha512-ak9Qy5Q7jYb2Wwcey5Fpvg2KoAc/ZIhLSLOSBmRmygPsGwkVVt0fZa0qrtMz+m6tJTAHfZQ8FnmB4MG4LWy7/w==}
    engines: {node: '>=8'}

  path-key@3.1.1:
    resolution: {integrity: sha512-ojmeN0qd+y0jszEtoY48r0Peq5dwMEkIlCOu6Q5f41lfkswXuKtYrhgoTpLnyIcHm24Uhqx+5Tqm2InSwLhE6Q==}
    engines: {node: '>=8'}

  path-parse@1.0.7:
    resolution: {integrity: sha512-LDJzPVEEEPR+y48z93A0Ed0yXb8pAByGWo/k5YYdYgpY2/2EsOsksJrq7lOHxryrVOn1ejG6oAp8ahvOIQD8sw==}

  path-scurry@1.11.1:
    resolution: {integrity: sha512-Xa4Nw17FS9ApQFJ9umLiJS4orGjm7ZzwUrwamcGQuHSzDyth9boKDaycYdDcZDuqYATXw4HFXgaqWTctW/v1HA==}
    engines: {node: '>=16 || 14 >=14.18'}

  path-scurry@2.0.0:
    resolution: {integrity: sha512-ypGJsmGtdXUOeM5u93TyeIEfEhM6s+ljAhrk5vAvSx8uyY/02OvrZnA0YNGUrPXfpJMgI1ODd3nwz8Npx4O4cg==}
    engines: {node: 20 || >=22}

  path-to-regexp@0.1.10:
    resolution: {integrity: sha512-7lf7qcQidTku0Gu3YDPc8DJ1q7OOucfa/BSsIwjuh56VU7katFvuM8hULfkwB3Fns/rsVF7PwPKVw1sl5KQS9w==}

  path-type@5.0.0:
    resolution: {integrity: sha512-5HviZNaZcfqP95rwpv+1HDgUamezbqdSYTyzjTvwtJSnIH+3vnbmWsItli8OFEndS984VT55M3jduxZbX351gg==}
    engines: {node: '>=12'}

  pathe@1.1.2:
    resolution: {integrity: sha512-whLdWMYL2TwI08hn8/ZqAbrVemu0LNaNNJZX73O6qaIdCTfXutsLhMkjdENX0qhsQ9uIimo4/aQOmXkoon2nDQ==}

  pathval@2.0.0:
    resolution: {integrity: sha512-vE7JKRyES09KiunauX7nd2Q9/L7lhok4smP9RZTDeD4MVs72Dp2qNFVz39Nz5a0FVEW0BJR6C0DYrq6unoziZA==}
    engines: {node: '>= 14.16'}

  picocolors@1.0.1:
    resolution: {integrity: sha512-anP1Z8qwhkbmu7MFP5iTt+wQKXgwzf7zTyGlcdzabySa9vd0Xt392U0rVmz9poOaBj0uHJKyyo9/upk0HrEQew==}

  picocolors@1.1.0:
    resolution: {integrity: sha512-TQ92mBOW0l3LeMeyLV6mzy/kWr8lkd/hp3mTg7wYK7zJhuBStmGMBG0BdeDZS/dZx1IukaX6Bk11zcln25o1Aw==}

  picomatch@2.3.1:
    resolution: {integrity: sha512-JU3teHTNjmE2VCGFzuY8EXzCDVwEqB2a8fsIvwaStHhAWJEeVd1o1QD80CU6+ZdEXXSLbSsuLwJjkCBWqRQUVA==}
    engines: {node: '>=8.6'}

  pluralize@8.0.0:
    resolution: {integrity: sha512-Nc3IT5yHzflTfbjgqWcCPpo7DaKy4FnpB0l/zCAW0Tc7jxAiuqSxHasntB3D7887LSrA93kDJ9IXovxJYxyLCA==}
    engines: {node: '>=4'}

  possible-typed-array-names@1.0.0:
    resolution: {integrity: sha512-d7Uw+eZoloe0EHDIYoe+bQ5WXnGMOpmiZFTuMWCwpjzzkL2nTjcKiAk4hh8TjnGye2TwWOk3UXucZ+3rbmBa8Q==}
    engines: {node: '>= 0.4'}

  postcss@8.4.47:
    resolution: {integrity: sha512-56rxCq7G/XfB4EkXq9Egn5GCqugWvDFjafDOThIdMBsI15iqPqR5r15TfSr1YPYeEI19YeaXMCbY6u88Y76GLQ==}
    engines: {node: ^10 || ^12 || >=14}

  prelude-ls@1.2.1:
    resolution: {integrity: sha512-vkcDPrRZo1QZLbn5RLGPpg/WmIQ65qoWWhcGKf/b5eplkkarX0m9z8ppCat4mlOqUsWpyNuYgO3VRyrYHSzX5g==}
    engines: {node: '>= 0.8.0'}

  prettier@3.3.3:
    resolution: {integrity: sha512-i2tDNA0O5IrMO757lfrdQZCc2jPNDVntV0m/+4whiDfWaTKfMNgR7Qz0NAeGz/nRqF4m5/6CLzbP4/liHt12Ew==}
    engines: {node: '>=14'}
    hasBin: true

  proc-log@4.2.0:
    resolution: {integrity: sha512-g8+OnU/L2v+wyiVK+D5fA34J7EH8jZ8DDlvwhRCMxmMj7UCBvxiO1mGeN+36JXIKF4zevU4kRBd8lVgG9vLelA==}
    engines: {node: ^14.17.0 || ^16.13.0 || >=18.0.0}

  process-nextick-args@2.0.1:
    resolution: {integrity: sha512-3ouUOpQhtgrbOa17J7+uxOTpITYWaGP7/AhoR3+A+/1e9skrzelGi/dXzEYyvbxubEF6Wn2ypscTKiKJFFn1ag==}

  promise-inflight@1.0.1:
    resolution: {integrity: sha512-6zWPyEOFaQBJYcGMHBKTKJ3u6TBsnMFOIZSa6ce1e/ZrrsOlnHRHbabMjLiBYKp+n44X9eUI6VUPaukCXHuG4g==}
    peerDependencies:
      bluebird: '*'
    peerDependenciesMeta:
      bluebird:
        optional: true

  promise-retry@2.0.1:
    resolution: {integrity: sha512-y+WKFlBR8BGXnsNlIHFGPZmyDf3DFMoLhaflAnyZgV6rG6xu+JwesTo2Q9R6XwYmtmwAFCkAk3e35jEdoeh/3g==}
    engines: {node: '>=10'}

  prompts@2.4.2:
    resolution: {integrity: sha512-NxNv/kLguCA7p3jE8oL2aEBsrJWgAakBpgmgK6lpPWV+WuOmY6r2/zbAVnP+T8bQlA0nzHXSJSJW0Hq7ylaD2Q==}
    engines: {node: '>= 6'}

  proxy-addr@2.0.7:
    resolution: {integrity: sha512-llQsMLSUDUPT44jdrU/O37qlnifitDP+ZwrmmZcoSKyLKvtZxpyV0n2/bD/N4tBAAZ/gJEdZU7KMraoK1+XYAg==}
    engines: {node: '>= 0.10'}

  proxy-from-env@1.1.0:
    resolution: {integrity: sha512-D+zkORCbA9f1tdWRK0RaCR3GPv50cMxcrz4X8k5LTSUD1Dkw47mKJEZQNunItRTkWwgtaUSo1RVFRIG9ZXiFYg==}

  punycode@2.3.1:
    resolution: {integrity: sha512-vYt7UD1U9Wg6138shLtLOvdAu+8DsC/ilFtEVHcH+wydcSpNE20AfSOduf6MkRFahL5FY7X1oU7nKVZFtfq8Fg==}
    engines: {node: '>=6'}

  pure-rand@6.1.0:
    resolution: {integrity: sha512-bVWawvoZoBYpp6yIoQtQXHZjmz35RSVHnUOTefl8Vcjr8snTPY1wnpSPMWekcFwbxI6gtmT7rSYPFvz71ldiOA==}

  qs@6.13.0:
    resolution: {integrity: sha512-+38qI9SOr8tfZ4QmJNplMUxqjbe7LKvvZgWdExBOmd+egZTtjLB67Gu0HRX3u/XOq7UU2Nx6nsjvS16Z9uwfpg==}
    engines: {node: '>=0.6'}

  queue-microtask@1.2.3:
    resolution: {integrity: sha512-NuaNSa6flKT5JaSYQzJok04JzTL1CA6aGhv5rfLW3PgqA+M2ChpZQnAC8h8i4ZFkBS8X5RqkDBHA7r4hej3K9A==}

  range-parser@1.2.1:
    resolution: {integrity: sha512-Hrgsx+orqoygnmhFbKaHE6c296J+HTAQXoxEF6gNupROmmGJRoyzfG3ccAveqCBrwr/2yxQ5BVd/GTl5agOwSg==}
    engines: {node: '>= 0.6'}

  raw-body@2.5.2:
    resolution: {integrity: sha512-8zGqypfENjCIqGhgXToC8aB2r7YrBX+AQAfIPs/Mlk+BtPTztOvTS01NRW/3Eh60J+a48lt8qsCzirQ6loCVfA==}
    engines: {node: '>= 0.8'}

  read-pkg-up@7.0.1:
    resolution: {integrity: sha512-zK0TB7Xd6JpCLmlLmufqykGE+/TlOePD6qKClNW7hHDKFh/J7/7gCWGR7joEQEW1bKq3a3yUZSObOoWLFQ4ohg==}
    engines: {node: '>=8'}

  read-pkg@5.2.0:
    resolution: {integrity: sha512-Ug69mNOpfvKDAc2Q8DRpMjjzdtrnv9HcSMX+4VsZxD1aZ6ZzrIE7rlzXBtWTyhULSMKg076AW6WR5iZpD0JiOg==}
    engines: {node: '>=8'}

  read-yaml-file@2.1.0:
    resolution: {integrity: sha512-UkRNRIwnhG+y7hpqnycCL/xbTk7+ia9VuVTC0S+zVbwd65DI9eUpRMfsWIGrCWxTU/mi+JW8cHQCrv+zfCbEPQ==}
    engines: {node: '>=10.13'}

  readable-stream@2.3.8:
    resolution: {integrity: sha512-8p0AUk4XODgIewSi0l8Epjs+EVnWiK7NoDIEGU0HhE7+ZyY8D1IMY7odu5lRrFXGg71L15KG8QrPmum45RTtdA==}

  readable-stream@3.6.2:
    resolution: {integrity: sha512-9u/sniCrY3D5WdsERHzHE4G2YCXqoG5FTHUiCC4SIbr6XcLZBY05ya9EKjYek9O5xOAwjGq+1JdGBAS7Q9ScoA==}
    engines: {node: '>= 6'}

  regenerator-runtime@0.14.1:
    resolution: {integrity: sha512-dYnhHh0nJoMfnkZs6GmmhFknAGRrLznOu5nc9ML+EJxGvrx6H7teuevqVqCuPcPK//3eDrrjQhehXVx9cnkGdw==}

  regexp-tree@0.1.27:
    resolution: {integrity: sha512-iETxpjK6YoRWJG5o6hXLwvjYAoW+FEZn9os0PD/b6AP6xQwsa/Y7lCVgIixBbUPMfhu+i2LtdeAqVTgGlQarfA==}
    hasBin: true

  regexp.prototype.flags@1.5.2:
    resolution: {integrity: sha512-NcDiDkTLuPR+++OCKB0nWafEmhg/Da8aUPLPMQbK+bxKKCm1/S5he+AqYa4PlMCVBalb4/yxIRub6qkEx5yJbw==}
    engines: {node: '>= 0.4'}

  regjsparser@0.10.0:
    resolution: {integrity: sha512-qx+xQGZVsy55CH0a1hiVwHmqjLryfh7wQyF5HO07XJ9f7dQMY/gPQHhlyDkIzJKC+x2fUCpCcUODUUUFrm7SHA==}
    hasBin: true

  require-directory@2.1.1:
    resolution: {integrity: sha512-fGxEI7+wsG9xrvdjsrlmL22OMTTiHRwAMroiEeMgq8gzoLC/PQr7RsRDSTLUg/bZAZtF+TVIkHc6/4RIKrui+Q==}
    engines: {node: '>=0.10.0'}

  require-from-string@2.0.2:
    resolution: {integrity: sha512-Xf0nWe6RseziFMu+Ap9biiUbmplq6S9/p+7w7YXP/JBHhrUDDUhwa+vANyubuqfZWTveU//DYVGsDG7RKL/vEw==}
    engines: {node: '>=0.10.0'}

  resolve-from@4.0.0:
    resolution: {integrity: sha512-pb/MYmXstAkysRFx8piNI1tGFNQIFA3vkE3Gq4EuA1dF6gHp/+vgZqsCGJapvy8N3Q+4o7FwvquPJcnZ7RYy4g==}
    engines: {node: '>=4'}

  resolve-pkg-maps@1.0.0:
    resolution: {integrity: sha512-seS2Tj26TBVOC2NIc2rOe2y2ZO7efxITtLZcGSOnHHNOQ7CkiUBfw0Iw2ck6xkIhPwLhKNLS8BO+hEpngQlqzw==}

  resolve@1.22.8:
    resolution: {integrity: sha512-oKWePCxqpd6FlLvGV1VU0x7bkPmmCNolxzjMf4NczoDnQcIWrAF+cPtZn5i6n+RfD2d9i0tzpKnG6Yk168yIyw==}
    hasBin: true

  restore-cursor@4.0.0:
    resolution: {integrity: sha512-I9fPXU9geO9bHOt9pHHOhOkYerIMsmVaWB0rA2AI9ERh/+x/i7MV5HKBNrg+ljO5eoPVgCcnFuRjJ9uH6I/3eg==}
    engines: {node: ^12.20.0 || ^14.13.1 || >=16.0.0}

  retry@0.12.0:
    resolution: {integrity: sha512-9LkiTwjUh6rT555DtE9rTX+BKByPfrMzEAtnlEtdEwr3Nkffwiihqe2bWADg+OQRjt9gl6ICdmB/ZFDCGAtSow==}
    engines: {node: '>= 4'}

  reusify@1.0.4:
    resolution: {integrity: sha512-U9nH88a3fc/ekCF1l0/UP1IosiuIjyTh7hBvXVMHYgVcfGvt897Xguj2UOLDeI5BG2m7/uwyaLVT6fbtCwTyzw==}
    engines: {iojs: '>=1.0.0', node: '>=0.10.0'}

  rimraf@6.0.1:
    resolution: {integrity: sha512-9dkvaxAsk/xNXSJzMgFqqMCuFgt2+KsOFek3TMLfo8NCPfWpBmqwyNn5Y+NX56QUYfCtsyhF3ayiboEoUmJk/A==}
    engines: {node: 20 || >=22}
    hasBin: true

  rollup@4.22.4:
    resolution: {integrity: sha512-vD8HJ5raRcWOyymsR6Z3o6+RzfEPCnVLMFJ6vRslO1jt4LO6dUo5Qnpg7y4RkZFM2DMe3WUirkI5c16onjrc6A==}
    engines: {node: '>=18.0.0', npm: '>=8.0.0'}
    hasBin: true

  run-parallel@1.2.0:
    resolution: {integrity: sha512-5l4VyZR86LZ/lDxZTR6jqL8AFE2S0IFLMP26AbjsLVADxHdhB/c0GUsH+y39UfCi3dzz8OlQuPmnaJOMoDHQBA==}

  safe-array-concat@1.1.2:
    resolution: {integrity: sha512-vj6RsCsWBCf19jIeHEfkRMw8DPiBb+DMXklQ/1SGDHOMlHdPUkZXFQ2YdplS23zESTijAcurb1aSgJA3AgMu1Q==}
    engines: {node: '>=0.4'}

  safe-buffer@5.1.2:
    resolution: {integrity: sha512-Gd2UZBJDkXlY7GbJxfsE8/nvKkUEU1G38c1siN6QP6a9PT9MmHB8GnpscSmMJSoF8LOIrt8ud/wPtojys4G6+g==}

  safe-buffer@5.2.1:
    resolution: {integrity: sha512-rp3So07KcdmmKbGvgaNxQSJr7bGVSVk5S9Eq1F+ppbRo70+YeaDxkw5Dd8NPN+GD6bjnYm2VuPuCXmpuYvmCXQ==}

  safe-regex-test@1.0.3:
    resolution: {integrity: sha512-CdASjNJPvRa7roO6Ra/gLYBTzYzzPyyBXxIMdGW3USQLyjWEls2RgW5UBTXaQVp+OrpeCK3bLem8smtmheoRuw==}
    engines: {node: '>= 0.4'}

  safe-stable-stringify@2.5.0:
    resolution: {integrity: sha512-b3rppTKm9T+PsVCBEOUR46GWI7fdOs00VKZ1+9c1EWDaDMvjQc6tUwuFyIprgGgTcWoVHSKrU8H31ZHA2e0RHA==}
    engines: {node: '>=10'}

  safer-buffer@2.1.2:
    resolution: {integrity: sha512-YZo3K82SD7Riyi0E1EQPojLz7kpepnSQI9IyPbHHg1XXXevb5dJI7tpyN2ADxGcQbHG7vcyRHk0cbwqcQriUtg==}

  sax@1.4.1:
    resolution: {integrity: sha512-+aWOz7yVScEGoKNd4PA10LZ8sk0A/z5+nXQG5giUO5rprX9jgYsTdov9qCchZiPIZezbZH+jRut8nPodFAX4Jg==}

  semver@5.7.2:
    resolution: {integrity: sha512-cBznnQ9KjJqU67B52RMC65CMarK2600WFnbkcaiwWq3xy/5haFJlshgnpjovMVJ+Hff49d8GEn0b87C5pDQ10g==}
    hasBin: true

  semver@6.3.1:
    resolution: {integrity: sha512-BR7VvDCVHO+q2xBEWskxS6DJE1qRnb7DxzUrogb71CWoSficBxYsiAGd+Kl0mmq/MprG9yArRkyrQxTO6XjMzA==}
    hasBin: true

  semver@7.6.3:
    resolution: {integrity: sha512-oVekP1cKtI+CTDvHWYFUcMtsK/00wmAEfyqKfNdARm8u1wNVhSgaX7A8d4UuIlUI5e84iEwOhs7ZPYRmzU9U6A==}
    engines: {node: '>=10'}
    hasBin: true

  send@0.19.0:
    resolution: {integrity: sha512-dW41u5VfLXu8SJh5bwRmyYUbAoSB3c9uQh6L8h/KtsFREPWpbX1lrljJo186Jc4nmci/sGUZ9a0a0J2zgfq2hw==}
    engines: {node: '>= 0.8.0'}

  serve-static@1.16.2:
    resolution: {integrity: sha512-VqpjJZKadQB/PEbEwvFdO43Ax5dFBZ2UECszz8bQ7pi7wt//PWe1P6MN7eCnjsatYtBT6EuiClbjSWP2WrIoTw==}
    engines: {node: '>= 0.8.0'}

  set-function-length@1.2.2:
    resolution: {integrity: sha512-pgRc4hJ4/sNjWCSS9AmnS40x3bNMDTknHgL5UaMBTMyJnU90EgWh1Rz+MC9eFu4BuN/UwZjKQuY/1v3rM7HMfg==}
    engines: {node: '>= 0.4'}

  set-function-name@2.0.2:
    resolution: {integrity: sha512-7PGFlmtwsEADb0WYyvCMa1t+yke6daIG4Wirafur5kcf+MhUnPms1UeR0CKQdTZD81yESwMHbtn+TR+dMviakQ==}
    engines: {node: '>= 0.4'}

  setprototypeof@1.2.0:
    resolution: {integrity: sha512-E5LDX7Wrp85Kil5bhZv46j8jOeboKq5JMmYM3gVGdGH8xFpPWXUMsNrlODCrkoxMEeNi/XZIwuRvY4XNwYMJpw==}

  shebang-command@2.0.0:
    resolution: {integrity: sha512-kHxr2zZpYtdmrN1qDjrrX/Z1rR1kG8Dx+gkpK1G4eXmvXswmcE1hTWBWYUzlraYw1/yZp6YuDY77YtvbN0dmDA==}
    engines: {node: '>=8'}

  shebang-regex@3.0.0:
    resolution: {integrity: sha512-7++dFhtcx3353uBaq8DDR4NuxBetBzC7ZQOhmTQInHEd6bSrXdiEyzCvG07Z44UYdLShWUyXt5M/yhz8ekcb1A==}
    engines: {node: '>=8'}

  side-channel@1.0.6:
    resolution: {integrity: sha512-fDW/EZ6Q9RiO8eFG8Hj+7u/oW+XrPTIChwCOM2+th2A6OblDtYYIpve9m+KvI9Z4C9qSEXlaGR6bTEYHReuglA==}
    engines: {node: '>= 0.4'}

  siginfo@2.0.0:
    resolution: {integrity: sha512-ybx0WO1/8bSBLEWXZvEd7gMW3Sn3JFlW3TvX1nREbDLRNQNaeNN8WK0meBwPdAaOI7TtRRRJn/Es1zhrrCHu7g==}

  signal-exit@3.0.7:
    resolution: {integrity: sha512-wnD2ZE+l+SPC/uoS0vXeE9L1+0wuaMqKlfz9AMUo38JsyLSBWSFcHR1Rri62LZc12vLr1gb3jl7iwQhgwpAbGQ==}

  signal-exit@4.1.0:
    resolution: {integrity: sha512-bzyZ1e88w9O1iNJbKnOlvYTrWPDl46O1bG0D3XInv+9tkPrxrN8jUUTiFlDkkmKWgn1M6CfIA13SuGqOa9Korw==}
    engines: {node: '>=14'}

  sigstore@2.3.1:
    resolution: {integrity: sha512-8G+/XDU8wNsJOQS5ysDVO0Etg9/2uA5gR9l4ZwijjlwxBcrU6RPfwi2+jJmbP+Ap1Hlp/nVAaEO4Fj22/SL2gQ==}
    engines: {node: ^16.14.0 || >=18.0.0}

  simple-swizzle@0.2.2:
    resolution: {integrity: sha512-JA//kQgZtbuY83m+xT+tXJkmJncGMTFT+C+g2h2R9uxkYIrE2yy9sgmcLhCnw57/WSD+Eh3J97FPEDFnbXnDUg==}

  sisteransi@1.0.5:
    resolution: {integrity: sha512-bLGGlR1QxBcynn2d5YmDX4MGjlZvy2MRBDRNHLJ8VI6l6+9FUiyTFNJ0IveOSP0bcXgVDPRcfGqA0pjaqUpfVg==}

  slash@5.1.0:
    resolution: {integrity: sha512-ZA6oR3T/pEyuqwMgAKT0/hAv8oAXckzbkmR0UkUosQ+Mc4RxGoJkRmwHgHufaenlyAgE1Mxgpdcrf75y6XcnDg==}
    engines: {node: '>=14.16'}

  smart-buffer@4.2.0:
    resolution: {integrity: sha512-94hK0Hh8rPqQl2xXc3HsaBoOXKV20MToPkcXvwbISWLEs+64sBq5kFgn2kJDHb1Pry9yrP0dxrCI9RRci7RXKg==}
    engines: {node: '>= 6.0.0', npm: '>= 3.0.0'}

  socks-proxy-agent@8.0.4:
    resolution: {integrity: sha512-GNAq/eg8Udq2x0eNiFkr9gRg5bA7PXEWagQdeRX4cPSG+X/8V38v637gim9bjFptMk1QWsCTr0ttrJEiXbNnRw==}
    engines: {node: '>= 14'}

  socks@2.8.3:
    resolution: {integrity: sha512-l5x7VUUWbjVFbafGLxPWkYsHIhEvmF85tbIeFZWc8ZPtoMyybuEhL7Jye/ooC4/d48FgOjSJXgsF/AJPYCW8Zw==}
    engines: {node: '>= 10.0.0', npm: '>= 3.0.0'}

  source-map-js@1.2.1:
    resolution: {integrity: sha512-UXWMKhLOwVKb728IUtQPXxfYU+usdybtUrK/8uGE8CQMvrhOpwvzDBwj0QhSL7MQc7vIsISBG8VQ8+IDQxpfQA==}
    engines: {node: '>=0.10.0'}

  source-map-support@0.5.21:
    resolution: {integrity: sha512-uBHU3L3czsIyYXKX88fdrGovxdSCoTGDRZ6SYXtSRxLZUzHg5P/66Ht6uoUlHu9EZod+inXhKo3qQgwXUT/y1w==}

  source-map@0.6.1:
    resolution: {integrity: sha512-UjgapumWlbMhkBgzT7Ykc5YXUT46F0iKu8SGXq0bcwP5dz/h0Plj6enJqjz1Zbq2l5WaqYnrVbwWOWMyF3F47g==}
    engines: {node: '>=0.10.0'}

  spdx-correct@3.2.0:
    resolution: {integrity: sha512-kN9dJbvnySHULIluDHy32WHRUu3Og7B9sbY7tsFLctQkIqnMh3hErYgdMjTYuqmcXX+lK5T1lnUt3G7zNswmZA==}

  spdx-exceptions@2.5.0:
    resolution: {integrity: sha512-PiU42r+xO4UbUS1buo3LPJkjlO7430Xn5SVAhdpzzsPHsjbYVflnnFdATgabnLude+Cqu25p6N+g2lw/PFsa4w==}

  spdx-expression-parse@3.0.1:
    resolution: {integrity: sha512-cbqHunsQWnJNE6KhVSMsMeH5H/L9EpymbzqTQ3uLwNCLZ1Q481oWaofqH7nO6V07xlXwY6PhQdQ2IedWx/ZK4Q==}

  spdx-license-ids@3.0.20:
    resolution: {integrity: sha512-jg25NiDV/1fLtSgEgyvVyDunvaNHbuwF9lfNV17gSmPFAlYzdfNBlLtLzXTevwkPj7DhGbmN9VnmJIgLnhvaBw==}

  sprintf-js@1.1.3:
    resolution: {integrity: sha512-Oo+0REFV59/rz3gfJNKQiBlwfHaSESl1pcGyABQsnnIfWOFt6JNj5gCog2U6MLZ//IGYD+nA8nI+mTShREReaA==}

  ssri@10.0.6:
    resolution: {integrity: sha512-MGrFH9Z4NP9Iyhqn16sDtBpRRNJ0Y2hNa6D65h736fVSaPCHr4DM4sWUNvVaSuC+0OBGhwsrydQwmgfg5LncqQ==}
    engines: {node: ^14.17.0 || ^16.13.0 || >=18.0.0}

  stack-trace@0.0.10:
    resolution: {integrity: sha512-KGzahc7puUKkzyMt+IqAep+TVNbKP+k2Lmwhub39m1AsTSkaDutx56aDCo+HLDzf/D26BIHTJWNiTG1KAJiQCg==}

  stackback@0.0.2:
    resolution: {integrity: sha512-1XMJE5fQo1jGH6Y/7ebnwPOBEkIEnT4QF32d5R1+VXdXveM0IBMJt8zfaxX1P3QhVwrYe+576+jkANtSS2mBbw==}

  statuses@2.0.1:
    resolution: {integrity: sha512-RwNA9Z/7PrK06rYLIzFMlaF+l73iwpzsqRIFgbMLbTcLD6cOao82TaWefPXQvB2fOC4AjuYSEndS7N/mTCbkdQ==}
    engines: {node: '>= 0.8'}

  std-env@3.7.0:
    resolution: {integrity: sha512-JPbdCEQLj1w5GilpiHAx3qJvFndqybBysA3qUOnznweH4QbNYUsW/ea8QzSrnh0vNsezMMw5bcVool8lM0gwzg==}

  stdin-discarder@0.2.2:
    resolution: {integrity: sha512-UhDfHmA92YAlNnCfhmq0VeNL5bDbiZGg7sZ2IvPsXubGkiNa9EC+tUTsjBRsYUAz87btI6/1wf4XoVvQ3uRnmQ==}
    engines: {node: '>=18'}

  stop-iteration-iterator@1.0.0:
    resolution: {integrity: sha512-iCGQj+0l0HOdZ2AEeBADlsRC+vsnDsZsbdSiH1yNSjcfKM7fdpCMfqAL/dwF5BLiw/XhRft/Wax6zQbhq2BcjQ==}
    engines: {node: '>= 0.4'}

  stoppable@1.1.0:
    resolution: {integrity: sha512-KXDYZ9dszj6bzvnEMRYvxgeTHU74QBFL54XKtP3nyMuJ81CFYtABZ3bAzL2EdFUaEwJOBOgENyFj3R7oTzDyyw==}
    engines: {node: '>=4', npm: '>=6'}

  streamsearch@1.1.0:
    resolution: {integrity: sha512-Mcc5wHehp9aXz1ax6bZUyY5afg9u2rv5cqQI3mRrYkGC8rW2hM02jWuwjtL++LS5qinSyhj2QfLyNsuc+VsExg==}
    engines: {node: '>=10.0.0'}

  string-width@4.2.3:
    resolution: {integrity: sha512-wKyQRQpjJ0sIp62ErSZdGsjMJWsap5oRNihHhu6G7JVO/9jIB6UyevL+tXuOqrng8j/cxKTWyWUwvSTriiZz/g==}
    engines: {node: '>=8'}

  string-width@5.1.2:
    resolution: {integrity: sha512-HnLOCR3vjcY8beoNLtcjZ5/nxn2afmME6lhrDrebokqMap+XbeW8n9TXpPDOqdGK5qcI3oT0GKTW6wC7EMiVqA==}
    engines: {node: '>=12'}

  string-width@7.2.0:
    resolution: {integrity: sha512-tsaTIkKW9b4N+AEj+SVA+WhJzV7/zMhcSu78mLKWSk7cXMOSHsBKFWUs0fWwq8QyK3MgJBQRX6Gbi4kYbdvGkQ==}
    engines: {node: '>=18'}

  string.prototype.repeat@0.2.0:
    resolution: {integrity: sha512-1BH+X+1hSthZFW+X+JaUkjkkUPwIlLEMJBLANN3hOob3RhEk5snLWNECDnYbgn/m5c5JV7Ersu1Yubaf+05cIA==}

  string.prototype.trim@1.2.9:
    resolution: {integrity: sha512-klHuCNxiMZ8MlsOihJhJEBJAiMVqU3Z2nEXWfWnIqjN0gEFS9J9+IxKozWWtQGcgoa1WUZzLjKPTr4ZHNFTFxw==}
    engines: {node: '>= 0.4'}

  string.prototype.trimend@1.0.8:
    resolution: {integrity: sha512-p73uL5VCHCO2BZZ6krwwQE3kCzM7NKmis8S//xEC6fQonchbum4eP6kR4DLEjQFO3Wnj3Fuo8NM0kOSjVdHjZQ==}

  string.prototype.trimstart@1.0.8:
    resolution: {integrity: sha512-UXSH262CSZY1tfu3G3Secr6uGLCFVPMhIqHjlgCUtCCcgihYc/xKs9djMTMUOb2j1mVSeU8EU6NWc/iQKU6Gfg==}
    engines: {node: '>= 0.4'}

  string_decoder@1.1.1:
    resolution: {integrity: sha512-n/ShnvDi6FHbbVfviro+WojiFzv+s8MPMHBczVePfUpDJLwoLT0ht1l4YwBCbi8pJAveEEdnkHyPyTP/mzRfwg==}

  string_decoder@1.3.0:
    resolution: {integrity: sha512-hkRX8U1WjJFd8LsDJ2yQ/wWWxaopEsABU1XfkM8A+j0+85JAGppt16cr1Whg6KIbb4okU6Mql6BOj+uup/wKeA==}

  strip-ansi@6.0.1:
    resolution: {integrity: sha512-Y38VPSHcqkFrCpFnQ9vuSXmquuv5oXOKpGeT6aGrr3o3Gc9AlVa6JBfUSOCnbxGGZF+/0ooI7KrPuUSztUdU5A==}
    engines: {node: '>=8'}

  strip-ansi@7.1.0:
    resolution: {integrity: sha512-iq6eVVI64nQQTRYq2KtEg2d2uU7LElhTJwsH4YzIHZshxlgZms/wIc4VoDQTlG/IvVIrBKG06CrZnp0qv7hkcQ==}
    engines: {node: '>=12'}

  strip-bom@3.0.0:
    resolution: {integrity: sha512-vavAMRXOgBVNF6nyEEmL3DBK19iRpDcoIwW+swQ+CbGiu7lju6t+JklA1MHweoWtadgt4ISVUsXLyDq34ddcwA==}
    engines: {node: '>=4'}

  strip-bom@4.0.0:
    resolution: {integrity: sha512-3xurFv5tEgii33Zi8Jtp55wEIILR9eh34FAW00PZf+JnSsTmV/ioewSgQl97JHvgjoRGwPShsWm+IdrxB35d0w==}
    engines: {node: '>=8'}

  strip-indent@3.0.0:
    resolution: {integrity: sha512-laJTa3Jb+VQpaC6DseHhF7dXVqHTfJPCRDaEbid/drOhgitgYku/letMUqOXFoWV0zIIUbjpdH2t+tYj4bQMRQ==}
    engines: {node: '>=8'}

  strip-json-comments@3.1.1:
    resolution: {integrity: sha512-6fPc+R4ihwqP6N/aIv2f1gMH8lOVtWQHoqC4yK6oSDVVocumAsfCqjkXnqiYMhmMwS/mEHLp7Vehlt3ql6lEig==}
    engines: {node: '>=8'}

  strnum@1.0.5:
    resolution: {integrity: sha512-J8bbNyKKXl5qYcR36TIO8W3mVGVHrmmxsd5PAItGkmyzwJvybiw2IVq5nqd0i4LSNSkB/sx9VHllbfFdr9k1JA==}

  supports-color@5.5.0:
    resolution: {integrity: sha512-QjVjwdXIt408MIiAqCX4oUKsgU2EqAGzs2Ppkm4aQYbjm+ZEWEcW4SfFNTr4uMNZma0ey4f5lgLrkB0aX0QMow==}
    engines: {node: '>=4'}

  supports-color@7.2.0:
    resolution: {integrity: sha512-qpCAvRl9stuOHveKsn7HncJRvv501qIacKzQlO/+Lwxc9+0q2wLyv4Dfvt80/DPn2pqOBsJdDiogXGR9+OvwRw==}
    engines: {node: '>=8'}

  supports-preserve-symlinks-flag@1.0.0:
    resolution: {integrity: sha512-ot0WnXS9fgdkgIcePe6RHNk1WA8+muPa6cSjeR3V8K27q9BB1rTE3R1p7Hv0z1ZyAc8s6Vvv8DIyWf681MAt0w==}
    engines: {node: '>= 0.4'}

  syncpack@13.0.0:
    resolution: {integrity: sha512-0PIoEWMP2+YkllkcZXw8N9d2sFqpmr8ULBdvms3gc1vG5tnccEMqc6flxHYnF/N+NTTcUnf0J+4xAD5hwH6XGQ==}
    engines: {node: '>=18.18.0'}
    hasBin: true

  tar@6.2.1:
    resolution: {integrity: sha512-DZ4yORTwrbTj/7MZYq2w+/ZFdI6OZ/f9SFHR+71gIVUZhOQPHzVCLpvRnPgyaMpfWxxk/4ONva3GQSyNIKRv6A==}
    engines: {node: '>=10'}

  temporal-polyfill@0.2.5:
    resolution: {integrity: sha512-ye47xp8Cb0nDguAhrrDS1JT1SzwEV9e26sSsrWzVu+yPZ7LzceEcH0i2gci9jWfOfSCCgM3Qv5nOYShVUUFUXA==}

  temporal-spec@0.2.4:
    resolution: {integrity: sha512-lDMFv4nKQrSjlkHKAlHVqKrBG4DyFfa9F74cmBZ3Iy3ed8yvWnlWSIdi4IKfSqwmazAohBNwiN64qGx4y5Q3IQ==}

  test-exclude@7.0.1:
    resolution: {integrity: sha512-pFYqmTw68LXVjeWJMST4+borgQP2AyMNbg1BpZh9LbyhUeNkeaPF9gzfPGUAnSMV3qPYdWUwDIjjCLiSDOl7vg==}
    engines: {node: '>=18'}

  text-hex@1.0.0:
    resolution: {integrity: sha512-uuVGNWzgJ4yhRaNSiubPY7OjISw4sw4E5Uv0wbjp+OzcbmVU/rsT8ujgcXJhn9ypzsgr5vlzpPqP+MBBKcGvbg==}

  text-table@0.2.0:
    resolution: {integrity: sha512-N+8UisAXDGk8PFXP4HAzVR9nbfmVJ3zYLAWiTIoqC5v5isinhr+r5uaO8+7r3BMfuNIufIsA7RdpVgacC2cSpw==}

  tightrope@0.2.0:
    resolution: {integrity: sha512-Kw36UHxJEELq2VUqdaSGR2/8cAsPgMtvX8uGVU6Jk26O66PhXec0A5ZnRYs47btbtwPDpXXF66+Fo3vimCM9aQ==}
    engines: {node: '>=16'}

  tinybench@2.9.0:
    resolution: {integrity: sha512-0+DUvqWMValLmha6lr4kD8iAMK1HzV0/aKnCtWb9v9641TnP/MFb7Pc2bxoxQjTXAErryXVgUOfv2YqNllqGeg==}

  tinyexec@0.3.0:
    resolution: {integrity: sha512-tVGE0mVJPGb0chKhqmsoosjsS+qUnJVGJpZgsHYQcGoPlG3B51R3PouqTgEGH2Dc9jjFyOqOpix6ZHNMXp1FZg==}

  tinypool@1.0.1:
    resolution: {integrity: sha512-URZYihUbRPcGv95En+sz6MfghfIc2OJ1sv/RmhWZLouPY0/8Vo80viwPvg3dlaS9fuq7fQMEfgRRK7BBZThBEA==}
    engines: {node: ^18.0.0 || >=20.0.0}

  tinyrainbow@1.2.0:
    resolution: {integrity: sha512-weEDEq7Z5eTHPDh4xjX789+fHfF+P8boiFB+0vbWzpbnbsEr/GRaohi/uMKxg8RZMXnl1ItAi/IUHWMsjDV7kQ==}
    engines: {node: '>=14.0.0'}

  tinyspy@3.0.2:
    resolution: {integrity: sha512-n1cw8k1k0x4pgA2+9XrOkFydTerNcJ1zWCO5Nn9scWHTD+5tp8dghT2x1uduQePZTZgd3Tupf+x9BxJjeJi77Q==}
    engines: {node: '>=14.0.0'}

  to-regex-range@5.0.1:
    resolution: {integrity: sha512-65P7iz6X5yEr1cwcgvQxbbIw7Uk3gOy5dIdtZ4rDveLqhrdJP+Li/Hx6tyK0NEb+2GCyneCMJiGqrADCSNk8sQ==}
    engines: {node: '>=8.0'}

  toidentifier@1.0.1:
    resolution: {integrity: sha512-o5sSPKEkg/DIQNmH43V0/uerLrpzVedkUh8tGNvaeXpfpuwjKenlSox/2O/BTlZUtEe+JG7s5YhEz608PlAHRA==}
    engines: {node: '>=0.6'}

  triple-beam@1.4.1:
    resolution: {integrity: sha512-aZbgViZrg1QNcG+LULa7nhZpJTZSLm/mXnHXnbAbjmN5aSa0y7V+wvv6+4WaBtpISJzThKy+PIPxc1Nq1EJ9mg==}
    engines: {node: '>= 14.0.0'}

  ts-api-utils@1.3.0:
    resolution: {integrity: sha512-UQMIo7pb8WRomKR1/+MFVLTroIvDVtMX3K6OUir8ynLyzB8Jeriont2bTAtmNPa1ekAgN7YPDyf6V+ygrdU+eQ==}
    engines: {node: '>=16'}
    peerDependencies:
      typescript: '>=4.2.0'

  ts-toolbelt@9.6.0:
    resolution: {integrity: sha512-nsZd8ZeNUzukXPlJmTBwUAuABDe/9qtVDelJeT/qW0ow3ZS3BsQJtNkan1802aM9Uf68/Y8ljw86Hu0h5IUW3w==}

  tsconfig-paths@3.15.0:
    resolution: {integrity: sha512-2Ac2RgzDe/cn48GvOe3M+o82pEFewD3UPbyoUHHdKasHwJKjds4fLXWf/Ux5kATBKN20oaFGu+jbElp1pos0mg==}

  tslib@2.7.0:
    resolution: {integrity: sha512-gLXCKdN1/j47AiHiOkJN69hJmcbGTHI0ImLmbYLHykhgeN0jVGola9yVjFgzCUklsZQMW55o+dW7IXv3RCXDzA==}

  tsx@4.17.0:
    resolution: {integrity: sha512-eN4mnDA5UMKDt4YZixo9tBioibaMBpoxBkD+rIPAjVmYERSG0/dWEY1CEFuV89CgASlKL499q8AhmkMnnjtOJg==}
    engines: {node: '>=18.0.0'}
    hasBin: true

  tuf-js@2.2.1:
    resolution: {integrity: sha512-GwIJau9XaA8nLVbUXsN3IlFi7WmQ48gBUrl3FTkkL/XLu/POhBzfmX9hd33FNMX1qAsfl6ozO1iMmW9NC8YniA==}
    engines: {node: ^16.14.0 || >=18.0.0}

  tunnel@0.0.6:
    resolution: {integrity: sha512-1h/Lnq9yajKY2PEbBadPXj3VxsDDu844OnaAo52UVmIzIvwwtBPIuNvkjuzBlTWpfJyUbG3ez0KSBibQkj4ojg==}
    engines: {node: '>=0.6.11 <=0.7.0 || >=0.7.3'}

  type-check@0.4.0:
    resolution: {integrity: sha512-XleUoc9uwGXqjWwXaUTZAmzMcFZ5858QA2vvx1Ur5xIcixXIP+8LnFDgRplU30us6teqdlskFfu+ae4K79Ooew==}
    engines: {node: '>= 0.8.0'}

  type-fest@0.6.0:
    resolution: {integrity: sha512-q+MB8nYR1KDLrgr4G5yemftpMC7/QLqVndBmEEdqzmNj5dcFOO4Oo8qlwZE3ULT3+Zim1F8Kq4cBnikNhlCMlg==}
    engines: {node: '>=8'}

  type-fest@0.8.1:
    resolution: {integrity: sha512-4dbzIzqvjtgiM5rw1k5rEHtBANKmdudhGyBEajN01fEyhaAIhsoKNy6y7+IN93IfpFtwY9iqi7kD+xwKhQsNJA==}
    engines: {node: '>=8'}

  type-is@1.6.18:
    resolution: {integrity: sha512-TkRKr9sUTxEH8MdfuCSP7VizJyzRNMjj2J2do2Jr3Kym598JVdEksuzPQCnlFPW4ky9Q+iA+ma9BGm06XQBy8g==}
    engines: {node: '>= 0.6'}

  typed-array-buffer@1.0.2:
    resolution: {integrity: sha512-gEymJYKZtKXzzBzM4jqa9w6Q1Jjm7x2d+sh19AdsD4wqnMPDYyvwpsIc2Q/835kHuo3BEQ7CjelGhfTsoBb2MQ==}
    engines: {node: '>= 0.4'}

  typed-array-byte-length@1.0.1:
    resolution: {integrity: sha512-3iMJ9q0ao7WE9tWcaYKIptkNBuOIcZCCT0d4MRvuuH88fEoEH62IuQe0OtraD3ebQEoTRk8XCBoknUNc1Y67pw==}
    engines: {node: '>= 0.4'}

  typed-array-byte-offset@1.0.2:
    resolution: {integrity: sha512-Ous0vodHa56FviZucS2E63zkgtgrACj7omjwd/8lTEMEPFFyjfixMZ1ZXenpgCFBBt4EC1J2XsyVS2gkG0eTFA==}
    engines: {node: '>= 0.4'}

  typed-array-length@1.0.6:
    resolution: {integrity: sha512-/OxDN6OtAk5KBpGb28T+HZc2M+ADtvRxXrKKbUwtsLgdoxgX13hyy7ek6bFRl5+aBs2yZzB0c4CnQfAtVypW/g==}
    engines: {node: '>= 0.4'}

  typedarray@0.0.6:
    resolution: {integrity: sha512-/aCDEGatGvZ2BIk+HmLf4ifCJFwvKFNb9/JeZPMulfgFracn9QFcAf5GO8B/mweUjSoblS5In0cWhqpfs/5PQA==}

  typescript-eslint@8.7.0:
    resolution: {integrity: sha512-nEHbEYJyHwsuf7c3V3RS7Saq+1+la3i0ieR3qP0yjqWSzVmh8Drp47uOl9LjbPANac4S7EFSqvcYIKXUUwIfIQ==}
    engines: {node: ^18.18.0 || ^20.9.0 || >=21.1.0}
    peerDependencies:
      typescript: '*'
    peerDependenciesMeta:
      typescript:
        optional: true

  typescript@5.1.6:
    resolution: {integrity: sha512-zaWCozRZ6DLEWAWFrVDz1H6FVXzUSfTy5FUMWsQlU8Ym5JP9eO4xkTIROFCQvhQf61z6O/G6ugw3SgAnvvm+HA==}
    engines: {node: '>=14.17'}
    hasBin: true

  typescript@5.6.2:
    resolution: {integrity: sha512-NW8ByodCSNCwZeghjN3o+JX5OFH0Ojg6sadjEKY4huZ52TqbJTJnDo5+Tw98lSy63NZvi4n+ez5m2u5d4PkZyw==}
    engines: {node: '>=14.17'}
    hasBin: true

  unbox-primitive@1.0.2:
    resolution: {integrity: sha512-61pPlCD9h51VoreyJ0BReideM3MDKMKnh6+V9L08331ipq6Q8OFXZYiqP6n/tbHx4s5I9uRhcye6BrbkizkBDw==}

  underscore@1.13.7:
    resolution: {integrity: sha512-GMXzWtsc57XAtguZgaQViUOzs0KTkk8ojr3/xAxXLITqf/3EMwxC0inyETfDFjH/Krbhuep0HNbbjI9i/q3F3g==}

  undici-types@6.19.8:
    resolution: {integrity: sha512-ve2KP6f/JnbPBFyobGHuerC9g1FYGn/F8n1LWTwNxCEzd6IfqTwUQcNXgEtmmQ6DlRrC1hrSrBnCZPokRrDHjw==}

  undici@5.28.4:
    resolution: {integrity: sha512-72RFADWFqKmUb2hmmvNODKL3p9hcB6Gt2DOQMis1SEBaV6a4MH8soBvzg+95CYhCKPFedut2JY9bMfrDl9D23g==}
    engines: {node: '>=14.0'}

  unicorn-magic@0.1.0:
    resolution: {integrity: sha512-lRfVq8fE8gz6QMBuDM6a+LO3IAzTi05H6gCVaUpir2E1Rwpo4ZUog45KpNXKC/Mn3Yb9UDuHumeFTo9iV/D9FQ==}
    engines: {node: '>=18'}

  unique-filename@3.0.0:
    resolution: {integrity: sha512-afXhuC55wkAmZ0P18QsVE6kp8JaxrEokN2HGIoIVv2ijHQd419H0+6EigAFcIzXeMIkcIkNBpB3L/DXB3cTS/g==}
    engines: {node: ^14.17.0 || ^16.13.0 || >=18.0.0}

  unique-slug@4.0.0:
    resolution: {integrity: sha512-WrcA6AyEfqDX5bWige/4NQfPZMtASNVxdmWR76WESYQVAACSgWcR6e9i0mofqqBxYFtL4oAxPIptY73/0YE1DQ==}
    engines: {node: ^14.17.0 || ^16.13.0 || >=18.0.0}

  universal-github-app-jwt@2.2.0:
    resolution: {integrity: sha512-G5o6f95b5BggDGuUfKDApKaCgNYy2x7OdHY0zSMF081O0EJobw+1130VONhrA7ezGSV2FNOGyM+KQpQZAr9bIQ==}

  universal-user-agent@6.0.1:
    resolution: {integrity: sha512-yCzhz6FN2wU1NiiQRogkTQszlQSlpWaw8SvVegAc+bDxbzHgh1vX8uIe8OYyMH6DwH+sdTJsgMl36+mSMdRJIQ==}

  universal-user-agent@7.0.2:
    resolution: {integrity: sha512-0JCqzSKnStlRRQfCdowvqy3cy0Dvtlb8xecj/H8JFZuCze4rwjPZQOgvFvn0Ws/usCHQFGpyr+pB9adaGwXn4Q==}

  universalify@2.0.1:
    resolution: {integrity: sha512-gptHNQghINnc/vTGIk0SOFGFNXw7JVrlRUtConJRlvaw6DuX0wO5Jeko9sWrMBhh+PsYAZ7oXAiOnf/UKogyiw==}
    engines: {node: '>= 10.0.0'}

  unpipe@1.0.0:
    resolution: {integrity: sha512-pjy2bYhSsufwWlKwPc+l3cN7+wuJlK6uz0YdJEOlQDbl6jo/YlPi4mb8agUkVC8BF7V8NuzeyPNqRksA3hztKQ==}
    engines: {node: '>= 0.8'}

  update-browserslist-db@1.1.0:
    resolution: {integrity: sha512-EdRAaAyk2cUE1wOf2DkEhzxqOQvFOoRJFNS6NeyJ01Gp2beMRpBAINjM2iDXE3KCuKhwnvHIQCJm6ThL2Z+HzQ==}
    hasBin: true
    peerDependencies:
      browserslist: '>= 4.21.0'

  uri-js@4.4.1:
    resolution: {integrity: sha512-7rKUyy33Q1yc98pQ1DAmLtwX109F7TIfWlW1Ydo8Wl1ii1SeHieeh0HHfPeL2fMXK6z0s8ecKs9frCuLJvndBg==}

  util-deprecate@1.0.2:
    resolution: {integrity: sha512-EPD5q1uXyFxJpCrLnCc1nHnq3gOa6DZBocAIiI2TaSCA7VCJ1UJDMagCzIkXNsUYfD1daK//LTEQ8xiIbrHtcw==}

  utils-merge@1.0.1:
    resolution: {integrity: sha512-pMZTvIkT1d+TFGvDOqodOclx0QWkkgi6Tdoa8gC8ffGAAqz9pzPTZWAybbsHHoED/ztMtkv/VoYTYyShUn81hA==}
    engines: {node: '>= 0.4.0'}

  uuid@8.3.2:
    resolution: {integrity: sha512-+NYs2QeMWy+GWFOEm9xnn6HCDp0l7QBD7ml8zLUmJ+93Q5NF0NocErnwkTkXVFNiX3/fpC6afS8Dhb/gz7R7eg==}
    hasBin: true

  v8-to-istanbul@9.3.0:
    resolution: {integrity: sha512-kiGUalWN+rgBJ/1OHZsBtU4rXZOfj/7rKQxULKlIzwzQSvMJUUNgPwJEEh7gU6xEVxC0ahoOBvN2YI8GH6FNgA==}
    engines: {node: '>=10.12.0'}

  validate-npm-package-license@3.0.4:
    resolution: {integrity: sha512-DpKm2Ui/xN7/HQKCtpZxoRWBhZ9Z0kqtygG8XCgNQ8ZlDnxuQmWhj566j8fN4Cu3/JmbhsDo7fcAJq4s9h27Ew==}

  validate-npm-package-name@5.0.1:
    resolution: {integrity: sha512-OljLrQ9SQdOUqTaQxqL5dEfZWrXExyyWsozYlAWFawPVNuD83igl7uJD2RTkNMbniIYgt8l81eCJGIdQF7avLQ==}
    engines: {node: ^14.17.0 || ^16.13.0 || >=18.0.0}

  vary@1.1.2:
    resolution: {integrity: sha512-BNGbWLfd0eUPabhkXUVm0j8uuvREyTh5ovRa/dyow/BqAbZJyC+5fU+IzQOzmAKzYqYRAISoRhdQr3eIZ/PXqg==}
    engines: {node: '>= 0.8'}

  vite-node@2.1.1:
    resolution: {integrity: sha512-N/mGckI1suG/5wQI35XeR9rsMsPqKXzq1CdUndzVstBj/HvyxxGctwnK6WX43NGt5L3Z5tcRf83g4TITKJhPrA==}
    engines: {node: ^18.0.0 || >=20.0.0}
    hasBin: true

  vite@5.4.8:
    resolution: {integrity: sha512-FqrItQ4DT1NC4zCUqMB4c4AZORMKIa0m8/URVCZ77OZ/QSNeJ54bU1vrFADbDsuwfIPcgknRkmqakQcgnL4GiQ==}
    engines: {node: ^18.0.0 || >=20.0.0}
    hasBin: true
    peerDependencies:
      '@types/node': ^18.0.0 || >=20.0.0
      less: '*'
      lightningcss: ^1.21.0
      sass: '*'
      sass-embedded: '*'
      stylus: '*'
      sugarss: '*'
      terser: ^5.4.0
    peerDependenciesMeta:
      '@types/node':
        optional: true
      less:
        optional: true
      lightningcss:
        optional: true
      sass:
        optional: true
      sass-embedded:
        optional: true
      stylus:
        optional: true
      sugarss:
        optional: true
      terser:
        optional: true

  vitest@2.1.1:
    resolution: {integrity: sha512-97We7/VC0e9X5zBVkvt7SGQMGrRtn3KtySFQG5fpaMlS+l62eeXRQO633AYhSTC3z7IMebnPPNjGXVGNRFlxBA==}
    engines: {node: ^18.0.0 || >=20.0.0}
    hasBin: true
    peerDependencies:
      '@edge-runtime/vm': '*'
      '@types/node': ^18.0.0 || >=20.0.0
      '@vitest/browser': 2.1.1
      '@vitest/ui': 2.1.1
      happy-dom: '*'
      jsdom: '*'
    peerDependenciesMeta:
      '@edge-runtime/vm':
        optional: true
      '@types/node':
        optional: true
      '@vitest/browser':
        optional: true
      '@vitest/ui':
        optional: true
      happy-dom:
        optional: true
      jsdom:
        optional: true

  vscode-jsonrpc@8.2.0:
    resolution: {integrity: sha512-C+r0eKJUIfiDIfwJhria30+TYWPtuHJXHtI7J0YlOmKAo7ogxP20T0zxB7HZQIFhIyvoBPwWskjxrvAtfjyZfA==}
    engines: {node: '>=14.0.0'}

  vscode-languageserver-protocol@3.17.5:
    resolution: {integrity: sha512-mb1bvRJN8SVznADSGWM9u/b07H7Ecg0I3OgXDuLdn307rl/J3A9YD6/eYOssqhecL27hK1IPZAsaqh00i/Jljg==}

  vscode-languageserver-textdocument@1.0.12:
    resolution: {integrity: sha512-cxWNPesCnQCcMPeenjKKsOCKQZ/L6Tv19DTRIGuLWe32lyzWhihGVJ/rcckZXJxfdKCFvRLS3fpBIsV/ZGX4zA==}

  vscode-languageserver-types@3.17.5:
    resolution: {integrity: sha512-Ld1VelNuX9pdF39h2Hgaeb5hEZM2Z3jUrrMgWQAu82jMtZp7p3vJT3BzToKtZI7NgQssZje5o0zryOrhQvzQAg==}

  vscode-languageserver@9.0.1:
    resolution: {integrity: sha512-woByF3PDpkHFUreUa7Hos7+pUWdeWMXRd26+ZX2A8cFx6v/JPTtd4/uN0/jB6XQHYaOlHbio03NTHCqrgG5n7g==}
    hasBin: true

  web-streams-polyfill@3.3.3:
    resolution: {integrity: sha512-d2JWLCivmZYTSIoge9MsgFCZrt571BikcWGYkjC1khllbTeDlGqZ2D8vD8E/lJa8WGWbb7Plm8/XJYV7IJHZZw==}
    engines: {node: '>= 8'}

  which-boxed-primitive@1.0.2:
    resolution: {integrity: sha512-bwZdv0AKLpplFY2KZRX6TvyuN7ojjr7lwkg6ml0roIy9YeuSr7JS372qlNW18UQYzgYK9ziGcerWqZOmEn9VNg==}

  which-collection@1.0.2:
    resolution: {integrity: sha512-K4jVyjnBdgvc86Y6BkaLZEN933SwYOuBFkdmBu9ZfkcAbdVbpITnDmjvZ/aQjRXQrv5EPkTnD1s39GiiqbngCw==}
    engines: {node: '>= 0.4'}

  which-typed-array@1.1.15:
    resolution: {integrity: sha512-oV0jmFtUky6CXfkqehVvBP/LSWJ2sy4vWMioiENyJLePrBO/yKyV9OyJySfAKosh+RYkIl5zJCNZ8/4JncrpdA==}
    engines: {node: '>= 0.4'}

  which@2.0.2:
    resolution: {integrity: sha512-BLI3Tl1TW3Pvl70l3yq3Y64i+awpwXqsGBYWkkqMtnbXgrMD+yj7rhW0kuEDxzJaYXGjEW5ogapKNMEKNMjibA==}
    engines: {node: '>= 8'}
    hasBin: true

  which@4.0.0:
    resolution: {integrity: sha512-GlaYyEb07DPxYCKhKzplCWBJtvxZcZMrL+4UkrTSJHHPyZU4mYYTv3qaOe77H7EODLSSopAUFAc6W8U4yqvscg==}
    engines: {node: ^16.13.0 || >=18.0.0}
    hasBin: true

  why-is-node-running@2.3.0:
    resolution: {integrity: sha512-hUrmaWBdVDcxvYqnyh09zunKzROWjbZTiNy8dBEjkS7ehEDQibXJ7XvlmtbwuTclUiIyN+CyXQD4Vmko8fNm8w==}
    engines: {node: '>=8'}
    hasBin: true

  winston-transport@4.7.1:
    resolution: {integrity: sha512-wQCXXVgfv/wUPOfb2x0ruxzwkcZfxcktz6JIMUaPLmcNhO4bZTwA/WtDWK74xV3F2dKu8YadrFv0qhwYjVEwhA==}
    engines: {node: '>= 12.0.0'}

  winston@3.14.2:
    resolution: {integrity: sha512-CO8cdpBB2yqzEf8v895L+GNKYJiEq8eKlHU38af3snQBQ+sdAIUepjMSguOIJC7ICbzm0ZI+Af2If4vIJrtmOg==}
    engines: {node: '>= 12.0.0'}

  word-wrap@1.2.5:
    resolution: {integrity: sha512-BN22B5eaMMI9UMtjrGd5g5eCYPpCPDUy0FJXbYsaT5zYxjFOckS53SQDE3pWkVoWpHXVb3BrYcEN4Twa55B5cA==}
    engines: {node: '>=0.10.0'}

  wrap-ansi@7.0.0:
    resolution: {integrity: sha512-YVGIj2kamLSTxw6NsZjoBxfSwsn0ycdesmc4p+Q21c5zPuZ1pl+NfxVdxPtdHvmNVOQ6XSYG4AUtyt/Fi7D16Q==}
    engines: {node: '>=10'}

  wrap-ansi@8.1.0:
    resolution: {integrity: sha512-si7QWI6zUMq56bESFvagtmzMdGOtoxfR+Sez11Mobfc7tm+VkUckk9bW2UeffTGVUbOksxmSw0AA2gs8g71NCQ==}
    engines: {node: '>=12'}

  wrappy@1.0.2:
    resolution: {integrity: sha512-l4Sp/DRseor9wL6EvV2+TuQn63dMkPjZ/sp9XkghTEbV9KlPS1xUsZ3u7/IQO4wxtcFB4bgpQPRcR3QCvezPcQ==}

  xml-formatter@3.6.3:
    resolution: {integrity: sha512-++x1TlRO1FRlQ82AZ4WnoCSufaI/PT/sycn4K8nRl4gnrNC1uYY2VV/67aALZ2m0Q4Q/BLj/L69K360Itw9NNg==}
    engines: {node: '>= 16'}

  xml-parser-xo@4.1.2:
    resolution: {integrity: sha512-Z/DRB0ZAKj5vAQg++XsfQQKfT73Vfj5n5lKIVXobBDQEva6NHWUTxOA6OohJmEcpoy8AEqBmSGkXXAnFwt5qAA==}
    engines: {node: '>= 16'}

  xml2js@0.6.2:
    resolution: {integrity: sha512-T4rieHaC1EXcES0Kxxj4JWgaUQHDk+qwHcYOCFHfiwKz7tOVPLq7Hjq9dM1WCMhylqMEfP7hMcOIChvotiZegA==}
    engines: {node: '>=4.0.0'}

  xmlbuilder@11.0.1:
    resolution: {integrity: sha512-fDlsI/kFEx7gLvbecc0/ohLG50fugQp8ryHzMTuW9vSa1GJ0XYWKnhsUx7oie3G98+r56aTQIUB4kht42R3JvA==}
    engines: {node: '>=4.0'}

  xtend@4.0.2:
    resolution: {integrity: sha512-LKYU1iAXJXUgAXn9URjiu+MWhyUXHsvfp7mcuYm9dSUKK0/CjtrUwFAxD82/mCWbtLsGjFIad0wIsod4zrTAEQ==}
    engines: {node: '>=0.4'}

  y18n@5.0.8:
    resolution: {integrity: sha512-0pfFzegeDWJHJIAmTLRP2DwHjdF5s7jo9tuztdQxAhINCdvS+3nGINqPd00AphqJR/0LhANUS6/+7SCb98YOfA==}
    engines: {node: '>=10'}

  yallist@4.0.0:
    resolution: {integrity: sha512-3wdGidZyq5PB084XLES5TpOSRA3wjXAlIWMhum2kRcv/41Sn2emQ0dycQW4uZXLejwKvg6EsvbdlVL+FYEct7A==}

  yaml@2.4.5:
    resolution: {integrity: sha512-aBx2bnqDzVOyNKfsysjA2ms5ZlnjSAW2eG3/L5G/CSujfjLJTJsEw1bGw8kCf04KodQWk1pxlGnZ56CRxiawmg==}
    engines: {node: '>= 14'}
    hasBin: true

  yaml@2.5.1:
    resolution: {integrity: sha512-bLQOjaX/ADgQ20isPJRvF0iRUHIxVhYvr53Of7wGcWlO2jvtUlH5m87DsmulFVxRpNLOnI4tB6p/oh8D7kpn9Q==}
    engines: {node: '>= 14'}
    hasBin: true

  yargs-parser@21.1.1:
    resolution: {integrity: sha512-tVpsJW7DdjecAiFpbIB1e3qxIQsE6NoPc5/eTdrbbIC4h0LVsWhnoa3g+m2HclBIujHzsxZ4VJVA+GUuc2/LBw==}
    engines: {node: '>=12'}

  yargs@17.7.2:
    resolution: {integrity: sha512-7dSzzRQ++CKnNI/krKnYRV7JKKPUXMEh61soaHKg9mrWEhzFWhFnxPxGl+69cD1Ou63C13NUPCnmIcrvqCuM6w==}
    engines: {node: '>=12'}

  yocto-queue@0.1.0:
    resolution: {integrity: sha512-rVksvsnNCdJ/ohGc6xgPwyN8eheCxsiLM8mxuE/t/mOVqJewPuO1miLpTHQiRgTKCLexL4MeAFVagts7HmNZ2Q==}
    engines: {node: '>=10'}

  zod@3.23.8:
    resolution: {integrity: sha512-XBx9AXhXktjUqnepgTiE5flcKIYWi/rme0Eaj+5Y0lftuGBq+jyRu/md4WnuxqgP1ubdpNCsYEYPxrzVHD8d6g==}

snapshots:

  '@actions/github@6.0.0':
    dependencies:
      '@actions/http-client': 2.2.3
      '@octokit/core': 5.2.0
      '@octokit/plugin-paginate-rest': 9.2.1(@octokit/core@5.2.0)
      '@octokit/plugin-rest-endpoint-methods': 10.4.1(@octokit/core@5.2.0)

  '@actions/http-client@2.2.3':
    dependencies:
      tunnel: 0.0.6
      undici: 5.28.4

  '@apidevtools/swagger-methods@3.0.2': {}

  '@autorest/system-requirements@1.0.2':
    dependencies:
      '@azure/logger': 1.1.4
      command-exists: 1.2.9
      semver: 7.6.3

  '@azure-tools/cadl-ranch-api@0.4.6':
    dependencies:
      body-parser: 1.20.3
      deep-equal: 2.2.3
      express: 4.21.0
      express-promise-router: 4.1.1(express@4.21.0)
      glob: 11.0.0
      morgan: 1.10.0
      multer: 1.4.5-lts.1
      picocolors: 1.1.0
      winston: 3.14.2
      xml-formatter: 3.6.3
      xml2js: 0.6.2
      yargs: 17.7.2
    transitivePeerDependencies:
      - '@types/express'
      - supports-color

  '@azure-tools/cadl-ranch-api@0.4.7':
    dependencies:
      body-parser: 1.20.3
      deep-equal: 2.2.3
      express: 4.21.0
      express-promise-router: 4.1.1(express@4.21.0)
      glob: 11.0.0
      morgan: 1.10.0
      multer: 1.4.5-lts.1
      picocolors: 1.1.0
      winston: 3.14.2
      xml-formatter: 3.6.3
      xml2js: 0.6.2
      yargs: 17.7.2
    transitivePeerDependencies:
      - '@types/express'
      - supports-color

  '@azure-tools/cadl-ranch-coverage-sdk@0.8.4':
    dependencies:
      '@azure/identity': 4.4.1
      '@azure/storage-blob': 12.25.0
      '@types/node': 22.5.5
    transitivePeerDependencies:
      - supports-color

  '@azure-tools/cadl-ranch-expect@0.15.4(@typespec/compiler@0.60.1)(@typespec/http@0.60.0(@typespec/compiler@0.60.1))(@typespec/rest@0.60.0(@typespec/compiler@0.60.1)(@typespec/http@0.60.0(@typespec/compiler@0.60.1)))(@typespec/versioning@0.61.0(@typespec/compiler@0.60.1))':
    dependencies:
      '@typespec/compiler': 0.60.1
      '@typespec/http': 0.60.0(@typespec/compiler@0.60.1)
      '@typespec/rest': 0.60.0(@typespec/compiler@0.60.1)(@typespec/http@0.60.0(@typespec/compiler@0.60.1))
      '@typespec/versioning': 0.61.0(@typespec/compiler@0.60.1)

  '@azure-tools/cadl-ranch-expect@0.15.5(@typespec/compiler@0.61.0)(@typespec/http@0.61.0(@typespec/compiler@0.61.0))(@typespec/rest@0.61.0(@typespec/compiler@0.61.0)(@typespec/http@0.61.0(@typespec/compiler@0.61.0)))(@typespec/versioning@0.61.0(@typespec/compiler@0.61.0))':
    dependencies:
      '@typespec/compiler': 0.61.0
      '@typespec/http': 0.61.0(@typespec/compiler@0.61.0)
      '@typespec/rest': 0.61.0(@typespec/compiler@0.61.0)(@typespec/http@0.61.0(@typespec/compiler@0.61.0))
      '@typespec/versioning': 0.61.0(@typespec/compiler@0.61.0)

  '@azure-tools/cadl-ranch-specs@0.37.6(@azure-tools/cadl-ranch-expect@0.15.5(@typespec/compiler@0.61.0)(@typespec/http@0.61.0(@typespec/compiler@0.61.0))(@typespec/rest@0.61.0(@typespec/compiler@0.61.0)(@typespec/http@0.61.0(@typespec/compiler@0.61.0)))(@typespec/versioning@0.61.0(@typespec/compiler@0.61.0)))(@azure-tools/typespec-azure-core@0.47.0(@typespec/compiler@0.61.0)(@typespec/http@0.61.0(@typespec/compiler@0.61.0))(@typespec/rest@0.61.0(@typespec/compiler@0.61.0)(@typespec/http@0.61.0(@typespec/compiler@0.61.0))))(@typespec/compiler@0.61.0)(@typespec/http@0.61.0(@typespec/compiler@0.61.0))(@typespec/rest@0.61.0(@typespec/compiler@0.61.0)(@typespec/http@0.61.0(@typespec/compiler@0.61.0)))(@typespec/versioning@0.61.0(@typespec/compiler@0.61.0))(@typespec/xml@0.59.0(@typespec/compiler@0.61.0))':
    dependencies:
      '@azure-tools/cadl-ranch': 0.14.7(@typespec/versioning@0.61.0(@typespec/compiler@0.61.0))
      '@azure-tools/cadl-ranch-api': 0.4.7
      '@azure-tools/cadl-ranch-expect': 0.15.5(@typespec/compiler@0.61.0)(@typespec/http@0.61.0(@typespec/compiler@0.61.0))(@typespec/rest@0.61.0(@typespec/compiler@0.61.0)(@typespec/http@0.61.0(@typespec/compiler@0.61.0)))(@typespec/versioning@0.61.0(@typespec/compiler@0.61.0))
      '@azure-tools/typespec-azure-core': 0.47.0(@typespec/compiler@0.61.0)(@typespec/http@0.61.0(@typespec/compiler@0.61.0))(@typespec/rest@0.61.0(@typespec/compiler@0.61.0)(@typespec/http@0.61.0(@typespec/compiler@0.61.0)))
      '@typespec/compiler': 0.61.0
      '@typespec/http': 0.61.0(@typespec/compiler@0.61.0)
      '@typespec/rest': 0.61.0(@typespec/compiler@0.61.0)(@typespec/http@0.61.0(@typespec/compiler@0.61.0))
      '@typespec/versioning': 0.61.0(@typespec/compiler@0.61.0)
      '@typespec/xml': 0.59.0(@typespec/compiler@0.61.0)
    transitivePeerDependencies:
      - '@types/express'
      - '@typespec/streams'
      - debug
      - supports-color

  '@azure-tools/cadl-ranch@0.14.6(@typespec/versioning@0.61.0(@typespec/compiler@0.60.1))':
    dependencies:
      '@azure-tools/cadl-ranch-api': 0.4.6
      '@azure-tools/cadl-ranch-coverage-sdk': 0.8.4
      '@azure-tools/cadl-ranch-expect': 0.15.4(@typespec/compiler@0.60.1)(@typespec/http@0.60.0(@typespec/compiler@0.60.1))(@typespec/rest@0.60.0(@typespec/compiler@0.60.1)(@typespec/http@0.60.0(@typespec/compiler@0.60.1)))(@typespec/versioning@0.61.0(@typespec/compiler@0.60.1))
      '@azure/identity': 4.4.1
      '@types/js-yaml': 4.0.9
      '@typespec/compiler': 0.60.1
      '@typespec/http': 0.60.0(@typespec/compiler@0.60.1)
      '@typespec/rest': 0.60.0(@typespec/compiler@0.60.1)(@typespec/http@0.60.0(@typespec/compiler@0.60.1))
      ajv: 8.17.1
      body-parser: 1.20.3
      deep-equal: 2.2.3
      express: 4.21.0
      express-promise-router: 4.1.1(express@4.21.0)
      glob: 11.0.0
      jackspeak: 4.0.1
      js-yaml: 4.1.0
      morgan: 1.10.0
      multer: 1.4.5-lts.1
      node-fetch: 3.3.2
      picocolors: 1.1.0
      source-map-support: 0.5.21
      winston: 3.14.2
      xml2js: 0.6.2
      yargs: 17.7.2
    transitivePeerDependencies:
      - '@types/express'
      - '@typespec/versioning'
      - supports-color

  '@azure-tools/cadl-ranch@0.14.7(@typespec/versioning@0.61.0(@typespec/compiler@0.61.0))':
    dependencies:
      '@azure-tools/cadl-ranch-api': 0.4.7
      '@azure-tools/cadl-ranch-coverage-sdk': 0.8.4
      '@azure-tools/cadl-ranch-expect': 0.15.5(@typespec/compiler@0.61.0)(@typespec/http@0.61.0(@typespec/compiler@0.61.0))(@typespec/rest@0.61.0(@typespec/compiler@0.61.0)(@typespec/http@0.61.0(@typespec/compiler@0.61.0)))(@typespec/versioning@0.61.0(@typespec/compiler@0.61.0))
      '@azure/identity': 4.4.1
      '@types/js-yaml': 4.0.9
      '@typespec/compiler': 0.61.0
      '@typespec/http': 0.61.0(@typespec/compiler@0.61.0)
      '@typespec/rest': 0.61.0(@typespec/compiler@0.61.0)(@typespec/http@0.61.0(@typespec/compiler@0.61.0))
      ajv: 8.17.1
      axios: 1.7.7
      body-parser: 1.20.3
      deep-equal: 2.2.3
      express: 4.21.0
      express-promise-router: 4.1.1(express@4.21.0)
      form-data: 3.0.2
      glob: 11.0.0
      jackspeak: 4.0.1
      js-yaml: 4.1.0
      morgan: 1.10.0
      multer: 1.4.5-lts.1
      node-fetch: 3.3.2
      picocolors: 1.1.0
      source-map-support: 0.5.21
      winston: 3.14.2
      xml2js: 0.6.2
      yargs: 17.7.2
    transitivePeerDependencies:
      - '@types/express'
      - '@typespec/streams'
      - '@typespec/versioning'
      - debug
      - supports-color

  '@azure-tools/typespec-autorest@0.47.0(it3uieauvfbt3ppm5uhk4o7n64)':
    dependencies:
      '@azure-tools/typespec-azure-core': 0.47.0(@typespec/compiler@0.61.0)(@typespec/http@0.61.0(@typespec/compiler@0.61.0))(@typespec/rest@0.61.0(@typespec/compiler@0.61.0)(@typespec/http@0.61.0(@typespec/compiler@0.61.0)))
      '@azure-tools/typespec-azure-resource-manager': 0.47.0(@azure-tools/typespec-azure-core@0.47.0(@typespec/compiler@0.61.0)(@typespec/http@0.61.0(@typespec/compiler@0.61.0))(@typespec/rest@0.61.0(@typespec/compiler@0.61.0)(@typespec/http@0.61.0(@typespec/compiler@0.61.0))))(@typespec/compiler@0.61.0)(@typespec/http@0.61.0(@typespec/compiler@0.61.0))(@typespec/openapi@0.61.0(@typespec/compiler@0.61.0)(@typespec/http@0.61.0(@typespec/compiler@0.61.0)))(@typespec/rest@0.61.0(@typespec/compiler@0.61.0)(@typespec/http@0.61.0(@typespec/compiler@0.61.0)))(@typespec/versioning@0.61.0(@typespec/compiler@0.61.0))
      '@azure-tools/typespec-client-generator-core': 0.47.1(@azure-tools/typespec-azure-core@0.47.0(@typespec/compiler@0.61.0)(@typespec/http@0.61.0(@typespec/compiler@0.61.0))(@typespec/rest@0.61.0(@typespec/compiler@0.61.0)(@typespec/http@0.61.0(@typespec/compiler@0.61.0))))(@typespec/compiler@0.61.0)(@typespec/http@0.61.0(@typespec/compiler@0.61.0))(@typespec/openapi@0.61.0(@typespec/compiler@0.61.0)(@typespec/http@0.61.0(@typespec/compiler@0.61.0)))(@typespec/rest@0.61.0(@typespec/compiler@0.61.0)(@typespec/http@0.61.0(@typespec/compiler@0.61.0)))(@typespec/versioning@0.61.0(@typespec/compiler@0.61.0))
      '@typespec/compiler': 0.61.0
      '@typespec/http': 0.61.0(@typespec/compiler@0.61.0)
      '@typespec/openapi': 0.61.0(@typespec/compiler@0.61.0)(@typespec/http@0.61.0(@typespec/compiler@0.61.0))
      '@typespec/rest': 0.61.0(@typespec/compiler@0.61.0)(@typespec/http@0.61.0(@typespec/compiler@0.61.0))
      '@typespec/versioning': 0.61.0(@typespec/compiler@0.61.0)

  '@azure-tools/typespec-azure-core@0.47.0(@typespec/compiler@0.61.0)(@typespec/http@0.61.0(@typespec/compiler@0.61.0))(@typespec/rest@0.61.0(@typespec/compiler@0.61.0)(@typespec/http@0.61.0(@typespec/compiler@0.61.0)))':
    dependencies:
      '@typespec/compiler': 0.61.0
      '@typespec/http': 0.61.0(@typespec/compiler@0.61.0)
      '@typespec/rest': 0.61.0(@typespec/compiler@0.61.0)(@typespec/http@0.61.0(@typespec/compiler@0.61.0))

  '@azure-tools/typespec-azure-resource-manager@0.47.0(@azure-tools/typespec-azure-core@0.47.0(@typespec/compiler@0.61.0)(@typespec/http@0.61.0(@typespec/compiler@0.61.0))(@typespec/rest@0.61.0(@typespec/compiler@0.61.0)(@typespec/http@0.61.0(@typespec/compiler@0.61.0))))(@typespec/compiler@0.61.0)(@typespec/http@0.61.0(@typespec/compiler@0.61.0))(@typespec/openapi@0.61.0(@typespec/compiler@0.61.0)(@typespec/http@0.61.0(@typespec/compiler@0.61.0)))(@typespec/rest@0.61.0(@typespec/compiler@0.61.0)(@typespec/http@0.61.0(@typespec/compiler@0.61.0)))(@typespec/versioning@0.61.0(@typespec/compiler@0.61.0))':
    dependencies:
      '@azure-tools/typespec-azure-core': 0.47.0(@typespec/compiler@0.61.0)(@typespec/http@0.61.0(@typespec/compiler@0.61.0))(@typespec/rest@0.61.0(@typespec/compiler@0.61.0)(@typespec/http@0.61.0(@typespec/compiler@0.61.0)))
      '@typespec/compiler': 0.61.0
      '@typespec/http': 0.61.0(@typespec/compiler@0.61.0)
      '@typespec/openapi': 0.61.0(@typespec/compiler@0.61.0)(@typespec/http@0.61.0(@typespec/compiler@0.61.0))
      '@typespec/rest': 0.61.0(@typespec/compiler@0.61.0)(@typespec/http@0.61.0(@typespec/compiler@0.61.0))
      '@typespec/versioning': 0.61.0(@typespec/compiler@0.61.0)
      change-case: 5.4.4
      pluralize: 8.0.0

  '@azure-tools/typespec-azure-rulesets@0.47.0(o4xyxs5l2envni3jznprrkx3ea)':
    dependencies:
      '@azure-tools/typespec-azure-core': 0.47.0(@typespec/compiler@0.61.0)(@typespec/http@0.61.0(@typespec/compiler@0.61.0))(@typespec/rest@0.61.0(@typespec/compiler@0.61.0)(@typespec/http@0.61.0(@typespec/compiler@0.61.0)))
      '@azure-tools/typespec-azure-resource-manager': 0.47.0(@azure-tools/typespec-azure-core@0.47.0(@typespec/compiler@0.61.0)(@typespec/http@0.61.0(@typespec/compiler@0.61.0))(@typespec/rest@0.61.0(@typespec/compiler@0.61.0)(@typespec/http@0.61.0(@typespec/compiler@0.61.0))))(@typespec/compiler@0.61.0)(@typespec/http@0.61.0(@typespec/compiler@0.61.0))(@typespec/openapi@0.61.0(@typespec/compiler@0.61.0)(@typespec/http@0.61.0(@typespec/compiler@0.61.0)))(@typespec/rest@0.61.0(@typespec/compiler@0.61.0)(@typespec/http@0.61.0(@typespec/compiler@0.61.0)))(@typespec/versioning@0.61.0(@typespec/compiler@0.61.0))
      '@azure-tools/typespec-client-generator-core': 0.47.1(@azure-tools/typespec-azure-core@0.47.0(@typespec/compiler@0.61.0)(@typespec/http@0.61.0(@typespec/compiler@0.61.0))(@typespec/rest@0.61.0(@typespec/compiler@0.61.0)(@typespec/http@0.61.0(@typespec/compiler@0.61.0))))(@typespec/compiler@0.61.0)(@typespec/http@0.61.0(@typespec/compiler@0.61.0))(@typespec/openapi@0.61.0(@typespec/compiler@0.61.0)(@typespec/http@0.61.0(@typespec/compiler@0.61.0)))(@typespec/rest@0.61.0(@typespec/compiler@0.61.0)(@typespec/http@0.61.0(@typespec/compiler@0.61.0)))(@typespec/versioning@0.61.0(@typespec/compiler@0.61.0))
      '@typespec/compiler': 0.61.0

  '@azure-tools/typespec-client-generator-core@0.47.1(@azure-tools/typespec-azure-core@0.47.0(@typespec/compiler@0.61.0)(@typespec/http@0.61.0(@typespec/compiler@0.61.0))(@typespec/rest@0.61.0(@typespec/compiler@0.61.0)(@typespec/http@0.61.0(@typespec/compiler@0.61.0))))(@typespec/compiler@0.61.0)(@typespec/http@0.61.0(@typespec/compiler@0.61.0))(@typespec/openapi@0.61.0(@typespec/compiler@0.61.0)(@typespec/http@0.61.0(@typespec/compiler@0.61.0)))(@typespec/rest@0.61.0(@typespec/compiler@0.61.0)(@typespec/http@0.61.0(@typespec/compiler@0.61.0)))(@typespec/versioning@0.61.0(@typespec/compiler@0.61.0))':
    dependencies:
      '@azure-tools/typespec-azure-core': 0.47.0(@typespec/compiler@0.61.0)(@typespec/http@0.61.0(@typespec/compiler@0.61.0))(@typespec/rest@0.61.0(@typespec/compiler@0.61.0)(@typespec/http@0.61.0(@typespec/compiler@0.61.0)))
      '@typespec/compiler': 0.61.0
      '@typespec/http': 0.61.0(@typespec/compiler@0.61.0)
      '@typespec/openapi': 0.61.0(@typespec/compiler@0.61.0)(@typespec/http@0.61.0(@typespec/compiler@0.61.0))
      '@typespec/rest': 0.61.0(@typespec/compiler@0.61.0)(@typespec/http@0.61.0(@typespec/compiler@0.61.0))
      '@typespec/versioning': 0.61.0(@typespec/compiler@0.61.0)
      change-case: 5.4.4
      pluralize: 8.0.0

  '@azure/abort-controller@1.1.0':
    dependencies:
      tslib: 2.7.0

  '@azure/abort-controller@2.1.2':
    dependencies:
      tslib: 2.7.0

  '@azure/core-auth@1.8.0':
    dependencies:
      '@azure/abort-controller': 2.1.2
      '@azure/core-util': 1.10.0
      tslib: 2.7.0

  '@azure/core-client@1.9.2':
    dependencies:
      '@azure/abort-controller': 2.1.2
      '@azure/core-auth': 1.8.0
      '@azure/core-rest-pipeline': 1.17.0
      '@azure/core-tracing': 1.1.2
      '@azure/core-util': 1.10.0
      '@azure/logger': 1.1.4
      tslib: 2.7.0
    transitivePeerDependencies:
      - supports-color

  '@azure/core-http-compat@2.1.2':
    dependencies:
      '@azure/abort-controller': 2.1.2
      '@azure/core-client': 1.9.2
      '@azure/core-rest-pipeline': 1.17.0
    transitivePeerDependencies:
      - supports-color

  '@azure/core-lro@2.7.2':
    dependencies:
      '@azure/abort-controller': 2.1.2
      '@azure/core-util': 1.10.0
      '@azure/logger': 1.1.4
      tslib: 2.7.0

  '@azure/core-paging@1.6.2':
    dependencies:
      tslib: 2.7.0

  '@azure/core-rest-pipeline@1.17.0':
    dependencies:
      '@azure/abort-controller': 2.1.2
      '@azure/core-auth': 1.8.0
      '@azure/core-tracing': 1.1.2
      '@azure/core-util': 1.10.0
      '@azure/logger': 1.1.4
      http-proxy-agent: 7.0.2
      https-proxy-agent: 7.0.5
      tslib: 2.7.0
    transitivePeerDependencies:
      - supports-color

  '@azure/core-tracing@1.1.2':
    dependencies:
      tslib: 2.7.0

  '@azure/core-util@1.10.0':
    dependencies:
      '@azure/abort-controller': 2.1.2
      tslib: 2.7.0

  '@azure/core-xml@1.4.3':
    dependencies:
      fast-xml-parser: 4.5.0
      tslib: 2.7.0

  '@azure/identity@4.4.1':
    dependencies:
      '@azure/abort-controller': 1.1.0
      '@azure/core-auth': 1.8.0
      '@azure/core-client': 1.9.2
      '@azure/core-rest-pipeline': 1.17.0
      '@azure/core-tracing': 1.1.2
      '@azure/core-util': 1.10.0
      '@azure/logger': 1.1.4
      '@azure/msal-browser': 3.24.0
      '@azure/msal-node': 2.14.0
      events: 3.3.0
      jws: 4.0.0
      open: 8.4.2
      stoppable: 1.1.0
      tslib: 2.7.0
    transitivePeerDependencies:
      - supports-color

  '@azure/logger@1.1.4':
    dependencies:
      tslib: 2.7.0

  '@azure/msal-browser@3.24.0':
    dependencies:
      '@azure/msal-common': 14.15.0

  '@azure/msal-common@14.15.0': {}

  '@azure/msal-node@2.14.0':
    dependencies:
      '@azure/msal-common': 14.15.0
      jsonwebtoken: 9.0.2
      uuid: 8.3.2

  '@azure/storage-blob@12.25.0':
    dependencies:
      '@azure/abort-controller': 2.1.2
      '@azure/core-auth': 1.8.0
      '@azure/core-client': 1.9.2
      '@azure/core-http-compat': 2.1.2
      '@azure/core-lro': 2.7.2
      '@azure/core-paging': 1.6.2
      '@azure/core-rest-pipeline': 1.17.0
      '@azure/core-tracing': 1.1.2
      '@azure/core-util': 1.10.0
      '@azure/core-xml': 1.4.3
      '@azure/logger': 1.1.4
      events: 3.3.0
      tslib: 2.7.0
    transitivePeerDependencies:
      - supports-color

  '@babel/code-frame@7.24.7':
    dependencies:
      '@babel/highlight': 7.24.7
      picocolors: 1.1.0

  '@babel/helper-validator-identifier@7.24.7': {}

  '@babel/highlight@7.24.7':
    dependencies:
      '@babel/helper-validator-identifier': 7.24.7
      chalk: 2.4.2
      js-tokens: 4.0.0
      picocolors: 1.1.0

  '@babel/runtime@7.25.6':
    dependencies:
      regenerator-runtime: 0.14.1

  '@bcoe/v8-coverage@0.2.3': {}

  '@chronus/chronus@0.12.1':
    dependencies:
      cross-spawn: 7.0.3
      globby: 14.0.2
      is-unicode-supported: 2.1.0
      micromatch: 4.0.8
      pacote: 18.0.6
      picocolors: 1.1.0
      pluralize: 8.0.0
      prompts: 2.4.2
      semver: 7.6.3
      source-map-support: 0.5.21
      std-env: 3.7.0
      yaml: 2.5.1
      yargs: 17.7.2
      zod: 3.23.8
    transitivePeerDependencies:
      - bluebird
      - supports-color

  '@chronus/chronus@0.13.0':
    dependencies:
      cross-spawn: 7.0.3
      globby: 14.0.2
      is-unicode-supported: 2.1.0
      micromatch: 4.0.8
      pacote: 18.0.6
      picocolors: 1.1.0
      pluralize: 8.0.0
      prompts: 2.4.2
      semver: 7.6.3
      source-map-support: 0.5.21
      std-env: 3.7.0
      yaml: 2.5.1
      yargs: 17.7.2
      zod: 3.23.8
    transitivePeerDependencies:
      - bluebird
      - supports-color

  '@chronus/github@0.4.4':
    dependencies:
      '@chronus/chronus': 0.13.0
      '@octokit/graphql': 8.1.1
      '@octokit/rest': 21.0.2
      cross-spawn: 7.0.3
      octokit: 4.0.2
      picocolors: 1.1.0
      yargs: 17.7.2
    transitivePeerDependencies:
      - bluebird
      - supports-color

  '@colors/colors@1.6.0': {}

  '@dabh/diagnostics@2.0.3':
    dependencies:
      colorspace: 1.1.4
      enabled: 2.0.0
      kuler: 2.0.0

  '@effect/schema@0.71.1(effect@3.6.5)':
    dependencies:
      effect: 3.6.5
      fast-check: 3.21.0

  '@esbuild/aix-ppc64@0.21.5':
    optional: true

  '@esbuild/aix-ppc64@0.23.1':
    optional: true

  '@esbuild/android-arm64@0.21.5':
    optional: true

  '@esbuild/android-arm64@0.23.1':
    optional: true

  '@esbuild/android-arm@0.21.5':
    optional: true

  '@esbuild/android-arm@0.23.1':
    optional: true

  '@esbuild/android-x64@0.21.5':
    optional: true

  '@esbuild/android-x64@0.23.1':
    optional: true

  '@esbuild/darwin-arm64@0.21.5':
    optional: true

  '@esbuild/darwin-arm64@0.23.1':
    optional: true

  '@esbuild/darwin-x64@0.21.5':
    optional: true

  '@esbuild/darwin-x64@0.23.1':
    optional: true

  '@esbuild/freebsd-arm64@0.21.5':
    optional: true

  '@esbuild/freebsd-arm64@0.23.1':
    optional: true

  '@esbuild/freebsd-x64@0.21.5':
    optional: true

  '@esbuild/freebsd-x64@0.23.1':
    optional: true

  '@esbuild/linux-arm64@0.21.5':
    optional: true

  '@esbuild/linux-arm64@0.23.1':
    optional: true

  '@esbuild/linux-arm@0.21.5':
    optional: true

  '@esbuild/linux-arm@0.23.1':
    optional: true

  '@esbuild/linux-ia32@0.21.5':
    optional: true

  '@esbuild/linux-ia32@0.23.1':
    optional: true

  '@esbuild/linux-loong64@0.21.5':
    optional: true

  '@esbuild/linux-loong64@0.23.1':
    optional: true

  '@esbuild/linux-mips64el@0.21.5':
    optional: true

  '@esbuild/linux-mips64el@0.23.1':
    optional: true

  '@esbuild/linux-ppc64@0.21.5':
    optional: true

  '@esbuild/linux-ppc64@0.23.1':
    optional: true

  '@esbuild/linux-riscv64@0.21.5':
    optional: true

  '@esbuild/linux-riscv64@0.23.1':
    optional: true

  '@esbuild/linux-s390x@0.21.5':
    optional: true

  '@esbuild/linux-s390x@0.23.1':
    optional: true

  '@esbuild/linux-x64@0.21.5':
    optional: true

  '@esbuild/linux-x64@0.23.1':
    optional: true

  '@esbuild/netbsd-x64@0.21.5':
    optional: true

  '@esbuild/netbsd-x64@0.23.1':
    optional: true

  '@esbuild/openbsd-arm64@0.23.1':
    optional: true

  '@esbuild/openbsd-x64@0.21.5':
    optional: true

  '@esbuild/openbsd-x64@0.23.1':
    optional: true

  '@esbuild/sunos-x64@0.21.5':
    optional: true

  '@esbuild/sunos-x64@0.23.1':
    optional: true

  '@esbuild/win32-arm64@0.21.5':
    optional: true

  '@esbuild/win32-arm64@0.23.1':
    optional: true

  '@esbuild/win32-ia32@0.21.5':
    optional: true

  '@esbuild/win32-ia32@0.23.1':
    optional: true

  '@esbuild/win32-x64@0.21.5':
    optional: true

  '@esbuild/win32-x64@0.23.1':
    optional: true

  '@eslint-community/eslint-utils@4.4.0(eslint@9.11.1)':
    dependencies:
      eslint: 9.11.1
      eslint-visitor-keys: 3.4.3

  '@eslint-community/regexpp@4.11.1': {}

  '@eslint/config-array@0.18.0':
    dependencies:
      '@eslint/object-schema': 2.1.4
      debug: 4.3.7
      minimatch: 3.1.2
    transitivePeerDependencies:
      - supports-color

  '@eslint/core@0.6.0': {}

  '@eslint/eslintrc@3.1.0':
    dependencies:
      ajv: 6.12.6
      debug: 4.3.7
      espree: 10.1.0
      globals: 14.0.0
      ignore: 5.3.2
      import-fresh: 3.3.0
      js-yaml: 4.1.0
      minimatch: 3.1.2
      strip-json-comments: 3.1.1
    transitivePeerDependencies:
      - supports-color

  '@eslint/js@9.11.1': {}

  '@eslint/object-schema@2.1.4': {}

  '@eslint/plugin-kit@0.2.0':
    dependencies:
      levn: 0.4.1

  '@fastify/busboy@2.1.1': {}

  '@humanwhocodes/module-importer@1.0.1': {}

  '@humanwhocodes/momoa@2.0.4': {}

  '@humanwhocodes/retry@0.3.0': {}

  '@isaacs/cliui@8.0.2':
    dependencies:
      string-width: 5.1.2
      string-width-cjs: string-width@4.2.3
      strip-ansi: 7.1.0
      strip-ansi-cjs: strip-ansi@6.0.1
      wrap-ansi: 8.1.0
      wrap-ansi-cjs: wrap-ansi@7.0.0

  '@istanbuljs/schema@0.1.3': {}

  '@jridgewell/resolve-uri@3.1.2': {}

  '@jridgewell/sourcemap-codec@1.5.0': {}

  '@jridgewell/trace-mapping@0.3.25':
    dependencies:
      '@jridgewell/resolve-uri': 3.1.2
      '@jridgewell/sourcemap-codec': 1.5.0

  '@jsdevtools/ono@7.1.3': {}

  '@microsoft.azure/autorest.testserver@3.3.50':
    dependencies:
      '@azure/storage-blob': 12.25.0
      body-parser: 1.20.3
      busboy: 1.6.0
      commonmark: 0.30.0
      deep-equal: 2.2.3
      express: 4.21.0
      express-promise-router: 4.1.1(express@4.21.0)
      glob: 8.1.0
      js-yaml: 4.1.0
      morgan: 1.10.0
      mustache: 4.2.0
      source-map-support: 0.5.21
      underscore: 1.13.7
      winston: 3.14.2
      xml2js: 0.6.2
      yargs: 17.7.2
    transitivePeerDependencies:
      - '@types/express'
      - supports-color

  '@nodelib/fs.scandir@2.1.5':
    dependencies:
      '@nodelib/fs.stat': 2.0.5
      run-parallel: 1.2.0

  '@nodelib/fs.stat@2.0.5': {}

  '@nodelib/fs.walk@1.2.8':
    dependencies:
      '@nodelib/fs.scandir': 2.1.5
      fastq: 1.17.1

  '@npmcli/agent@2.2.2':
    dependencies:
      agent-base: 7.1.1
      http-proxy-agent: 7.0.2
      https-proxy-agent: 7.0.5
      lru-cache: 10.4.3
      socks-proxy-agent: 8.0.4
    transitivePeerDependencies:
      - supports-color

  '@npmcli/fs@3.1.1':
    dependencies:
      semver: 7.6.3

  '@npmcli/git@5.0.8':
    dependencies:
      '@npmcli/promise-spawn': 7.0.2
      ini: 4.1.3
      lru-cache: 10.4.3
      npm-pick-manifest: 9.1.0
      proc-log: 4.2.0
      promise-inflight: 1.0.1
      promise-retry: 2.0.1
      semver: 7.6.3
      which: 4.0.0
    transitivePeerDependencies:
      - bluebird

  '@npmcli/installed-package-contents@2.1.0':
    dependencies:
      npm-bundled: 3.0.1
      npm-normalize-package-bin: 3.0.1

  '@npmcli/node-gyp@3.0.0': {}

  '@npmcli/package-json@5.2.1':
    dependencies:
      '@npmcli/git': 5.0.8
      glob: 10.4.5
      hosted-git-info: 7.0.2
      json-parse-even-better-errors: 3.0.2
      normalize-package-data: 6.0.2
      proc-log: 4.2.0
      semver: 7.6.3
    transitivePeerDependencies:
      - bluebird

  '@npmcli/promise-spawn@7.0.2':
    dependencies:
      which: 4.0.0

  '@npmcli/redact@2.0.1': {}

  '@npmcli/run-script@8.1.0':
    dependencies:
      '@npmcli/node-gyp': 3.0.0
      '@npmcli/package-json': 5.2.1
      '@npmcli/promise-spawn': 7.0.2
      node-gyp: 10.2.0
      proc-log: 4.2.0
      which: 4.0.0
    transitivePeerDependencies:
      - bluebird
      - supports-color

  '@octokit/app@15.1.0':
    dependencies:
      '@octokit/auth-app': 7.1.1
      '@octokit/auth-unauthenticated': 6.1.0
      '@octokit/core': 6.1.2
      '@octokit/oauth-app': 7.1.3
      '@octokit/plugin-paginate-rest': 11.3.3(@octokit/core@6.1.2)
      '@octokit/types': 13.5.1
      '@octokit/webhooks': 13.3.0

  '@octokit/auth-app@7.1.1':
    dependencies:
      '@octokit/auth-oauth-app': 8.1.1
      '@octokit/auth-oauth-user': 5.1.1
      '@octokit/request': 9.1.3
      '@octokit/request-error': 6.1.5
      '@octokit/types': 13.5.1
      lru-cache: 10.4.3
      universal-github-app-jwt: 2.2.0
      universal-user-agent: 7.0.2

  '@octokit/auth-oauth-app@8.1.1':
    dependencies:
      '@octokit/auth-oauth-device': 7.1.1
      '@octokit/auth-oauth-user': 5.1.1
      '@octokit/request': 9.1.3
      '@octokit/types': 13.5.1
      universal-user-agent: 7.0.2

  '@octokit/auth-oauth-device@7.1.1':
    dependencies:
      '@octokit/oauth-methods': 5.1.2
      '@octokit/request': 9.1.3
      '@octokit/types': 13.5.1
      universal-user-agent: 7.0.2

  '@octokit/auth-oauth-user@5.1.1':
    dependencies:
      '@octokit/auth-oauth-device': 7.1.1
      '@octokit/oauth-methods': 5.1.2
      '@octokit/request': 9.1.3
      '@octokit/types': 13.5.1
      universal-user-agent: 7.0.2

  '@octokit/auth-token@4.0.0': {}

  '@octokit/auth-token@5.1.1': {}

  '@octokit/auth-unauthenticated@6.1.0':
    dependencies:
      '@octokit/request-error': 6.1.5
      '@octokit/types': 13.5.1

  '@octokit/core@5.2.0':
    dependencies:
      '@octokit/auth-token': 4.0.0
      '@octokit/graphql': 7.1.0
      '@octokit/request': 8.4.0
      '@octokit/request-error': 5.1.0
      '@octokit/types': 13.5.1
      before-after-hook: 2.2.3
      universal-user-agent: 6.0.1

  '@octokit/core@6.1.2':
    dependencies:
      '@octokit/auth-token': 5.1.1
      '@octokit/graphql': 8.1.1
      '@octokit/request': 9.1.3
      '@octokit/request-error': 6.1.5
      '@octokit/types': 13.5.1
      before-after-hook: 3.0.2
      universal-user-agent: 7.0.2

  '@octokit/endpoint@10.1.1':
    dependencies:
      '@octokit/types': 13.5.1
      universal-user-agent: 7.0.2

  '@octokit/endpoint@9.0.5':
    dependencies:
      '@octokit/types': 13.5.1
      universal-user-agent: 6.0.1

  '@octokit/graphql@7.1.0':
    dependencies:
      '@octokit/request': 8.4.0
      '@octokit/types': 13.5.1
      universal-user-agent: 6.0.1

  '@octokit/graphql@8.1.1':
    dependencies:
      '@octokit/request': 9.1.3
      '@octokit/types': 13.5.1
      universal-user-agent: 7.0.2

  '@octokit/oauth-app@7.1.3':
    dependencies:
      '@octokit/auth-oauth-app': 8.1.1
      '@octokit/auth-oauth-user': 5.1.1
      '@octokit/auth-unauthenticated': 6.1.0
      '@octokit/core': 6.1.2
      '@octokit/oauth-authorization-url': 7.1.1
      '@octokit/oauth-methods': 5.1.2
      '@types/aws-lambda': 8.10.145
      universal-user-agent: 7.0.2

  '@octokit/oauth-authorization-url@7.1.1': {}

  '@octokit/oauth-methods@5.1.2':
    dependencies:
      '@octokit/oauth-authorization-url': 7.1.1
      '@octokit/request': 9.1.3
      '@octokit/request-error': 6.1.5
      '@octokit/types': 13.5.1

  '@octokit/openapi-types@20.0.0': {}

  '@octokit/openapi-types@22.2.0': {}

  '@octokit/openapi-webhooks-types@8.3.0': {}

  '@octokit/plugin-paginate-graphql@5.2.3(@octokit/core@6.1.2)':
    dependencies:
      '@octokit/core': 6.1.2

  '@octokit/plugin-paginate-rest@11.3.3(@octokit/core@6.1.2)':
    dependencies:
      '@octokit/core': 6.1.2
      '@octokit/types': 13.5.1

  '@octokit/plugin-paginate-rest@9.2.1(@octokit/core@5.2.0)':
    dependencies:
      '@octokit/core': 5.2.0
      '@octokit/types': 12.6.0

  '@octokit/plugin-request-log@5.3.1(@octokit/core@6.1.2)':
    dependencies:
      '@octokit/core': 6.1.2

  '@octokit/plugin-rest-endpoint-methods@10.4.1(@octokit/core@5.2.0)':
    dependencies:
      '@octokit/core': 5.2.0
      '@octokit/types': 12.6.0

  '@octokit/plugin-rest-endpoint-methods@13.2.4(@octokit/core@6.1.2)':
    dependencies:
      '@octokit/core': 6.1.2
      '@octokit/types': 13.5.1

  '@octokit/plugin-retry@7.1.2(@octokit/core@6.1.2)':
    dependencies:
      '@octokit/core': 6.1.2
      '@octokit/request-error': 6.1.5
      '@octokit/types': 13.5.1
      bottleneck: 2.19.5

  '@octokit/plugin-throttling@9.3.1(@octokit/core@6.1.2)':
    dependencies:
      '@octokit/core': 6.1.2
      '@octokit/types': 13.5.1
      bottleneck: 2.19.5

  '@octokit/request-error@5.1.0':
    dependencies:
      '@octokit/types': 13.5.1
      deprecation: 2.3.1
      once: 1.4.0

  '@octokit/request-error@6.1.5':
    dependencies:
      '@octokit/types': 13.5.1

  '@octokit/request@8.4.0':
    dependencies:
      '@octokit/endpoint': 9.0.5
      '@octokit/request-error': 5.1.0
      '@octokit/types': 13.5.1
      universal-user-agent: 6.0.1

  '@octokit/request@9.1.3':
    dependencies:
      '@octokit/endpoint': 10.1.1
      '@octokit/request-error': 6.1.5
      '@octokit/types': 13.5.1
      universal-user-agent: 7.0.2

  '@octokit/rest@21.0.2':
    dependencies:
      '@octokit/core': 6.1.2
      '@octokit/plugin-paginate-rest': 11.3.3(@octokit/core@6.1.2)
      '@octokit/plugin-request-log': 5.3.1(@octokit/core@6.1.2)
      '@octokit/plugin-rest-endpoint-methods': 13.2.4(@octokit/core@6.1.2)

  '@octokit/types@12.6.0':
    dependencies:
      '@octokit/openapi-types': 20.0.0

  '@octokit/types@13.5.1':
    dependencies:
      '@octokit/openapi-types': 22.2.0

  '@octokit/webhooks-methods@5.1.0': {}

  '@octokit/webhooks@13.3.0':
    dependencies:
      '@octokit/openapi-webhooks-types': 8.3.0
      '@octokit/request-error': 6.1.5
      '@octokit/webhooks-methods': 5.1.0

  '@pkgjs/parseargs@0.11.0':
    optional: true

  '@readme/better-ajv-errors@1.6.0(ajv@8.17.1)':
    dependencies:
      '@babel/code-frame': 7.24.7
      '@babel/runtime': 7.25.6
      '@humanwhocodes/momoa': 2.0.4
      ajv: 8.17.1
      chalk: 4.1.2
      json-to-ast: 2.1.0
      jsonpointer: 5.0.1
      leven: 3.1.0

  '@readme/json-schema-ref-parser@1.2.0':
    dependencies:
      '@jsdevtools/ono': 7.1.3
      '@types/json-schema': 7.0.15
      call-me-maybe: 1.0.2
      js-yaml: 4.1.0

  '@readme/openapi-parser@2.6.0(openapi-types@12.1.3)':
    dependencies:
      '@apidevtools/swagger-methods': 3.0.2
      '@jsdevtools/ono': 7.1.3
      '@readme/better-ajv-errors': 1.6.0(ajv@8.17.1)
      '@readme/json-schema-ref-parser': 1.2.0
      '@readme/openapi-schemas': 3.1.0
      ajv: 8.17.1
      ajv-draft-04: 1.0.0(ajv@8.17.1)
      call-me-maybe: 1.0.2
      openapi-types: 12.1.3

  '@readme/openapi-schemas@3.1.0': {}

  '@rollup/rollup-android-arm-eabi@4.22.4':
    optional: true

  '@rollup/rollup-android-arm64@4.22.4':
    optional: true

  '@rollup/rollup-darwin-arm64@4.22.4':
    optional: true

  '@rollup/rollup-darwin-x64@4.22.4':
    optional: true

  '@rollup/rollup-linux-arm-gnueabihf@4.22.4':
    optional: true

  '@rollup/rollup-linux-arm-musleabihf@4.22.4':
    optional: true

  '@rollup/rollup-linux-arm64-gnu@4.22.4':
    optional: true

  '@rollup/rollup-linux-arm64-musl@4.22.4':
    optional: true

  '@rollup/rollup-linux-powerpc64le-gnu@4.22.4':
    optional: true

  '@rollup/rollup-linux-riscv64-gnu@4.22.4':
    optional: true

  '@rollup/rollup-linux-s390x-gnu@4.22.4':
    optional: true

  '@rollup/rollup-linux-x64-gnu@4.22.4':
    optional: true

  '@rollup/rollup-linux-x64-musl@4.22.4':
    optional: true

  '@rollup/rollup-win32-arm64-msvc@4.22.4':
    optional: true

  '@rollup/rollup-win32-ia32-msvc@4.22.4':
    optional: true

  '@rollup/rollup-win32-x64-msvc@4.22.4':
    optional: true

  '@rtsao/scc@1.1.0': {}

  '@sigstore/bundle@2.3.2':
    dependencies:
      '@sigstore/protobuf-specs': 0.3.2

  '@sigstore/core@1.1.0': {}

  '@sigstore/protobuf-specs@0.3.2': {}

  '@sigstore/sign@2.3.2':
    dependencies:
      '@sigstore/bundle': 2.3.2
      '@sigstore/core': 1.1.0
      '@sigstore/protobuf-specs': 0.3.2
      make-fetch-happen: 13.0.1
      proc-log: 4.2.0
      promise-retry: 2.0.1
    transitivePeerDependencies:
      - supports-color

  '@sigstore/tuf@2.3.4':
    dependencies:
      '@sigstore/protobuf-specs': 0.3.2
      tuf-js: 2.2.1
    transitivePeerDependencies:
      - supports-color

  '@sigstore/verify@1.2.1':
    dependencies:
      '@sigstore/bundle': 2.3.2
      '@sigstore/core': 1.1.0
      '@sigstore/protobuf-specs': 0.3.2

  '@sindresorhus/merge-streams@2.3.0': {}

  '@tufjs/canonical-json@2.0.0': {}

  '@tufjs/models@2.0.1':
    dependencies:
      '@tufjs/canonical-json': 2.0.0
      minimatch: 9.0.5

  '@types/aws-lambda@8.10.145': {}

  '@types/estree@1.0.5': {}

  '@types/estree@1.0.6': {}

  '@types/fs-extra@11.0.4':
    dependencies:
      '@types/jsonfile': 6.1.4
      '@types/node': 22.5.5

  '@types/istanbul-lib-coverage@2.0.6': {}

  '@types/js-yaml@4.0.9': {}

  '@types/json-schema@7.0.15': {}

  '@types/json5@0.0.29': {}

  '@types/jsonfile@6.1.4':
    dependencies:
      '@types/node': 22.5.5

  '@types/node@22.5.5':
    dependencies:
      undici-types: 6.19.8

  '@types/normalize-package-data@2.4.4': {}

  '@types/semver@7.5.8': {}

  '@types/triple-beam@1.3.5': {}

  '@types/yargs-parser@21.0.3': {}

  '@types/yargs@17.0.33':
    dependencies:
      '@types/yargs-parser': 21.0.3

  '@typescript-eslint/eslint-plugin@8.7.0(@typescript-eslint/parser@8.7.0(eslint@9.11.1)(typescript@5.6.2))(eslint@9.11.1)(typescript@5.6.2)':
    dependencies:
      '@eslint-community/regexpp': 4.11.1
      '@typescript-eslint/parser': 8.7.0(eslint@9.11.1)(typescript@5.6.2)
      '@typescript-eslint/scope-manager': 8.7.0
      '@typescript-eslint/type-utils': 8.7.0(eslint@9.11.1)(typescript@5.6.2)
      '@typescript-eslint/utils': 8.7.0(eslint@9.11.1)(typescript@5.6.2)
      '@typescript-eslint/visitor-keys': 8.7.0
      eslint: 9.11.1
      graphemer: 1.4.0
      ignore: 5.3.2
      natural-compare: 1.4.0
      ts-api-utils: 1.3.0(typescript@5.6.2)
    optionalDependencies:
      typescript: 5.6.2
    transitivePeerDependencies:
      - supports-color

  '@typescript-eslint/parser@8.7.0(eslint@9.11.1)(typescript@5.6.2)':
    dependencies:
      '@typescript-eslint/scope-manager': 8.7.0
      '@typescript-eslint/types': 8.7.0
      '@typescript-eslint/typescript-estree': 8.7.0(typescript@5.6.2)
      '@typescript-eslint/visitor-keys': 8.7.0
      debug: 4.3.7
      eslint: 9.11.1
    optionalDependencies:
      typescript: 5.6.2
    transitivePeerDependencies:
      - supports-color

  '@typescript-eslint/scope-manager@8.7.0':
    dependencies:
      '@typescript-eslint/types': 8.7.0
      '@typescript-eslint/visitor-keys': 8.7.0

  '@typescript-eslint/type-utils@8.7.0(eslint@9.11.1)(typescript@5.6.2)':
    dependencies:
      '@typescript-eslint/typescript-estree': 8.7.0(typescript@5.6.2)
      '@typescript-eslint/utils': 8.7.0(eslint@9.11.1)(typescript@5.6.2)
      debug: 4.3.7
      ts-api-utils: 1.3.0(typescript@5.6.2)
    optionalDependencies:
      typescript: 5.6.2
    transitivePeerDependencies:
      - eslint
      - supports-color

  '@typescript-eslint/types@8.7.0': {}

  '@typescript-eslint/typescript-estree@8.7.0(typescript@5.6.2)':
    dependencies:
      '@typescript-eslint/types': 8.7.0
      '@typescript-eslint/visitor-keys': 8.7.0
      debug: 4.3.7
      fast-glob: 3.3.2
      is-glob: 4.0.3
      minimatch: 9.0.5
      semver: 7.6.3
      ts-api-utils: 1.3.0(typescript@5.6.2)
    optionalDependencies:
      typescript: 5.6.2
    transitivePeerDependencies:
      - supports-color

  '@typescript-eslint/utils@8.7.0(eslint@9.11.1)(typescript@5.6.2)':
    dependencies:
      '@eslint-community/eslint-utils': 4.4.0(eslint@9.11.1)
      '@typescript-eslint/scope-manager': 8.7.0
      '@typescript-eslint/types': 8.7.0
      '@typescript-eslint/typescript-estree': 8.7.0(typescript@5.6.2)
      eslint: 9.11.1
    transitivePeerDependencies:
      - supports-color
      - typescript

  '@typescript-eslint/visitor-keys@8.7.0':
    dependencies:
      '@typescript-eslint/types': 8.7.0
      eslint-visitor-keys: 3.4.3

  '@typespec/compiler@0.60.1':
    dependencies:
      '@babel/code-frame': 7.24.7
      ajv: 8.17.1
      change-case: 5.4.4
      globby: 14.0.2
      mustache: 4.2.0
      picocolors: 1.0.1
      prettier: 3.3.3
      prompts: 2.4.2
      semver: 7.6.3
      temporal-polyfill: 0.2.5
      vscode-languageserver: 9.0.1
      vscode-languageserver-textdocument: 1.0.12
      yaml: 2.4.5
      yargs: 17.7.2

  '@typespec/compiler@0.61.0':
    dependencies:
      '@babel/code-frame': 7.24.7
      ajv: 8.17.1
      change-case: 5.4.4
      globby: 14.0.2
      mustache: 4.2.0
      picocolors: 1.1.0
      prettier: 3.3.3
      prompts: 2.4.2
      semver: 7.6.3
      temporal-polyfill: 0.2.5
      vscode-languageserver: 9.0.1
      vscode-languageserver-textdocument: 1.0.12
      yaml: 2.5.1
      yargs: 17.7.2

<<<<<<< HEAD
  '@typespec/http-client-python@file:../typespec/packages/http-client-python/typespec-http-client-python-0.3.1.tgz(vm3zl3bny6zj5nharspdvjsyym)':
=======
  '@typespec/http-client-python@0.3.1(vm3zl3bny6zj5nharspdvjsyym)':
>>>>>>> b5ec957c
    dependencies:
      '@azure-tools/typespec-autorest': 0.47.0(it3uieauvfbt3ppm5uhk4o7n64)
      '@azure-tools/typespec-azure-core': 0.47.0(@typespec/compiler@0.61.0)(@typespec/http@0.61.0(@typespec/compiler@0.61.0))(@typespec/rest@0.61.0(@typespec/compiler@0.61.0)(@typespec/http@0.61.0(@typespec/compiler@0.61.0)))
      '@azure-tools/typespec-azure-resource-manager': 0.47.0(@azure-tools/typespec-azure-core@0.47.0(@typespec/compiler@0.61.0)(@typespec/http@0.61.0(@typespec/compiler@0.61.0))(@typespec/rest@0.61.0(@typespec/compiler@0.61.0)(@typespec/http@0.61.0(@typespec/compiler@0.61.0))))(@typespec/compiler@0.61.0)(@typespec/http@0.61.0(@typespec/compiler@0.61.0))(@typespec/openapi@0.61.0(@typespec/compiler@0.61.0)(@typespec/http@0.61.0(@typespec/compiler@0.61.0)))(@typespec/rest@0.61.0(@typespec/compiler@0.61.0)(@typespec/http@0.61.0(@typespec/compiler@0.61.0)))(@typespec/versioning@0.61.0(@typespec/compiler@0.61.0))
      '@azure-tools/typespec-azure-rulesets': 0.47.0(o4xyxs5l2envni3jznprrkx3ea)
      '@azure-tools/typespec-client-generator-core': 0.47.1(@azure-tools/typespec-azure-core@0.47.0(@typespec/compiler@0.61.0)(@typespec/http@0.61.0(@typespec/compiler@0.61.0))(@typespec/rest@0.61.0(@typespec/compiler@0.61.0)(@typespec/http@0.61.0(@typespec/compiler@0.61.0))))(@typespec/compiler@0.61.0)(@typespec/http@0.61.0(@typespec/compiler@0.61.0))(@typespec/openapi@0.61.0(@typespec/compiler@0.61.0)(@typespec/http@0.61.0(@typespec/compiler@0.61.0)))(@typespec/rest@0.61.0(@typespec/compiler@0.61.0)(@typespec/http@0.61.0(@typespec/compiler@0.61.0)))(@typespec/versioning@0.61.0(@typespec/compiler@0.61.0))
      '@typespec/compiler': 0.61.0
      '@typespec/http': 0.61.0(@typespec/compiler@0.61.0)
      '@typespec/openapi': 0.61.0(@typespec/compiler@0.61.0)(@typespec/http@0.61.0(@typespec/compiler@0.61.0))
      '@typespec/rest': 0.61.0(@typespec/compiler@0.61.0)(@typespec/http@0.61.0(@typespec/compiler@0.61.0))
      '@typespec/versioning': 0.61.0(@typespec/compiler@0.61.0)
      js-yaml: 4.1.0
      semver: 7.6.3

  '@typespec/http@0.60.0(@typespec/compiler@0.60.1)':
    dependencies:
      '@typespec/compiler': 0.60.1

  '@typespec/http@0.61.0(@typespec/compiler@0.61.0)':
    dependencies:
      '@typespec/compiler': 0.61.0

  '@typespec/openapi3@0.61.0(@typespec/compiler@0.61.0)(@typespec/http@0.61.0(@typespec/compiler@0.61.0))(@typespec/openapi@0.61.0(@typespec/compiler@0.61.0)(@typespec/http@0.61.0(@typespec/compiler@0.61.0)))(@typespec/versioning@0.61.0(@typespec/compiler@0.61.0))(openapi-types@12.1.3)':
    dependencies:
      '@readme/openapi-parser': 2.6.0(openapi-types@12.1.3)
      '@typespec/compiler': 0.61.0
      '@typespec/http': 0.61.0(@typespec/compiler@0.61.0)
      '@typespec/openapi': 0.61.0(@typespec/compiler@0.61.0)(@typespec/http@0.61.0(@typespec/compiler@0.61.0))
      '@typespec/versioning': 0.61.0(@typespec/compiler@0.61.0)
      yaml: 2.5.1
    transitivePeerDependencies:
      - openapi-types

  '@typespec/openapi@0.61.0(@typespec/compiler@0.61.0)(@typespec/http@0.61.0(@typespec/compiler@0.61.0))':
    dependencies:
      '@typespec/compiler': 0.61.0
      '@typespec/http': 0.61.0(@typespec/compiler@0.61.0)

  '@typespec/prettier-plugin-typespec@0.60.0':
    dependencies:
      prettier: 3.3.3

  '@typespec/rest@0.60.0(@typespec/compiler@0.60.1)(@typespec/http@0.60.0(@typespec/compiler@0.60.1))':
    dependencies:
      '@typespec/compiler': 0.60.1
      '@typespec/http': 0.60.0(@typespec/compiler@0.60.1)

  '@typespec/rest@0.61.0(@typespec/compiler@0.61.0)(@typespec/http@0.61.0(@typespec/compiler@0.61.0))':
    dependencies:
      '@typespec/compiler': 0.61.0
      '@typespec/http': 0.61.0(@typespec/compiler@0.61.0)

  '@typespec/versioning@0.61.0(@typespec/compiler@0.60.1)':
    dependencies:
      '@typespec/compiler': 0.60.1

  '@typespec/versioning@0.61.0(@typespec/compiler@0.61.0)':
    dependencies:
      '@typespec/compiler': 0.61.0

  '@typespec/xml@0.59.0(@typespec/compiler@0.61.0)':
    dependencies:
      '@typespec/compiler': 0.61.0

  '@vitest/expect@2.1.1':
    dependencies:
      '@vitest/spy': 2.1.1
      '@vitest/utils': 2.1.1
      chai: 5.1.1
      tinyrainbow: 1.2.0

  '@vitest/mocker@2.1.1(@vitest/spy@2.1.1)(vite@5.4.8(@types/node@22.5.5))':
    dependencies:
      '@vitest/spy': 2.1.1
      estree-walker: 3.0.3
      magic-string: 0.30.11
    optionalDependencies:
      vite: 5.4.8(@types/node@22.5.5)

  '@vitest/pretty-format@2.1.1':
    dependencies:
      tinyrainbow: 1.2.0

  '@vitest/runner@2.1.1':
    dependencies:
      '@vitest/utils': 2.1.1
      pathe: 1.1.2

  '@vitest/snapshot@2.1.1':
    dependencies:
      '@vitest/pretty-format': 2.1.1
      magic-string: 0.30.11
      pathe: 1.1.2

  '@vitest/spy@2.1.1':
    dependencies:
      tinyspy: 3.0.2

  '@vitest/utils@2.1.1':
    dependencies:
      '@vitest/pretty-format': 2.1.1
      loupe: 3.1.1
      tinyrainbow: 1.2.0

  abbrev@2.0.0: {}

  accepts@1.3.8:
    dependencies:
      mime-types: 2.1.35
      negotiator: 0.6.3

  acorn-jsx@5.3.2(acorn@8.12.1):
    dependencies:
      acorn: 8.12.1

  acorn@8.12.1: {}

  agent-base@7.1.1:
    dependencies:
      debug: 4.3.7
    transitivePeerDependencies:
      - supports-color

  aggregate-error@3.1.0:
    dependencies:
      clean-stack: 2.2.0
      indent-string: 4.0.0

  ajv-draft-04@1.0.0(ajv@8.17.1):
    optionalDependencies:
      ajv: 8.17.1

  ajv@6.12.6:
    dependencies:
      fast-deep-equal: 3.1.3
      fast-json-stable-stringify: 2.1.0
      json-schema-traverse: 0.4.1
      uri-js: 4.4.1

  ajv@8.17.1:
    dependencies:
      fast-deep-equal: 3.1.3
      fast-uri: 3.0.1
      json-schema-traverse: 1.0.0
      require-from-string: 2.0.2

  ansi-colors@4.1.3: {}

  ansi-regex@5.0.1: {}

  ansi-regex@6.1.0: {}

  ansi-styles@3.2.1:
    dependencies:
      color-convert: 1.9.3

  ansi-styles@4.3.0:
    dependencies:
      color-convert: 2.0.1

  ansi-styles@6.2.1: {}

  append-field@1.0.0: {}

  argparse@2.0.1: {}

  array-buffer-byte-length@1.0.1:
    dependencies:
      call-bind: 1.0.7
      is-array-buffer: 3.0.4

  array-flatten@1.1.1: {}

  array-includes@3.1.8:
    dependencies:
      call-bind: 1.0.7
      define-properties: 1.2.1
      es-abstract: 1.23.3
      es-object-atoms: 1.0.0
      get-intrinsic: 1.2.4
      is-string: 1.0.7

  array.prototype.findlastindex@1.2.5:
    dependencies:
      call-bind: 1.0.7
      define-properties: 1.2.1
      es-abstract: 1.23.3
      es-errors: 1.3.0
      es-object-atoms: 1.0.0
      es-shim-unscopables: 1.0.2

  array.prototype.flat@1.3.2:
    dependencies:
      call-bind: 1.0.7
      define-properties: 1.2.1
      es-abstract: 1.23.3
      es-shim-unscopables: 1.0.2

  array.prototype.flatmap@1.3.2:
    dependencies:
      call-bind: 1.0.7
      define-properties: 1.2.1
      es-abstract: 1.23.3
      es-shim-unscopables: 1.0.2

  arraybuffer.prototype.slice@1.0.3:
    dependencies:
      array-buffer-byte-length: 1.0.1
      call-bind: 1.0.7
      define-properties: 1.2.1
      es-abstract: 1.23.3
      es-errors: 1.3.0
      get-intrinsic: 1.2.4
      is-array-buffer: 3.0.4
      is-shared-array-buffer: 1.0.3

  assertion-error@2.0.1: {}

  async@3.2.6: {}

  asynckit@0.4.0: {}

  autorest@3.7.1: {}

  available-typed-arrays@1.0.7:
    dependencies:
      possible-typed-array-names: 1.0.0

  axios@1.7.7:
    dependencies:
      follow-redirects: 1.15.9
      form-data: 4.0.1
      proxy-from-env: 1.1.0
    transitivePeerDependencies:
      - debug

  balanced-match@1.0.2: {}

  basic-auth@2.0.1:
    dependencies:
      safe-buffer: 5.1.2

  before-after-hook@2.2.3: {}

  before-after-hook@3.0.2: {}

  body-parser@1.20.3:
    dependencies:
      bytes: 3.1.2
      content-type: 1.0.5
      debug: 2.6.9
      depd: 2.0.0
      destroy: 1.2.0
      http-errors: 2.0.0
      iconv-lite: 0.4.24
      on-finished: 2.4.1
      qs: 6.13.0
      raw-body: 2.5.2
      type-is: 1.6.18
      unpipe: 1.0.0
    transitivePeerDependencies:
      - supports-color

  bottleneck@2.19.5: {}

  brace-expansion@1.1.11:
    dependencies:
      balanced-match: 1.0.2
      concat-map: 0.0.1

  brace-expansion@2.0.1:
    dependencies:
      balanced-match: 1.0.2

  braces@3.0.3:
    dependencies:
      fill-range: 7.1.1

  browserslist@4.24.0:
    dependencies:
      caniuse-lite: 1.0.30001663
      electron-to-chromium: 1.5.28
      node-releases: 2.0.18
      update-browserslist-db: 1.1.0(browserslist@4.24.0)

  buffer-equal-constant-time@1.0.1: {}

  buffer-from@1.1.2: {}

  builtin-modules@3.3.0: {}

  busboy@1.6.0:
    dependencies:
      streamsearch: 1.1.0

  bytes@3.1.2: {}

  c8@10.1.2:
    dependencies:
      '@bcoe/v8-coverage': 0.2.3
      '@istanbuljs/schema': 0.1.3
      find-up: 5.0.0
      foreground-child: 3.3.0
      istanbul-lib-coverage: 3.2.2
      istanbul-lib-report: 3.0.1
      istanbul-reports: 3.1.7
      test-exclude: 7.0.1
      v8-to-istanbul: 9.3.0
      yargs: 17.7.2
      yargs-parser: 21.1.1

  cac@6.7.14: {}

  cacache@18.0.4:
    dependencies:
      '@npmcli/fs': 3.1.1
      fs-minipass: 3.0.3
      glob: 10.4.5
      lru-cache: 10.4.3
      minipass: 7.1.2
      minipass-collect: 2.0.1
      minipass-flush: 1.0.5
      minipass-pipeline: 1.2.4
      p-map: 4.0.0
      ssri: 10.0.6
      tar: 6.2.1
      unique-filename: 3.0.0

  call-bind@1.0.7:
    dependencies:
      es-define-property: 1.0.0
      es-errors: 1.3.0
      function-bind: 1.1.2
      get-intrinsic: 1.2.4
      set-function-length: 1.2.2

  call-me-maybe@1.0.2: {}

  callsites@3.1.0: {}

  caniuse-lite@1.0.30001663: {}

  chai@5.1.1:
    dependencies:
      assertion-error: 2.0.1
      check-error: 2.1.1
      deep-eql: 5.0.2
      loupe: 3.1.1
      pathval: 2.0.0

  chalk-template@1.1.0:
    dependencies:
      chalk: 5.3.0

  chalk@2.4.2:
    dependencies:
      ansi-styles: 3.2.1
      escape-string-regexp: 1.0.5
      supports-color: 5.5.0

  chalk@4.1.2:
    dependencies:
      ansi-styles: 4.3.0
      supports-color: 7.2.0

  chalk@5.3.0: {}

  change-case@5.4.4: {}

  check-error@2.1.1: {}

  chownr@2.0.0: {}

  ci-info@4.0.0: {}

  clean-regexp@1.0.0:
    dependencies:
      escape-string-regexp: 1.0.5

  clean-stack@2.2.0: {}

  cli-cursor@4.0.0:
    dependencies:
      restore-cursor: 4.0.0

  cli-spinners@2.9.2: {}

  cliui@8.0.1:
    dependencies:
      string-width: 4.2.3
      strip-ansi: 6.0.1
      wrap-ansi: 7.0.0

  code-error-fragment@0.0.230: {}

  color-convert@1.9.3:
    dependencies:
      color-name: 1.1.3

  color-convert@2.0.1:
    dependencies:
      color-name: 1.1.4

  color-name@1.1.3: {}

  color-name@1.1.4: {}

  color-string@1.9.1:
    dependencies:
      color-name: 1.1.4
      simple-swizzle: 0.2.2

  color@3.2.1:
    dependencies:
      color-convert: 1.9.3
      color-string: 1.9.1

  colorspace@1.1.4:
    dependencies:
      color: 3.2.1
      text-hex: 1.0.0

  combined-stream@1.0.8:
    dependencies:
      delayed-stream: 1.0.0

  command-exists@1.2.9: {}

  commander@12.1.0: {}

  commonmark@0.30.0:
    dependencies:
      entities: 2.0.3
      mdurl: 1.0.1
      minimist: 1.2.8
      string.prototype.repeat: 0.2.0

  concat-map@0.0.1: {}

  concat-stream@1.6.2:
    dependencies:
      buffer-from: 1.1.2
      inherits: 2.0.4
      readable-stream: 2.3.8
      typedarray: 0.0.6

  content-disposition@0.5.4:
    dependencies:
      safe-buffer: 5.2.1

  content-type@1.0.5: {}

  convert-source-map@2.0.0: {}

  cookie-signature@1.0.6: {}

  cookie@0.6.0: {}

  core-js-compat@3.38.1:
    dependencies:
      browserslist: 4.24.0

  core-util-is@1.0.3: {}

  cosmiconfig@9.0.0(typescript@5.6.2):
    dependencies:
      env-paths: 2.2.1
      import-fresh: 3.3.0
      js-yaml: 4.1.0
      parse-json: 5.2.0
    optionalDependencies:
      typescript: 5.6.2

  cross-env@7.0.3:
    dependencies:
      cross-spawn: 7.0.3

  cross-spawn@7.0.3:
    dependencies:
      path-key: 3.1.1
      shebang-command: 2.0.0
      which: 2.0.2

  data-uri-to-buffer@4.0.1: {}

  data-view-buffer@1.0.1:
    dependencies:
      call-bind: 1.0.7
      es-errors: 1.3.0
      is-data-view: 1.0.1

  data-view-byte-length@1.0.1:
    dependencies:
      call-bind: 1.0.7
      es-errors: 1.3.0
      is-data-view: 1.0.1

  data-view-byte-offset@1.0.0:
    dependencies:
      call-bind: 1.0.7
      es-errors: 1.3.0
      is-data-view: 1.0.1

  debug@2.6.9:
    dependencies:
      ms: 2.0.0

  debug@3.2.7:
    dependencies:
      ms: 2.1.3

  debug@4.3.7:
    dependencies:
      ms: 2.1.3

  deep-eql@5.0.2: {}

  deep-equal@2.2.3:
    dependencies:
      array-buffer-byte-length: 1.0.1
      call-bind: 1.0.7
      es-get-iterator: 1.1.3
      get-intrinsic: 1.2.4
      is-arguments: 1.1.1
      is-array-buffer: 3.0.4
      is-date-object: 1.0.5
      is-regex: 1.1.4
      is-shared-array-buffer: 1.0.3
      isarray: 2.0.5
      object-is: 1.1.6
      object-keys: 1.1.1
      object.assign: 4.1.5
      regexp.prototype.flags: 1.5.2
      side-channel: 1.0.6
      which-boxed-primitive: 1.0.2
      which-collection: 1.0.2
      which-typed-array: 1.1.15

  deep-is@0.1.4: {}

  define-data-property@1.1.4:
    dependencies:
      es-define-property: 1.0.0
      es-errors: 1.3.0
      gopd: 1.0.1

  define-lazy-prop@2.0.0: {}

  define-properties@1.2.1:
    dependencies:
      define-data-property: 1.1.4
      has-property-descriptors: 1.0.2
      object-keys: 1.1.1

  delayed-stream@1.0.0: {}

  depd@2.0.0: {}

  deprecation@2.3.1: {}

  destroy@1.2.0: {}

  doctrine@2.1.0:
    dependencies:
      esutils: 2.0.3

  eastasianwidth@0.2.0: {}

  ecdsa-sig-formatter@1.0.11:
    dependencies:
      safe-buffer: 5.2.1

  ee-first@1.1.1: {}

  effect@3.6.5: {}

  electron-to-chromium@1.5.28: {}

  emoji-regex@10.4.0: {}

  emoji-regex@8.0.0: {}

  emoji-regex@9.2.2: {}

  enabled@2.0.0: {}

  encodeurl@1.0.2: {}

  encodeurl@2.0.0: {}

  encoding@0.1.13:
    dependencies:
      iconv-lite: 0.6.3
    optional: true

  enquirer@2.4.1:
    dependencies:
      ansi-colors: 4.1.3
      strip-ansi: 6.0.1

  entities@2.0.3: {}

  env-paths@2.2.1: {}

  err-code@2.0.3: {}

  error-ex@1.3.2:
    dependencies:
      is-arrayish: 0.2.1

  es-abstract@1.23.3:
    dependencies:
      array-buffer-byte-length: 1.0.1
      arraybuffer.prototype.slice: 1.0.3
      available-typed-arrays: 1.0.7
      call-bind: 1.0.7
      data-view-buffer: 1.0.1
      data-view-byte-length: 1.0.1
      data-view-byte-offset: 1.0.0
      es-define-property: 1.0.0
      es-errors: 1.3.0
      es-object-atoms: 1.0.0
      es-set-tostringtag: 2.0.3
      es-to-primitive: 1.2.1
      function.prototype.name: 1.1.6
      get-intrinsic: 1.2.4
      get-symbol-description: 1.0.2
      globalthis: 1.0.4
      gopd: 1.0.1
      has-property-descriptors: 1.0.2
      has-proto: 1.0.3
      has-symbols: 1.0.3
      hasown: 2.0.2
      internal-slot: 1.0.7
      is-array-buffer: 3.0.4
      is-callable: 1.2.7
      is-data-view: 1.0.1
      is-negative-zero: 2.0.3
      is-regex: 1.1.4
      is-shared-array-buffer: 1.0.3
      is-string: 1.0.7
      is-typed-array: 1.1.13
      is-weakref: 1.0.2
      object-inspect: 1.13.2
      object-keys: 1.1.1
      object.assign: 4.1.5
      regexp.prototype.flags: 1.5.2
      safe-array-concat: 1.1.2
      safe-regex-test: 1.0.3
      string.prototype.trim: 1.2.9
      string.prototype.trimend: 1.0.8
      string.prototype.trimstart: 1.0.8
      typed-array-buffer: 1.0.2
      typed-array-byte-length: 1.0.1
      typed-array-byte-offset: 1.0.2
      typed-array-length: 1.0.6
      unbox-primitive: 1.0.2
      which-typed-array: 1.1.15

  es-define-property@1.0.0:
    dependencies:
      get-intrinsic: 1.2.4

  es-errors@1.3.0: {}

  es-get-iterator@1.1.3:
    dependencies:
      call-bind: 1.0.7
      get-intrinsic: 1.2.4
      has-symbols: 1.0.3
      is-arguments: 1.1.1
      is-map: 2.0.3
      is-set: 2.0.3
      is-string: 1.0.7
      isarray: 2.0.5
      stop-iteration-iterator: 1.0.0

  es-object-atoms@1.0.0:
    dependencies:
      es-errors: 1.3.0

  es-set-tostringtag@2.0.3:
    dependencies:
      get-intrinsic: 1.2.4
      has-tostringtag: 1.0.2
      hasown: 2.0.2

  es-shim-unscopables@1.0.2:
    dependencies:
      hasown: 2.0.2

  es-to-primitive@1.2.1:
    dependencies:
      is-callable: 1.2.7
      is-date-object: 1.0.5
      is-symbol: 1.0.4

  esbuild@0.21.5:
    optionalDependencies:
      '@esbuild/aix-ppc64': 0.21.5
      '@esbuild/android-arm': 0.21.5
      '@esbuild/android-arm64': 0.21.5
      '@esbuild/android-x64': 0.21.5
      '@esbuild/darwin-arm64': 0.21.5
      '@esbuild/darwin-x64': 0.21.5
      '@esbuild/freebsd-arm64': 0.21.5
      '@esbuild/freebsd-x64': 0.21.5
      '@esbuild/linux-arm': 0.21.5
      '@esbuild/linux-arm64': 0.21.5
      '@esbuild/linux-ia32': 0.21.5
      '@esbuild/linux-loong64': 0.21.5
      '@esbuild/linux-mips64el': 0.21.5
      '@esbuild/linux-ppc64': 0.21.5
      '@esbuild/linux-riscv64': 0.21.5
      '@esbuild/linux-s390x': 0.21.5
      '@esbuild/linux-x64': 0.21.5
      '@esbuild/netbsd-x64': 0.21.5
      '@esbuild/openbsd-x64': 0.21.5
      '@esbuild/sunos-x64': 0.21.5
      '@esbuild/win32-arm64': 0.21.5
      '@esbuild/win32-ia32': 0.21.5
      '@esbuild/win32-x64': 0.21.5

  esbuild@0.23.1:
    optionalDependencies:
      '@esbuild/aix-ppc64': 0.23.1
      '@esbuild/android-arm': 0.23.1
      '@esbuild/android-arm64': 0.23.1
      '@esbuild/android-x64': 0.23.1
      '@esbuild/darwin-arm64': 0.23.1
      '@esbuild/darwin-x64': 0.23.1
      '@esbuild/freebsd-arm64': 0.23.1
      '@esbuild/freebsd-x64': 0.23.1
      '@esbuild/linux-arm': 0.23.1
      '@esbuild/linux-arm64': 0.23.1
      '@esbuild/linux-ia32': 0.23.1
      '@esbuild/linux-loong64': 0.23.1
      '@esbuild/linux-mips64el': 0.23.1
      '@esbuild/linux-ppc64': 0.23.1
      '@esbuild/linux-riscv64': 0.23.1
      '@esbuild/linux-s390x': 0.23.1
      '@esbuild/linux-x64': 0.23.1
      '@esbuild/netbsd-x64': 0.23.1
      '@esbuild/openbsd-arm64': 0.23.1
      '@esbuild/openbsd-x64': 0.23.1
      '@esbuild/sunos-x64': 0.23.1
      '@esbuild/win32-arm64': 0.23.1
      '@esbuild/win32-ia32': 0.23.1
      '@esbuild/win32-x64': 0.23.1

  escalade@3.2.0: {}

  escape-html@1.0.3: {}

  escape-string-regexp@1.0.5: {}

  escape-string-regexp@4.0.0: {}

  eslint-import-resolver-node@0.3.9:
    dependencies:
      debug: 3.2.7
      is-core-module: 2.15.1
      resolve: 1.22.8
    transitivePeerDependencies:
      - supports-color

  eslint-module-utils@2.11.1(@typescript-eslint/parser@8.7.0(eslint@9.11.1)(typescript@5.6.2))(eslint-import-resolver-node@0.3.9)(eslint@9.11.1):
    dependencies:
      debug: 3.2.7
    optionalDependencies:
      '@typescript-eslint/parser': 8.7.0(eslint@9.11.1)(typescript@5.6.2)
      eslint: 9.11.1
      eslint-import-resolver-node: 0.3.9
    transitivePeerDependencies:
      - supports-color

  eslint-plugin-import@2.30.0(@typescript-eslint/parser@8.7.0(eslint@9.11.1)(typescript@5.6.2))(eslint@9.11.1):
    dependencies:
      '@rtsao/scc': 1.1.0
      array-includes: 3.1.8
      array.prototype.findlastindex: 1.2.5
      array.prototype.flat: 1.3.2
      array.prototype.flatmap: 1.3.2
      debug: 3.2.7
      doctrine: 2.1.0
      eslint: 9.11.1
      eslint-import-resolver-node: 0.3.9
      eslint-module-utils: 2.11.1(@typescript-eslint/parser@8.7.0(eslint@9.11.1)(typescript@5.6.2))(eslint-import-resolver-node@0.3.9)(eslint@9.11.1)
      hasown: 2.0.2
      is-core-module: 2.15.1
      is-glob: 4.0.3
      minimatch: 3.1.2
      object.fromentries: 2.0.8
      object.groupby: 1.0.3
      object.values: 1.2.0
      semver: 6.3.1
      tsconfig-paths: 3.15.0
    optionalDependencies:
      '@typescript-eslint/parser': 8.7.0(eslint@9.11.1)(typescript@5.6.2)
    transitivePeerDependencies:
      - eslint-import-resolver-typescript
      - eslint-import-resolver-webpack
      - supports-color

  eslint-plugin-unicorn@55.0.0(eslint@9.11.1):
    dependencies:
      '@babel/helper-validator-identifier': 7.24.7
      '@eslint-community/eslint-utils': 4.4.0(eslint@9.11.1)
      ci-info: 4.0.0
      clean-regexp: 1.0.0
      core-js-compat: 3.38.1
      eslint: 9.11.1
      esquery: 1.6.0
      globals: 15.9.0
      indent-string: 4.0.0
      is-builtin-module: 3.2.1
      jsesc: 3.0.2
      pluralize: 8.0.0
      read-pkg-up: 7.0.1
      regexp-tree: 0.1.27
      regjsparser: 0.10.0
      semver: 7.6.3
      strip-indent: 3.0.0

  eslint-scope@8.0.2:
    dependencies:
      esrecurse: 4.3.0
      estraverse: 5.3.0

  eslint-visitor-keys@3.4.3: {}

  eslint-visitor-keys@4.0.0: {}

  eslint@9.11.1:
    dependencies:
      '@eslint-community/eslint-utils': 4.4.0(eslint@9.11.1)
      '@eslint-community/regexpp': 4.11.1
      '@eslint/config-array': 0.18.0
      '@eslint/core': 0.6.0
      '@eslint/eslintrc': 3.1.0
      '@eslint/js': 9.11.1
      '@eslint/plugin-kit': 0.2.0
      '@humanwhocodes/module-importer': 1.0.1
      '@humanwhocodes/retry': 0.3.0
      '@nodelib/fs.walk': 1.2.8
      '@types/estree': 1.0.6
      '@types/json-schema': 7.0.15
      ajv: 6.12.6
      chalk: 4.1.2
      cross-spawn: 7.0.3
      debug: 4.3.7
      escape-string-regexp: 4.0.0
      eslint-scope: 8.0.2
      eslint-visitor-keys: 4.0.0
      espree: 10.1.0
      esquery: 1.6.0
      esutils: 2.0.3
      fast-deep-equal: 3.1.3
      file-entry-cache: 8.0.0
      find-up: 5.0.0
      glob-parent: 6.0.2
      ignore: 5.3.2
      imurmurhash: 0.1.4
      is-glob: 4.0.3
      is-path-inside: 3.0.3
      json-stable-stringify-without-jsonify: 1.0.1
      lodash.merge: 4.6.2
      minimatch: 3.1.2
      natural-compare: 1.4.0
      optionator: 0.9.4
      strip-ansi: 6.0.1
      text-table: 0.2.0
    transitivePeerDependencies:
      - supports-color

  espree@10.1.0:
    dependencies:
      acorn: 8.12.1
      acorn-jsx: 5.3.2(acorn@8.12.1)
      eslint-visitor-keys: 4.0.0

  esquery@1.6.0:
    dependencies:
      estraverse: 5.3.0

  esrecurse@4.3.0:
    dependencies:
      estraverse: 5.3.0

  estraverse@5.3.0: {}

  estree-walker@3.0.3:
    dependencies:
      '@types/estree': 1.0.6

  esutils@2.0.3: {}

  etag@1.8.1: {}

  events@3.3.0: {}

  exponential-backoff@3.1.1: {}

  express-promise-router@4.1.1(express@4.21.0):
    dependencies:
      express: 4.21.0
      is-promise: 4.0.0
      lodash.flattendeep: 4.4.0
      methods: 1.1.2

  express@4.21.0:
    dependencies:
      accepts: 1.3.8
      array-flatten: 1.1.1
      body-parser: 1.20.3
      content-disposition: 0.5.4
      content-type: 1.0.5
      cookie: 0.6.0
      cookie-signature: 1.0.6
      debug: 2.6.9
      depd: 2.0.0
      encodeurl: 2.0.0
      escape-html: 1.0.3
      etag: 1.8.1
      finalhandler: 1.3.1
      fresh: 0.5.2
      http-errors: 2.0.0
      merge-descriptors: 1.0.3
      methods: 1.1.2
      on-finished: 2.4.1
      parseurl: 1.3.3
      path-to-regexp: 0.1.10
      proxy-addr: 2.0.7
      qs: 6.13.0
      range-parser: 1.2.1
      safe-buffer: 5.2.1
      send: 0.19.0
      serve-static: 1.16.2
      setprototypeof: 1.2.0
      statuses: 2.0.1
      type-is: 1.6.18
      utils-merge: 1.0.1
      vary: 1.1.2
    transitivePeerDependencies:
      - supports-color

  fast-check@3.21.0:
    dependencies:
      pure-rand: 6.1.0

  fast-deep-equal@3.1.3: {}

  fast-glob@3.3.2:
    dependencies:
      '@nodelib/fs.stat': 2.0.5
      '@nodelib/fs.walk': 1.2.8
      glob-parent: 5.1.2
      merge2: 1.4.1
      micromatch: 4.0.8

  fast-json-stable-stringify@2.1.0: {}

  fast-levenshtein@2.0.6: {}

  fast-uri@3.0.1: {}

  fast-xml-parser@4.5.0:
    dependencies:
      strnum: 1.0.5

  fastq@1.17.1:
    dependencies:
      reusify: 1.0.4

  fecha@4.2.3: {}

  fetch-blob@3.2.0:
    dependencies:
      node-domexception: 1.0.0
      web-streams-polyfill: 3.3.3

  file-entry-cache@8.0.0:
    dependencies:
      flat-cache: 4.0.1

  fill-range@7.1.1:
    dependencies:
      to-regex-range: 5.0.1

  finalhandler@1.3.1:
    dependencies:
      debug: 2.6.9
      encodeurl: 2.0.0
      escape-html: 1.0.3
      on-finished: 2.4.1
      parseurl: 1.3.3
      statuses: 2.0.1
      unpipe: 1.0.0
    transitivePeerDependencies:
      - supports-color

  find-up@4.1.0:
    dependencies:
      locate-path: 5.0.0
      path-exists: 4.0.0

  find-up@5.0.0:
    dependencies:
      locate-path: 6.0.0
      path-exists: 4.0.0

  flat-cache@4.0.1:
    dependencies:
      flatted: 3.3.1
      keyv: 4.5.4

  flatted@3.3.1: {}

  fn.name@1.1.0: {}

  follow-redirects@1.15.9: {}

  for-each@0.3.3:
    dependencies:
      is-callable: 1.2.7

  foreground-child@3.3.0:
    dependencies:
      cross-spawn: 7.0.3
      signal-exit: 4.1.0

  form-data@3.0.2:
    dependencies:
      asynckit: 0.4.0
      combined-stream: 1.0.8
      mime-types: 2.1.35

  form-data@4.0.1:
    dependencies:
      asynckit: 0.4.0
      combined-stream: 1.0.8
      mime-types: 2.1.35

  formdata-polyfill@4.0.10:
    dependencies:
      fetch-blob: 3.2.0

  forwarded@0.2.0: {}

  fresh@0.5.2: {}

  fs-extra@11.2.0:
    dependencies:
      graceful-fs: 4.2.11
      jsonfile: 6.1.0
      universalify: 2.0.1

  fs-minipass@2.1.0:
    dependencies:
      minipass: 3.3.6

  fs-minipass@3.0.3:
    dependencies:
      minipass: 7.1.2

  fs.realpath@1.0.0: {}

  fsevents@2.3.3:
    optional: true

  function-bind@1.1.2: {}

  function.prototype.name@1.1.6:
    dependencies:
      call-bind: 1.0.7
      define-properties: 1.2.1
      es-abstract: 1.23.3
      functions-have-names: 1.2.3

  functions-have-names@1.2.3: {}

  get-caller-file@2.0.5: {}

  get-east-asian-width@1.2.0: {}

  get-func-name@2.0.2: {}

  get-intrinsic@1.2.4:
    dependencies:
      es-errors: 1.3.0
      function-bind: 1.1.2
      has-proto: 1.0.3
      has-symbols: 1.0.3
      hasown: 2.0.2

  get-symbol-description@1.0.2:
    dependencies:
      call-bind: 1.0.7
      es-errors: 1.3.0
      get-intrinsic: 1.2.4

  get-tsconfig@4.8.1:
    dependencies:
      resolve-pkg-maps: 1.0.0

  glob-parent@5.1.2:
    dependencies:
      is-glob: 4.0.3

  glob-parent@6.0.2:
    dependencies:
      is-glob: 4.0.3

  glob@10.4.5:
    dependencies:
      foreground-child: 3.3.0
      jackspeak: 3.4.3
      minimatch: 9.0.5
      minipass: 7.1.2
      package-json-from-dist: 1.0.0
      path-scurry: 1.11.1

  glob@11.0.0:
    dependencies:
      foreground-child: 3.3.0
      jackspeak: 4.0.1
      minimatch: 10.0.1
      minipass: 7.1.2
      package-json-from-dist: 1.0.0
      path-scurry: 2.0.0

  glob@8.1.0:
    dependencies:
      fs.realpath: 1.0.0
      inflight: 1.0.6
      inherits: 2.0.4
      minimatch: 5.1.6
      once: 1.4.0

  globals@14.0.0: {}

  globals@15.9.0: {}

  globalthis@1.0.4:
    dependencies:
      define-properties: 1.2.1
      gopd: 1.0.1

  globby@14.0.2:
    dependencies:
      '@sindresorhus/merge-streams': 2.3.0
      fast-glob: 3.3.2
      ignore: 5.3.2
      path-type: 5.0.0
      slash: 5.1.0
      unicorn-magic: 0.1.0

  gopd@1.0.1:
    dependencies:
      get-intrinsic: 1.2.4

  graceful-fs@4.2.11: {}

  grapheme-splitter@1.0.4: {}

  graphemer@1.4.0: {}

  has-bigints@1.0.2: {}

  has-flag@3.0.0: {}

  has-flag@4.0.0: {}

  has-property-descriptors@1.0.2:
    dependencies:
      es-define-property: 1.0.0

  has-proto@1.0.3: {}

  has-symbols@1.0.3: {}

  has-tostringtag@1.0.2:
    dependencies:
      has-symbols: 1.0.3

  hasown@2.0.2:
    dependencies:
      function-bind: 1.1.2

  hosted-git-info@2.8.9: {}

  hosted-git-info@7.0.2:
    dependencies:
      lru-cache: 10.4.3

  html-escaper@2.0.2: {}

  http-cache-semantics@4.1.1: {}

  http-errors@2.0.0:
    dependencies:
      depd: 2.0.0
      inherits: 2.0.4
      setprototypeof: 1.2.0
      statuses: 2.0.1
      toidentifier: 1.0.1

  http-proxy-agent@7.0.2:
    dependencies:
      agent-base: 7.1.1
      debug: 4.3.7
    transitivePeerDependencies:
      - supports-color

  https-proxy-agent@7.0.5:
    dependencies:
      agent-base: 7.1.1
      debug: 4.3.7
    transitivePeerDependencies:
      - supports-color

  iconv-lite@0.4.24:
    dependencies:
      safer-buffer: 2.1.2

  iconv-lite@0.6.3:
    dependencies:
      safer-buffer: 2.1.2
    optional: true

  ignore-walk@6.0.5:
    dependencies:
      minimatch: 9.0.5

  ignore@5.3.2: {}

  import-fresh@3.3.0:
    dependencies:
      parent-module: 1.0.1
      resolve-from: 4.0.0

  imurmurhash@0.1.4: {}

  indent-string@4.0.0: {}

  inflight@1.0.6:
    dependencies:
      once: 1.4.0
      wrappy: 1.0.2

  inherits@2.0.4: {}

  ini@4.1.3: {}

  internal-slot@1.0.7:
    dependencies:
      es-errors: 1.3.0
      hasown: 2.0.2
      side-channel: 1.0.6

  ip-address@9.0.5:
    dependencies:
      jsbn: 1.1.0
      sprintf-js: 1.1.3

  ipaddr.js@1.9.1: {}

  is-arguments@1.1.1:
    dependencies:
      call-bind: 1.0.7
      has-tostringtag: 1.0.2

  is-array-buffer@3.0.4:
    dependencies:
      call-bind: 1.0.7
      get-intrinsic: 1.2.4

  is-arrayish@0.2.1: {}

  is-arrayish@0.3.2: {}

  is-bigint@1.0.4:
    dependencies:
      has-bigints: 1.0.2

  is-boolean-object@1.1.2:
    dependencies:
      call-bind: 1.0.7
      has-tostringtag: 1.0.2

  is-builtin-module@3.2.1:
    dependencies:
      builtin-modules: 3.3.0

  is-callable@1.2.7: {}

  is-core-module@2.15.1:
    dependencies:
      hasown: 2.0.2

  is-data-view@1.0.1:
    dependencies:
      is-typed-array: 1.1.13

  is-date-object@1.0.5:
    dependencies:
      has-tostringtag: 1.0.2

  is-docker@2.2.1: {}

  is-extglob@2.1.1: {}

  is-fullwidth-code-point@3.0.0: {}

  is-glob@4.0.3:
    dependencies:
      is-extglob: 2.1.1

  is-interactive@2.0.0: {}

  is-lambda@1.0.1: {}

  is-map@2.0.3: {}

  is-negative-zero@2.0.3: {}

  is-number-object@1.0.7:
    dependencies:
      has-tostringtag: 1.0.2

  is-number@7.0.0: {}

  is-path-inside@3.0.3: {}

  is-promise@4.0.0: {}

  is-regex@1.1.4:
    dependencies:
      call-bind: 1.0.7
      has-tostringtag: 1.0.2

  is-set@2.0.3: {}

  is-shared-array-buffer@1.0.3:
    dependencies:
      call-bind: 1.0.7

  is-stream@2.0.1: {}

  is-string@1.0.7:
    dependencies:
      has-tostringtag: 1.0.2

  is-symbol@1.0.4:
    dependencies:
      has-symbols: 1.0.3

  is-typed-array@1.1.13:
    dependencies:
      which-typed-array: 1.1.15

  is-unicode-supported@1.3.0: {}

  is-unicode-supported@2.1.0: {}

  is-weakmap@2.0.2: {}

  is-weakref@1.0.2:
    dependencies:
      call-bind: 1.0.7

  is-weakset@2.0.3:
    dependencies:
      call-bind: 1.0.7
      get-intrinsic: 1.2.4

  is-wsl@2.2.0:
    dependencies:
      is-docker: 2.2.1

  isarray@1.0.0: {}

  isarray@2.0.5: {}

  isexe@2.0.0: {}

  isexe@3.1.1: {}

  istanbul-lib-coverage@3.2.2: {}

  istanbul-lib-report@3.0.1:
    dependencies:
      istanbul-lib-coverage: 3.2.2
      make-dir: 4.0.0
      supports-color: 7.2.0

  istanbul-reports@3.1.7:
    dependencies:
      html-escaper: 2.0.2
      istanbul-lib-report: 3.0.1

  jackspeak@3.4.3:
    dependencies:
      '@isaacs/cliui': 8.0.2
    optionalDependencies:
      '@pkgjs/parseargs': 0.11.0

  jackspeak@4.0.1:
    dependencies:
      '@isaacs/cliui': 8.0.2
    optionalDependencies:
      '@pkgjs/parseargs': 0.11.0

  js-tokens@4.0.0: {}

  js-yaml@4.1.0:
    dependencies:
      argparse: 2.0.1

  jsbn@1.1.0: {}

  jsesc@0.5.0: {}

  jsesc@3.0.2: {}

  json-buffer@3.0.1: {}

  json-parse-even-better-errors@2.3.1: {}

  json-parse-even-better-errors@3.0.2: {}

  json-schema-traverse@0.4.1: {}

  json-schema-traverse@1.0.0: {}

  json-stable-stringify-without-jsonify@1.0.1: {}

  json-to-ast@2.1.0:
    dependencies:
      code-error-fragment: 0.0.230
      grapheme-splitter: 1.0.4

  json5@1.0.2:
    dependencies:
      minimist: 1.2.8

  jsonc-parser@3.3.1: {}

  jsonfile@6.1.0:
    dependencies:
      universalify: 2.0.1
    optionalDependencies:
      graceful-fs: 4.2.11

  jsonparse@1.3.1: {}

  jsonpointer@5.0.1: {}

  jsonwebtoken@9.0.2:
    dependencies:
      jws: 3.2.2
      lodash.includes: 4.3.0
      lodash.isboolean: 3.0.3
      lodash.isinteger: 4.0.4
      lodash.isnumber: 3.0.3
      lodash.isplainobject: 4.0.6
      lodash.isstring: 4.0.1
      lodash.once: 4.1.1
      ms: 2.1.3
      semver: 7.6.3

  jwa@1.4.1:
    dependencies:
      buffer-equal-constant-time: 1.0.1
      ecdsa-sig-formatter: 1.0.11
      safe-buffer: 5.2.1

  jwa@2.0.0:
    dependencies:
      buffer-equal-constant-time: 1.0.1
      ecdsa-sig-formatter: 1.0.11
      safe-buffer: 5.2.1

  jws@3.2.2:
    dependencies:
      jwa: 1.4.1
      safe-buffer: 5.2.1

  jws@4.0.0:
    dependencies:
      jwa: 2.0.0
      safe-buffer: 5.2.1

  keyv@4.5.4:
    dependencies:
      json-buffer: 3.0.1

  kleur@3.0.3: {}

  kuler@2.0.0: {}

  leven@3.1.0: {}

  levn@0.4.1:
    dependencies:
      prelude-ls: 1.2.1
      type-check: 0.4.0

  lines-and-columns@1.2.4: {}

  locate-path@5.0.0:
    dependencies:
      p-locate: 4.1.0

  locate-path@6.0.0:
    dependencies:
      p-locate: 5.0.0

  lodash.flattendeep@4.4.0: {}

  lodash.includes@4.3.0: {}

  lodash.isboolean@3.0.3: {}

  lodash.isinteger@4.0.4: {}

  lodash.isnumber@3.0.3: {}

  lodash.isplainobject@4.0.6: {}

  lodash.isstring@4.0.1: {}

  lodash.merge@4.6.2: {}

  lodash.once@4.1.1: {}

  log-symbols@6.0.0:
    dependencies:
      chalk: 5.3.0
      is-unicode-supported: 1.3.0

  logform@2.6.1:
    dependencies:
      '@colors/colors': 1.6.0
      '@types/triple-beam': 1.3.5
      fecha: 4.2.3
      ms: 2.1.3
      safe-stable-stringify: 2.5.0
      triple-beam: 1.4.1

  loupe@3.1.1:
    dependencies:
      get-func-name: 2.0.2

  lru-cache@10.4.3: {}

  lru-cache@11.0.1: {}

  magic-string@0.30.11:
    dependencies:
      '@jridgewell/sourcemap-codec': 1.5.0

  make-dir@4.0.0:
    dependencies:
      semver: 7.6.3

  make-fetch-happen@13.0.1:
    dependencies:
      '@npmcli/agent': 2.2.2
      cacache: 18.0.4
      http-cache-semantics: 4.1.1
      is-lambda: 1.0.1
      minipass: 7.1.2
      minipass-fetch: 3.0.5
      minipass-flush: 1.0.5
      minipass-pipeline: 1.2.4
      negotiator: 0.6.3
      proc-log: 4.2.0
      promise-retry: 2.0.1
      ssri: 10.0.6
    transitivePeerDependencies:
      - supports-color

  mdurl@1.0.1: {}

  media-typer@0.3.0: {}

  merge-descriptors@1.0.3: {}

  merge2@1.4.1: {}

  methods@1.1.2: {}

  micromatch@4.0.8:
    dependencies:
      braces: 3.0.3
      picomatch: 2.3.1

  mime-db@1.52.0: {}

  mime-types@2.1.35:
    dependencies:
      mime-db: 1.52.0

  mime@1.6.0: {}

  mimic-fn@2.1.0: {}

  min-indent@1.0.1: {}

  minimatch@10.0.1:
    dependencies:
      brace-expansion: 2.0.1

  minimatch@3.1.2:
    dependencies:
      brace-expansion: 1.1.11

  minimatch@5.1.6:
    dependencies:
      brace-expansion: 2.0.1

  minimatch@9.0.5:
    dependencies:
      brace-expansion: 2.0.1

  minimist@1.2.8: {}

  minipass-collect@2.0.1:
    dependencies:
      minipass: 7.1.2

  minipass-fetch@3.0.5:
    dependencies:
      minipass: 7.1.2
      minipass-sized: 1.0.3
      minizlib: 2.1.2
    optionalDependencies:
      encoding: 0.1.13

  minipass-flush@1.0.5:
    dependencies:
      minipass: 3.3.6

  minipass-pipeline@1.2.4:
    dependencies:
      minipass: 3.3.6

  minipass-sized@1.0.3:
    dependencies:
      minipass: 3.3.6

  minipass@3.3.6:
    dependencies:
      yallist: 4.0.0

  minipass@5.0.0: {}

  minipass@7.1.2: {}

  minizlib@2.1.2:
    dependencies:
      minipass: 3.3.6
      yallist: 4.0.0

  mkdirp@0.5.6:
    dependencies:
      minimist: 1.2.8

  mkdirp@1.0.4: {}

  morgan@1.10.0:
    dependencies:
      basic-auth: 2.0.1
      debug: 2.6.9
      depd: 2.0.0
      on-finished: 2.3.0
      on-headers: 1.0.2
    transitivePeerDependencies:
      - supports-color

  ms@2.0.0: {}

  ms@2.1.3: {}

  multer@1.4.5-lts.1:
    dependencies:
      append-field: 1.0.0
      busboy: 1.6.0
      concat-stream: 1.6.2
      mkdirp: 0.5.6
      object-assign: 4.1.1
      type-is: 1.6.18
      xtend: 4.0.2

  mustache@4.2.0: {}

  nanoid@3.3.7: {}

  natural-compare@1.4.0: {}

  negotiator@0.6.3: {}

  node-domexception@1.0.0: {}

  node-fetch@3.3.2:
    dependencies:
      data-uri-to-buffer: 4.0.1
      fetch-blob: 3.2.0
      formdata-polyfill: 4.0.10

  node-gyp@10.2.0:
    dependencies:
      env-paths: 2.2.1
      exponential-backoff: 3.1.1
      glob: 10.4.5
      graceful-fs: 4.2.11
      make-fetch-happen: 13.0.1
      nopt: 7.2.1
      proc-log: 4.2.0
      semver: 7.6.3
      tar: 6.2.1
      which: 4.0.0
    transitivePeerDependencies:
      - supports-color

  node-releases@2.0.18: {}

  nopt@7.2.1:
    dependencies:
      abbrev: 2.0.0

  normalize-package-data@2.5.0:
    dependencies:
      hosted-git-info: 2.8.9
      resolve: 1.22.8
      semver: 5.7.2
      validate-npm-package-license: 3.0.4

  normalize-package-data@6.0.2:
    dependencies:
      hosted-git-info: 7.0.2
      semver: 7.6.3
      validate-npm-package-license: 3.0.4

  npm-bundled@3.0.1:
    dependencies:
      npm-normalize-package-bin: 3.0.1

  npm-install-checks@6.3.0:
    dependencies:
      semver: 7.6.3

  npm-normalize-package-bin@3.0.1: {}

  npm-package-arg@11.0.3:
    dependencies:
      hosted-git-info: 7.0.2
      proc-log: 4.2.0
      semver: 7.6.3
      validate-npm-package-name: 5.0.1

  npm-packlist@8.0.2:
    dependencies:
      ignore-walk: 6.0.5

  npm-pick-manifest@9.1.0:
    dependencies:
      npm-install-checks: 6.3.0
      npm-normalize-package-bin: 3.0.1
      npm-package-arg: 11.0.3
      semver: 7.6.3

  npm-registry-fetch@17.1.0:
    dependencies:
      '@npmcli/redact': 2.0.1
      jsonparse: 1.3.1
      make-fetch-happen: 13.0.1
      minipass: 7.1.2
      minipass-fetch: 3.0.5
      minizlib: 2.1.2
      npm-package-arg: 11.0.3
      proc-log: 4.2.0
    transitivePeerDependencies:
      - supports-color

  object-assign@4.1.1: {}

  object-inspect@1.13.2: {}

  object-is@1.1.6:
    dependencies:
      call-bind: 1.0.7
      define-properties: 1.2.1

  object-keys@1.1.1: {}

  object.assign@4.1.5:
    dependencies:
      call-bind: 1.0.7
      define-properties: 1.2.1
      has-symbols: 1.0.3
      object-keys: 1.1.1

  object.fromentries@2.0.8:
    dependencies:
      call-bind: 1.0.7
      define-properties: 1.2.1
      es-abstract: 1.23.3
      es-object-atoms: 1.0.0

  object.groupby@1.0.3:
    dependencies:
      call-bind: 1.0.7
      define-properties: 1.2.1
      es-abstract: 1.23.3

  object.values@1.2.0:
    dependencies:
      call-bind: 1.0.7
      define-properties: 1.2.1
      es-object-atoms: 1.0.0

  octokit@4.0.2:
    dependencies:
      '@octokit/app': 15.1.0
      '@octokit/core': 6.1.2
      '@octokit/oauth-app': 7.1.3
      '@octokit/plugin-paginate-graphql': 5.2.3(@octokit/core@6.1.2)
      '@octokit/plugin-paginate-rest': 11.3.3(@octokit/core@6.1.2)
      '@octokit/plugin-rest-endpoint-methods': 13.2.4(@octokit/core@6.1.2)
      '@octokit/plugin-retry': 7.1.2(@octokit/core@6.1.2)
      '@octokit/plugin-throttling': 9.3.1(@octokit/core@6.1.2)
      '@octokit/request-error': 6.1.5
      '@octokit/types': 13.5.1

  on-finished@2.3.0:
    dependencies:
      ee-first: 1.1.1

  on-finished@2.4.1:
    dependencies:
      ee-first: 1.1.1

  on-headers@1.0.2: {}

  once@1.4.0:
    dependencies:
      wrappy: 1.0.2

  one-time@1.0.0:
    dependencies:
      fn.name: 1.1.0

  onetime@5.1.2:
    dependencies:
      mimic-fn: 2.1.0

  open@8.4.2:
    dependencies:
      define-lazy-prop: 2.0.0
      is-docker: 2.2.1
      is-wsl: 2.2.0

  openapi-types@12.1.3: {}

  optionator@0.9.4:
    dependencies:
      deep-is: 0.1.4
      fast-levenshtein: 2.0.6
      levn: 0.4.1
      prelude-ls: 1.2.1
      type-check: 0.4.0
      word-wrap: 1.2.5

  ora@8.0.1:
    dependencies:
      chalk: 5.3.0
      cli-cursor: 4.0.0
      cli-spinners: 2.9.2
      is-interactive: 2.0.0
      is-unicode-supported: 2.1.0
      log-symbols: 6.0.0
      stdin-discarder: 0.2.2
      string-width: 7.2.0
      strip-ansi: 7.1.0

  p-limit@2.3.0:
    dependencies:
      p-try: 2.2.0

  p-limit@3.1.0:
    dependencies:
      yocto-queue: 0.1.0

  p-locate@4.1.0:
    dependencies:
      p-limit: 2.3.0

  p-locate@5.0.0:
    dependencies:
      p-limit: 3.1.0

  p-map@4.0.0:
    dependencies:
      aggregate-error: 3.1.0

  p-try@2.2.0: {}

  package-json-from-dist@1.0.0: {}

  pacote@18.0.6:
    dependencies:
      '@npmcli/git': 5.0.8
      '@npmcli/installed-package-contents': 2.1.0
      '@npmcli/package-json': 5.2.1
      '@npmcli/promise-spawn': 7.0.2
      '@npmcli/run-script': 8.1.0
      cacache: 18.0.4
      fs-minipass: 3.0.3
      minipass: 7.1.2
      npm-package-arg: 11.0.3
      npm-packlist: 8.0.2
      npm-pick-manifest: 9.1.0
      npm-registry-fetch: 17.1.0
      proc-log: 4.2.0
      promise-retry: 2.0.1
      sigstore: 2.3.1
      ssri: 10.0.6
      tar: 6.2.1
    transitivePeerDependencies:
      - bluebird
      - supports-color

  parent-module@1.0.1:
    dependencies:
      callsites: 3.1.0

  parse-json@5.2.0:
    dependencies:
      '@babel/code-frame': 7.24.7
      error-ex: 1.3.2
      json-parse-even-better-errors: 2.3.1
      lines-and-columns: 1.2.4

  parseurl@1.3.3: {}

  path-exists@4.0.0: {}

  path-key@3.1.1: {}

  path-parse@1.0.7: {}

  path-scurry@1.11.1:
    dependencies:
      lru-cache: 10.4.3
      minipass: 7.1.2

  path-scurry@2.0.0:
    dependencies:
      lru-cache: 11.0.1
      minipass: 7.1.2

  path-to-regexp@0.1.10: {}

  path-type@5.0.0: {}

  pathe@1.1.2: {}

  pathval@2.0.0: {}

  picocolors@1.0.1: {}

  picocolors@1.1.0: {}

  picomatch@2.3.1: {}

  pluralize@8.0.0: {}

  possible-typed-array-names@1.0.0: {}

  postcss@8.4.47:
    dependencies:
      nanoid: 3.3.7
      picocolors: 1.1.0
      source-map-js: 1.2.1

  prelude-ls@1.2.1: {}

  prettier@3.3.3: {}

  proc-log@4.2.0: {}

  process-nextick-args@2.0.1: {}

  promise-inflight@1.0.1: {}

  promise-retry@2.0.1:
    dependencies:
      err-code: 2.0.3
      retry: 0.12.0

  prompts@2.4.2:
    dependencies:
      kleur: 3.0.3
      sisteransi: 1.0.5

  proxy-addr@2.0.7:
    dependencies:
      forwarded: 0.2.0
      ipaddr.js: 1.9.1

  proxy-from-env@1.1.0: {}

  punycode@2.3.1: {}

  pure-rand@6.1.0: {}

  qs@6.13.0:
    dependencies:
      side-channel: 1.0.6

  queue-microtask@1.2.3: {}

  range-parser@1.2.1: {}

  raw-body@2.5.2:
    dependencies:
      bytes: 3.1.2
      http-errors: 2.0.0
      iconv-lite: 0.4.24
      unpipe: 1.0.0

  read-pkg-up@7.0.1:
    dependencies:
      find-up: 4.1.0
      read-pkg: 5.2.0
      type-fest: 0.8.1

  read-pkg@5.2.0:
    dependencies:
      '@types/normalize-package-data': 2.4.4
      normalize-package-data: 2.5.0
      parse-json: 5.2.0
      type-fest: 0.6.0

  read-yaml-file@2.1.0:
    dependencies:
      js-yaml: 4.1.0
      strip-bom: 4.0.0

  readable-stream@2.3.8:
    dependencies:
      core-util-is: 1.0.3
      inherits: 2.0.4
      isarray: 1.0.0
      process-nextick-args: 2.0.1
      safe-buffer: 5.1.2
      string_decoder: 1.1.1
      util-deprecate: 1.0.2

  readable-stream@3.6.2:
    dependencies:
      inherits: 2.0.4
      string_decoder: 1.3.0
      util-deprecate: 1.0.2

  regenerator-runtime@0.14.1: {}

  regexp-tree@0.1.27: {}

  regexp.prototype.flags@1.5.2:
    dependencies:
      call-bind: 1.0.7
      define-properties: 1.2.1
      es-errors: 1.3.0
      set-function-name: 2.0.2

  regjsparser@0.10.0:
    dependencies:
      jsesc: 0.5.0

  require-directory@2.1.1: {}

  require-from-string@2.0.2: {}

  resolve-from@4.0.0: {}

  resolve-pkg-maps@1.0.0: {}

  resolve@1.22.8:
    dependencies:
      is-core-module: 2.15.1
      path-parse: 1.0.7
      supports-preserve-symlinks-flag: 1.0.0

  restore-cursor@4.0.0:
    dependencies:
      onetime: 5.1.2
      signal-exit: 3.0.7

  retry@0.12.0: {}

  reusify@1.0.4: {}

  rimraf@6.0.1:
    dependencies:
      glob: 11.0.0
      package-json-from-dist: 1.0.0

  rollup@4.22.4:
    dependencies:
      '@types/estree': 1.0.5
    optionalDependencies:
      '@rollup/rollup-android-arm-eabi': 4.22.4
      '@rollup/rollup-android-arm64': 4.22.4
      '@rollup/rollup-darwin-arm64': 4.22.4
      '@rollup/rollup-darwin-x64': 4.22.4
      '@rollup/rollup-linux-arm-gnueabihf': 4.22.4
      '@rollup/rollup-linux-arm-musleabihf': 4.22.4
      '@rollup/rollup-linux-arm64-gnu': 4.22.4
      '@rollup/rollup-linux-arm64-musl': 4.22.4
      '@rollup/rollup-linux-powerpc64le-gnu': 4.22.4
      '@rollup/rollup-linux-riscv64-gnu': 4.22.4
      '@rollup/rollup-linux-s390x-gnu': 4.22.4
      '@rollup/rollup-linux-x64-gnu': 4.22.4
      '@rollup/rollup-linux-x64-musl': 4.22.4
      '@rollup/rollup-win32-arm64-msvc': 4.22.4
      '@rollup/rollup-win32-ia32-msvc': 4.22.4
      '@rollup/rollup-win32-x64-msvc': 4.22.4
      fsevents: 2.3.3

  run-parallel@1.2.0:
    dependencies:
      queue-microtask: 1.2.3

  safe-array-concat@1.1.2:
    dependencies:
      call-bind: 1.0.7
      get-intrinsic: 1.2.4
      has-symbols: 1.0.3
      isarray: 2.0.5

  safe-buffer@5.1.2: {}

  safe-buffer@5.2.1: {}

  safe-regex-test@1.0.3:
    dependencies:
      call-bind: 1.0.7
      es-errors: 1.3.0
      is-regex: 1.1.4

  safe-stable-stringify@2.5.0: {}

  safer-buffer@2.1.2: {}

  sax@1.4.1: {}

  semver@5.7.2: {}

  semver@6.3.1: {}

  semver@7.6.3: {}

  send@0.19.0:
    dependencies:
      debug: 2.6.9
      depd: 2.0.0
      destroy: 1.2.0
      encodeurl: 1.0.2
      escape-html: 1.0.3
      etag: 1.8.1
      fresh: 0.5.2
      http-errors: 2.0.0
      mime: 1.6.0
      ms: 2.1.3
      on-finished: 2.4.1
      range-parser: 1.2.1
      statuses: 2.0.1
    transitivePeerDependencies:
      - supports-color

  serve-static@1.16.2:
    dependencies:
      encodeurl: 2.0.0
      escape-html: 1.0.3
      parseurl: 1.3.3
      send: 0.19.0
    transitivePeerDependencies:
      - supports-color

  set-function-length@1.2.2:
    dependencies:
      define-data-property: 1.1.4
      es-errors: 1.3.0
      function-bind: 1.1.2
      get-intrinsic: 1.2.4
      gopd: 1.0.1
      has-property-descriptors: 1.0.2

  set-function-name@2.0.2:
    dependencies:
      define-data-property: 1.1.4
      es-errors: 1.3.0
      functions-have-names: 1.2.3
      has-property-descriptors: 1.0.2

  setprototypeof@1.2.0: {}

  shebang-command@2.0.0:
    dependencies:
      shebang-regex: 3.0.0

  shebang-regex@3.0.0: {}

  side-channel@1.0.6:
    dependencies:
      call-bind: 1.0.7
      es-errors: 1.3.0
      get-intrinsic: 1.2.4
      object-inspect: 1.13.2

  siginfo@2.0.0: {}

  signal-exit@3.0.7: {}

  signal-exit@4.1.0: {}

  sigstore@2.3.1:
    dependencies:
      '@sigstore/bundle': 2.3.2
      '@sigstore/core': 1.1.0
      '@sigstore/protobuf-specs': 0.3.2
      '@sigstore/sign': 2.3.2
      '@sigstore/tuf': 2.3.4
      '@sigstore/verify': 1.2.1
    transitivePeerDependencies:
      - supports-color

  simple-swizzle@0.2.2:
    dependencies:
      is-arrayish: 0.3.2

  sisteransi@1.0.5: {}

  slash@5.1.0: {}

  smart-buffer@4.2.0: {}

  socks-proxy-agent@8.0.4:
    dependencies:
      agent-base: 7.1.1
      debug: 4.3.7
      socks: 2.8.3
    transitivePeerDependencies:
      - supports-color

  socks@2.8.3:
    dependencies:
      ip-address: 9.0.5
      smart-buffer: 4.2.0

  source-map-js@1.2.1: {}

  source-map-support@0.5.21:
    dependencies:
      buffer-from: 1.1.2
      source-map: 0.6.1

  source-map@0.6.1: {}

  spdx-correct@3.2.0:
    dependencies:
      spdx-expression-parse: 3.0.1
      spdx-license-ids: 3.0.20

  spdx-exceptions@2.5.0: {}

  spdx-expression-parse@3.0.1:
    dependencies:
      spdx-exceptions: 2.5.0
      spdx-license-ids: 3.0.20

  spdx-license-ids@3.0.20: {}

  sprintf-js@1.1.3: {}

  ssri@10.0.6:
    dependencies:
      minipass: 7.1.2

  stack-trace@0.0.10: {}

  stackback@0.0.2: {}

  statuses@2.0.1: {}

  std-env@3.7.0: {}

  stdin-discarder@0.2.2: {}

  stop-iteration-iterator@1.0.0:
    dependencies:
      internal-slot: 1.0.7

  stoppable@1.1.0: {}

  streamsearch@1.1.0: {}

  string-width@4.2.3:
    dependencies:
      emoji-regex: 8.0.0
      is-fullwidth-code-point: 3.0.0
      strip-ansi: 6.0.1

  string-width@5.1.2:
    dependencies:
      eastasianwidth: 0.2.0
      emoji-regex: 9.2.2
      strip-ansi: 7.1.0

  string-width@7.2.0:
    dependencies:
      emoji-regex: 10.4.0
      get-east-asian-width: 1.2.0
      strip-ansi: 7.1.0

  string.prototype.repeat@0.2.0: {}

  string.prototype.trim@1.2.9:
    dependencies:
      call-bind: 1.0.7
      define-properties: 1.2.1
      es-abstract: 1.23.3
      es-object-atoms: 1.0.0

  string.prototype.trimend@1.0.8:
    dependencies:
      call-bind: 1.0.7
      define-properties: 1.2.1
      es-object-atoms: 1.0.0

  string.prototype.trimstart@1.0.8:
    dependencies:
      call-bind: 1.0.7
      define-properties: 1.2.1
      es-object-atoms: 1.0.0

  string_decoder@1.1.1:
    dependencies:
      safe-buffer: 5.1.2

  string_decoder@1.3.0:
    dependencies:
      safe-buffer: 5.2.1

  strip-ansi@6.0.1:
    dependencies:
      ansi-regex: 5.0.1

  strip-ansi@7.1.0:
    dependencies:
      ansi-regex: 6.1.0

  strip-bom@3.0.0: {}

  strip-bom@4.0.0: {}

  strip-indent@3.0.0:
    dependencies:
      min-indent: 1.0.1

  strip-json-comments@3.1.1: {}

  strnum@1.0.5: {}

  supports-color@5.5.0:
    dependencies:
      has-flag: 3.0.0

  supports-color@7.2.0:
    dependencies:
      has-flag: 4.0.0

  supports-preserve-symlinks-flag@1.0.0: {}

  syncpack@13.0.0(typescript@5.6.2):
    dependencies:
      '@effect/schema': 0.71.1(effect@3.6.5)
      chalk: 5.3.0
      chalk-template: 1.1.0
      commander: 12.1.0
      cosmiconfig: 9.0.0(typescript@5.6.2)
      effect: 3.6.5
      enquirer: 2.4.1
      fast-check: 3.21.0
      globby: 14.0.2
      jsonc-parser: 3.3.1
      minimatch: 9.0.5
      npm-package-arg: 11.0.3
      ora: 8.0.1
      prompts: 2.4.2
      read-yaml-file: 2.1.0
      semver: 7.6.3
      tightrope: 0.2.0
      ts-toolbelt: 9.6.0
    transitivePeerDependencies:
      - typescript

  tar@6.2.1:
    dependencies:
      chownr: 2.0.0
      fs-minipass: 2.1.0
      minipass: 5.0.0
      minizlib: 2.1.2
      mkdirp: 1.0.4
      yallist: 4.0.0

  temporal-polyfill@0.2.5:
    dependencies:
      temporal-spec: 0.2.4

  temporal-spec@0.2.4: {}

  test-exclude@7.0.1:
    dependencies:
      '@istanbuljs/schema': 0.1.3
      glob: 10.4.5
      minimatch: 9.0.5

  text-hex@1.0.0: {}

  text-table@0.2.0: {}

  tightrope@0.2.0: {}

  tinybench@2.9.0: {}

  tinyexec@0.3.0: {}

  tinypool@1.0.1: {}

  tinyrainbow@1.2.0: {}

  tinyspy@3.0.2: {}

  to-regex-range@5.0.1:
    dependencies:
      is-number: 7.0.0

  toidentifier@1.0.1: {}

  triple-beam@1.4.1: {}

  ts-api-utils@1.3.0(typescript@5.6.2):
    dependencies:
      typescript: 5.6.2

  ts-toolbelt@9.6.0: {}

  tsconfig-paths@3.15.0:
    dependencies:
      '@types/json5': 0.0.29
      json5: 1.0.2
      minimist: 1.2.8
      strip-bom: 3.0.0

  tslib@2.7.0: {}

  tsx@4.17.0:
    dependencies:
      esbuild: 0.23.1
      get-tsconfig: 4.8.1
    optionalDependencies:
      fsevents: 2.3.3

  tuf-js@2.2.1:
    dependencies:
      '@tufjs/models': 2.0.1
      debug: 4.3.7
      make-fetch-happen: 13.0.1
    transitivePeerDependencies:
      - supports-color

  tunnel@0.0.6: {}

  type-check@0.4.0:
    dependencies:
      prelude-ls: 1.2.1

  type-fest@0.6.0: {}

  type-fest@0.8.1: {}

  type-is@1.6.18:
    dependencies:
      media-typer: 0.3.0
      mime-types: 2.1.35

  typed-array-buffer@1.0.2:
    dependencies:
      call-bind: 1.0.7
      es-errors: 1.3.0
      is-typed-array: 1.1.13

  typed-array-byte-length@1.0.1:
    dependencies:
      call-bind: 1.0.7
      for-each: 0.3.3
      gopd: 1.0.1
      has-proto: 1.0.3
      is-typed-array: 1.1.13

  typed-array-byte-offset@1.0.2:
    dependencies:
      available-typed-arrays: 1.0.7
      call-bind: 1.0.7
      for-each: 0.3.3
      gopd: 1.0.1
      has-proto: 1.0.3
      is-typed-array: 1.1.13

  typed-array-length@1.0.6:
    dependencies:
      call-bind: 1.0.7
      for-each: 0.3.3
      gopd: 1.0.1
      has-proto: 1.0.3
      is-typed-array: 1.1.13
      possible-typed-array-names: 1.0.0

  typedarray@0.0.6: {}

  typescript-eslint@8.7.0(eslint@9.11.1)(typescript@5.6.2):
    dependencies:
      '@typescript-eslint/eslint-plugin': 8.7.0(@typescript-eslint/parser@8.7.0(eslint@9.11.1)(typescript@5.6.2))(eslint@9.11.1)(typescript@5.6.2)
      '@typescript-eslint/parser': 8.7.0(eslint@9.11.1)(typescript@5.6.2)
      '@typescript-eslint/utils': 8.7.0(eslint@9.11.1)(typescript@5.6.2)
    optionalDependencies:
      typescript: 5.6.2
    transitivePeerDependencies:
      - eslint
      - supports-color

  typescript@5.1.6: {}

  typescript@5.6.2: {}

  unbox-primitive@1.0.2:
    dependencies:
      call-bind: 1.0.7
      has-bigints: 1.0.2
      has-symbols: 1.0.3
      which-boxed-primitive: 1.0.2

  underscore@1.13.7: {}

  undici-types@6.19.8: {}

  undici@5.28.4:
    dependencies:
      '@fastify/busboy': 2.1.1

  unicorn-magic@0.1.0: {}

  unique-filename@3.0.0:
    dependencies:
      unique-slug: 4.0.0

  unique-slug@4.0.0:
    dependencies:
      imurmurhash: 0.1.4

  universal-github-app-jwt@2.2.0: {}

  universal-user-agent@6.0.1: {}

  universal-user-agent@7.0.2: {}

  universalify@2.0.1: {}

  unpipe@1.0.0: {}

  update-browserslist-db@1.1.0(browserslist@4.24.0):
    dependencies:
      browserslist: 4.24.0
      escalade: 3.2.0
      picocolors: 1.1.0

  uri-js@4.4.1:
    dependencies:
      punycode: 2.3.1

  util-deprecate@1.0.2: {}

  utils-merge@1.0.1: {}

  uuid@8.3.2: {}

  v8-to-istanbul@9.3.0:
    dependencies:
      '@jridgewell/trace-mapping': 0.3.25
      '@types/istanbul-lib-coverage': 2.0.6
      convert-source-map: 2.0.0

  validate-npm-package-license@3.0.4:
    dependencies:
      spdx-correct: 3.2.0
      spdx-expression-parse: 3.0.1

  validate-npm-package-name@5.0.1: {}

  vary@1.1.2: {}

  vite-node@2.1.1(@types/node@22.5.5):
    dependencies:
      cac: 6.7.14
      debug: 4.3.7
      pathe: 1.1.2
      vite: 5.4.8(@types/node@22.5.5)
    transitivePeerDependencies:
      - '@types/node'
      - less
      - lightningcss
      - sass
      - sass-embedded
      - stylus
      - sugarss
      - supports-color
      - terser

  vite@5.4.8(@types/node@22.5.5):
    dependencies:
      esbuild: 0.21.5
      postcss: 8.4.47
      rollup: 4.22.4
    optionalDependencies:
      '@types/node': 22.5.5
      fsevents: 2.3.3

  vitest@2.1.1(@types/node@22.5.5):
    dependencies:
      '@vitest/expect': 2.1.1
      '@vitest/mocker': 2.1.1(@vitest/spy@2.1.1)(vite@5.4.8(@types/node@22.5.5))
      '@vitest/pretty-format': 2.1.1
      '@vitest/runner': 2.1.1
      '@vitest/snapshot': 2.1.1
      '@vitest/spy': 2.1.1
      '@vitest/utils': 2.1.1
      chai: 5.1.1
      debug: 4.3.7
      magic-string: 0.30.11
      pathe: 1.1.2
      std-env: 3.7.0
      tinybench: 2.9.0
      tinyexec: 0.3.0
      tinypool: 1.0.1
      tinyrainbow: 1.2.0
      vite: 5.4.8(@types/node@22.5.5)
      vite-node: 2.1.1(@types/node@22.5.5)
      why-is-node-running: 2.3.0
    optionalDependencies:
      '@types/node': 22.5.5
    transitivePeerDependencies:
      - less
      - lightningcss
      - msw
      - sass
      - sass-embedded
      - stylus
      - sugarss
      - supports-color
      - terser

  vscode-jsonrpc@8.2.0: {}

  vscode-languageserver-protocol@3.17.5:
    dependencies:
      vscode-jsonrpc: 8.2.0
      vscode-languageserver-types: 3.17.5

  vscode-languageserver-textdocument@1.0.12: {}

  vscode-languageserver-types@3.17.5: {}

  vscode-languageserver@9.0.1:
    dependencies:
      vscode-languageserver-protocol: 3.17.5

  web-streams-polyfill@3.3.3: {}

  which-boxed-primitive@1.0.2:
    dependencies:
      is-bigint: 1.0.4
      is-boolean-object: 1.1.2
      is-number-object: 1.0.7
      is-string: 1.0.7
      is-symbol: 1.0.4

  which-collection@1.0.2:
    dependencies:
      is-map: 2.0.3
      is-set: 2.0.3
      is-weakmap: 2.0.2
      is-weakset: 2.0.3

  which-typed-array@1.1.15:
    dependencies:
      available-typed-arrays: 1.0.7
      call-bind: 1.0.7
      for-each: 0.3.3
      gopd: 1.0.1
      has-tostringtag: 1.0.2

  which@2.0.2:
    dependencies:
      isexe: 2.0.0

  which@4.0.0:
    dependencies:
      isexe: 3.1.1

  why-is-node-running@2.3.0:
    dependencies:
      siginfo: 2.0.0
      stackback: 0.0.2

  winston-transport@4.7.1:
    dependencies:
      logform: 2.6.1
      readable-stream: 3.6.2
      triple-beam: 1.4.1

  winston@3.14.2:
    dependencies:
      '@colors/colors': 1.6.0
      '@dabh/diagnostics': 2.0.3
      async: 3.2.6
      is-stream: 2.0.1
      logform: 2.6.1
      one-time: 1.0.0
      readable-stream: 3.6.2
      safe-stable-stringify: 2.5.0
      stack-trace: 0.0.10
      triple-beam: 1.4.1
      winston-transport: 4.7.1

  word-wrap@1.2.5: {}

  wrap-ansi@7.0.0:
    dependencies:
      ansi-styles: 4.3.0
      string-width: 4.2.3
      strip-ansi: 6.0.1

  wrap-ansi@8.1.0:
    dependencies:
      ansi-styles: 6.2.1
      string-width: 5.1.2
      strip-ansi: 7.1.0

  wrappy@1.0.2: {}

  xml-formatter@3.6.3:
    dependencies:
      xml-parser-xo: 4.1.2

  xml-parser-xo@4.1.2: {}

  xml2js@0.6.2:
    dependencies:
      sax: 1.4.1
      xmlbuilder: 11.0.1

  xmlbuilder@11.0.1: {}

  xtend@4.0.2: {}

  y18n@5.0.8: {}

  yallist@4.0.0: {}

  yaml@2.4.5: {}

  yaml@2.5.1: {}

  yargs-parser@21.1.1: {}

  yargs@17.7.2:
    dependencies:
      cliui: 8.0.1
      escalade: 3.2.0
      get-caller-file: 2.0.5
      require-directory: 2.1.1
      string-width: 4.2.3
      y18n: 5.0.8
      yargs-parser: 21.1.1

  yocto-queue@0.1.0: {}

  zod@3.23.8: {}<|MERGE_RESOLUTION|>--- conflicted
+++ resolved
@@ -70,13 +70,8 @@
         specifier: ^3.3.50
         version: 3.3.50
       '@typespec/http-client-python':
-<<<<<<< HEAD
-        specifier: /Users/isabellacai/Desktop/github/typespec/packages/http-client-python/typespec-http-client-python-0.3.1.tgz
-        version: file:../typespec/packages/http-client-python/typespec-http-client-python-0.3.1.tgz(vm3zl3bny6zj5nharspdvjsyym)
-=======
-        specifier: 0.3.1
-        version: 0.3.1(vm3zl3bny6zj5nharspdvjsyym)
->>>>>>> b5ec957c
+        specifier: 0.3.2
+        version: 0.3.2(vm3zl3bny6zj5nharspdvjsyym)
       chalk:
         specifier: 5.3.0
         version: 5.3.0
@@ -87,13 +82,8 @@
   packages/typespec-python:
     dependencies:
       '@typespec/http-client-python':
-<<<<<<< HEAD
-        specifier: /Users/isabellacai/Desktop/github/typespec/packages/http-client-python/typespec-http-client-python-0.3.1.tgz
-        version: file:../typespec/packages/http-client-python/typespec-http-client-python-0.3.1.tgz(vm3zl3bny6zj5nharspdvjsyym)
-=======
-        specifier: ~0.3.1
-        version: 0.3.1(vm3zl3bny6zj5nharspdvjsyym)
->>>>>>> b5ec957c
+        specifier: ~0.3.2
+        version: 0.3.2(vm3zl3bny6zj5nharspdvjsyym)
       '@typespec/openapi3':
         specifier: ~0.61.0
         version: 0.61.0(@typespec/compiler@0.61.0)(@typespec/http@0.61.0(@typespec/compiler@0.61.0))(@typespec/openapi@0.61.0(@typespec/compiler@0.61.0)(@typespec/http@0.61.0(@typespec/compiler@0.61.0)))(@typespec/versioning@0.61.0(@typespec/compiler@0.61.0))(openapi-types@12.1.3)
@@ -1236,14 +1226,8 @@
     engines: {node: '>=18.0.0'}
     hasBin: true
 
-<<<<<<< HEAD
-  '@typespec/http-client-python@file:../typespec/packages/http-client-python/typespec-http-client-python-0.3.1.tgz':
-    resolution: {integrity: sha512-xNX6kDIpwmppLn56rByLkvGS+Gz2VxtI5icHIFcmODyBOkqooFRr94jTgOIaB542u/MSVgfKjDWwhTQbK/4QWQ==, tarball: file:../typespec/packages/http-client-python/typespec-http-client-python-0.3.1.tgz}
-    version: 0.3.1
-=======
-  '@typespec/http-client-python@0.3.1':
-    resolution: {integrity: sha512-wr+k4V55N527OFn1seUJXDnRuuCSUtjzPeqqoLITXvjrFxhSC+yLtO9VDKzrQVVFm00mruKR6iBB14HuXqxAZw==}
->>>>>>> b5ec957c
+  '@typespec/http-client-python@0.3.2':
+    resolution: {integrity: sha512-Pz0nfBk1vN6cat8SKvv8VMu9il3YStzE3f1kBkSWt9OP4lBHGc9ehCQOIPkbkVZuyKRYdVsLKPhVurvsF92w6w==}
     engines: {node: '>=18.0.0'}
     peerDependencies:
       '@azure-tools/typespec-autorest': '>=0.47.0 <1.0.0'
@@ -4997,11 +4981,7 @@
       yaml: 2.5.1
       yargs: 17.7.2
 
-<<<<<<< HEAD
-  '@typespec/http-client-python@file:../typespec/packages/http-client-python/typespec-http-client-python-0.3.1.tgz(vm3zl3bny6zj5nharspdvjsyym)':
-=======
-  '@typespec/http-client-python@0.3.1(vm3zl3bny6zj5nharspdvjsyym)':
->>>>>>> b5ec957c
+  '@typespec/http-client-python@0.3.2(vm3zl3bny6zj5nharspdvjsyym)':
     dependencies:
       '@azure-tools/typespec-autorest': 0.47.0(it3uieauvfbt3ppm5uhk4o7n64)
       '@azure-tools/typespec-azure-core': 0.47.0(@typespec/compiler@0.61.0)(@typespec/http@0.61.0(@typespec/compiler@0.61.0))(@typespec/rest@0.61.0(@typespec/compiler@0.61.0)(@typespec/http@0.61.0(@typespec/compiler@0.61.0)))
