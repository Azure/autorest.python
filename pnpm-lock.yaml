--- conflicted
+++ resolved
@@ -36,6 +36,7 @@
       '@types/js-yaml': ^4.0.5
       '@types/morgan': ^1.9.3
       '@types/node': ^18.7.16
+      '@types/prettier': ^2.7.1
       '@types/xml2js': ^0.4.11
       '@types/yargs': ^17.0.12
       ajv: 8.11.0
@@ -85,6 +86,7 @@
       '@types/glob': 8.0.0
       '@types/morgan': 1.9.3
       '@types/node': 18.7.16
+      '@types/prettier': 2.7.1
       '@types/xml2js': 0.4.11
       '@types/yargs': 17.0.13
       eslint: 8.23.1
@@ -179,7 +181,7 @@
       vite: ^3.1.0
     dependencies:
       '@azure-tools/cadl-ranch-coverage-sdk': link:../cadl-ranch-coverage-sdk
-      '@emotion/react': 11.10.4_msyv5sllghxdhcqrv627wahqgi
+      '@emotion/react': 11.10.4_bjroym7kxlcs2vvwnej4p3gzwu
       '@fortawesome/fontawesome-svg-core': 6.2.0
       '@fortawesome/free-solid-svg-icons': 6.2.0
       '@fortawesome/react-fontawesome': 0.2.0_6j2wdqxompc6mcokhxkpep2gqu
@@ -189,12 +191,12 @@
       '@cadl-lang/eslint-config-cadl': 0.4.1_prettier@2.7.1
       '@types/react': 18.0.21
       '@types/react-dom': 18.0.6
-      '@vitejs/plugin-react': 2.1.0_vite@3.1.3
+      '@vitejs/plugin-react': 2.1.0_vite@3.1.4
       eslint: 8.23.1
       prettier: 2.7.1
       rimraf: 3.0.2
       typescript: 4.8.3
-      vite: 3.1.3
+      vite: 3.1.4
 
   cadl-ranch/packages/cadl-ranch-expect:
     specifiers:
@@ -269,13 +271,8 @@
     specifiers:
       '@autorest/python': workspace:^
       '@azure-tools/cadl-azure-core': ~0.7.0
-<<<<<<< HEAD
-      '@azure-tools/cadl-ranch-expect': ~0.1.9
+      '@azure-tools/cadl-ranch-expect': ~0.1.10
       '@azure-tools/cadl-ranch-specs': workspace:*
-=======
-      '@azure-tools/cadl-ranch-expect': ~0.1.10
-      '@azure-tools/cadl-ranch-specs': ~0.3.0
->>>>>>> 003685e0
       '@cadl-lang/compiler': ~0.35.0
       '@cadl-lang/eslint-config-cadl': ~0.4.1
       '@cadl-lang/openapi': ~0.12.0
@@ -297,13 +294,8 @@
       js-yaml: 4.1.0
     devDependencies:
       '@azure-tools/cadl-azure-core': 0.7.0_hwxydnmfmbbljm4krsocnj5vz4
-<<<<<<< HEAD
       '@azure-tools/cadl-ranch-expect': link:../../cadl-ranch/packages/cadl-ranch-expect
       '@azure-tools/cadl-ranch-specs': link:../../cadl-ranch/packages/cadl-ranch-specs
-=======
-      '@azure-tools/cadl-ranch-expect': 0.1.10_hwxydnmfmbbljm4krsocnj5vz4
-      '@azure-tools/cadl-ranch-specs': 0.3.0_vheqhrks2qggxgbdne2vaxomqu
->>>>>>> 003685e0
       '@cadl-lang/eslint-config-cadl': 0.4.1_prettier@2.7.1
       '@cadl-lang/openapi': 0.12.0_hwxydnmfmbbljm4krsocnj5vz4
       '@cadl-lang/rest': 0.17.0_@cadl-lang+compiler@0.35.0
@@ -336,13 +328,23 @@
       semver: 7.3.7
     dev: false
 
-<<<<<<< HEAD
   /@azure-tools/cadl-autorest/0.20.0_66qn2oh2x2b5pavqwwd54rnqay:
     resolution: {integrity: sha512-2nwa0yLJqUAyQ41oS6sNiKdjlMI2sX6qFJfb4SBoWQhxSiX67V5cbJ3b+fqCRherjYB4geF5s61DjOKgjh40zg==}
     engines: {node: '>=16.0.0'}
     peerDependencies:
       '@azure-tools/cadl-azure-core': ~0.7.0
-=======
+      '@cadl-lang/compiler': ~0.35.0
+      '@cadl-lang/openapi': ~0.12.0
+      '@cadl-lang/rest': ~0.17.0
+      '@cadl-lang/versioning': ~0.8.0
+    dependencies:
+      '@azure-tools/cadl-azure-core': 0.7.0_hwxydnmfmbbljm4krsocnj5vz4
+      '@cadl-lang/compiler': 0.35.0
+      '@cadl-lang/openapi': 0.12.0_hwxydnmfmbbljm4krsocnj5vz4
+      '@cadl-lang/rest': 0.17.0_@cadl-lang+compiler@0.35.0
+      '@cadl-lang/versioning': 0.8.0
+    dev: true
+
   /@azure-tools/cadl-azure-core/0.7.0_hwxydnmfmbbljm4krsocnj5vz4:
     resolution: {integrity: sha512-rl94XppY4Z6Eg9W/h9MEHo/mITQWsA32uSrtGh0nhGMOVAoQwp0OU0vIivI4oGNdc0tfnFYKUXoFAfEJcrCEBw==}
     engines: {node: '>=16.0.0'}
@@ -352,122 +354,6 @@
     dependencies:
       '@cadl-lang/compiler': 0.35.0
       '@cadl-lang/rest': 0.17.0_@cadl-lang+compiler@0.35.0
-    dev: true
-
-  /@azure-tools/cadl-ranch-api/0.1.9:
-    resolution: {integrity: sha512-SpJh71Aaxw2ThdApvgbWPGi4OCMB8Hzh9y16QJhSHoZSrHcKpkvyP51ELJ4dTPE/9D+jyzQTSest7HkF+63Ekg==}
-    engines: {node: '>=16.0.0'}
-    dependencies:
-      body-parser: 1.20.0
-      deep-equal: 2.0.5
-      express: 4.18.1
-      express-promise-router: 4.1.1_express@4.18.1
-      glob: 8.0.3
-      morgan: 1.10.0
-      picocolors: 1.0.0
-      winston: 3.8.2
-      yargs: 17.5.1
-    transitivePeerDependencies:
-      - '@types/express'
-      - supports-color
-    dev: true
-
-  /@azure-tools/cadl-ranch-coverage-sdk/0.1.1:
-    resolution: {integrity: sha512-FRPArDHV+Ue3JxiSJDRMI6KsWgec9AsRyZk71NZ4asqUiqDKrWm6In64B5/Ioh6gjY3p9ugCAgz98pqarGj+2Q==}
-    engines: {node: '>=16.0.0'}
-    dependencies:
-      '@azure/identity': 3.0.0
-      '@azure/storage-blob': 12.11.0
-      '@types/node': 18.7.16
-    transitivePeerDependencies:
-      - encoding
-      - supports-color
-    dev: true
-
-  /@azure-tools/cadl-ranch-expect/0.1.10_hwxydnmfmbbljm4krsocnj5vz4:
-    resolution: {integrity: sha512-leSjlPkQFBGVCQPG+oSnBcKk0ieX1yctjYL2jc7QCahRBTNfvuvwEWuzX09XqsqTjmwL8M1HIq/e5+ahTbPHwA==}
-    engines: {node: '>=16.0.0'}
-    peerDependencies:
-      '@cadl-lang/compiler': ~0.35.0
-      '@cadl-lang/rest': ~0.17.0
-    dependencies:
-      '@cadl-lang/compiler': 0.35.0
-      '@cadl-lang/rest': 0.17.0_@cadl-lang+compiler@0.35.0
-    dev: true
-
-  /@azure-tools/cadl-ranch-specs/0.3.0_vheqhrks2qggxgbdne2vaxomqu:
-    resolution: {integrity: sha512-GNSOrT6y2l7l6Vocu04GEM+LhRdQQ3yVa4jGGz8UqT/0TZIGu9/KacLUjtxWEXJ/hOCwu5G5U++Qz7/PPe/Lcw==}
-    engines: {node: '>=16.0.0'}
-    peerDependencies:
-      '@azure-tools/cadl-azure-core': ~0.7.0
-      '@azure-tools/cadl-ranch-expect': ~0.1.10
->>>>>>> 003685e0
-      '@cadl-lang/compiler': ~0.35.0
-      '@cadl-lang/openapi': ~0.12.0
-      '@cadl-lang/rest': ~0.17.0
-      '@cadl-lang/versioning': ~0.8.0
-    dependencies:
-      '@azure-tools/cadl-azure-core': 0.7.0_hwxydnmfmbbljm4krsocnj5vz4
-<<<<<<< HEAD
-=======
-      '@azure-tools/cadl-ranch': 0.2.1
-      '@azure-tools/cadl-ranch-api': 0.1.9
-      '@azure-tools/cadl-ranch-expect': 0.1.10_hwxydnmfmbbljm4krsocnj5vz4
->>>>>>> 003685e0
-      '@cadl-lang/compiler': 0.35.0
-      '@cadl-lang/openapi': 0.12.0_hwxydnmfmbbljm4krsocnj5vz4
-      '@cadl-lang/rest': 0.17.0_@cadl-lang+compiler@0.35.0
-      '@cadl-lang/versioning': 0.8.0
-<<<<<<< HEAD
-    dev: true
-
-  /@azure-tools/cadl-azure-core/0.7.0_hwxydnmfmbbljm4krsocnj5vz4:
-    resolution: {integrity: sha512-rl94XppY4Z6Eg9W/h9MEHo/mITQWsA32uSrtGh0nhGMOVAoQwp0OU0vIivI4oGNdc0tfnFYKUXoFAfEJcrCEBw==}
-=======
-    transitivePeerDependencies:
-      - '@types/express'
-      - encoding
-      - supports-color
-    dev: true
-
-  /@azure-tools/cadl-ranch/0.2.1:
-    resolution: {integrity: sha512-o9zTv9lt3H7CQS06yMmVRDBnzOGNQGnzqocWqT9B/xFvpMLsTN2CQv3Oi/a8MZS8vpQ0askURbHN6Vl3A2XqHg==}
->>>>>>> 003685e0
-    engines: {node: '>=16.0.0'}
-    peerDependencies:
-      '@cadl-lang/compiler': ~0.35.0
-      '@cadl-lang/rest': ~0.17.0
-    dependencies:
-<<<<<<< HEAD
-      '@cadl-lang/compiler': 0.35.0
-      '@cadl-lang/rest': 0.17.0_@cadl-lang+compiler@0.35.0
-=======
-      '@azure-tools/cadl-ranch-api': 0.1.9
-      '@azure-tools/cadl-ranch-coverage-sdk': 0.1.1
-      '@azure-tools/cadl-ranch-expect': 0.1.10_hwxydnmfmbbljm4krsocnj5vz4
-      '@azure/identity': 3.0.0
-      '@cadl-lang/compiler': 0.35.0
-      '@cadl-lang/rest': 0.17.0_@cadl-lang+compiler@0.35.0
-      '@types/js-yaml': 4.0.5
-      ajv: 8.11.0
-      body-parser: 1.20.0
-      deep-equal: 2.0.5
-      express: 4.18.1
-      express-promise-router: 4.1.1_express@4.18.1
-      glob: 8.0.3
-      js-yaml: 4.1.0
-      morgan: 1.10.0
-      picocolors: 1.0.0
-      prettier: 2.7.1
-      source-map-support: 0.5.21
-      winston: 3.8.2
-      xml2js: 0.4.23
-      yargs: 17.5.1
-    transitivePeerDependencies:
-      - '@types/express'
-      - encoding
-      - supports-color
->>>>>>> 003685e0
     dev: true
 
   /@azure/abort-controller/1.1.0:
@@ -497,21 +383,6 @@
     transitivePeerDependencies:
       - supports-color
     dev: false
-
-  /@azure/core-client/1.6.1:
-    resolution: {integrity: sha512-mZ1MSKhZBYoV8GAWceA+PEJFWV2VpdNSpxxcj1wjIAOi00ykRuIQChT99xlQGZWLY3/NApWhSImlFwsmCEs4vA==}
-    engines: {node: '>=12.0.0'}
-    dependencies:
-      '@azure/abort-controller': 1.1.0
-      '@azure/core-auth': 1.4.0
-      '@azure/core-rest-pipeline': 1.9.2
-      '@azure/core-tracing': 1.0.1
-      '@azure/core-util': 1.1.0
-      '@azure/logger': 1.0.3
-      tslib: 2.4.0
-    transitivePeerDependencies:
-      - supports-color
-    dev: true
 
   /@azure/core-http/2.2.6:
     resolution: {integrity: sha512-Lx7A3k2JIXpIbixfUaOOG79WNSo/Y7dhZ0LaLhaayyZ6PwQdVsEQXAR+oIPqPSfgPzv7RtwPSVviJ2APrsQKvQ==}
@@ -565,24 +436,6 @@
     transitivePeerDependencies:
       - supports-color
     dev: false
-
-  /@azure/core-rest-pipeline/1.9.2:
-    resolution: {integrity: sha512-8rXI6ircjenaLp+PkOFpo37tQ1PQfztZkfVj97BIF3RPxHAsoVSgkJtu3IK/bUEWcb7HzXSoyBe06M7ODRkRyw==}
-    engines: {node: '>=12.0.0'}
-    dependencies:
-      '@azure/abort-controller': 1.1.0
-      '@azure/core-auth': 1.4.0
-      '@azure/core-tracing': 1.0.1
-      '@azure/core-util': 1.1.0
-      '@azure/logger': 1.0.3
-      form-data: 4.0.0
-      http-proxy-agent: 5.0.0
-      https-proxy-agent: 5.0.1
-      tslib: 2.4.0
-      uuid: 8.3.2
-    transitivePeerDependencies:
-      - supports-color
-    dev: true
 
   /@azure/core-tracing/1.0.0-preview.13:
     resolution: {integrity: sha512-KxDlhXyMlh2Jhj2ykX6vNEU0Vou4nHr025KoSEiz7cS3BNiHNaZcdECk/DmLkEB0as5T7b/TpRcehJ5yV6NeXQ==}
@@ -629,44 +482,6 @@
       - supports-color
     dev: false
 
-  /@azure/core-tracing/1.0.1:
-    resolution: {integrity: sha512-I5CGMoLtX+pI17ZdiFJZgxMJApsK6jjfm85hpgp3oazCdq5Wxgh4wMr7ge/TTWW1B5WBuvIOI1fMU/FrOAMKrw==}
-    engines: {node: '>=12.0.0'}
-    dependencies:
-      tslib: 2.4.0
-    dev: true
-
-  /@azure/core-util/1.1.0:
-    resolution: {integrity: sha512-+i93lNJNA3Pl3KSuC6xKP2jTL4YFeDfO6VNOaYdk0cppZcLCxt811gS878VsqsCisaltdhl9lhMzK5kbxCiF4w==}
-    engines: {node: '>=12.0.0'}
-    dependencies:
-      tslib: 2.4.0
-    dev: true
-
-  /@azure/identity/3.0.0:
-    resolution: {integrity: sha512-MAwrefZE6T15wJe/tOA6dffdTNCh+S6DOQe2otO6drEEVCHDF0zb+GItlK6kQzD5hPm/YueFCW6sN1q6F4XYuQ==}
-    engines: {node: '>=12.0.0'}
-    dependencies:
-      '@azure/abort-controller': 1.1.0
-      '@azure/core-auth': 1.4.0
-      '@azure/core-client': 1.6.1
-      '@azure/core-rest-pipeline': 1.9.2
-      '@azure/core-tracing': 1.0.1
-      '@azure/core-util': 1.1.0
-      '@azure/logger': 1.0.3
-      '@azure/msal-browser': 2.28.3
-      '@azure/msal-common': 7.4.1
-      '@azure/msal-node': 1.14.0
-      events: 3.3.0
-      jws: 4.0.0
-      open: 8.4.0
-      stoppable: 1.1.0
-      tslib: 2.4.0
-      uuid: 8.3.2
-    transitivePeerDependencies:
-      - supports-color
-    dev: true
-
   /@azure/logger/1.0.3:
     resolution: {integrity: sha512-aK4s3Xxjrx3daZr3VylxejK3vG5ExXck5WOHDJ8in/k9AqlfIyFMMT1uG7u8mNjX+QRILTIn0/Xgschfh/dQ9g==}
     engines: {node: '>=12.0.0'}
@@ -678,20 +493,12 @@
     engines: {node: '>=0.8.0'}
     dependencies:
       '@azure/msal-common': 7.4.1
-<<<<<<< HEAD
-    dev: false
-=======
-    dev: true
->>>>>>> 003685e0
+    dev: false
 
   /@azure/msal-common/7.4.1:
     resolution: {integrity: sha512-zxcxg9pRdgGTS5mrRJeQvwA8aIjD8qSGzaAiz5SeTVkyhtjB0AeFnAcvBOKHv/TkswWNfYKpERxsXOAKXkXk0w==}
     engines: {node: '>=0.8.0'}
-<<<<<<< HEAD
-    dev: false
-=======
-    dev: true
->>>>>>> 003685e0
+    dev: false
 
   /@azure/msal-node/1.14.0:
     resolution: {integrity: sha512-3XB7FuHLhmGBjw7bxuz1LCHOXQgmNIO3J56tlbOjuJcyJtd4aBCgnYIXNKLed3uRcQNHEO0mlg24I4iGxAV/UA==}
@@ -700,11 +507,7 @@
       '@azure/msal-common': 7.4.1
       jsonwebtoken: 8.5.1
       uuid: 8.3.2
-<<<<<<< HEAD
-    dev: false
-=======
-    dev: true
->>>>>>> 003685e0
+    dev: false
 
   /@azure/storage-blob/12.11.0:
     resolution: {integrity: sha512-na+FisoARuaOWaHWpmdtk3FeuTWf2VWamdJ9/TJJzj5ZdXPLC3juoDgFs6XVuJIoK30yuBpyFBEDXVRK4pB7Tg==}
@@ -733,24 +536,24 @@
     dependencies:
       '@babel/highlight': 7.18.6
 
-  /@babel/compat-data/7.19.1:
-    resolution: {integrity: sha512-72a9ghR0gnESIa7jBN53U32FOVCEoztyIlKaNoU05zRhEecduGK9L9c3ww7Mp06JiR+0ls0GBPFJQwwtjn9ksg==}
+  /@babel/compat-data/7.19.3:
+    resolution: {integrity: sha512-prBHMK4JYYK+wDjJF1q99KK4JLL+egWS4nmNqdlMUgCExMZ+iZW0hGhyC3VEbsPjvaN0TBhW//VIFwBrk8sEiw==}
     engines: {node: '>=6.9.0'}
 
-  /@babel/core/7.19.1:
-    resolution: {integrity: sha512-1H8VgqXme4UXCRv7/Wa1bq7RVymKOzC7znjyFM8KiEzwFqcKUKYNoQef4GhdklgNvoBXyW4gYhuBNCM5o1zImw==}
+  /@babel/core/7.19.3:
+    resolution: {integrity: sha512-WneDJxdsjEvyKtXKsaBGbDeiyOjR5vYq4HcShxnIbG0qixpoHjI3MqeZM9NDvsojNCEBItQE4juOo/bU6e72gQ==}
     engines: {node: '>=6.9.0'}
     dependencies:
       '@ampproject/remapping': 2.2.0
       '@babel/code-frame': 7.18.6
-      '@babel/generator': 7.19.0
-      '@babel/helper-compilation-targets': 7.19.1_@babel+core@7.19.1
+      '@babel/generator': 7.19.3
+      '@babel/helper-compilation-targets': 7.19.3_@babel+core@7.19.3
       '@babel/helper-module-transforms': 7.19.0
       '@babel/helpers': 7.19.0
-      '@babel/parser': 7.19.1
+      '@babel/parser': 7.19.3
       '@babel/template': 7.18.10
-      '@babel/traverse': 7.19.1
-      '@babel/types': 7.19.0
+      '@babel/traverse': 7.19.3
+      '@babel/types': 7.19.3
       convert-source-map: 1.8.0
       debug: 4.3.4
       gensync: 1.0.0-beta.2
@@ -759,11 +562,11 @@
     transitivePeerDependencies:
       - supports-color
 
-  /@babel/generator/7.19.0:
-    resolution: {integrity: sha512-S1ahxf1gZ2dpoiFgA+ohK9DIpz50bJ0CWs7Zlzb54Z4sG8qmdIrGrVqmy1sAtTVRb+9CU6U8VqT9L0Zj7hxHVg==}
+  /@babel/generator/7.19.3:
+    resolution: {integrity: sha512-fqVZnmp1ncvZU757UzDheKZpfPgatqY59XtW2/j/18H7u76akb8xqvjw82f+i2UKd/ksYsSick/BCLQUUtJ/qQ==}
     engines: {node: '>=6.9.0'}
     dependencies:
-      '@babel/types': 7.19.0
+      '@babel/types': 7.19.3
       '@jridgewell/gen-mapping': 0.3.2
       jsesc: 2.5.2
 
@@ -771,17 +574,17 @@
     resolution: {integrity: sha512-duORpUiYrEpzKIop6iNbjnwKLAKnJ47csTyRACyEmWj0QdUrm5aqNJGHSSEQSUAvNW0ojX0dOmK9dZduvkfeXA==}
     engines: {node: '>=6.9.0'}
     dependencies:
-      '@babel/types': 7.19.0
-    dev: true
-
-  /@babel/helper-compilation-targets/7.19.1_@babel+core@7.19.1:
-    resolution: {integrity: sha512-LlLkkqhCMyz2lkQPvJNdIYU7O5YjWRgC2R4omjCTpZd8u8KMQzZvX4qce+/BluN1rcQiV7BoGUpmQ0LeHerbhg==}
+      '@babel/types': 7.19.3
+    dev: true
+
+  /@babel/helper-compilation-targets/7.19.3_@babel+core@7.19.3:
+    resolution: {integrity: sha512-65ESqLGyGmLvgR0mst5AdW1FkNlj9rQsCKduzEoEPhBCDFGXvz2jW6bXFG6i0/MrV2s7hhXjjb2yAzcPuQlLwg==}
     engines: {node: '>=6.9.0'}
     peerDependencies:
       '@babel/core': ^7.0.0
     dependencies:
-      '@babel/compat-data': 7.19.1
-      '@babel/core': 7.19.1
+      '@babel/compat-data': 7.19.3
+      '@babel/core': 7.19.3
       '@babel/helper-validator-option': 7.18.6
       browserslist: 4.21.4
       semver: 6.3.0
@@ -795,19 +598,19 @@
     engines: {node: '>=6.9.0'}
     dependencies:
       '@babel/template': 7.18.10
-      '@babel/types': 7.19.0
+      '@babel/types': 7.19.3
 
   /@babel/helper-hoist-variables/7.18.6:
     resolution: {integrity: sha512-UlJQPkFqFULIcyW5sbzgbkxn2FKRgwWiRexcuaR8RNJRy8+LLveqPjwZV/bwrLZCN0eUHD/x8D0heK1ozuoo6Q==}
     engines: {node: '>=6.9.0'}
     dependencies:
-      '@babel/types': 7.19.0
+      '@babel/types': 7.19.3
 
   /@babel/helper-module-imports/7.18.6:
     resolution: {integrity: sha512-0NFvs3VkuSYbFi1x2Vd6tKrywq+z/cLeYC/RJNFrIX/30Bf5aiGYbtvGXolEktzJH8o5E5KJ3tT+nkxuuZFVlA==}
     engines: {node: '>=6.9.0'}
     dependencies:
-      '@babel/types': 7.19.0
+      '@babel/types': 7.19.3
 
   /@babel/helper-module-transforms/7.19.0:
     resolution: {integrity: sha512-3HBZ377Fe14RbLIA+ac3sY4PTgpxHVkFrESaWhoI5PuyXPBBX8+C34qblV9G89ZtycGJCmCI/Ut+VUDK4bltNQ==}
@@ -817,10 +620,10 @@
       '@babel/helper-module-imports': 7.18.6
       '@babel/helper-simple-access': 7.18.6
       '@babel/helper-split-export-declaration': 7.18.6
-      '@babel/helper-validator-identifier': 7.18.6
+      '@babel/helper-validator-identifier': 7.19.1
       '@babel/template': 7.18.10
-      '@babel/traverse': 7.19.1
-      '@babel/types': 7.19.0
+      '@babel/traverse': 7.19.3
+      '@babel/types': 7.19.3
     transitivePeerDependencies:
       - supports-color
 
@@ -832,13 +635,13 @@
     resolution: {integrity: sha512-iNpIgTgyAvDQpDj76POqg+YEt8fPxx3yaNBg3S30dxNKm2SWfYhD0TGrK/Eu9wHpUW63VQU894TsTg+GLbUa1g==}
     engines: {node: '>=6.9.0'}
     dependencies:
-      '@babel/types': 7.19.0
+      '@babel/types': 7.19.3
 
   /@babel/helper-split-export-declaration/7.18.6:
     resolution: {integrity: sha512-bde1etTx6ZyTmobl9LLMMQsaizFVZrquTEHOqKeQESMKo4PlObf+8+JA25ZsIpZhT/WEd39+vOdLXAFG/nELpA==}
     engines: {node: '>=6.9.0'}
     dependencies:
-      '@babel/types': 7.19.0
+      '@babel/types': 7.19.3
 
   /@babel/helper-string-parser/7.18.10:
     resolution: {integrity: sha512-XtIfWmeNY3i4t7t4D2t02q50HvqHybPqW2ki1kosnvWCwuCMeo81Jf0gwr85jy/neUdg5XDdeFE/80DXiO+njw==}
@@ -848,6 +651,10 @@
     resolution: {integrity: sha512-MmetCkz9ej86nJQV+sFCxoGGrUbU3q02kgLciwkrt9QqEB7cP39oKEY0PakknEO0Gu20SskMRi+AYZ3b1TpN9g==}
     engines: {node: '>=6.9.0'}
 
+  /@babel/helper-validator-identifier/7.19.1:
+    resolution: {integrity: sha512-awrNfaMtnHUr653GgGEs++LlAvW6w+DcPrOliSMXWCKo597CwL5Acf/wWdNkf/tfEQE3mjkeD1YOVZOUV/od1w==}
+    engines: {node: '>=6.9.0'}
+
   /@babel/helper-validator-option/7.18.6:
     resolution: {integrity: sha512-XO7gESt5ouv/LRJdrVjkShckw6STTaB7l9BrpBaAHDeF5YZT+01PCwmR0SJHnkW6i8OwW/EVWRShfi4j2x+KQw==}
     engines: {node: '>=6.9.0'}
@@ -857,8 +664,8 @@
     engines: {node: '>=6.9.0'}
     dependencies:
       '@babel/template': 7.18.10
-      '@babel/traverse': 7.19.1
-      '@babel/types': 7.19.0
+      '@babel/traverse': 7.19.3
+      '@babel/types': 7.19.3
     transitivePeerDependencies:
       - supports-color
 
@@ -870,64 +677,64 @@
       chalk: 2.4.2
       js-tokens: 4.0.0
 
-  /@babel/parser/7.19.1:
-    resolution: {integrity: sha512-h7RCSorm1DdTVGJf3P2Mhj3kdnkmF/EiysUkzS2TdgAYqyjFdMQJbVuXOBej2SBJaXan/lIVtT6KkGbyyq753A==}
+  /@babel/parser/7.19.3:
+    resolution: {integrity: sha512-pJ9xOlNWHiy9+FuFP09DEAFbAn4JskgRsVcc169w2xRBC3FRGuQEwjeIMMND9L2zc0iEhO/tGv4Zq+km+hxNpQ==}
     engines: {node: '>=6.0.0'}
     hasBin: true
     dependencies:
-      '@babel/types': 7.19.0
-
-  /@babel/plugin-syntax-jsx/7.18.6_@babel+core@7.19.1:
+      '@babel/types': 7.19.3
+
+  /@babel/plugin-syntax-jsx/7.18.6_@babel+core@7.19.3:
     resolution: {integrity: sha512-6mmljtAedFGTWu2p/8WIORGwy+61PLgOMPOdazc7YoJ9ZCWUyFy3A6CpPkRKLKD1ToAesxX8KGEViAiLo9N+7Q==}
     engines: {node: '>=6.9.0'}
     peerDependencies:
       '@babel/core': ^7.0.0-0
     dependencies:
-      '@babel/core': 7.19.1
+      '@babel/core': 7.19.3
       '@babel/helper-plugin-utils': 7.19.0
 
-  /@babel/plugin-transform-react-jsx-development/7.18.6_@babel+core@7.19.1:
+  /@babel/plugin-transform-react-jsx-development/7.18.6_@babel+core@7.19.3:
     resolution: {integrity: sha512-SA6HEjwYFKF7WDjWcMcMGUimmw/nhNRDWxr+KaLSCrkD/LMDBvWRmHAYgE1HDeF8KUuI8OAu+RT6EOtKxSW2qA==}
     engines: {node: '>=6.9.0'}
     peerDependencies:
       '@babel/core': ^7.0.0-0
     dependencies:
-      '@babel/core': 7.19.1
-      '@babel/plugin-transform-react-jsx': 7.19.0_@babel+core@7.19.1
-    dev: true
-
-  /@babel/plugin-transform-react-jsx-self/7.18.6_@babel+core@7.19.1:
+      '@babel/core': 7.19.3
+      '@babel/plugin-transform-react-jsx': 7.19.0_@babel+core@7.19.3
+    dev: true
+
+  /@babel/plugin-transform-react-jsx-self/7.18.6_@babel+core@7.19.3:
     resolution: {integrity: sha512-A0LQGx4+4Jv7u/tWzoJF7alZwnBDQd6cGLh9P+Ttk4dpiL+J5p7NSNv/9tlEFFJDq3kjxOavWmbm6t0Gk+A3Ig==}
     engines: {node: '>=6.9.0'}
     peerDependencies:
       '@babel/core': ^7.0.0-0
     dependencies:
-      '@babel/core': 7.19.1
+      '@babel/core': 7.19.3
       '@babel/helper-plugin-utils': 7.19.0
     dev: true
 
-  /@babel/plugin-transform-react-jsx-source/7.18.6_@babel+core@7.19.1:
+  /@babel/plugin-transform-react-jsx-source/7.18.6_@babel+core@7.19.3:
     resolution: {integrity: sha512-utZmlASneDfdaMh0m/WausbjUjEdGrQJz0vFK93d7wD3xf5wBtX219+q6IlCNZeguIcxS2f/CvLZrlLSvSHQXw==}
     engines: {node: '>=6.9.0'}
     peerDependencies:
       '@babel/core': ^7.0.0-0
     dependencies:
-      '@babel/core': 7.19.1
+      '@babel/core': 7.19.3
       '@babel/helper-plugin-utils': 7.19.0
     dev: true
 
-  /@babel/plugin-transform-react-jsx/7.19.0_@babel+core@7.19.1:
+  /@babel/plugin-transform-react-jsx/7.19.0_@babel+core@7.19.3:
     resolution: {integrity: sha512-UVEvX3tXie3Szm3emi1+G63jyw1w5IcMY0FSKM+CRnKRI5Mr1YbCNgsSTwoTwKphQEG9P+QqmuRFneJPZuHNhg==}
     engines: {node: '>=6.9.0'}
     peerDependencies:
       '@babel/core': ^7.0.0-0
     dependencies:
-      '@babel/core': 7.19.1
+      '@babel/core': 7.19.3
       '@babel/helper-annotate-as-pure': 7.18.6
       '@babel/helper-module-imports': 7.18.6
       '@babel/helper-plugin-utils': 7.19.0
-      '@babel/plugin-syntax-jsx': 7.18.6_@babel+core@7.19.1
-      '@babel/types': 7.19.0
+      '@babel/plugin-syntax-jsx': 7.18.6_@babel+core@7.19.3
+      '@babel/types': 7.19.3
     dev: true
 
   /@babel/runtime/7.19.0:
@@ -942,32 +749,32 @@
     engines: {node: '>=6.9.0'}
     dependencies:
       '@babel/code-frame': 7.18.6
-      '@babel/parser': 7.19.1
-      '@babel/types': 7.19.0
-
-  /@babel/traverse/7.19.1:
-    resolution: {integrity: sha512-0j/ZfZMxKukDaag2PtOPDbwuELqIar6lLskVPPJDjXMXjfLb1Obo/1yjxIGqqAJrmfaTIY3z2wFLAQ7qSkLsuA==}
+      '@babel/parser': 7.19.3
+      '@babel/types': 7.19.3
+
+  /@babel/traverse/7.19.3:
+    resolution: {integrity: sha512-qh5yf6149zhq2sgIXmwjnsvmnNQC2iw70UFjp4olxucKrWd/dvlUsBI88VSLUsnMNF7/vnOiA+nk1+yLoCqROQ==}
     engines: {node: '>=6.9.0'}
     dependencies:
       '@babel/code-frame': 7.18.6
-      '@babel/generator': 7.19.0
+      '@babel/generator': 7.19.3
       '@babel/helper-environment-visitor': 7.18.9
       '@babel/helper-function-name': 7.19.0
       '@babel/helper-hoist-variables': 7.18.6
       '@babel/helper-split-export-declaration': 7.18.6
-      '@babel/parser': 7.19.1
-      '@babel/types': 7.19.0
+      '@babel/parser': 7.19.3
+      '@babel/types': 7.19.3
       debug: 4.3.4
       globals: 11.12.0
     transitivePeerDependencies:
       - supports-color
 
-  /@babel/types/7.19.0:
-    resolution: {integrity: sha512-YuGopBq3ke25BVSiS6fgF49Ul9gH1x70Bcr6bqRLjWCkcX8Hre1/5+z+IiWOIerRMSSEfGZVB9z9kyq7wVs9YA==}
+  /@babel/types/7.19.3:
+    resolution: {integrity: sha512-hGCaQzIY22DJlDh9CH7NOxgKkFjBk0Cw9xDO1Xmh2151ti7wiGfQ3LauXzL4HP1fmFlTX6XjpRETTpUcv7wQLw==}
     engines: {node: '>=6.9.0'}
     dependencies:
       '@babel/helper-string-parser': 7.18.10
-      '@babel/helper-validator-identifier': 7.18.6
+      '@babel/helper-validator-identifier': 7.19.1
       to-fast-properties: 2.0.0
 
   /@bcoe/v8-coverage/0.2.3:
@@ -1070,14 +877,14 @@
       enabled: 2.0.0
       kuler: 2.0.0
 
-  /@emotion/babel-plugin/11.10.2_@babel+core@7.19.1:
+  /@emotion/babel-plugin/11.10.2_@babel+core@7.19.3:
     resolution: {integrity: sha512-xNQ57njWTFVfPAc3cjfuaPdsgLp5QOSuRsj9MA6ndEhH/AzuZM86qIQzt6rq+aGBwj3n5/TkLmU5lhAfdRmogA==}
     peerDependencies:
       '@babel/core': ^7.0.0
     dependencies:
-      '@babel/core': 7.19.1
+      '@babel/core': 7.19.3
       '@babel/helper-module-imports': 7.18.6
-      '@babel/plugin-syntax-jsx': 7.18.6_@babel+core@7.19.1
+      '@babel/plugin-syntax-jsx': 7.18.6_@babel+core@7.19.3
       '@babel/runtime': 7.19.0
       '@emotion/hash': 0.9.0
       '@emotion/memoize': 0.8.0
@@ -1108,7 +915,7 @@
     resolution: {integrity: sha512-G/YwXTkv7Den9mXDO7AhLWkE3q+I92B+VqAE+dYG4NGPaHZGvt3G8Q0p9vmE+sq7rTGphUbAvmQ9YpbfMQGGlA==}
     dev: false
 
-  /@emotion/react/11.10.4_msyv5sllghxdhcqrv627wahqgi:
+  /@emotion/react/11.10.4_bjroym7kxlcs2vvwnej4p3gzwu:
     resolution: {integrity: sha512-j0AkMpr6BL8gldJZ6XQsQ8DnS9TxEQu1R+OGmDZiWjBAJtCcbt0tS3I/YffoqHXxH6MjgI7KdMbYKw3MEiU9eA==}
     peerDependencies:
       '@babel/core': ^7.0.0
@@ -1120,9 +927,9 @@
       '@types/react':
         optional: true
     dependencies:
-      '@babel/core': 7.19.1
+      '@babel/core': 7.19.3
       '@babel/runtime': 7.19.0
-      '@emotion/babel-plugin': 11.10.2_@babel+core@7.19.1
+      '@emotion/babel-plugin': 11.10.2_@babel+core@7.19.3
       '@emotion/cache': 11.10.3
       '@emotion/serialize': 1.1.0
       '@emotion/use-insertion-effect-with-fallbacks': 1.0.0_react@18.2.0
@@ -1355,7 +1162,6 @@
   /@tootallnate/once/2.0.0:
     resolution: {integrity: sha512-XCuKFP5PS55gnMVu3dty8KPatLqUoy/ZYzDzAGCQ8JNFCkLXzmI7vNHCR+XpbZaMWQK/vQubr7PkYq8g470J/A==}
     engines: {node: '>= 10'}
-<<<<<<< HEAD
     dev: false
 
   /@types/body-parser/1.19.2:
@@ -1393,8 +1199,6 @@
     dependencies:
       '@types/minimatch': 5.1.2
       '@types/node': 18.7.16
-=======
->>>>>>> 003685e0
     dev: true
 
   /@types/istanbul-lib-coverage/2.0.4:
@@ -1444,6 +1248,10 @@
 
   /@types/parse-json/4.0.0:
     resolution: {integrity: sha512-//oorEZjL6sbPcKUaCdIGlIUeH26mgzimjBB77G6XRgnDl/L5wOnpyBGRe/Mmf5CVW3PwEBE1NjiMZ/ssFh4wA==}
+
+  /@types/prettier/2.7.1:
+    resolution: {integrity: sha512-ri0UmynRRvZiiUJdiz38MmIblKK+oH30MztdBVR95dv/Ubw6neWSb8u1XpRb72L4qsZOhz+L+z9JD40SJmfWow==}
+    dev: true
 
   /@types/prop-types/15.7.5:
     resolution: {integrity: sha512-JCB8C6SnDoQf0cNycqd/35A7MjcnK+ZTqE7judS6o7utxUCg6imJg3QK2qzHKszlTjcj2cn+NwMB2i96ubpj7w==}
@@ -1627,20 +1435,20 @@
     resolution: {integrity: sha512-sL/cEvJWAnClXw0wHk85/2L0G6Sj8UB0Ctc1TEMbKSsmpRosqhwj9gWgFRZSrBr2f9tiXISwNhCPmlfqUqyb9Q==}
     dev: true
 
-  /@vitejs/plugin-react/2.1.0_vite@3.1.3:
+  /@vitejs/plugin-react/2.1.0_vite@3.1.4:
     resolution: {integrity: sha512-am6rPyyU3LzUYne3Gd9oj9c4Rzbq5hQnuGXSMT6Gujq45Il/+bunwq3lrB7wghLkiF45ygMwft37vgJ/NE8IAA==}
     engines: {node: ^14.18.0 || >=16.0.0}
     peerDependencies:
       vite: ^3.0.0
     dependencies:
-      '@babel/core': 7.19.1
-      '@babel/plugin-transform-react-jsx': 7.19.0_@babel+core@7.19.1
-      '@babel/plugin-transform-react-jsx-development': 7.18.6_@babel+core@7.19.1
-      '@babel/plugin-transform-react-jsx-self': 7.18.6_@babel+core@7.19.1
-      '@babel/plugin-transform-react-jsx-source': 7.18.6_@babel+core@7.19.1
+      '@babel/core': 7.19.3
+      '@babel/plugin-transform-react-jsx': 7.19.0_@babel+core@7.19.3
+      '@babel/plugin-transform-react-jsx-development': 7.18.6_@babel+core@7.19.3
+      '@babel/plugin-transform-react-jsx-self': 7.18.6_@babel+core@7.19.3
+      '@babel/plugin-transform-react-jsx-source': 7.18.6_@babel+core@7.19.3
       magic-string: 0.26.4
       react-refresh: 0.14.0
-      vite: 3.1.3
+      vite: 3.1.4
     transitivePeerDependencies:
       - supports-color
     dev: true
@@ -1673,11 +1481,7 @@
       debug: 4.3.4
     transitivePeerDependencies:
       - supports-color
-<<<<<<< HEAD
-    dev: false
-=======
-    dev: true
->>>>>>> 003685e0
+    dev: false
 
   /ajv/6.12.6:
     resolution: {integrity: sha512-j3fVLgvTo527anyYyJOGTYJbG+vnnQYvE0m5mmkc1TK+nxAppkCLMIL0aZ4dblVCNoGShhm+kzE4ZUykBoMg4g==}
@@ -1873,25 +1677,19 @@
     resolution: {integrity: sha512-qhAVI1+Av2X7qelOfAIYwXONood6XlZE/fXaBSmW/T5SzLAmCgzi+eiWE7fUvbHaeNBQH13UftjpXxsfLkMpgw==}
     dev: true
 
-<<<<<<< HEAD
   /browserslist/4.21.4:
     resolution: {integrity: sha512-CBHJJdDmgjl3daYjN5Cp5kbTf1mUhZoS+beLklHIvkOWscs83YAhLlF3Wsh/lciQYAcbBJgTOD44VtG31ZM4Hw==}
     engines: {node: ^6 || ^7 || ^8 || ^9 || ^10 || ^11 || ^12 || >=13.7}
     hasBin: true
     dependencies:
       caniuse-lite: 1.0.30001412
-      electron-to-chromium: 1.4.263
+      electron-to-chromium: 1.4.266
       node-releases: 2.0.6
       update-browserslist-db: 1.0.9_browserslist@4.21.4
 
   /buffer-equal-constant-time/1.0.1:
     resolution: {integrity: sha512-zRpUiDwd/xk6ADqPMATG8vc9VPrkck7T07OIx0gnjmJAnHnTVXNQG3vfvWNuiZIkwu9KrKdA1iJKfsfTVxE6NA==}
     dev: false
-=======
-  /buffer-equal-constant-time/1.0.1:
-    resolution: {integrity: sha512-zRpUiDwd/xk6ADqPMATG8vc9VPrkck7T07OIx0gnjmJAnHnTVXNQG3vfvWNuiZIkwu9KrKdA1iJKfsfTVxE6NA==}
-    dev: true
->>>>>>> 003685e0
 
   /buffer-from/1.1.2:
     resolution: {integrity: sha512-E+XQCRwSbaaiChtv6k6Dwgc+bx+Bs6vuKJHHl5kox/BaKbhiXzqQOwK4cO22yElGp2OCmjwVhT3HmxgyPGnJfQ==}
@@ -2237,11 +2035,7 @@
   /define-lazy-prop/2.0.0:
     resolution: {integrity: sha512-Ds09qNh8yw3khSjiJjiUInaGX9xlqZDY7JVryGxdxV7NPeuqQfplOpQ66yJFZut3jLa5zOwkXw1g9EI2uKh4Og==}
     engines: {node: '>=8'}
-<<<<<<< HEAD
-    dev: false
-=======
-    dev: true
->>>>>>> 003685e0
+    dev: false
 
   /define-properties/1.1.4:
     resolution: {integrity: sha512-uckOqKcfaVvtBdsVkdPv3XjveQJsNQqmhXgRi8uhvWWuPYZCNlzT8qAyblUgNoXdHdjMTzAqeGjAoli8f+bzPA==}
@@ -2304,17 +2098,13 @@
     resolution: {integrity: sha512-nagl3RYrbNv6kQkeJIpt6NJZy8twLB/2vtz6yN9Z4vRKHN4/QZJIEbqohALSgwKdnksuY3k5Addp5lg8sVoVcQ==}
     dependencies:
       safe-buffer: 5.2.1
-<<<<<<< HEAD
-    dev: false
-=======
-    dev: true
->>>>>>> 003685e0
+    dev: false
 
   /ee-first/1.1.1:
     resolution: {integrity: sha512-WMwm9LhRUo+WUaRN+vRuETqG89IgZphVSNkdFgeb6sS/E4OrDIN7t48CAewSHXc6C8lefD8KKfr5vY61brQlow==}
 
-  /electron-to-chromium/1.4.263:
-    resolution: {integrity: sha512-RcvChwbVkZBe7e+B23+wjXJgRHTy9Byu6JEL8HuNKILALs98deLnyGqv73nvwRKj6VGghrwnwKWC3ukVhQDvpQ==}
+  /electron-to-chromium/1.4.266:
+    resolution: {integrity: sha512-saJTYECxUSv7eSpnXw0XIEvUkP9x4s/x2mm3TVX7k4rIFS6f5TjBih1B5h437WzIhHQjid+d8ouQzPQskMervQ==}
 
   /emoji-regex/8.0.0:
     resolution: {integrity: sha512-MSjYzcWNOA0ewAHpz0MxpYFvwg6yjy1NG3xteoqz644VCo/RPgnr1/GGt+ic3iJTzQ8Eu3TdM14SawnVUmGE6A==}
@@ -3406,39 +3196,24 @@
       - supports-color
     dev: false
 
-  /http-proxy-agent/5.0.0:
-    resolution: {integrity: sha512-n2hY8YdoRE1i7r6M0w9DIw5GgZN0G25P8zLCRQ8rjXtTU3vsNFBI/vWK/UIeE6g5MUUz6avwAPXmL6Fy9D/90w==}
+  /http-signature/1.2.0:
+    resolution: {integrity: sha512-CAbnr6Rz4CYQkLYUtSNXxQPUH2gK8f3iWexVlsnMeD+GjlsQ0Xsy1cOX+mN3dtxYomRy21CiOzU8Uhw6OwncEQ==}
+    engines: {node: '>=0.8', npm: '>=1.3.7'}
+    dependencies:
+      assert-plus: 1.0.0
+      jsprim: 1.4.2
+      sshpk: 1.17.0
+    dev: true
+
+  /https-proxy-agent/5.0.1:
+    resolution: {integrity: sha512-dFcAjpTQFgoLMzC2VwU+C/CbS7uRL0lWmxDITmqm7C+7F0Odmj6s9l6alZc6AELXhrnggM2CeWSXHGOdX2YtwA==}
     engines: {node: '>= 6'}
     dependencies:
-      '@tootallnate/once': 2.0.0
       agent-base: 6.0.2
       debug: 4.3.4
     transitivePeerDependencies:
       - supports-color
-    dev: true
-
-  /http-signature/1.2.0:
-    resolution: {integrity: sha512-CAbnr6Rz4CYQkLYUtSNXxQPUH2gK8f3iWexVlsnMeD+GjlsQ0Xsy1cOX+mN3dtxYomRy21CiOzU8Uhw6OwncEQ==}
-    engines: {node: '>=0.8', npm: '>=1.3.7'}
-    dependencies:
-      assert-plus: 1.0.0
-      jsprim: 1.4.2
-      sshpk: 1.17.0
-    dev: true
-
-  /https-proxy-agent/5.0.1:
-    resolution: {integrity: sha512-dFcAjpTQFgoLMzC2VwU+C/CbS7uRL0lWmxDITmqm7C+7F0Odmj6s9l6alZc6AELXhrnggM2CeWSXHGOdX2YtwA==}
-    engines: {node: '>= 6'}
-    dependencies:
-      agent-base: 6.0.2
-      debug: 4.3.4
-    transitivePeerDependencies:
-      - supports-color
-<<<<<<< HEAD
-    dev: false
-=======
-    dev: true
->>>>>>> 003685e0
+    dev: false
 
   /iconv-lite/0.4.24:
     resolution: {integrity: sha512-v3MXnZAcvnywkTUEZomIActle7RXXeedOR31wwl7VlyoXO4Qi9arvSenNQWne1TcRwhCL1HwLI21bEqdpj8/rA==}
@@ -3547,12 +3322,6 @@
     engines: {node: '>=8'}
     hasBin: true
     dev: false
-
-  /is-docker/2.2.1:
-    resolution: {integrity: sha512-F+i2BKsFrH66iaUFc0woD8sLy8getkwTwtOBjvs56Cx4CgJDeKQeqfz8wAYiSb8JOprWhHH5p77PbmYCvvUuXQ==}
-    engines: {node: '>=8'}
-    hasBin: true
-    dev: true
 
   /is-extglob/2.1.1:
     resolution: {integrity: sha512-SbKbANkN603Vi4jEZv49LeVJMn4yGwsbzZworEoyEiutsN3nJYdbO36zfhGJ6QEDpOZIFkDtnq5JRxmvl3jsoQ==}
@@ -3663,13 +3432,6 @@
     dependencies:
       is-docker: 2.2.1
     dev: false
-
-  /is-wsl/2.2.0:
-    resolution: {integrity: sha512-fKzAra0rGJUUBwGBgNkHZuToZcn+TtXHpeCgmkMJMMYx1sQDYaCSyjJBSCa2nH1DGm7s3n1oBnohoVTBaN7Lww==}
-    engines: {node: '>=8'}
-    dependencies:
-      is-docker: 2.2.1
-    dev: true
 
   /isarray/2.0.5:
     resolution: {integrity: sha512-xHjhDr3cNBK0BzdUJSPXZntQUx/mwMS5Rw4A7lPJ90XGAO6ISP/ePDNuo0vhqOZU+UD5JoodwCAAoZQd3FeAKw==}
@@ -3782,11 +3544,7 @@
       lodash.once: 4.1.1
       ms: 2.1.3
       semver: 5.7.1
-<<<<<<< HEAD
-    dev: false
-=======
-    dev: true
->>>>>>> 003685e0
+    dev: false
 
   /jsprim/1.4.2:
     resolution: {integrity: sha512-P2bSOMAc/ciLz6DzgjVlGJP9+BrJWu5UDGK70C2iweC5QBIeFf0ZXRvGjEj2uYgrY2MkAAhsSWHDWlFtEroZWw==}
@@ -3804,11 +3562,7 @@
       buffer-equal-constant-time: 1.0.1
       ecdsa-sig-formatter: 1.0.11
       safe-buffer: 5.2.1
-<<<<<<< HEAD
-    dev: false
-=======
-    dev: true
->>>>>>> 003685e0
+    dev: false
 
   /jwa/2.0.0:
     resolution: {integrity: sha512-jrZ2Qx916EA+fq9cEAeCROWPTfCwi1IVHqT2tapuqLEVVDKFDENFw1oL+MwrTvH6msKxsd1YTDVw6uKEcsrLEA==}
@@ -3816,33 +3570,21 @@
       buffer-equal-constant-time: 1.0.1
       ecdsa-sig-formatter: 1.0.11
       safe-buffer: 5.2.1
-<<<<<<< HEAD
-    dev: false
-=======
-    dev: true
->>>>>>> 003685e0
+    dev: false
 
   /jws/3.2.2:
     resolution: {integrity: sha512-YHlZCB6lMTllWDtSPHz/ZXTsi8S00usEV6v1tjq8tOUZzw7DpSDWVXjXDre6ed1w/pd495ODpHZYSdkRTsa0HA==}
     dependencies:
       jwa: 1.4.1
       safe-buffer: 5.2.1
-<<<<<<< HEAD
-    dev: false
-=======
-    dev: true
->>>>>>> 003685e0
+    dev: false
 
   /jws/4.0.0:
     resolution: {integrity: sha512-KDncfTmOZoOMTFG4mBlG0qUIOlc03fmzH+ru6RgYVZhPkyiy/92Owlt/8UEN+a4TXR1FQetfIpJE8ApdvdVxTg==}
     dependencies:
       jwa: 2.0.0
       safe-buffer: 5.2.1
-<<<<<<< HEAD
-    dev: false
-=======
-    dev: true
->>>>>>> 003685e0
+    dev: false
 
   /kleur/3.0.3:
     resolution: {integrity: sha512-eTIzlVOSUR+JxdDFepEYcBMtZ9Qqdef+rnzWdRZuMbOywu5tO2w2N7rqjoANZ5k9vywhL6Br1VRjUIgTQx4E8w==}
@@ -3903,41 +3645,13 @@
     resolution: {integrity: sha512-0wJxfxH1wgO3GrbuP+dTTk7op+6L41QCXbGINEmD+ny/G/eCqGzxyCsh7159S+mgDDcoarnBw6PC1PS5+wUGgw==}
     dev: false
 
-  /lodash.includes/4.3.0:
-    resolution: {integrity: sha512-W3Bx6mdkRTGtlJISOvVD/lbqjTlPPUDTMnlXZFnVwi9NKJ6tiAk6LVdlhZMm17VZisqhKcgzpO5Wz91PCt5b0w==}
-    dev: true
-
-  /lodash.isboolean/3.0.3:
-    resolution: {integrity: sha512-Bz5mupy2SVbPHURB98VAcw+aHh4vRV5IPNhILUCsOzRmsTmSQ17jIuqopAentWoehktxGd9e/hbIXq980/1QJg==}
-    dev: true
-
-  /lodash.isinteger/4.0.4:
-    resolution: {integrity: sha512-DBwtEWN2caHQ9/imiNeEA5ys1JoRtRfY3d7V9wkqtbycnAmTvRRmbHKDV4a0EYc678/dia0jrte4tjYwVBaZUA==}
-    dev: true
-
-  /lodash.isnumber/3.0.3:
-    resolution: {integrity: sha512-QYqzpfwO3/CWf3XP+Z+tkQsfaLL/EnUlXWVkIk5FUPc4sBdTehEqZONuyRt2P67PXAk+NXmTBcc97zw9t1FQrw==}
-    dev: true
-
-  /lodash.isplainobject/4.0.6:
-    resolution: {integrity: sha512-oSXzaWypCMHkPC3NvBEaPHf0KsA5mvPrOPgQWDsbg8n7orZ290M0BmC/jgRZ4vcJ6DTAhjrsSYgdsW/F+MFOBA==}
-    dev: true
-
-  /lodash.isstring/4.0.1:
-    resolution: {integrity: sha512-0wJxfxH1wgO3GrbuP+dTTk7op+6L41QCXbGINEmD+ny/G/eCqGzxyCsh7159S+mgDDcoarnBw6PC1PS5+wUGgw==}
-    dev: true
-
   /lodash.merge/4.6.2:
     resolution: {integrity: sha512-0KpjqXRVvrYyCsX1swR/XTK0va6VQkQM6MNo7PqW77ByjAhoARA8EfrP1N4+KlKj8YS0ZUCtRT/YUuhyYDujIQ==}
     dev: true
 
   /lodash.once/4.1.1:
     resolution: {integrity: sha512-Sb487aTOCr9drQVL8pIxOzVhafOjZN9UU54hiN8PU3uAiSV7lx1yYNpbNmex2PK6dSJoNTSJUUswT651yww3Mg==}
-<<<<<<< HEAD
-    dev: false
-=======
-    dev: true
->>>>>>> 003685e0
+    dev: false
 
   /lodash/4.17.21:
     resolution: {integrity: sha512-v2kDEe57lecTulaDIuNTPy3Ry4gLGJ6Z1O3vE1krgXZNrsQ+LFTGHVxVjcXPs17LhbZVGedAJv8XZ1tvj5FvSg==}
@@ -4268,15 +3982,6 @@
       is-wsl: 2.2.0
     dev: false
 
-  /open/8.4.0:
-    resolution: {integrity: sha512-XgFPPM+B28FtCCgSb9I+s9szOC1vZRSwgWsRUA5ylIxRTgKozqjOCrVOqGsYABPYK5qnfqClxZTFBa8PKt2v6Q==}
-    engines: {node: '>=12'}
-    dependencies:
-      define-lazy-prop: 2.0.0
-      is-docker: 2.2.1
-      is-wsl: 2.2.0
-    dev: true
-
   /optionator/0.9.1:
     resolution: {integrity: sha512-74RlY5FCnhq4jRxVUPKDaRwrVNXMqsGsiW6AJw4XK8hmtm10wC0ypZBLw5IIp85NZMr91+qd1RvvENwg7jjRFw==}
     engines: {node: '>= 0.8.0'}
@@ -4899,11 +4604,7 @@
   /stoppable/1.1.0:
     resolution: {integrity: sha512-KXDYZ9dszj6bzvnEMRYvxgeTHU74QBFL54XKtP3nyMuJ81CFYtABZ3bAzL2EdFUaEwJOBOgENyFj3R7oTzDyyw==}
     engines: {node: '>=4', npm: '>=6'}
-<<<<<<< HEAD
-    dev: false
-=======
-    dev: true
->>>>>>> 003685e0
+    dev: false
 
   /streamsearch/1.1.0:
     resolution: {integrity: sha512-Mcc5wHehp9aXz1ax6bZUyY5afg9u2rv5cqQI3mRrYkGC8rW2hM02jWuwjtL++LS5qinSyhj2QfLyNsuc+VsExg==}
@@ -5244,8 +4945,8 @@
       extsprintf: 1.3.0
     dev: true
 
-  /vite/3.1.3:
-    resolution: {integrity: sha512-/3XWiktaopByM5bd8dqvHxRt5EEgRikevnnrpND0gRfNkrMrPaGGexhtLCzv15RcCMtV2CLw+BPas8YFeSG0KA==}
+  /vite/3.1.4:
+    resolution: {integrity: sha512-JoQI08aBjY9lycL7jcEq4p9o1xUjq5aRvdH4KWaXtkSx7e7RpAh9D3IjzDWRD4Fg44LS3oDAIOG/Kq1L+82psA==}
     engines: {node: ^14.18.0 || >=16.0.0}
     hasBin: true
     peerDependencies:
