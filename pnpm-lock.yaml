lockfileVersion: '6.0'

importers:

  .:
    devDependencies:
      '@typespec/prettier-plugin-typespec':
        specifier: ~0.46.0
        version: 0.46.0
      eslint:
        specifier: ^8.44.0
        version: 8.44.0
      eslint-plugin-import:
        specifier: ^2.27.5
        version: 2.27.5(eslint@8.44.0)
      eslint-plugin-unicorn:
        specifier: ^46.0.0
        version: 46.0.0(eslint@8.44.0)
      prettier:
        specifier: ^2.8.8
        version: 2.8.8
      syncpack:
        specifier: ^9.8.6
        version: 9.8.6
      typescript:
        specifier: ~5.1.3
        version: 5.1.3

  packages/autorest.python:
    dependencies:
      '@autorest/system-requirements':
        specifier: ~1.0.2
        version: 1.0.2
    devDependencies:
      '@microsoft.azure/autorest.testserver':
        specifier: ^3.3.46
        version: 3.3.46
      typescript:
        specifier: ~5.1.3
        version: 5.1.3

  packages/typespec-python:
    dependencies:
      '@autorest/python':
        specifier: workspace:^
        version: link:../autorest.python
      '@azure-tools/typespec-azure-core':
        specifier: '>=0.33.1 <1.0.0'
        version: 0.33.1(@typespec/compiler@0.47.1)(@typespec/http@0.47.0)(@typespec/rest@0.47.0)
      '@azure-tools/typespec-client-generator-core':
        specifier: '>=0.34.0-dev.8 <1.0.0'
        version: 0.34.0-dev.8(@typespec/compiler@0.47.1)(@typespec/http@0.47.0)(@typespec/rest@0.47.0)(@typespec/versioning@0.47.0)
      '@typespec/compiler':
        specifier: '>=0.47.1 <1.0.0'
        version: 0.47.1
      '@typespec/http':
        specifier: '>=0.47.0 <1.0.0'
        version: 0.47.0(@typespec/compiler@0.47.1)
      '@typespec/rest':
        specifier: '>=0.47.0 <1.0.0'
        version: 0.47.0(@typespec/compiler@0.47.1)
      '@typespec/versioning':
        specifier: '>=0.47.0 <1.0.0'
        version: 0.47.0(@typespec/compiler@0.47.1)
      js-yaml:
        specifier: ~4.1.0
        version: 4.1.0
    devDependencies:
      '@azure-tools/cadl-ranch-expect':
        specifier: ~0.6.0
        version: 0.6.0(@typespec/compiler@0.47.1)(@typespec/http@0.47.0)(@typespec/rest@0.47.0)(@typespec/versioning@0.47.0)
      '@azure-tools/cadl-ranch-specs':
<<<<<<< HEAD
        specifier: ~0.21.0
        version: 0.21.0(@azure-tools/cadl-ranch-expect@0.6.0)(@azure-tools/typespec-azure-core@0.33.1)(@typespec/compiler@0.47.1)(@typespec/http@0.47.0)(@typespec/rest@0.47.0)(@typespec/versioning@0.47.0)
=======
        specifier: ~0.20.0
        version: 0.20.0(@azure-tools/cadl-ranch-expect@0.6.0)(@azure-tools/typespec-azure-core@0.33.1)(@typespec/compiler@0.47.1)(@typespec/http@0.47.0)(@typespec/rest@0.47.0)(@typespec/versioning@0.47.0)
      '@azure-tools/typespec-autorest':
        specifier: '>=0.33.0 <1.0.0'
        version: 0.33.0(@azure-tools/typespec-azure-core@0.33.1)(@typespec/compiler@0.47.1)(@typespec/http@0.47.0)(@typespec/openapi@0.47.0)(@typespec/rest@0.47.0)(@typespec/versioning@0.47.0)
      '@azure-tools/typespec-azure-resource-manager':
        specifier: '>=0.33.0 <1.0.0'
        version: 0.33.0(@azure-tools/typespec-autorest@0.33.0)(@azure-tools/typespec-azure-core@0.33.1)(@typespec/compiler@0.47.1)(@typespec/http@0.47.0)(@typespec/openapi@0.47.0)(@typespec/rest@0.47.0)(@typespec/versioning@0.47.0)
>>>>>>> 3d4e8a61
      '@types/js-yaml':
        specifier: ~4.0.5
        version: 4.0.5
      '@types/mocha':
        specifier: ~10.0.1
        version: 10.0.1
      '@types/node':
        specifier: ^18.16.3
        version: 18.16.3
      '@typespec/eslint-config-typespec':
        specifier: ~0.47.0
        version: 0.47.0(prettier@3.0.2)
      '@typespec/openapi':
        specifier: '>=0.47.0 <1.0.0'
        version: 0.47.0(@typespec/compiler@0.47.1)(@typespec/http@0.47.0)(@typespec/rest@0.47.0)
      c8:
        specifier: ~7.13.0
        version: 7.13.0
      eslint:
        specifier: ^8.44.0
        version: 8.44.0
      eslint-plugin-deprecation:
        specifier: ^1.4.1
        version: 1.4.1(eslint@8.44.0)(typescript@5.1.3)
      mocha:
        specifier: ~10.2.0
        version: 10.2.0
      rimraf:
        specifier: ~5.0.0
        version: 5.0.0
      typescript:
        specifier: ~5.1.3
        version: 5.1.3
    dependenciesMeta:
      '@azure-tools/typespec-client-generator-core':
        injected: true

packages:

  /@aashutoshrathi/word-wrap@1.2.6:
    resolution: {integrity: sha512-1Yjs2SvM8TflER/OD3cOjhWWOZb58A2t7wpE2S9XfBYTiIl+XFhQG2bjy4Pu1I+EAlCNUzRDYDdFwFYUKvXcIA==}
    engines: {node: '>=0.10.0'}
    dev: true

  /@autorest/system-requirements@1.0.2:
    resolution: {integrity: sha512-T21naRb6JDdjjn2s/zwr9iCIv/9jviL/PRtiWAhi+3UA2WKH2wrId2VqJa4uVD7iEV8BLkuGgFmMkaMBG26hFw==}
    engines: {node: '>=12.0.0'}
    dependencies:
      '@azure/logger': 1.0.4
      command-exists: 1.2.9
      semver: 7.5.4
    dev: false

  /@azure-tools/cadl-ranch-api@0.4.0:
    resolution: {integrity: sha512-RFyxrRlIPH9qB+j0UoK6ZvoLwfVjOVief7lv8qUtXeZr+FfyOd7TXe6BnmY9DLTcGXgw3AIxziQhPPwjRhfxDw==}
    engines: {node: '>=16.0.0'}
    dependencies:
      body-parser: 1.20.2
      deep-equal: 2.2.2
      express: 4.18.2
      express-promise-router: 4.1.1(express@4.18.2)
      glob: 10.3.3
      morgan: 1.10.0
      picocolors: 1.0.0
      winston: 3.10.0
      yargs: 17.7.2
    transitivePeerDependencies:
      - '@types/express'
      - supports-color
    dev: true

  /@azure-tools/cadl-ranch-coverage-sdk@0.3.0:
    resolution: {integrity: sha512-p+nZq84e9supNZIgSGJTt5I4eoErWUmJEm1rObRN/ITYVluM/7gsmiqoox0+Vtac3KKpYto2hEejyTdwjkQaaw==}
    engines: {node: '>=16.0.0'}
    dependencies:
      '@azure/identity': 3.3.0
      '@azure/storage-blob': 12.15.0
      '@types/node': 18.16.3
    transitivePeerDependencies:
      - encoding
      - supports-color
    dev: true

  /@azure-tools/cadl-ranch-expect@0.6.0(@typespec/compiler@0.47.1)(@typespec/http@0.47.0)(@typespec/rest@0.47.0)(@typespec/versioning@0.47.0):
    resolution: {integrity: sha512-symkbB9p1VMUs6VvFu465ACZPZrPn9sAP/Anjccx9grW0pkrQnE84lA9vkezJ9pJoT+vrJdpPEnjZjNoBQ8GFQ==}
    engines: {node: '>=16.0.0'}
    peerDependencies:
      '@typespec/compiler': ~0.47.0
      '@typespec/http': ~0.47.0
      '@typespec/rest': ~0.47.0
      '@typespec/versioning': ~0.47.0
    dependencies:
      '@typespec/compiler': 0.47.1
      '@typespec/http': 0.47.0(@typespec/compiler@0.47.1)
      '@typespec/rest': 0.47.0(@typespec/compiler@0.47.1)
      '@typespec/versioning': 0.47.0(@typespec/compiler@0.47.1)
    dev: true

  /@azure-tools/cadl-ranch-specs@0.21.0(@azure-tools/cadl-ranch-expect@0.6.0)(@azure-tools/typespec-azure-core@0.33.1)(@typespec/compiler@0.47.1)(@typespec/http@0.47.0)(@typespec/rest@0.47.0)(@typespec/versioning@0.47.0):
    resolution: {integrity: sha512-gaD575zPv7aMy16q4fvrYNXXuQbFTw+QTLA59sxQh5yFawSQtmTBhVQdcpYgfsiqa1OHYo2i82NiBvZkty+Iwg==}
    engines: {node: '>=16.0.0'}
    peerDependencies:
      '@azure-tools/cadl-ranch-expect': ~0.6.0
      '@azure-tools/typespec-azure-core': ~0.33.0
      '@typespec/compiler': ~0.47.0
      '@typespec/http': ~0.47.0
      '@typespec/rest': ~0.47.0
      '@typespec/versioning': ~0.47.0
    dependencies:
      '@azure-tools/cadl-ranch': 0.7.0(@typespec/versioning@0.47.0)
      '@azure-tools/cadl-ranch-api': 0.4.0
      '@azure-tools/cadl-ranch-expect': 0.6.0(@typespec/compiler@0.47.1)(@typespec/http@0.47.0)(@typespec/rest@0.47.0)(@typespec/versioning@0.47.0)
      '@azure-tools/typespec-azure-core': 0.33.1(@typespec/compiler@0.47.1)(@typespec/http@0.47.0)(@typespec/rest@0.47.0)
      '@typespec/compiler': 0.47.1
      '@typespec/http': 0.47.0(@typespec/compiler@0.47.1)
      '@typespec/rest': 0.47.0(@typespec/compiler@0.47.1)
      '@typespec/versioning': 0.47.0(@typespec/compiler@0.47.1)
    transitivePeerDependencies:
      - '@types/express'
      - encoding
      - supports-color
    dev: true

  /@azure-tools/cadl-ranch@0.7.0(@typespec/versioning@0.47.0):
    resolution: {integrity: sha512-udtCNpsRvuQC17aBV8ed+D+9gr0X/sF6n9v+JSDeHlT1BEXAqsml2xbU/TuQPj1v11K0E/6Ft336oA+qYvIlDA==}
    engines: {node: '>=16.0.0'}
    hasBin: true
    dependencies:
      '@azure-tools/cadl-ranch-api': 0.4.0
      '@azure-tools/cadl-ranch-coverage-sdk': 0.3.0
      '@azure-tools/cadl-ranch-expect': 0.6.0(@typespec/compiler@0.47.1)(@typespec/http@0.47.0)(@typespec/rest@0.47.0)(@typespec/versioning@0.47.0)
      '@azure/identity': 3.3.0
      '@types/js-yaml': 4.0.5
      '@typespec/compiler': 0.47.1
      '@typespec/http': 0.47.0(@typespec/compiler@0.47.1)
      '@typespec/rest': 0.47.0(@typespec/compiler@0.47.1)
      ajv: 8.12.0
      body-parser: 1.20.2
      deep-equal: 2.2.2
      express: 4.18.2
      express-promise-router: 4.1.1(express@4.18.2)
      glob: 10.3.3
      jackspeak: 2.1.1
      js-yaml: 4.1.0
      morgan: 1.10.0
      node-fetch: 3.3.2
      picocolors: 1.0.0
      prettier: 2.8.8
      source-map-support: 0.5.21
      winston: 3.10.0
      xml2js: 0.5.0
      yargs: 17.7.2
    transitivePeerDependencies:
      - '@types/express'
      - '@typespec/versioning'
      - encoding
      - supports-color
    dev: true

  /@azure-tools/typespec-autorest@0.33.0(@azure-tools/typespec-azure-core@0.33.1)(@typespec/compiler@0.47.1)(@typespec/http@0.47.0)(@typespec/openapi@0.47.0)(@typespec/rest@0.47.0)(@typespec/versioning@0.47.0):
    resolution: {integrity: sha512-xA29JJt6Dnb8402xYJrR1dAwzEuhen/gcYeUk4KZrfn/3FsLpfiGQCwTAfcCd6iyLDRx7yQ34ysJmLt5ebcOdw==}
    engines: {node: '>=16.0.0'}
    peerDependencies:
      '@azure-tools/typespec-azure-core': ~0.33.0
      '@typespec/compiler': ~0.47.0
      '@typespec/http': ~0.47.0
      '@typespec/openapi': ~0.47.0
      '@typespec/rest': ~0.47.0
      '@typespec/versioning': ~0.47.0
    dependencies:
      '@azure-tools/typespec-azure-core': 0.33.1(@typespec/compiler@0.47.1)(@typespec/http@0.47.0)(@typespec/rest@0.47.0)
      '@typespec/compiler': 0.47.1
      '@typespec/http': 0.47.0(@typespec/compiler@0.47.1)
      '@typespec/openapi': 0.47.0(@typespec/compiler@0.47.1)(@typespec/http@0.47.0)(@typespec/rest@0.47.0)
      '@typespec/rest': 0.47.0(@typespec/compiler@0.47.1)
      '@typespec/versioning': 0.47.0(@typespec/compiler@0.47.1)
    dev: true

  /@azure-tools/typespec-azure-core@0.33.1(@typespec/compiler@0.47.1)(@typespec/http@0.47.0)(@typespec/rest@0.47.0):
    resolution: {integrity: sha512-g2MbyofjGo5GrPu/L0D3dXRcYXJOIA+abLWS6CRwwGN0RT0W+tnV8SFvGWRbBFsU0gWEZapfJKBwpVVwau6pVQ==}
    engines: {node: '>=16.0.0'}
    peerDependencies:
      '@typespec/compiler': ~0.47.0
      '@typespec/http': ~0.47.0
      '@typespec/rest': ~0.47.0
    dependencies:
      '@typespec/compiler': 0.47.1
      '@typespec/http': 0.47.0(@typespec/compiler@0.47.1)
      '@typespec/lint': 0.47.0(@typespec/compiler@0.47.1)
      '@typespec/rest': 0.47.0(@typespec/compiler@0.47.1)

  /@azure-tools/typespec-azure-resource-manager@0.33.0(@azure-tools/typespec-autorest@0.33.0)(@azure-tools/typespec-azure-core@0.33.1)(@typespec/compiler@0.47.1)(@typespec/http@0.47.0)(@typespec/openapi@0.47.0)(@typespec/rest@0.47.0)(@typespec/versioning@0.47.0):
    resolution: {integrity: sha512-8jkOae2Yf5fsYVh7ZgdC+a06Ghlfnk6DvLIQPouwOIftsmnUXScJdDIPodqxjdHuR5AWr053+OiKtVrJDWYgjw==}
    engines: {node: '>=16.0.0'}
    peerDependencies:
      '@azure-tools/typespec-autorest': ~0.33.0
      '@azure-tools/typespec-azure-core': ~0.33.0
      '@typespec/compiler': ~0.47.0
      '@typespec/http': ~0.47.0
      '@typespec/openapi': ~0.47.0
      '@typespec/rest': ~0.47.0
      '@typespec/versioning': ~0.47.0
    dependencies:
      '@azure-tools/typespec-autorest': 0.33.0(@azure-tools/typespec-azure-core@0.33.1)(@typespec/compiler@0.47.1)(@typespec/http@0.47.0)(@typespec/openapi@0.47.0)(@typespec/rest@0.47.0)(@typespec/versioning@0.47.0)
      '@azure-tools/typespec-azure-core': 0.33.1(@typespec/compiler@0.47.1)(@typespec/http@0.47.0)(@typespec/rest@0.47.0)
      '@typespec/compiler': 0.47.1
      '@typespec/http': 0.47.0(@typespec/compiler@0.47.1)
      '@typespec/lint': 0.47.0(@typespec/compiler@0.47.1)
      '@typespec/openapi': 0.47.0(@typespec/compiler@0.47.1)(@typespec/http@0.47.0)(@typespec/rest@0.47.0)
      '@typespec/rest': 0.47.0(@typespec/compiler@0.47.1)
      '@typespec/versioning': 0.47.0(@typespec/compiler@0.47.1)
    dev: true

  /@azure-tools/typespec-client-generator-core@0.34.0-dev.8(@typespec/compiler@0.47.1)(@typespec/http@0.47.0)(@typespec/rest@0.47.0)(@typespec/versioning@0.47.0):
    resolution: {integrity: sha512-WxQG75bexl7C55tzX2o1lZr0k5eu1hPFJApzZmbMqNQqbnH/MVunS1SO35uw5dXldkBcwoVeJRw/GvQLeD/zMw==}
    engines: {node: '>=16.0.0'}
    peerDependencies:
      '@typespec/compiler': ~0.47.1 || >=0.48.0-dev <0.48.0
      '@typespec/http': ~0.47.0 || >=0.48.0-dev <0.48.0
      '@typespec/rest': ~0.47.0 || >=0.48.0-dev <0.48.0
      '@typespec/versioning': ~0.47.0 || >=0.48.0-dev <0.48.0
    dependencies:
      '@typespec/compiler': 0.47.1
      '@typespec/http': 0.47.0(@typespec/compiler@0.47.1)
      '@typespec/lint': 0.47.0(@typespec/compiler@0.47.1)
      '@typespec/rest': 0.47.0(@typespec/compiler@0.47.1)
      '@typespec/versioning': 0.47.0(@typespec/compiler@0.47.1)
    dev: false

  /@azure/abort-controller@1.1.0:
    resolution: {integrity: sha512-TrRLIoSQVzfAJX9H1JeFjzAoDGcoK1IYX1UImfceTZpsyYfWr09Ss1aHW1y5TrrR3iq6RZLBwJ3E24uwPhwahw==}
    engines: {node: '>=12.0.0'}
    dependencies:
      tslib: 2.6.1
    dev: true

  /@azure/core-auth@1.5.0:
    resolution: {integrity: sha512-udzoBuYG1VBoHVohDTrvKjyzel34zt77Bhp7dQntVGGD0ehVq48owENbBG8fIgkHRNUBQH5k1r0hpoMu5L8+kw==}
    engines: {node: '>=14.0.0'}
    dependencies:
      '@azure/abort-controller': 1.1.0
      '@azure/core-util': 1.4.0
      tslib: 2.6.1
    dev: true

  /@azure/core-client@1.7.3:
    resolution: {integrity: sha512-kleJ1iUTxcO32Y06dH9Pfi9K4U+Tlb111WXEnbt7R/ne+NLRwppZiTGJuTD5VVoxTMK5NTbEtm5t2vcdNCFe2g==}
    engines: {node: '>=14.0.0'}
    dependencies:
      '@azure/abort-controller': 1.1.0
      '@azure/core-auth': 1.5.0
      '@azure/core-rest-pipeline': 1.12.0
      '@azure/core-tracing': 1.0.1
      '@azure/core-util': 1.4.0
      '@azure/logger': 1.0.4
      tslib: 2.6.1
    transitivePeerDependencies:
      - supports-color
    dev: true

  /@azure/core-http@3.0.2:
    resolution: {integrity: sha512-o1wR9JrmoM0xEAa0Ue7Sp8j+uJvmqYaGoHOCT5qaVYmvgmnZDC0OvQimPA/JR3u77Sz6D1y3Xmk1y69cDU9q9A==}
    engines: {node: '>=14.0.0'}
    dependencies:
      '@azure/abort-controller': 1.1.0
      '@azure/core-auth': 1.5.0
      '@azure/core-tracing': 1.0.0-preview.13
      '@azure/core-util': 1.4.0
      '@azure/logger': 1.0.4
      '@types/node-fetch': 2.6.4
      '@types/tunnel': 0.0.3
      form-data: 4.0.0
      node-fetch: 2.6.12
      process: 0.11.10
      tslib: 2.6.1
      tunnel: 0.0.6
      uuid: 8.3.2
      xml2js: 0.5.0
    transitivePeerDependencies:
      - encoding
    dev: true

  /@azure/core-lro@2.5.4:
    resolution: {integrity: sha512-3GJiMVH7/10bulzOKGrrLeG/uCBH/9VtxqaMcB9lIqAeamI/xYQSHJL/KcsLDuH+yTjYpro/u6D/MuRe4dN70Q==}
    engines: {node: '>=14.0.0'}
    dependencies:
      '@azure/abort-controller': 1.1.0
      '@azure/core-util': 1.4.0
      '@azure/logger': 1.0.4
      tslib: 2.6.1
    dev: true

  /@azure/core-paging@1.5.0:
    resolution: {integrity: sha512-zqWdVIt+2Z+3wqxEOGzR5hXFZ8MGKK52x4vFLw8n58pR6ZfKRx3EXYTxTaYxYHc/PexPUTyimcTWFJbji9Z6Iw==}
    engines: {node: '>=14.0.0'}
    dependencies:
      tslib: 2.6.1
    dev: true

  /@azure/core-rest-pipeline@1.12.0:
    resolution: {integrity: sha512-+MnSB0vGZjszSzr5AW8z93/9fkDu2RLtWmAN8gskURq7EW2sSwqy8jZa0V26rjuBVkwhdA3Hw8z3VWoeBUOw+A==}
    engines: {node: '>=14.0.0'}
    dependencies:
      '@azure/abort-controller': 1.1.0
      '@azure/core-auth': 1.5.0
      '@azure/core-tracing': 1.0.1
      '@azure/core-util': 1.4.0
      '@azure/logger': 1.0.4
      form-data: 4.0.0
      http-proxy-agent: 5.0.0
      https-proxy-agent: 5.0.1
      tslib: 2.6.1
    transitivePeerDependencies:
      - supports-color
    dev: true

  /@azure/core-tracing@1.0.0-preview.13:
    resolution: {integrity: sha512-KxDlhXyMlh2Jhj2ykX6vNEU0Vou4nHr025KoSEiz7cS3BNiHNaZcdECk/DmLkEB0as5T7b/TpRcehJ5yV6NeXQ==}
    engines: {node: '>=12.0.0'}
    dependencies:
      '@opentelemetry/api': 1.4.1
      tslib: 2.6.1
    dev: true

  /@azure/core-tracing@1.0.1:
    resolution: {integrity: sha512-I5CGMoLtX+pI17ZdiFJZgxMJApsK6jjfm85hpgp3oazCdq5Wxgh4wMr7ge/TTWW1B5WBuvIOI1fMU/FrOAMKrw==}
    engines: {node: '>=12.0.0'}
    dependencies:
      tslib: 2.6.1
    dev: true

  /@azure/core-util@1.4.0:
    resolution: {integrity: sha512-eGAyJpm3skVQoLiRqm/xPa+SXi/NPDdSHMxbRAz2lSprd+Zs+qrpQGQQ2VQ3Nttu+nSZR4XoYQC71LbEI7jsig==}
    engines: {node: '>=14.0.0'}
    dependencies:
      '@azure/abort-controller': 1.1.0
      tslib: 2.6.1
    dev: true

  /@azure/identity@3.3.0:
    resolution: {integrity: sha512-gISa/dAAxrWt6F2WiDXZY0y2xY4MLlN2wkNW4cPuq5OgPQKLSkxLc4I2WR04puTfZyQZnpXbAapAMEj1b96fgg==}
    engines: {node: '>=14.0.0'}
    dependencies:
      '@azure/abort-controller': 1.1.0
      '@azure/core-auth': 1.5.0
      '@azure/core-client': 1.7.3
      '@azure/core-rest-pipeline': 1.12.0
      '@azure/core-tracing': 1.0.1
      '@azure/core-util': 1.4.0
      '@azure/logger': 1.0.4
      '@azure/msal-browser': 2.38.1
      '@azure/msal-common': 13.2.1
      '@azure/msal-node': 1.18.1
      events: 3.3.0
      jws: 4.0.0
      open: 8.4.2
      stoppable: 1.1.0
      tslib: 2.6.1
      uuid: 8.3.2
    transitivePeerDependencies:
      - supports-color
    dev: true

  /@azure/logger@1.0.4:
    resolution: {integrity: sha512-ustrPY8MryhloQj7OWGe+HrYx+aoiOxzbXTtgblbV3xwCqpzUK36phH3XNHQKj3EPonyFUuDTfR3qFhTEAuZEg==}
    engines: {node: '>=14.0.0'}
    dependencies:
      tslib: 2.6.1

  /@azure/msal-browser@2.38.1:
    resolution: {integrity: sha512-NROo7mLpw7aWtj8tWy9ZPz3WWiudwVAOIDZ1K3PPrjDAA4kFYayWlbZiJl1T1sD5Oqwa6FOtwzFSvuUj1CWp6Q==}
    engines: {node: '>=0.8.0'}
    dependencies:
      '@azure/msal-common': 13.2.1
    dev: true

  /@azure/msal-common@13.2.1:
    resolution: {integrity: sha512-9CtyVdDtAOw+raemKg8gdBuE7gleObgSb7p4bzMIlUt8eM69/Gaow7uqr1gK3jLYINSrss32OZW8mBbdgVLiHg==}
    engines: {node: '>=0.8.0'}
    dev: true

  /@azure/msal-node@1.18.1:
    resolution: {integrity: sha512-B4kUOWJoN4vD8b3pGJ9Q9mIZhaDb8EnQM1aN0x1otlQgTfzDvEk6rWc6fy8uGdtXqcNddBtiXdc4oRiItroVkA==}
    engines: {node: 10 || 12 || 14 || 16 || 18}
    dependencies:
      '@azure/msal-common': 13.2.1
      jsonwebtoken: 9.0.1
      uuid: 8.3.2
    dev: true

  /@azure/storage-blob@12.15.0:
    resolution: {integrity: sha512-e7JBKLOFi0QVJqqLzrjx1eL3je3/Ug2IQj24cTM9b85CsnnFjLGeGjJVIjbGGZaytewiCEG7r3lRwQX7fKj0/w==}
    engines: {node: '>=14.0.0'}
    dependencies:
      '@azure/abort-controller': 1.1.0
      '@azure/core-http': 3.0.2
      '@azure/core-lro': 2.5.4
      '@azure/core-paging': 1.5.0
      '@azure/core-tracing': 1.0.0-preview.13
      '@azure/logger': 1.0.4
      events: 3.3.0
      tslib: 2.6.1
    transitivePeerDependencies:
      - encoding
    dev: true

  /@babel/code-frame@7.22.10:
    resolution: {integrity: sha512-/KKIMG4UEL35WmI9OlvMhurwtytjvXoFcGNrOvyG9zIzA8YmPjVtIZUf7b05+TPO7G7/GEmLHDaoCgACHl9hhA==}
    engines: {node: '>=6.9.0'}
    dependencies:
      '@babel/highlight': 7.22.10
      chalk: 2.4.2

  /@babel/helper-validator-identifier@7.22.5:
    resolution: {integrity: sha512-aJXu+6lErq8ltp+JhkJUfk1MTGyuA4v7f3pA+BJ5HLfNC6nAQ0Cpi9uOquUj8Hehg0aUiHzWQbOVJGao6ztBAQ==}
    engines: {node: '>=6.9.0'}

  /@babel/highlight@7.22.10:
    resolution: {integrity: sha512-78aUtVcT7MUscr0K5mIEnkwxPE0MaxkR5RxRwuHaQ+JuU5AmTPhY+do2mdzVTnIJJpyBglql2pehuBIWHug+WQ==}
    engines: {node: '>=6.9.0'}
    dependencies:
      '@babel/helper-validator-identifier': 7.22.5
      chalk: 2.4.2
      js-tokens: 4.0.0

  /@bcoe/v8-coverage@0.2.3:
    resolution: {integrity: sha512-0hYQ8SB4Db5zvZB4axdMHGwEaQjkZzFjQiN9LVYvIFB2nSUHW9tYpxWriPrWDASIxiaXax83REcLxuSdnGPZtw==}
    dev: true

  /@colors/colors@1.5.0:
    resolution: {integrity: sha512-ooWCrlZP11i8GImSjTHYHLkvFDP48nS4+204nGb1RiX/WXYHmJA2III9/e2DWVabCESdW7hBAEzHRqUn9OUVvQ==}
    engines: {node: '>=0.1.90'}
    dev: true

  /@dabh/diagnostics@2.0.3:
    resolution: {integrity: sha512-hrlQOIi7hAfzsMqlGSFyVucrx38O+j6wiGOf//H2ecvIEqYN4ADBSS2iLMh5UFyDunCNniUIPk/q3riFv45xRA==}
    dependencies:
      colorspace: 1.1.4
      enabled: 2.0.0
      kuler: 2.0.0
    dev: true

  /@eslint-community/eslint-utils@4.4.0(eslint@8.44.0):
    resolution: {integrity: sha512-1/sA4dwrzBAyeUoQ6oxahHKmrZvsnLCg4RfxW3ZFGGmQkSNQPFNLV9CUEFQP1x9EYXHTo5p6xdhZM1Ne9p/AfA==}
    engines: {node: ^12.22.0 || ^14.17.0 || >=16.0.0}
    peerDependencies:
      eslint: ^6.0.0 || ^7.0.0 || >=8.0.0
    dependencies:
      eslint: 8.44.0
      eslint-visitor-keys: 3.4.3
    dev: true

  /@eslint-community/regexpp@4.6.2:
    resolution: {integrity: sha512-pPTNuaAG3QMH+buKyBIGJs3g/S5y0caxw0ygM3YyE6yJFySwiGGSzA+mM3KJ8QQvzeLh3blwgSonkFjgQdxzMw==}
    engines: {node: ^12.0.0 || ^14.0.0 || >=16.0.0}
    dev: true

  /@eslint/eslintrc@2.1.2:
    resolution: {integrity: sha512-+wvgpDsrB1YqAMdEUCcnTlpfVBH7Vqn6A/NT3D8WVXFIaKMlErPIZT3oCIAVCOtarRpMtelZLqJeU3t7WY6X6g==}
    engines: {node: ^12.22.0 || ^14.17.0 || >=16.0.0}
    dependencies:
      ajv: 6.12.6
      debug: 4.3.4(supports-color@8.1.1)
      espree: 9.6.1
      globals: 13.21.0
      ignore: 5.2.4
      import-fresh: 3.3.0
      js-yaml: 4.1.0
      minimatch: 3.1.2
      strip-json-comments: 3.1.1
    transitivePeerDependencies:
      - supports-color
    dev: true

  /@eslint/js@8.44.0:
    resolution: {integrity: sha512-Ag+9YM4ocKQx9AarydN0KY2j0ErMHNIocPDrVo8zAE44xLTjEtz81OdR68/cydGtk6m6jDb5Za3r2useMzYmSw==}
    engines: {node: ^12.22.0 || ^14.17.0 || >=16.0.0}
    dev: true

  /@humanwhocodes/config-array@0.11.10:
    resolution: {integrity: sha512-KVVjQmNUepDVGXNuoRRdmmEjruj0KfiGSbS8LVc12LMsWDQzRXJ0qdhN8L8uUigKpfEHRhlaQFY0ib1tnUbNeQ==}
    engines: {node: '>=10.10.0'}
    dependencies:
      '@humanwhocodes/object-schema': 1.2.1
      debug: 4.3.4(supports-color@8.1.1)
      minimatch: 3.1.2
    transitivePeerDependencies:
      - supports-color
    dev: true

  /@humanwhocodes/module-importer@1.0.1:
    resolution: {integrity: sha512-bxveV4V8v5Yb4ncFTT3rPSgZBOpCkjfK0y4oVVVJwIuDVBRMDXrPyXRL988i5ap9m9bnyEEjWfm5WkBmtffLfA==}
    engines: {node: '>=12.22'}
    dev: true

  /@humanwhocodes/object-schema@1.2.1:
    resolution: {integrity: sha512-ZnQMnLV4e7hDlUvw8H+U8ASL02SS2Gn6+9Ac3wGGLIe7+je2AeAOxPY+izIPJDfFDb7eDjev0Us8MO1iFRN8hA==}
    dev: true

  /@isaacs/cliui@8.0.2:
    resolution: {integrity: sha512-O8jcjabXaleOG9DQ0+ARXWZBTfnP4WNAqzuiJK7ll44AmxGKv/J2M4TPjxjY3znBCfvBXFzucm1twdyFybFqEA==}
    engines: {node: '>=12'}
    dependencies:
      string-width: 5.1.2
      string-width-cjs: /string-width@4.2.3
      strip-ansi: 7.1.0
      strip-ansi-cjs: /strip-ansi@6.0.1
      wrap-ansi: 8.1.0
      wrap-ansi-cjs: /wrap-ansi@7.0.0
    dev: true

  /@istanbuljs/schema@0.1.3:
    resolution: {integrity: sha512-ZXRY4jNvVgSVQ8DL3LTcakaAtXwTVUxE81hslsyD2AtoXW/wVob10HkOJ1X/pAlcI7D+2YoZKg5do8G/w6RYgA==}
    engines: {node: '>=8'}
    dev: true

  /@jridgewell/resolve-uri@3.1.1:
    resolution: {integrity: sha512-dSYZh7HhCDtCKm4QakX0xFpsRDqjjtZf/kjI/v3T3Nwt5r8/qz/M19F9ySyOqU94SXBmeG9ttTul+YnR4LOxFA==}
    engines: {node: '>=6.0.0'}
    dev: true

  /@jridgewell/sourcemap-codec@1.4.15:
    resolution: {integrity: sha512-eF2rxCRulEKXHTRiDrDy6erMYWqNw4LPdQ8UQA4huuxaQsVeRPFl2oM8oDGxMFhJUWZf9McpLtJasDDZb/Bpeg==}
    dev: true

  /@jridgewell/trace-mapping@0.3.19:
    resolution: {integrity: sha512-kf37QtfW+Hwx/buWGMPcR60iF9ziHa6r/CZJIHbmcm4+0qrXiVdxegAH0F6yddEVQ7zdkjcGCgCzUu+BcbhQxw==}
    dependencies:
      '@jridgewell/resolve-uri': 3.1.1
      '@jridgewell/sourcemap-codec': 1.4.15
    dev: true

  /@microsoft.azure/autorest.testserver@3.3.46:
    resolution: {integrity: sha512-ne6zSqSQWTSx1dVWoQ77jxSrRppNsoWVjAZAxHbxPAUy+N34cM0UocYfMoqLlghDoMqM8xVMWAdG/ReNuvdBAg==}
    engines: {node: '>=10'}
    hasBin: true
    dependencies:
      '@azure/storage-blob': 12.15.0
      axios: 0.21.4
      body-parser: 1.20.2
      busboy: 1.6.0
      commonmark: 0.30.0
      deep-equal: 2.2.2
      express: 4.18.2
      express-promise-router: 4.1.1(express@4.18.2)
      glob: 8.1.0
      js-yaml: 4.1.0
      morgan: 1.10.0
      mustache: 4.2.0
      request: 2.88.2
      request-promise-native: 1.0.9(request@2.88.2)
      source-map-support: 0.5.21
      underscore: 1.13.6
      winston: 3.10.0
      xml2js: 0.4.23
      yargs: 17.7.2
    transitivePeerDependencies:
      - '@types/express'
      - debug
      - encoding
      - supports-color
    dev: true

  /@nodelib/fs.scandir@2.1.5:
    resolution: {integrity: sha512-vq24Bq3ym5HEQm2NKCr3yXDwjc7vTsEThRDnkp2DK9p1uqLR+DHurm/NOTo0KG7HYHU7eppKZj3MyqYuMBf62g==}
    engines: {node: '>= 8'}
    dependencies:
      '@nodelib/fs.stat': 2.0.5
      run-parallel: 1.2.0

  /@nodelib/fs.stat@2.0.5:
    resolution: {integrity: sha512-RkhPPp2zrqDAQA/2jNhnztcPAlv64XdhIp7a7454A5ovI7Bukxgt7MX7udwAu3zg1DcpPU0rz3VV1SeaqvY4+A==}
    engines: {node: '>= 8'}

  /@nodelib/fs.walk@1.2.8:
    resolution: {integrity: sha512-oGB+UxlgWcgQkgwo8GcEGwemoTFt3FIO9ababBmaGwXIoBKZ+GTy0pP185beGg7Llih/NSHSV2XAs1lnznocSg==}
    engines: {node: '>= 8'}
    dependencies:
      '@nodelib/fs.scandir': 2.1.5
      fastq: 1.15.0

  /@opentelemetry/api@1.4.1:
    resolution: {integrity: sha512-O2yRJce1GOc6PAy3QxFM4NzFiWzvScDC1/5ihYBL6BUEVdq0XMWN01sppE+H6bBXbaFYipjwFLEWLg5PaSOThA==}
    engines: {node: '>=8.0.0'}
    dev: true

  /@pkgjs/parseargs@0.11.0:
    resolution: {integrity: sha512-+1VkjdD0QBLPodGrJUeqarH8VAIvQODIbwh9XpP5Syisf7YoQgsJKPNFoqqLQlu+VQ/tVSshMR6loPMn8U+dPg==}
    engines: {node: '>=14'}
    requiresBuild: true
    dev: true
    optional: true

  /@pkgr/utils@2.4.2:
    resolution: {integrity: sha512-POgTXhjrTfbTV63DiFXav4lBHiICLKKwDeaKn9Nphwj7WH6m0hMMCaJkMyRWjgtPFyRKRVoMXXjczsTQRDEhYw==}
    engines: {node: ^12.20.0 || ^14.18.0 || >=16.0.0}
    dependencies:
      cross-spawn: 7.0.3
      fast-glob: 3.3.1
      is-glob: 4.0.3
      open: 9.1.0
      picocolors: 1.0.0
      tslib: 2.6.1
    dev: true

  /@rushstack/eslint-patch@1.3.2:
    resolution: {integrity: sha512-V+MvGwaHH03hYhY+k6Ef/xKd6RYlc4q8WBx+2ANmipHJcKuktNcI/NgEsJgdSUF6Lw32njT6OnrRsKYCdgHjYw==}
    dev: true

  /@tootallnate/once@2.0.0:
    resolution: {integrity: sha512-XCuKFP5PS55gnMVu3dty8KPatLqUoy/ZYzDzAGCQ8JNFCkLXzmI7vNHCR+XpbZaMWQK/vQubr7PkYq8g470J/A==}
    engines: {node: '>= 10'}
    dev: true

  /@types/istanbul-lib-coverage@2.0.4:
    resolution: {integrity: sha512-z/QT1XN4K4KYuslS23k62yDIDLwLFkzxOuMplDtObz0+y7VqJCaO2o+SPwHCvLFZh7xazvvoor2tA/hPz9ee7g==}
    dev: true

  /@types/js-yaml@4.0.5:
    resolution: {integrity: sha512-FhpRzf927MNQdRZP0J5DLIdTXhjLYzeUTmLAu69mnVksLH9CJY3IuSeEgbKUki7GQZm0WqDkGzyxju2EZGD2wA==}
    dev: true

  /@types/json-schema@7.0.12:
    resolution: {integrity: sha512-Hr5Jfhc9eYOQNPYO5WLDq/n4jqijdHNlDXjuAQkkt+mWdQR+XJToOHrsD4cPaMXpn6KO7y2+wM8AZEs8VpBLVA==}
    dev: true

  /@types/json5@0.0.29:
    resolution: {integrity: sha512-dRLjCWHYg4oaA77cxO64oO+7JwCwnIzkZPdrrC71jQmQtlhM556pwKo5bUzqvZndkVbeFLIIi+9TC40JNF5hNQ==}
    dev: true

  /@types/mocha@10.0.1:
    resolution: {integrity: sha512-/fvYntiO1GeICvqbQ3doGDIP97vWmvFt83GKguJ6prmQM2iXZfFcq6YE8KteFyRtX2/h5Hf91BYvPodJKFYv5Q==}
    dev: true

  /@types/node-fetch@2.6.4:
    resolution: {integrity: sha512-1ZX9fcN4Rvkvgv4E6PAY5WXUFWFcRWxZa3EW83UjycOB9ljJCedb2CupIP4RZMEwF/M3eTcCihbBRgwtGbg5Rg==}
    dependencies:
      '@types/node': 18.16.3
      form-data: 3.0.1
    dev: true

  /@types/node@18.16.3:
    resolution: {integrity: sha512-OPs5WnnT1xkCBiuQrZA4+YAV4HEJejmHneyraIaxsbev5yCEr6KMwINNFP9wQeFIw8FWcoTqF3vQsa5CDaI+8Q==}
    dev: true

  /@types/normalize-package-data@2.4.1:
    resolution: {integrity: sha512-Gj7cI7z+98M282Tqmp2K5EIsoouUEzbBJhQQzDE3jSIRk6r9gsz0oUokqIUR4u1R3dMHo0pDHM7sNOHyhulypw==}
    dev: true

  /@types/semver@7.5.0:
    resolution: {integrity: sha512-G8hZ6XJiHnuhQKR7ZmysCeJWE08o8T0AXtk5darsCaTVsYZhhgUrq53jizaR2FvsoeCwJhlmwTjkXBY5Pn/ZHw==}
    dev: true

  /@types/triple-beam@1.3.2:
    resolution: {integrity: sha512-txGIh+0eDFzKGC25zORnswy+br1Ha7hj5cMVwKIU7+s0U2AxxJru/jZSMU6OC9MJWP6+pc/hc6ZjyZShpsyY2g==}
    dev: true

  /@types/tunnel@0.0.3:
    resolution: {integrity: sha512-sOUTGn6h1SfQ+gbgqC364jLFBw2lnFqkgF3q0WovEHRLMrVD1sd5aufqi/aJObLekJO+Aq5z646U4Oxy6shXMA==}
    dependencies:
      '@types/node': 18.16.3
    dev: true

  /@typescript-eslint/eslint-plugin@6.4.0(@typescript-eslint/parser@6.4.0)(eslint@8.44.0)(typescript@5.1.3):
    resolution: {integrity: sha512-62o2Hmc7Gs3p8SLfbXcipjWAa6qk2wZGChXG2JbBtYpwSRmti/9KHLqfbLs9uDigOexG+3PaQ9G2g3201FWLKg==}
    engines: {node: ^16.0.0 || >=18.0.0}
    peerDependencies:
      '@typescript-eslint/parser': ^6.0.0 || ^6.0.0-alpha
      eslint: ^7.0.0 || ^8.0.0
      typescript: '*'
    peerDependenciesMeta:
      typescript:
        optional: true
    dependencies:
      '@eslint-community/regexpp': 4.6.2
      '@typescript-eslint/parser': 6.4.0(eslint@8.44.0)(typescript@5.1.3)
      '@typescript-eslint/scope-manager': 6.4.0
      '@typescript-eslint/type-utils': 6.4.0(eslint@8.44.0)(typescript@5.1.3)
      '@typescript-eslint/utils': 6.4.0(eslint@8.44.0)(typescript@5.1.3)
      '@typescript-eslint/visitor-keys': 6.4.0
      debug: 4.3.4(supports-color@8.1.1)
      eslint: 8.44.0
      graphemer: 1.4.0
      ignore: 5.2.4
      natural-compare: 1.4.0
      semver: 7.5.4
      ts-api-utils: 1.0.1(typescript@5.1.3)
      typescript: 5.1.3
    transitivePeerDependencies:
      - supports-color
    dev: true

  /@typescript-eslint/parser@6.4.0(eslint@8.44.0)(typescript@5.1.3):
    resolution: {integrity: sha512-I1Ah1irl033uxjxO9Xql7+biL3YD7w9IU8zF+xlzD/YxY6a4b7DYA08PXUUCbm2sEljwJF6ERFy2kTGAGcNilg==}
    engines: {node: ^16.0.0 || >=18.0.0}
    peerDependencies:
      eslint: ^7.0.0 || ^8.0.0
      typescript: '*'
    peerDependenciesMeta:
      typescript:
        optional: true
    dependencies:
      '@typescript-eslint/scope-manager': 6.4.0
      '@typescript-eslint/types': 6.4.0
      '@typescript-eslint/typescript-estree': 6.4.0(typescript@5.1.3)
      '@typescript-eslint/visitor-keys': 6.4.0
      debug: 4.3.4(supports-color@8.1.1)
      eslint: 8.44.0
      typescript: 5.1.3
    transitivePeerDependencies:
      - supports-color
    dev: true

  /@typescript-eslint/scope-manager@5.62.0:
    resolution: {integrity: sha512-VXuvVvZeQCQb5Zgf4HAxc04q5j+WrNAtNh9OwCsCgpKqESMTu3tF/jhZ3xG6T4NZwWl65Bg8KuS2uEvhSfLl0w==}
    engines: {node: ^12.22.0 || ^14.17.0 || >=16.0.0}
    dependencies:
      '@typescript-eslint/types': 5.62.0
      '@typescript-eslint/visitor-keys': 5.62.0
    dev: true

  /@typescript-eslint/scope-manager@6.4.0:
    resolution: {integrity: sha512-TUS7vaKkPWDVvl7GDNHFQMsMruD+zhkd3SdVW0d7b+7Zo+bd/hXJQ8nsiUZMi1jloWo6c9qt3B7Sqo+flC1nig==}
    engines: {node: ^16.0.0 || >=18.0.0}
    dependencies:
      '@typescript-eslint/types': 6.4.0
      '@typescript-eslint/visitor-keys': 6.4.0
    dev: true

  /@typescript-eslint/type-utils@6.4.0(eslint@8.44.0)(typescript@5.1.3):
    resolution: {integrity: sha512-TvqrUFFyGY0cX3WgDHcdl2/mMCWCDv/0thTtx/ODMY1QhEiyFtv/OlLaNIiYLwRpAxAtOLOY9SUf1H3Q3dlwAg==}
    engines: {node: ^16.0.0 || >=18.0.0}
    peerDependencies:
      eslint: ^7.0.0 || ^8.0.0
      typescript: '*'
    peerDependenciesMeta:
      typescript:
        optional: true
    dependencies:
      '@typescript-eslint/typescript-estree': 6.4.0(typescript@5.1.3)
      '@typescript-eslint/utils': 6.4.0(eslint@8.44.0)(typescript@5.1.3)
      debug: 4.3.4(supports-color@8.1.1)
      eslint: 8.44.0
      ts-api-utils: 1.0.1(typescript@5.1.3)
      typescript: 5.1.3
    transitivePeerDependencies:
      - supports-color
    dev: true

  /@typescript-eslint/types@5.62.0:
    resolution: {integrity: sha512-87NVngcbVXUahrRTqIK27gD2t5Cu1yuCXxbLcFtCzZGlfyVWWh8mLHkoxzjsB6DDNnvdL+fW8MiwPEJyGJQDgQ==}
    engines: {node: ^12.22.0 || ^14.17.0 || >=16.0.0}
    dev: true

  /@typescript-eslint/types@6.4.0:
    resolution: {integrity: sha512-+FV9kVFrS7w78YtzkIsNSoYsnOtrYVnKWSTVXoL1761CsCRv5wpDOINgsXpxD67YCLZtVQekDDyaxfjVWUJmmg==}
    engines: {node: ^16.0.0 || >=18.0.0}
    dev: true

  /@typescript-eslint/typescript-estree@5.62.0(typescript@5.1.3):
    resolution: {integrity: sha512-CmcQ6uY7b9y694lKdRB8FEel7JbU/40iSAPomu++SjLMntB+2Leay2LO6i8VnJk58MtE9/nQSFIH6jpyRWyYzA==}
    engines: {node: ^12.22.0 || ^14.17.0 || >=16.0.0}
    peerDependencies:
      typescript: '*'
    peerDependenciesMeta:
      typescript:
        optional: true
    dependencies:
      '@typescript-eslint/types': 5.62.0
      '@typescript-eslint/visitor-keys': 5.62.0
      debug: 4.3.4(supports-color@8.1.1)
      globby: 11.1.0
      is-glob: 4.0.3
      semver: 7.5.4
      tsutils: 3.21.0(typescript@5.1.3)
      typescript: 5.1.3
    transitivePeerDependencies:
      - supports-color
    dev: true

  /@typescript-eslint/typescript-estree@6.4.0(typescript@5.1.3):
    resolution: {integrity: sha512-iDPJArf/K2sxvjOR6skeUCNgHR/tCQXBsa+ee1/clRKr3olZjZ/dSkXPZjG6YkPtnW6p5D1egeEPMCW6Gn4yLA==}
    engines: {node: ^16.0.0 || >=18.0.0}
    peerDependencies:
      typescript: '*'
    peerDependenciesMeta:
      typescript:
        optional: true
    dependencies:
      '@typescript-eslint/types': 6.4.0
      '@typescript-eslint/visitor-keys': 6.4.0
      debug: 4.3.4(supports-color@8.1.1)
      globby: 11.1.0
      is-glob: 4.0.3
      semver: 7.5.4
      ts-api-utils: 1.0.1(typescript@5.1.3)
      typescript: 5.1.3
    transitivePeerDependencies:
      - supports-color
    dev: true

  /@typescript-eslint/utils@5.62.0(eslint@8.44.0)(typescript@5.1.3):
    resolution: {integrity: sha512-n8oxjeb5aIbPFEtmQxQYOLI0i9n5ySBEY/ZEHHZqKQSFnxio1rv6dthascc9dLuwrL0RC5mPCxB7vnAVGAYWAQ==}
    engines: {node: ^12.22.0 || ^14.17.0 || >=16.0.0}
    peerDependencies:
      eslint: ^6.0.0 || ^7.0.0 || ^8.0.0
    dependencies:
      '@eslint-community/eslint-utils': 4.4.0(eslint@8.44.0)
      '@types/json-schema': 7.0.12
      '@types/semver': 7.5.0
      '@typescript-eslint/scope-manager': 5.62.0
      '@typescript-eslint/types': 5.62.0
      '@typescript-eslint/typescript-estree': 5.62.0(typescript@5.1.3)
      eslint: 8.44.0
      eslint-scope: 5.1.1
      semver: 7.5.4
    transitivePeerDependencies:
      - supports-color
      - typescript
    dev: true

  /@typescript-eslint/utils@6.4.0(eslint@8.44.0)(typescript@5.1.3):
    resolution: {integrity: sha512-BvvwryBQpECPGo8PwF/y/q+yacg8Hn/2XS+DqL/oRsOPK+RPt29h5Ui5dqOKHDlbXrAeHUTnyG3wZA0KTDxRZw==}
    engines: {node: ^16.0.0 || >=18.0.0}
    peerDependencies:
      eslint: ^7.0.0 || ^8.0.0
    dependencies:
      '@eslint-community/eslint-utils': 4.4.0(eslint@8.44.0)
      '@types/json-schema': 7.0.12
      '@types/semver': 7.5.0
      '@typescript-eslint/scope-manager': 6.4.0
      '@typescript-eslint/types': 6.4.0
      '@typescript-eslint/typescript-estree': 6.4.0(typescript@5.1.3)
      eslint: 8.44.0
      semver: 7.5.4
    transitivePeerDependencies:
      - supports-color
      - typescript
    dev: true

  /@typescript-eslint/visitor-keys@5.62.0:
    resolution: {integrity: sha512-07ny+LHRzQXepkGg6w0mFY41fVUNBrL2Roj/++7V1txKugfjm/Ci/qSND03r2RhlJhJYMcTn9AhhSSqQp0Ysyw==}
    engines: {node: ^12.22.0 || ^14.17.0 || >=16.0.0}
    dependencies:
      '@typescript-eslint/types': 5.62.0
      eslint-visitor-keys: 3.4.3
    dev: true

  /@typescript-eslint/visitor-keys@6.4.0:
    resolution: {integrity: sha512-yJSfyT+uJm+JRDWYRYdCm2i+pmvXJSMtPR9Cq5/XQs4QIgNoLcoRtDdzsLbLsFM/c6um6ohQkg/MLxWvoIndJA==}
    engines: {node: ^16.0.0 || >=18.0.0}
    dependencies:
      '@typescript-eslint/types': 6.4.0
      eslint-visitor-keys: 3.4.3
    dev: true

  /@typespec/compiler@0.47.1:
    resolution: {integrity: sha512-EBTweucgrUiFLVbBLYJobgV1emoGzM50iPrOz/Fr3dwFFnISpZJ8wzapq+z0okrvx75+W5q12bms8DjsUWapTA==}
    engines: {node: '>=16.0.0'}
    hasBin: true
    dependencies:
      '@babel/code-frame': 7.22.10
      ajv: 8.12.0
      change-case: 4.1.2
      globby: 13.1.4
      js-yaml: 4.1.0
      mustache: 4.2.0
      picocolors: 1.0.0
      prettier: 3.0.2
      prompts: 2.4.2
      semver: 7.5.4
      vscode-languageserver: 8.1.0
      vscode-languageserver-textdocument: 1.0.8
      yargs: 17.7.2

  /@typespec/eslint-config-typespec@0.47.0(prettier@3.0.2):
    resolution: {integrity: sha512-1AOvCzc5GJpcPv96N5mHi6PXDCQnZFh3oprkupgE33iskql06DKFzJWqHSe4DAftSXK2LI1wEO0kapBSODqjvw==}
    dependencies:
      '@rushstack/eslint-patch': 1.3.2
      '@typescript-eslint/eslint-plugin': 6.4.0(@typescript-eslint/parser@6.4.0)(eslint@8.44.0)(typescript@5.1.3)
      '@typescript-eslint/parser': 6.4.0(eslint@8.44.0)(typescript@5.1.3)
      eslint: 8.44.0
      eslint-config-prettier: 8.10.0(eslint@8.44.0)
      eslint-plugin-deprecation: 1.4.1(eslint@8.44.0)(typescript@5.1.3)
      eslint-plugin-mocha: 10.1.0(eslint@8.44.0)
      eslint-plugin-prettier: 5.0.0(eslint-config-prettier@8.10.0)(eslint@8.44.0)(prettier@3.0.2)
      eslint-plugin-unicorn: 47.0.0(eslint@8.44.0)
      typescript: 5.1.3
    transitivePeerDependencies:
      - '@types/eslint'
      - prettier
      - supports-color
    dev: true

  /@typespec/http@0.47.0(@typespec/compiler@0.47.1):
    resolution: {integrity: sha512-HrVu5mGV+p3KGPtcNFHB5gXm9pU4rYRG3hJWZdLcN8fy+OuwbhmOgjOGN4AB7HLllnISmcFn6LtlqGnr0LpyfA==}
    engines: {node: '>=16.0.0'}
    peerDependencies:
      '@typespec/compiler': ~0.47.0
    dependencies:
      '@typespec/compiler': 0.47.1

  /@typespec/lint@0.47.0(@typespec/compiler@0.47.1):
    resolution: {integrity: sha512-+CZ8OC8ABHU+HljjWvkVfLDZzyj2kc8VqEOHoXYdomt7PTo2GdVubyOXZMAYFiXWJr/k4YWHD2moPcvu+e2yTQ==}
    engines: {node: '>=16.0.0'}
    peerDependencies:
      '@typespec/compiler': ~0.47.0
    dependencies:
      '@typespec/compiler': 0.47.1

  /@typespec/openapi@0.47.0(@typespec/compiler@0.47.1)(@typespec/http@0.47.0)(@typespec/rest@0.47.0):
    resolution: {integrity: sha512-p10NA5MQ1/z/yltTmK9g/RHgRQa+UPJg7ntcix8I9DIwX6u3yJReYwWBrKLeRNExd8ylNHNqjXTwiHJfptmR3w==}
    engines: {node: '>=16.0.0'}
    peerDependencies:
      '@typespec/compiler': ~0.47.0
      '@typespec/http': ~0.47.0
      '@typespec/rest': ~0.47.0
    dependencies:
      '@typespec/compiler': 0.47.1
      '@typespec/http': 0.47.0(@typespec/compiler@0.47.1)
      '@typespec/rest': 0.47.0(@typespec/compiler@0.47.1)
    dev: true

  /@typespec/prettier-plugin-typespec@0.46.0:
    resolution: {integrity: sha512-9T2x+LrXDPdx4JG6Qy1pz9fkj4HNQ7raIt7MKbqxv9gZWE0EwF4KQaEcjpI7/I7OaE5/Mx8vQ+FwNZ9PRK0F0A==}
    dependencies:
      prettier: 2.8.8
    dev: true

  /@typespec/rest@0.47.0(@typespec/compiler@0.47.1):
    resolution: {integrity: sha512-sjxCY2dQ6Wc51W7NYDLgcZdeTI35vFJR0aK+tuYHMTwjhZJK20ezwb/c+RZQ8xyGIyX+vUj9yhTc7lBZGw4n1A==}
    engines: {node: '>=16.0.0'}
    peerDependencies:
      '@typespec/compiler': ~0.47.0
    dependencies:
      '@typespec/compiler': 0.47.1

  /@typespec/versioning@0.47.0(@typespec/compiler@0.47.1):
    resolution: {integrity: sha512-j3NUBm61k40ZI5aljgqfVFvduoR+q7ijLpwt+lzXw/DecOgNWZX7R/GGzwCmUVyfJUZpMA/8zhuxmx4fB36P7g==}
    engines: {node: '>=16.0.0'}
    peerDependencies:
      '@typespec/compiler': ~0.47.0
    dependencies:
      '@typespec/compiler': 0.47.1

  /accepts@1.3.8:
    resolution: {integrity: sha512-PYAthTa2m2VKxuvSD3DPC/Gy+U+sOA1LAuT8mkmRuvw+NACSaeXEQ+NHcVF7rONl6qcaxV3Uuemwawk+7+SJLw==}
    engines: {node: '>= 0.6'}
    dependencies:
      mime-types: 2.1.35
      negotiator: 0.6.3
    dev: true

  /acorn-jsx@5.3.2(acorn@8.10.0):
    resolution: {integrity: sha512-rq9s+JNhf0IChjtDXxllJ7g41oZk5SlXtp0LHwyA5cejwn7vKmKp4pPri6YEePv2PU65sAsegbXtIinmDFDXgQ==}
    peerDependencies:
      acorn: ^6.0.0 || ^7.0.0 || ^8.0.0
    dependencies:
      acorn: 8.10.0
    dev: true

  /acorn@8.10.0:
    resolution: {integrity: sha512-F0SAmZ8iUtS//m8DmCTA0jlh6TDKkHQyK6xc6V4KDTyZKA9dnvX9/3sRTVQrWm79glUAZbnmmNcdYwUIHWVybw==}
    engines: {node: '>=0.4.0'}
    hasBin: true
    dev: true

  /agent-base@6.0.2:
    resolution: {integrity: sha512-RZNwNclF7+MS/8bDg70amg32dyeZGZxiDuQmZxKLAlQjr3jGyLx+4Kkk58UO7D2QdgFIQCovuSuZESne6RG6XQ==}
    engines: {node: '>= 6.0.0'}
    dependencies:
      debug: 4.3.4(supports-color@8.1.1)
    transitivePeerDependencies:
      - supports-color
    dev: true

  /ajv@6.12.6:
    resolution: {integrity: sha512-j3fVLgvTo527anyYyJOGTYJbG+vnnQYvE0m5mmkc1TK+nxAppkCLMIL0aZ4dblVCNoGShhm+kzE4ZUykBoMg4g==}
    dependencies:
      fast-deep-equal: 3.1.3
      fast-json-stable-stringify: 2.1.0
      json-schema-traverse: 0.4.1
      uri-js: 4.4.1
    dev: true

  /ajv@8.12.0:
    resolution: {integrity: sha512-sRu1kpcO9yLtYxBKvqfTeh9KzZEwO3STyX1HT+4CaDzC6HpTGYhIhPIzj9XuKU7KYDwnaeh5hcOwjy1QuJzBPA==}
    dependencies:
      fast-deep-equal: 3.1.3
      json-schema-traverse: 1.0.0
      require-from-string: 2.0.2
      uri-js: 4.4.1

  /ansi-colors@4.1.1:
    resolution: {integrity: sha512-JoX0apGbHaUJBNl6yF+p6JAFYZ666/hhCGKN5t9QFjbJQKUU/g8MNbFDbvfrgKXvI1QpZplPOnwIo99lX/AAmA==}
    engines: {node: '>=6'}
    dev: true

  /ansi-regex@5.0.1:
    resolution: {integrity: sha512-quJQXlTSUGL2LH9SUXo8VwsY4soanhgo6LNSm84E1LBcE8s3O0wpdiRzyR9z/ZZJMlMWv37qOOb9pdJlMUEKFQ==}
    engines: {node: '>=8'}

  /ansi-regex@6.0.1:
    resolution: {integrity: sha512-n5M855fKb2SsfMIiFFoVrABHJC8QtHwVx+mHWP3QcEqBHYienj5dHSgjbxtC0WEZXYt4wcD6zrQElDPhFuZgfA==}
    engines: {node: '>=12'}
    dev: true

  /ansi-styles@3.2.1:
    resolution: {integrity: sha512-VT0ZI6kZRdTh8YyJw3SMbYm/u+NqfsAxEpWO0Pf9sq8/e94WxxOpPKx9FR1FlyCtOVDNOQ+8ntlqFxiRc+r5qA==}
    engines: {node: '>=4'}
    dependencies:
      color-convert: 1.9.3

  /ansi-styles@4.3.0:
    resolution: {integrity: sha512-zbB9rCJAT1rbjiVDb2hqKFHNYLxgtk8NURxZ3IZwD3F6NtxbXZQCnnSi1Lkx+IDohdPlFp222wVALIheZJQSEg==}
    engines: {node: '>=8'}
    dependencies:
      color-convert: 2.0.1

  /ansi-styles@6.2.1:
    resolution: {integrity: sha512-bN798gFfQX+viw3R7yrGWRqnrN2oRkEkUjjl4JNn4E8GxxbjtG3FbrEIIY3l8/hrwUwIeCZvi4QuOTP4MErVug==}
    engines: {node: '>=12'}
    dev: true

  /anymatch@3.1.3:
    resolution: {integrity: sha512-KMReFUr0B4t+D+OBkjR3KYqvocp2XaSzO55UcB6mgQMd3KbcE+mWTyvVV7D/zsdEbNnV6acZUutkiHQXvTr1Rw==}
    engines: {node: '>= 8'}
    dependencies:
      normalize-path: 3.0.0
      picomatch: 2.3.1
    dev: true

  /argparse@2.0.1:
    resolution: {integrity: sha512-8+9WqebbFzpX9OR+Wa6O29asIogeRMzcGtAINdpMHHyAg10f05aSFVBbcEqGf/PXw1EjAZ+q2/bEBg3DvurK3Q==}

  /array-buffer-byte-length@1.0.0:
    resolution: {integrity: sha512-LPuwb2P+NrQw3XhxGc36+XSvuBPopovXYTR9Ew++Du9Yb/bx5AzBfrIsBoj0EZUifjQU+sHL21sseZ3jerWO/A==}
    dependencies:
      call-bind: 1.0.2
      is-array-buffer: 3.0.2
    dev: true

  /array-flatten@1.1.1:
    resolution: {integrity: sha512-PCVAQswWemu6UdxsDFFX/+gVeYqKAod3D3UVm91jHwynguOwAvYPhx8nNlM++NqRcK6CxxpUafjmhIdKiHibqg==}
    dev: true

  /array-includes@3.1.6:
    resolution: {integrity: sha512-sgTbLvL6cNnw24FnbaDyjmvddQ2ML8arZsgaJhoABMoplz/4QRhtrYS+alr1BUM1Bwp6dhx8vVCBSLG+StwOFw==}
    engines: {node: '>= 0.4'}
    dependencies:
      call-bind: 1.0.2
      define-properties: 1.2.0
      es-abstract: 1.22.1
      get-intrinsic: 1.2.1
      is-string: 1.0.7
    dev: true

  /array-union@2.1.0:
    resolution: {integrity: sha512-HGyxoOTYUyCM6stUe6EJgnd4EoewAI7zMdfqO+kGjnlZmBDz/cR5pf8r/cR4Wq60sL/p0IkcjUEEPwS3GFrIyw==}
    engines: {node: '>=8'}
    dev: true

  /array.prototype.flat@1.3.1:
    resolution: {integrity: sha512-roTU0KWIOmJ4DRLmwKd19Otg0/mT3qPNt0Qb3GWW8iObuZXxrjB/pzn0R3hqpRSWg4HCwqx+0vwOnWnvlOyeIA==}
    engines: {node: '>= 0.4'}
    dependencies:
      call-bind: 1.0.2
      define-properties: 1.2.0
      es-abstract: 1.22.1
      es-shim-unscopables: 1.0.0
    dev: true

  /array.prototype.flatmap@1.3.1:
    resolution: {integrity: sha512-8UGn9O1FDVvMNB0UlLv4voxRMze7+FpHyF5mSMRjWHUMlpoDViniy05870VlxhfgTnLbpuwTzvD76MTtWxB/mQ==}
    engines: {node: '>= 0.4'}
    dependencies:
      call-bind: 1.0.2
      define-properties: 1.2.0
      es-abstract: 1.22.1
      es-shim-unscopables: 1.0.0
    dev: true

  /arraybuffer.prototype.slice@1.0.1:
    resolution: {integrity: sha512-09x0ZWFEjj4WD8PDbykUwo3t9arLn8NIzmmYEJFpYekOAQjpkGSyrQhNoRTcwwcFRu+ycWF78QZ63oWTqSjBcw==}
    engines: {node: '>= 0.4'}
    dependencies:
      array-buffer-byte-length: 1.0.0
      call-bind: 1.0.2
      define-properties: 1.2.0
      get-intrinsic: 1.2.1
      is-array-buffer: 3.0.2
      is-shared-array-buffer: 1.0.2
    dev: true

  /asn1@0.2.6:
    resolution: {integrity: sha512-ix/FxPn0MDjeyJ7i/yoHGFt/EX6LyNbxSEhPPXODPL+KB0VPk86UYfL0lMdy+KCnv+fmvIzySwaK5COwqVbWTQ==}
    dependencies:
      safer-buffer: 2.1.2
    dev: true

  /assert-plus@1.0.0:
    resolution: {integrity: sha512-NfJ4UzBCcQGLDlQq7nHxH+tv3kyZ0hHQqF5BO6J7tNJeP5do1llPr8dZ8zHonfhAu0PHAdMkSo+8o0wxg9lZWw==}
    engines: {node: '>=0.8'}
    dev: true

  /async@3.2.4:
    resolution: {integrity: sha512-iAB+JbDEGXhyIUavoDl9WP/Jj106Kz9DEn1DPgYw5ruDn0e3Wgi3sKFm55sASdGBNOQB8F59d9qQ7deqrHA8wQ==}
    dev: true

  /asynckit@0.4.0:
    resolution: {integrity: sha512-Oei9OH4tRh0YqU3GxhX79dM/mwVgvbZJaSNaRk+bshkj0S5cfHcgYakreBjrHwatXKbz+IoIdYLxrKim2MjW0Q==}
    dev: true

  /available-typed-arrays@1.0.5:
    resolution: {integrity: sha512-DMD0KiN46eipeziST1LPP/STfDU0sufISXmjSgvVsoU2tqxctQeASejWcfNtxYKqETM1UxQ8sp2OrSBWpHY6sw==}
    engines: {node: '>= 0.4'}
    dev: true

  /aws-sign2@0.7.0:
    resolution: {integrity: sha512-08kcGqnYf/YmjoRhfxyu+CLxBjUtHLXLXX/vUfx9l2LYzG3c1m61nrpyFUZI6zeS+Li/wWMMidD9KgrqtGq3mA==}
    dev: true

  /aws4@1.12.0:
    resolution: {integrity: sha512-NmWvPnx0F1SfrQbYwOi7OeaNGokp9XhzNioJ/CSBs8Qa4vxug81mhJEAVZwxXuBmYB5KDRfMq/F3RR0BIU7sWg==}
    dev: true

  /axios@0.21.4:
    resolution: {integrity: sha512-ut5vewkiu8jjGBdqpM44XxjuCjq9LAKeHVmoVfHVzy8eHgxxq8SbAVQNovDA8mVi05kP0Ea/n/UzcSHcTJQfNg==}
    dependencies:
      follow-redirects: 1.15.2
    transitivePeerDependencies:
      - debug
    dev: true

  /balanced-match@1.0.2:
    resolution: {integrity: sha512-3oSeUO0TMV67hN1AmbXsK4yaqU7tjiHlbxRDZOpH0KW9+CeX4bRAaX0Anxt0tx2MrpRpWwQaPwIlISEJhYU5Pw==}
    dev: true

  /basic-auth@2.0.1:
    resolution: {integrity: sha512-NF+epuEdnUYVlGuhaxbbq+dvJttwLnGY+YixlXlME5KpQ5W3CnXA5cVTneY3SPbPDRkcjMbifrwmFYcClgOZeg==}
    engines: {node: '>= 0.8'}
    dependencies:
      safe-buffer: 5.1.2
    dev: true

  /bcrypt-pbkdf@1.0.2:
    resolution: {integrity: sha512-qeFIXtP4MSoi6NLqO12WfqARWWuCKi2Rn/9hJLEmtB5yTNr9DqFWkJRCf2qShWzPeAMRnOgCrq0sg/KLv5ES9w==}
    dependencies:
      tweetnacl: 0.14.5
    dev: true

  /big-integer@1.6.51:
    resolution: {integrity: sha512-GPEid2Y9QU1Exl1rpO9B2IPJGHPSupF5GnVIP0blYvNOMer2bTvSWs1jGOUg04hTmu67nmLsQ9TBo1puaotBHg==}
    engines: {node: '>=0.6'}
    dev: true

  /binary-extensions@2.2.0:
    resolution: {integrity: sha512-jDctJ/IVQbZoJykoeHbhXpOlNBqGNcwXJKJog42E5HDPUwQTSdjCHdihjj0DlnheQ7blbT6dHOafNAiS8ooQKA==}
    engines: {node: '>=8'}
    dev: true

  /body-parser@1.20.1:
    resolution: {integrity: sha512-jWi7abTbYwajOytWCQc37VulmWiRae5RyTpaCyDcS5/lMdtwSz5lOpDE67srw/HYe35f1z3fDQw+3txg7gNtWw==}
    engines: {node: '>= 0.8', npm: 1.2.8000 || >= 1.4.16}
    dependencies:
      bytes: 3.1.2
      content-type: 1.0.5
      debug: 2.6.9
      depd: 2.0.0
      destroy: 1.2.0
      http-errors: 2.0.0
      iconv-lite: 0.4.24
      on-finished: 2.4.1
      qs: 6.11.0
      raw-body: 2.5.1
      type-is: 1.6.18
      unpipe: 1.0.0
    transitivePeerDependencies:
      - supports-color
    dev: true

  /body-parser@1.20.2:
    resolution: {integrity: sha512-ml9pReCu3M61kGlqoTm2umSXTlRTuGTx0bfYj+uIUKKYycG5NtSbeetV3faSU6R7ajOPw0g/J1PvK4qNy7s5bA==}
    engines: {node: '>= 0.8', npm: 1.2.8000 || >= 1.4.16}
    dependencies:
      bytes: 3.1.2
      content-type: 1.0.5
      debug: 2.6.9
      depd: 2.0.0
      destroy: 1.2.0
      http-errors: 2.0.0
      iconv-lite: 0.4.24
      on-finished: 2.4.1
      qs: 6.11.0
      raw-body: 2.5.2
      type-is: 1.6.18
      unpipe: 1.0.0
    transitivePeerDependencies:
      - supports-color
    dev: true

  /bplist-parser@0.2.0:
    resolution: {integrity: sha512-z0M+byMThzQmD9NILRniCUXYsYpjwnlO8N5uCFaCqIOpqRsJCrQL9NK3JsD67CN5a08nF5oIL2bD6loTdHOuKw==}
    engines: {node: '>= 5.10.0'}
    dependencies:
      big-integer: 1.6.51
    dev: true

  /brace-expansion@1.1.11:
    resolution: {integrity: sha512-iCuPHDFgrHX7H2vEI/5xpz07zSHB00TpugqhmYtVmMO6518mCuRMoOYFldEBl0g187ufozdaHgWKcYFb61qGiA==}
    dependencies:
      balanced-match: 1.0.2
      concat-map: 0.0.1
    dev: true

  /brace-expansion@2.0.1:
    resolution: {integrity: sha512-XnAIvQ8eM+kC6aULx6wuQiwVsnzsi9d3WxzV3FpWTGA19F621kwdbsAcFKXgKUHZWsy+mY6iL1sHTxWEFCytDA==}
    dependencies:
      balanced-match: 1.0.2
    dev: true

  /braces@3.0.2:
    resolution: {integrity: sha512-b8um+L1RzM3WDSzvhm6gIz1yfTbBt6YTlcEKAvsmqCZZFw46z626lVj9j1yEPW33H5H+lBQpZMP1k8l+78Ha0A==}
    engines: {node: '>=8'}
    dependencies:
      fill-range: 7.0.1

  /browser-stdout@1.3.1:
    resolution: {integrity: sha512-qhAVI1+Av2X7qelOfAIYwXONood6XlZE/fXaBSmW/T5SzLAmCgzi+eiWE7fUvbHaeNBQH13UftjpXxsfLkMpgw==}
    dev: true

  /buffer-equal-constant-time@1.0.1:
    resolution: {integrity: sha512-zRpUiDwd/xk6ADqPMATG8vc9VPrkck7T07OIx0gnjmJAnHnTVXNQG3vfvWNuiZIkwu9KrKdA1iJKfsfTVxE6NA==}
    dev: true

  /buffer-from@1.1.2:
    resolution: {integrity: sha512-E+XQCRwSbaaiChtv6k6Dwgc+bx+Bs6vuKJHHl5kox/BaKbhiXzqQOwK4cO22yElGp2OCmjwVhT3HmxgyPGnJfQ==}
    dev: true

  /builtin-modules@3.3.0:
    resolution: {integrity: sha512-zhaCDicdLuWN5UbN5IMnFqNMhNfo919sH85y2/ea+5Yg9TsTkeZxpL+JLbp6cgYFS4sRLp3YV4S6yDuqVWHYOw==}
    engines: {node: '>=6'}
    dev: true

  /bundle-name@3.0.0:
    resolution: {integrity: sha512-PKA4BeSvBpQKQ8iPOGCSiell+N8P+Tf1DlwqmYhpe2gAhKPHn8EYOxVT+ShuGmhg8lN8XiSlS80yiExKXrURlw==}
    engines: {node: '>=12'}
    dependencies:
      run-applescript: 5.0.0
    dev: true

  /busboy@1.6.0:
    resolution: {integrity: sha512-8SFQbg/0hQ9xy3UNTB0YEnsNBbWfhf7RtnzpL7TkBiTBRfrQ9Fxcnz7VJsleJpyp6rVLvXiuORqjlHi5q+PYuA==}
    engines: {node: '>=10.16.0'}
    dependencies:
      streamsearch: 1.1.0
    dev: true

  /bytes@3.1.2:
    resolution: {integrity: sha512-/Nf7TyzTx6S3yRJObOAV7956r8cr2+Oj8AC5dt8wSP3BQAoeX58NoHyCU8P8zGkNXStjTSi6fzO6F0pBdcYbEg==}
    engines: {node: '>= 0.8'}
    dev: true

  /c8@7.13.0:
    resolution: {integrity: sha512-/NL4hQTv1gBL6J6ei80zu3IiTrmePDKXKXOTLpHvcIWZTVYQlDhVWjjWvkhICylE8EwwnMVzDZugCvdx0/DIIA==}
    engines: {node: '>=10.12.0'}
    hasBin: true
    dependencies:
      '@bcoe/v8-coverage': 0.2.3
      '@istanbuljs/schema': 0.1.3
      find-up: 5.0.0
      foreground-child: 2.0.0
      istanbul-lib-coverage: 3.2.0
      istanbul-lib-report: 3.0.1
      istanbul-reports: 3.1.6
      rimraf: 3.0.2
      test-exclude: 6.0.0
      v8-to-istanbul: 9.1.0
      yargs: 16.2.0
      yargs-parser: 20.2.9
    dev: true

  /call-bind@1.0.2:
    resolution: {integrity: sha512-7O+FbCihrB5WGbFYesctwmTKae6rOiIzmz1icreWJ+0aA7LJfuqhEso2T9ncpcFtzMQtzXf2QGGueWJGTYsqrA==}
    dependencies:
      function-bind: 1.1.1
      get-intrinsic: 1.2.1
    dev: true

  /callsites@3.1.0:
    resolution: {integrity: sha512-P8BjAsXvZS+VIDUI11hHCQEv74YT67YUi5JJFNWIqL235sBmjX4+qx9Muvls5ivyNENctx46xQLQ3aTuE7ssaQ==}
    engines: {node: '>=6'}
    dev: true

  /camel-case@4.1.2:
    resolution: {integrity: sha512-gxGWBrTT1JuMx6R+o5PTXMmUnhnVzLQ9SNutD4YqKtI6ap897t3tKECYla6gCWEkplXnlNybEkZg9GEGxKFCgw==}
    dependencies:
      pascal-case: 3.1.2
      tslib: 2.6.1

  /camelcase@6.3.0:
    resolution: {integrity: sha512-Gmy6FhYlCY7uOElZUSbxo2UCDH8owEk996gkbrpsgGtrJLM3J7jGxl9Ic7Qwwj4ivOE5AWZWRMecDdF7hqGjFA==}
    engines: {node: '>=10'}
    dev: true

  /capital-case@1.0.4:
    resolution: {integrity: sha512-ds37W8CytHgwnhGGTi88pcPyR15qoNkOpYwmMMfnWqqWgESapLqvDx6huFjQ5vqWSn2Z06173XNA7LtMOeUh1A==}
    dependencies:
      no-case: 3.0.4
      tslib: 2.6.1
      upper-case-first: 2.0.2

  /caseless@0.12.0:
    resolution: {integrity: sha512-4tYFyifaFfGacoiObjJegolkwSU4xQNGbVgUiNYVUxbQ2x2lUsFvY4hVgVzGiIe6WLOPqycWXA40l+PWsxthUw==}
    dev: true

  /chalk@2.4.2:
    resolution: {integrity: sha512-Mti+f9lpJNcwF4tWV8/OrTTtF1gZi+f8FqlyAdouralcFWFQWF2+NgCHShjkCb+IFBLq9buZwE1xckQU4peSuQ==}
    engines: {node: '>=4'}
    dependencies:
      ansi-styles: 3.2.1
      escape-string-regexp: 1.0.5
      supports-color: 5.5.0

  /chalk@4.1.2:
    resolution: {integrity: sha512-oKnbhFyRIXpUuez8iBMmyEa4nbj4IOQyuhc/wy9kY7/WVPcwIO9VA668Pu8RkO7+0G76SLROeyw9CpQ061i4mA==}
    engines: {node: '>=10'}
    dependencies:
      ansi-styles: 4.3.0
      supports-color: 7.2.0
    dev: true

  /change-case@4.1.2:
    resolution: {integrity: sha512-bSxY2ws9OtviILG1EiY5K7NNxkqg/JnRnFxLtKQ96JaviiIxi7djMrSd0ECT9AC+lttClmYwKw53BWpOMblo7A==}
    dependencies:
      camel-case: 4.1.2
      capital-case: 1.0.4
      constant-case: 3.0.4
      dot-case: 3.0.4
      header-case: 2.0.4
      no-case: 3.0.4
      param-case: 3.0.4
      pascal-case: 3.1.2
      path-case: 3.0.4
      sentence-case: 3.0.4
      snake-case: 3.0.4
      tslib: 2.6.1

  /chokidar@3.5.3:
    resolution: {integrity: sha512-Dr3sfKRP6oTcjf2JmUmFJfeVMvXBdegxB0iVQ5eb2V10uFJUCAS8OByZdVAyVb8xXNz3GjjTgj9kLWsZTqE6kw==}
    engines: {node: '>= 8.10.0'}
    dependencies:
      anymatch: 3.1.3
      braces: 3.0.2
      glob-parent: 5.1.2
      is-binary-path: 2.1.0
      is-glob: 4.0.3
      normalize-path: 3.0.0
      readdirp: 3.6.0
    optionalDependencies:
      fsevents: 2.3.2
    dev: true

  /ci-info@3.8.0:
    resolution: {integrity: sha512-eXTggHWSooYhq49F2opQhuHWgzucfF2YgODK4e1566GQs5BIfP30B0oenwBJHfWxAs2fyPB1s7Mg949zLf61Yw==}
    engines: {node: '>=8'}
    dev: true

  /clean-regexp@1.0.0:
    resolution: {integrity: sha512-GfisEZEJvzKrmGWkvfhgzcz/BllN1USeqD2V6tg14OAOgaCD2Z/PUEuxnAZ/nPvmaHRG7a8y77p1T/IRQ4D1Hw==}
    engines: {node: '>=4'}
    dependencies:
      escape-string-regexp: 1.0.5
    dev: true

  /cliui@7.0.4:
    resolution: {integrity: sha512-OcRE68cOsVMXp1Yvonl/fzkQOyjLSu/8bhPDfQt0e0/Eb283TKP20Fs2MqoPsr9SwA595rRCA+QMzYc9nBP+JQ==}
    dependencies:
      string-width: 4.2.3
      strip-ansi: 6.0.1
      wrap-ansi: 7.0.0
    dev: true

  /cliui@8.0.1:
    resolution: {integrity: sha512-BSeNnyus75C4//NQ9gQt1/csTXyo/8Sb+afLAkzAptFuMsod9HFokGNudZpi/oQV73hnVK+sR+5PVRMd+Dr7YQ==}
    engines: {node: '>=12'}
    dependencies:
      string-width: 4.2.3
      strip-ansi: 6.0.1
      wrap-ansi: 7.0.0

  /color-convert@1.9.3:
    resolution: {integrity: sha512-QfAUtd+vFdAtFQcC8CCyYt1fYWxSqAiK2cSD6zDB8N3cpsEBAvRxp9zOGg6G/SHHJYAT88/az/IuDGALsNVbGg==}
    dependencies:
      color-name: 1.1.3

  /color-convert@2.0.1:
    resolution: {integrity: sha512-RRECPsj7iu/xb5oKYcsFHSppFNnsj/52OVTRKb4zP5onXwVF3zVmmToNcOfGC+CRDpfK/U584fMg38ZHCaElKQ==}
    engines: {node: '>=7.0.0'}
    dependencies:
      color-name: 1.1.4

  /color-name@1.1.3:
    resolution: {integrity: sha512-72fSenhMw2HZMTVHeCA9KCmpEIbzWiQsjN+BHcBbS9vr1mtt+vJjPdksIBNUmKAW8TFUDPJK5SUU3QhE9NEXDw==}

  /color-name@1.1.4:
    resolution: {integrity: sha512-dOy+3AuW3a2wNbZHIuMZpTcgjGuLU/uBL/ubcZF9OXbDo8ff4O8yVp5Bf0efS8uEoYo5q4Fx7dY9OgQGXgAsQA==}

  /color-string@1.9.1:
    resolution: {integrity: sha512-shrVawQFojnZv6xM40anx4CkoDP+fZsw/ZerEMsW/pyzsRbElpsL/DBVW7q3ExxwusdNXI3lXpuhEZkzs8p5Eg==}
    dependencies:
      color-name: 1.1.4
      simple-swizzle: 0.2.2
    dev: true

  /color@3.2.1:
    resolution: {integrity: sha512-aBl7dZI9ENN6fUGC7mWpMTPNHmWUSNan9tuWN6ahh5ZLNk9baLJOnSMlrQkHcrfFgz2/RigjUVAjdx36VcemKA==}
    dependencies:
      color-convert: 1.9.3
      color-string: 1.9.1
    dev: true

  /colorspace@1.1.4:
    resolution: {integrity: sha512-BgvKJiuVu1igBUF2kEjRCZXol6wiiGbY5ipL/oVPwm0BL9sIpMIzM8IK7vwuxIIzOXMV3Ey5w+vxhm0rR/TN8w==}
    dependencies:
      color: 3.2.1
      text-hex: 1.0.0
    dev: true

  /combined-stream@1.0.8:
    resolution: {integrity: sha512-FQN4MRfuJeHf7cBbBMJFXhKSDq+2kAArBlmRBvcvFE5BB1HZKXtSFASDhdlz9zOYwxh8lDdnvmMOe/+5cdoEdg==}
    engines: {node: '>= 0.8'}
    dependencies:
      delayed-stream: 1.0.0
    dev: true

  /command-exists@1.2.9:
    resolution: {integrity: sha512-LTQ/SGc+s0Xc0Fu5WaKnR0YiygZkm9eKFvyS+fRsU7/ZWFF8ykFM6Pc9aCVf1+xasOOZpO3BAVgVrKvsqKHV7w==}
    dev: false

  /commander@10.0.1:
    resolution: {integrity: sha512-y4Mg2tXshplEbSGzx7amzPwKKOCGuoSRP/CjEdwwk0FOGlUbq6lKuoyDZTNZkmxHdJtp54hdfY/JUrdL7Xfdug==}
    engines: {node: '>=14'}
    dev: true

  /commonmark@0.30.0:
    resolution: {integrity: sha512-j1yoUo4gxPND1JWV9xj5ELih0yMv1iCWDG6eEQIPLSWLxzCXiFoyS7kvB+WwU+tZMf4snwJMMtaubV0laFpiBA==}
    hasBin: true
    dependencies:
      entities: 2.0.3
      mdurl: 1.0.1
      minimist: 1.2.8
      string.prototype.repeat: 0.2.0
    dev: true

  /concat-map@0.0.1:
    resolution: {integrity: sha512-/Srv4dswyQNBfohGpz9o6Yb3Gz3SrUDqBH5rTuhGR7ahtlbYKnVxw2bCFMRljaA7EXHaXZ8wsHdodFvbkhKmqg==}
    dev: true

  /constant-case@3.0.4:
    resolution: {integrity: sha512-I2hSBi7Vvs7BEuJDr5dDHfzb/Ruj3FyvFyh7KLilAjNQw3Be+xgqUBA2W6scVEcL0hL1dwPRtIqEPVUCKkSsyQ==}
    dependencies:
      no-case: 3.0.4
      tslib: 2.6.1
      upper-case: 2.0.2

  /content-disposition@0.5.4:
    resolution: {integrity: sha512-FveZTNuGw04cxlAiWbzi6zTAL/lhehaWbTtgluJh4/E95DqMwTmha3KZN1aAWA8cFIhHzMZUvLevkw5Rqk+tSQ==}
    engines: {node: '>= 0.6'}
    dependencies:
      safe-buffer: 5.2.1
    dev: true

  /content-type@1.0.5:
    resolution: {integrity: sha512-nTjqfcBFEipKdXCv4YDQWCfmcLZKm81ldF0pAopTvyrFGVbcR6P/VAAd5G7N+0tTr8QqiU0tFadD6FK4NtJwOA==}
    engines: {node: '>= 0.6'}
    dev: true

  /convert-source-map@1.9.0:
    resolution: {integrity: sha512-ASFBup0Mz1uyiIjANan1jzLQami9z1PoYSZCiiYW2FczPbenXc45FZdBZLzOT+r6+iciuEModtmCti+hjaAk0A==}
    dev: true

  /cookie-signature@1.0.6:
    resolution: {integrity: sha512-QADzlaHc8icV8I7vbaJXJwod9HWYp8uCqf1xa4OfNu1T7JVxQIrUgOWtHdNDtPiywmFbiS12VjotIXLrKM3orQ==}
    dev: true

  /cookie@0.5.0:
    resolution: {integrity: sha512-YZ3GUyn/o8gfKJlnlX7g7xq4gyO6OSuhGPKaaGssGB2qgDUS0gPgtTvoyZLTt9Ab6dC4hfc9dV5arkvc/OCmrw==}
    engines: {node: '>= 0.6'}
    dev: true

  /core-util-is@1.0.2:
    resolution: {integrity: sha512-3lqz5YjWTYnW6dlDa5TLaTCcShfar1e40rmcJVwCBJC6mWlFuj0eCHIElmG1g5kyuJ/GD+8Wn4FFCcz4gJPfaQ==}
    dev: true

  /cosmiconfig@8.1.3:
    resolution: {integrity: sha512-/UkO2JKI18b5jVMJUp0lvKFMpa/Gye+ZgZjKD+DGEN9y7NRcf/nK1A0sp67ONmKtnDCNMS44E6jrk0Yc3bDuUw==}
    engines: {node: '>=14'}
    dependencies:
      import-fresh: 3.3.0
      js-yaml: 4.1.0
      parse-json: 5.2.0
      path-type: 4.0.0
    dev: true

  /cross-spawn@7.0.3:
    resolution: {integrity: sha512-iRDPJKUPVEND7dHPO8rkbOnPpyDygcDFtWjpeWNCgy8WP2rXcxXL8TskReQl6OrB2G7+UJrags1q15Fudc7G6w==}
    engines: {node: '>= 8'}
    dependencies:
      path-key: 3.1.1
      shebang-command: 2.0.0
      which: 2.0.2
    dev: true

  /dashdash@1.14.1:
    resolution: {integrity: sha512-jRFi8UDGo6j+odZiEpjazZaWqEal3w/basFjQHQEwVtZJGDpxbH1MeYluwCS8Xq5wmLJooDlMgvVarmWfGM44g==}
    engines: {node: '>=0.10'}
    dependencies:
      assert-plus: 1.0.0
    dev: true

  /data-uri-to-buffer@4.0.1:
    resolution: {integrity: sha512-0R9ikRb668HB7QDxT1vkpuUBtqc53YyAwMwGeUFKRojY/NWKvdZ+9UYtRfGmhqNbRkTSVpMbmyhXipFFv2cb/A==}
    engines: {node: '>= 12'}
    dev: true

  /debug@2.6.9:
    resolution: {integrity: sha512-bC7ElrdJaJnPbAP+1EotYvqZsb3ecl5wi6Bfi6BJTUcNowp6cvspg0jXznRTKDjm/E7AdgFBVeAPVMNcKGsHMA==}
    peerDependencies:
      supports-color: '*'
    peerDependenciesMeta:
      supports-color:
        optional: true
    dependencies:
      ms: 2.0.0
    dev: true

  /debug@3.2.7:
    resolution: {integrity: sha512-CFjzYYAi4ThfiQvizrFQevTTXHtnCqWfe7x1AhgEscTz6ZbLbfoLRLPugTQyBth6f8ZERVUSyWHFD/7Wu4t1XQ==}
    peerDependencies:
      supports-color: '*'
    peerDependenciesMeta:
      supports-color:
        optional: true
    dependencies:
      ms: 2.1.3
    dev: true

  /debug@4.3.4(supports-color@8.1.1):
    resolution: {integrity: sha512-PRWFHuSU3eDtQJPvnNY7Jcket1j0t5OuOsFzPPzsekD52Zl8qUfFIPEiswXqIvHWGVHOgX+7G/vCNNhehwxfkQ==}
    engines: {node: '>=6.0'}
    peerDependencies:
      supports-color: '*'
    peerDependenciesMeta:
      supports-color:
        optional: true
    dependencies:
      ms: 2.1.2
      supports-color: 8.1.1
    dev: true

  /decamelize@4.0.0:
    resolution: {integrity: sha512-9iE1PgSik9HeIIw2JO94IidnE3eBoQrFJ3w7sFuzSX4DpmZ3v5sZpUiV5Swcf6mQEF+Y0ru8Neo+p+nyh2J+hQ==}
    engines: {node: '>=10'}
    dev: true

  /deep-equal@2.2.2:
    resolution: {integrity: sha512-xjVyBf0w5vH0I42jdAZzOKVldmPgSulmiyPRywoyq7HXC9qdgo17kxJE+rdnif5Tz6+pIrpJI8dCpMNLIGkUiA==}
    dependencies:
      array-buffer-byte-length: 1.0.0
      call-bind: 1.0.2
      es-get-iterator: 1.1.3
      get-intrinsic: 1.2.1
      is-arguments: 1.1.1
      is-array-buffer: 3.0.2
      is-date-object: 1.0.5
      is-regex: 1.1.4
      is-shared-array-buffer: 1.0.2
      isarray: 2.0.5
      object-is: 1.1.5
      object-keys: 1.1.1
      object.assign: 4.1.4
      regexp.prototype.flags: 1.5.0
      side-channel: 1.0.4
      which-boxed-primitive: 1.0.2
      which-collection: 1.0.1
      which-typed-array: 1.1.11
    dev: true

  /deep-is@0.1.4:
    resolution: {integrity: sha512-oIPzksmTg4/MriiaYGO+okXDT7ztn/w3Eptv/+gSIdMdKsJo0u4CfYNFJPy+4SKMuCqGw2wxnA+URMg3t8a/bQ==}
    dev: true

  /default-browser-id@3.0.0:
    resolution: {integrity: sha512-OZ1y3y0SqSICtE8DE4S8YOE9UZOJ8wO16fKWVP5J1Qz42kV9jcnMVFrEE/noXb/ss3Q4pZIH79kxofzyNNtUNA==}
    engines: {node: '>=12'}
    dependencies:
      bplist-parser: 0.2.0
      untildify: 4.0.0
    dev: true

  /default-browser@4.0.0:
    resolution: {integrity: sha512-wX5pXO1+BrhMkSbROFsyxUm0i/cJEScyNhA4PPxc41ICuv05ZZB/MX28s8aZx6xjmatvebIapF6hLEKEcpneUA==}
    engines: {node: '>=14.16'}
    dependencies:
      bundle-name: 3.0.0
      default-browser-id: 3.0.0
      execa: 7.2.0
      titleize: 3.0.0
    dev: true

  /define-lazy-prop@2.0.0:
    resolution: {integrity: sha512-Ds09qNh8yw3khSjiJjiUInaGX9xlqZDY7JVryGxdxV7NPeuqQfplOpQ66yJFZut3jLa5zOwkXw1g9EI2uKh4Og==}
    engines: {node: '>=8'}
    dev: true

  /define-lazy-prop@3.0.0:
    resolution: {integrity: sha512-N+MeXYoqr3pOgn8xfyRPREN7gHakLYjhsHhWGT3fWAiL4IkAt0iDw14QiiEm2bE30c5XX5q0FtAA3CK5f9/BUg==}
    engines: {node: '>=12'}
    dev: true

  /define-properties@1.2.0:
    resolution: {integrity: sha512-xvqAVKGfT1+UAvPwKTVw/njhdQ8ZhXK4lI0bCIuCMrp2up9nPnaDftrLtmpTazqd1o+UY4zgzU+avtMbDP+ldA==}
    engines: {node: '>= 0.4'}
    dependencies:
      has-property-descriptors: 1.0.0
      object-keys: 1.1.1
    dev: true

  /delayed-stream@1.0.0:
    resolution: {integrity: sha512-ZySD7Nf91aLB0RxL4KGrKHBXl7Eds1DAmEdcoVawXnLD7SDhpNgtuII2aAkg7a7QS41jxPSZ17p4VdGnMHk3MQ==}
    engines: {node: '>=0.4.0'}
    dev: true

  /depd@2.0.0:
    resolution: {integrity: sha512-g7nH6P6dyDioJogAAGprGpCtVImJhpPk/roCzdb3fIh61/s/nPsfR6onyMwkCAR/OlC3yBC0lESvUoQEAssIrw==}
    engines: {node: '>= 0.8'}
    dev: true

  /destroy@1.2.0:
    resolution: {integrity: sha512-2sJGJTaXIIaR1w4iJSNoN0hnMY7Gpc/n8D4qSCJw8QqFWXf7cuAgnEHxBpweaVcPevC2l3KpjYCx3NypQQgaJg==}
    engines: {node: '>= 0.8', npm: 1.2.8000 || >= 1.4.16}
    dev: true

  /diff@5.0.0:
    resolution: {integrity: sha512-/VTCrvm5Z0JGty/BWHljh+BAiw3IK+2j87NGMu8Nwc/f48WoDAC395uomO9ZD117ZOBaHmkX1oyLvkVM/aIT3w==}
    engines: {node: '>=0.3.1'}
    dev: true

  /dir-glob@3.0.1:
    resolution: {integrity: sha512-WkrWp9GR4KXfKGYzOLmTuGVi1UWFfws377n9cc55/tb6DuqyF6pcQ5AbiHEshaDpY9v6oaSr2XCDidGmMwdzIA==}
    engines: {node: '>=8'}
    dependencies:
      path-type: 4.0.0

  /doctrine@2.1.0:
    resolution: {integrity: sha512-35mSku4ZXK0vfCuHEDAwt55dg2jNajHZ1odvF+8SSr82EsZY4QmXfuWso8oEd8zRhVObSN18aM0CjSdoBX7zIw==}
    engines: {node: '>=0.10.0'}
    dependencies:
      esutils: 2.0.3
    dev: true

  /doctrine@3.0.0:
    resolution: {integrity: sha512-yS+Q5i3hBf7GBkd4KG8a7eBNNWNGLTaEwwYWUijIYM7zrlYDM0BFXHjjPWlWZ1Rg7UaddZeIDmi9jF3HmqiQ2w==}
    engines: {node: '>=6.0.0'}
    dependencies:
      esutils: 2.0.3
    dev: true

  /dot-case@3.0.4:
    resolution: {integrity: sha512-Kv5nKlh6yRrdrGvxeJ2e5y2eRUpkUosIW4A2AS38zwSz27zu7ufDwQPi5Jhs3XAlGNetl3bmnGhQsMtkKJnj3w==}
    dependencies:
      no-case: 3.0.4
      tslib: 2.6.1

  /eastasianwidth@0.2.0:
    resolution: {integrity: sha512-I88TYZWc9XiYHRQ4/3c5rjjfgkjhLyW2luGIheGERbNQ6OY7yTybanSpDXZa8y7VUP9YmDcYa+eyq4ca7iLqWA==}
    dev: true

  /ecc-jsbn@0.1.2:
    resolution: {integrity: sha512-eh9O+hwRHNbG4BLTjEl3nw044CkGm5X6LoaCf7LPp7UU8Qrt47JYNi6nPX8xjW97TKGKm1ouctg0QSpZe9qrnw==}
    dependencies:
      jsbn: 0.1.1
      safer-buffer: 2.1.2
    dev: true

  /ecdsa-sig-formatter@1.0.11:
    resolution: {integrity: sha512-nagl3RYrbNv6kQkeJIpt6NJZy8twLB/2vtz6yN9Z4vRKHN4/QZJIEbqohALSgwKdnksuY3k5Addp5lg8sVoVcQ==}
    dependencies:
      safe-buffer: 5.2.1
    dev: true

  /ee-first@1.1.1:
    resolution: {integrity: sha512-WMwm9LhRUo+WUaRN+vRuETqG89IgZphVSNkdFgeb6sS/E4OrDIN7t48CAewSHXc6C8lefD8KKfr5vY61brQlow==}
    dev: true

  /emoji-regex@8.0.0:
    resolution: {integrity: sha512-MSjYzcWNOA0ewAHpz0MxpYFvwg6yjy1NG3xteoqz644VCo/RPgnr1/GGt+ic3iJTzQ8Eu3TdM14SawnVUmGE6A==}

  /emoji-regex@9.2.2:
    resolution: {integrity: sha512-L18DaJsXSUk2+42pv8mLs5jJT2hqFkFE4j21wOmgbUqsZ2hL72NsUU785g9RXgo3s0ZNgVl42TiHp3ZtOv/Vyg==}
    dev: true

  /enabled@2.0.0:
    resolution: {integrity: sha512-AKrN98kuwOzMIdAizXGI86UFBoo26CL21UM763y1h/GMSJ4/OHU9k2YlsmBpyScFo/wbLzWQJBMCW4+IO3/+OQ==}
    dev: true

  /encodeurl@1.0.2:
    resolution: {integrity: sha512-TPJXq8JqFaVYm2CWmPvnP2Iyo4ZSM7/QKcSmuMLDObfpH5fi7RUGmd/rTDf+rut/saiDiQEeVTNgAmJEdAOx0w==}
    engines: {node: '>= 0.8'}
    dev: true

  /entities@2.0.3:
    resolution: {integrity: sha512-MyoZ0jgnLvB2X3Lg5HqpFmn1kybDiIfEQmKzTb5apr51Rb+T3KdmMiqa70T+bhGnyv7bQ6WMj2QMHpGMmlrUYQ==}
    dev: true

  /error-ex@1.3.2:
    resolution: {integrity: sha512-7dFHNmqeFSEt2ZBsCriorKnn3Z2pj+fd9kmI6QoWw4//DL+icEBfc0U7qJCisqrTsKTjw4fNFy2pW9OqStD84g==}
    dependencies:
      is-arrayish: 0.2.1
    dev: true

  /es-abstract@1.22.1:
    resolution: {integrity: sha512-ioRRcXMO6OFyRpyzV3kE1IIBd4WG5/kltnzdxSCqoP8CMGs/Li+M1uF5o7lOkZVFjDs+NLesthnF66Pg/0q0Lw==}
    engines: {node: '>= 0.4'}
    dependencies:
      array-buffer-byte-length: 1.0.0
      arraybuffer.prototype.slice: 1.0.1
      available-typed-arrays: 1.0.5
      call-bind: 1.0.2
      es-set-tostringtag: 2.0.1
      es-to-primitive: 1.2.1
      function.prototype.name: 1.1.5
      get-intrinsic: 1.2.1
      get-symbol-description: 1.0.0
      globalthis: 1.0.3
      gopd: 1.0.1
      has: 1.0.3
      has-property-descriptors: 1.0.0
      has-proto: 1.0.1
      has-symbols: 1.0.3
      internal-slot: 1.0.5
      is-array-buffer: 3.0.2
      is-callable: 1.2.7
      is-negative-zero: 2.0.2
      is-regex: 1.1.4
      is-shared-array-buffer: 1.0.2
      is-string: 1.0.7
      is-typed-array: 1.1.12
      is-weakref: 1.0.2
      object-inspect: 1.12.3
      object-keys: 1.1.1
      object.assign: 4.1.4
      regexp.prototype.flags: 1.5.0
      safe-array-concat: 1.0.0
      safe-regex-test: 1.0.0
      string.prototype.trim: 1.2.7
      string.prototype.trimend: 1.0.6
      string.prototype.trimstart: 1.0.6
      typed-array-buffer: 1.0.0
      typed-array-byte-length: 1.0.0
      typed-array-byte-offset: 1.0.0
      typed-array-length: 1.0.4
      unbox-primitive: 1.0.2
      which-typed-array: 1.1.11
    dev: true

  /es-get-iterator@1.1.3:
    resolution: {integrity: sha512-sPZmqHBe6JIiTfN5q2pEi//TwxmAFHwj/XEuYjTuse78i8KxaqMTTzxPoFKuzRpDpTJ+0NAbpfenkmH2rePtuw==}
    dependencies:
      call-bind: 1.0.2
      get-intrinsic: 1.2.1
      has-symbols: 1.0.3
      is-arguments: 1.1.1
      is-map: 2.0.2
      is-set: 2.0.2
      is-string: 1.0.7
      isarray: 2.0.5
      stop-iteration-iterator: 1.0.0
    dev: true

  /es-set-tostringtag@2.0.1:
    resolution: {integrity: sha512-g3OMbtlwY3QewlqAiMLI47KywjWZoEytKr8pf6iTC8uJq5bIAH52Z9pnQ8pVL6whrCto53JZDuUIsifGeLorTg==}
    engines: {node: '>= 0.4'}
    dependencies:
      get-intrinsic: 1.2.1
      has: 1.0.3
      has-tostringtag: 1.0.0
    dev: true

  /es-shim-unscopables@1.0.0:
    resolution: {integrity: sha512-Jm6GPcCdC30eMLbZ2x8z2WuRwAws3zTBBKuusffYVUrNj/GVSUAZ+xKMaUpfNDR5IbyNA5LJbaecoUVbmUcB1w==}
    dependencies:
      has: 1.0.3
    dev: true

  /es-to-primitive@1.2.1:
    resolution: {integrity: sha512-QCOllgZJtaUo9miYBcLChTUaHNjJF3PYs1VidD7AwiEj1kYxKeQTctLAezAOH5ZKRH0g2IgPn6KwB4IT8iRpvA==}
    engines: {node: '>= 0.4'}
    dependencies:
      is-callable: 1.2.7
      is-date-object: 1.0.5
      is-symbol: 1.0.4
    dev: true

  /escalade@3.1.1:
    resolution: {integrity: sha512-k0er2gUkLf8O0zKJiAhmkTnJlTvINGv7ygDNPbeIsX/TJjGJZHuh9B2UxbsaEkmlEo9MfhrSzmhIlhRlI2GXnw==}
    engines: {node: '>=6'}

  /escape-html@1.0.3:
    resolution: {integrity: sha512-NiSupZ4OeuGwr68lGIeym/ksIZMJodUGOSCZ/FSnTxcrekbvqrgdUxlJOMpijaKZVjAJrWrGs/6Jy8OMuyj9ow==}
    dev: true

  /escape-string-regexp@1.0.5:
    resolution: {integrity: sha512-vbRorB5FUQWvla16U8R/qgaFIya2qGzwDrNmCZuYKrbdSUMG6I1ZCGQRefkRVhuOkIGVne7BQ35DSfo1qvJqFg==}
    engines: {node: '>=0.8.0'}

  /escape-string-regexp@4.0.0:
    resolution: {integrity: sha512-TtpcNJ3XAzx3Gq8sWRzJaVajRs0uVxA2YAkdb1jm2YkPz4G6egUFAyA3n5vtEIZefPk5Wa4UXbKuS5fKkJWdgA==}
    engines: {node: '>=10'}
    dev: true

  /eslint-config-prettier@8.10.0(eslint@8.44.0):
    resolution: {integrity: sha512-SM8AMJdeQqRYT9O9zguiruQZaN7+z+E4eAP9oiLNGKMtomwaB1E9dcgUD6ZAn/eQAb52USbvezbiljfZUhbJcg==}
    hasBin: true
    peerDependencies:
      eslint: '>=7.0.0'
    dependencies:
      eslint: 8.44.0
    dev: true

  /eslint-import-resolver-node@0.3.9:
    resolution: {integrity: sha512-WFj2isz22JahUv+B788TlO3N6zL3nNJGU8CcZbPZvVEkBPaJdCV4vy5wyghty5ROFbCRnm132v8BScu5/1BQ8g==}
    dependencies:
      debug: 3.2.7
      is-core-module: 2.13.0
      resolve: 1.22.4
    transitivePeerDependencies:
      - supports-color
    dev: true

  /eslint-module-utils@2.8.0(eslint-import-resolver-node@0.3.9)(eslint@8.44.0):
    resolution: {integrity: sha512-aWajIYfsqCKRDgUfjEXNN/JlrzauMuSEy5sbd7WXbtW3EH6A6MpwEh42c7qD+MqQo9QMJ6fWLAeIJynx0g6OAw==}
    engines: {node: '>=4'}
    peerDependencies:
      '@typescript-eslint/parser': '*'
      eslint: '*'
      eslint-import-resolver-node: '*'
      eslint-import-resolver-typescript: '*'
      eslint-import-resolver-webpack: '*'
    peerDependenciesMeta:
      '@typescript-eslint/parser':
        optional: true
      eslint:
        optional: true
      eslint-import-resolver-node:
        optional: true
      eslint-import-resolver-typescript:
        optional: true
      eslint-import-resolver-webpack:
        optional: true
    dependencies:
      debug: 3.2.7
      eslint: 8.44.0
      eslint-import-resolver-node: 0.3.9
    transitivePeerDependencies:
      - supports-color
    dev: true

  /eslint-plugin-deprecation@1.4.1(eslint@8.44.0)(typescript@5.1.3):
    resolution: {integrity: sha512-4vxTghWzxsBukPJVQupi6xlTuDc8Pyi1QlRCrFiLgwLPMJQW3cJCNaehJUKQqQFvuue5m4W27e179Y3Qjzeghg==}
    peerDependencies:
      eslint: ^6.0.0 || ^7.0.0 || ^8.0.0
      typescript: ^3.7.5 || ^4.0.0 || ^5.0.0
    dependencies:
      '@typescript-eslint/utils': 5.62.0(eslint@8.44.0)(typescript@5.1.3)
      eslint: 8.44.0
      tslib: 2.6.1
      tsutils: 3.21.0(typescript@5.1.3)
      typescript: 5.1.3
    transitivePeerDependencies:
      - supports-color
    dev: true

  /eslint-plugin-import@2.27.5(eslint@8.44.0):
    resolution: {integrity: sha512-LmEt3GVofgiGuiE+ORpnvP+kAm3h6MLZJ4Q5HCyHADofsb4VzXFsRiWj3c0OFiV+3DWFh0qg3v9gcPlfc3zRow==}
    engines: {node: '>=4'}
    peerDependencies:
      '@typescript-eslint/parser': '*'
      eslint: ^2 || ^3 || ^4 || ^5 || ^6 || ^7.2.0 || ^8
    peerDependenciesMeta:
      '@typescript-eslint/parser':
        optional: true
    dependencies:
      array-includes: 3.1.6
      array.prototype.flat: 1.3.1
      array.prototype.flatmap: 1.3.1
      debug: 3.2.7
      doctrine: 2.1.0
      eslint: 8.44.0
      eslint-import-resolver-node: 0.3.9
      eslint-module-utils: 2.8.0(eslint-import-resolver-node@0.3.9)(eslint@8.44.0)
      has: 1.0.3
      is-core-module: 2.13.0
      is-glob: 4.0.3
      minimatch: 3.1.2
      object.values: 1.1.6
      resolve: 1.22.4
      semver: 6.3.1
      tsconfig-paths: 3.14.2
    transitivePeerDependencies:
      - eslint-import-resolver-typescript
      - eslint-import-resolver-webpack
      - supports-color
    dev: true

  /eslint-plugin-mocha@10.1.0(eslint@8.44.0):
    resolution: {integrity: sha512-xLqqWUF17llsogVOC+8C6/jvQ+4IoOREbN7ZCHuOHuD6cT5cDD4h7f2LgsZuzMAiwswWE21tO7ExaknHVDrSkw==}
    engines: {node: '>=14.0.0'}
    peerDependencies:
      eslint: '>=7.0.0'
    dependencies:
      eslint: 8.44.0
      eslint-utils: 3.0.0(eslint@8.44.0)
      rambda: 7.5.0
    dev: true

  /eslint-plugin-prettier@5.0.0(eslint-config-prettier@8.10.0)(eslint@8.44.0)(prettier@3.0.2):
    resolution: {integrity: sha512-AgaZCVuYDXHUGxj/ZGu1u8H8CYgDY3iG6w5kUFw4AzMVXzB7VvbKgYR4nATIN+OvUrghMbiDLeimVjVY5ilq3w==}
    engines: {node: ^14.18.0 || >=16.0.0}
    peerDependencies:
      '@types/eslint': '>=8.0.0'
      eslint: '>=8.0.0'
      eslint-config-prettier: '*'
      prettier: '>=3.0.0'
    peerDependenciesMeta:
      '@types/eslint':
        optional: true
      eslint-config-prettier:
        optional: true
    dependencies:
      eslint: 8.44.0
      eslint-config-prettier: 8.10.0(eslint@8.44.0)
      prettier: 3.0.2
      prettier-linter-helpers: 1.0.0
      synckit: 0.8.5
    dev: true

  /eslint-plugin-unicorn@46.0.0(eslint@8.44.0):
    resolution: {integrity: sha512-j07WkC+PFZwk8J33LYp6JMoHa1lXc1u6R45pbSAipjpfpb7KIGr17VE2D685zCxR5VL4cjrl65kTJflziQWMDA==}
    engines: {node: '>=14.18'}
    peerDependencies:
      eslint: '>=8.28.0'
    dependencies:
      '@babel/helper-validator-identifier': 7.22.5
      '@eslint-community/eslint-utils': 4.4.0(eslint@8.44.0)
      ci-info: 3.8.0
      clean-regexp: 1.0.0
      eslint: 8.44.0
      esquery: 1.5.0
      indent-string: 4.0.0
      is-builtin-module: 3.2.1
      jsesc: 3.0.2
      lodash: 4.17.21
      pluralize: 8.0.0
      read-pkg-up: 7.0.1
      regexp-tree: 0.1.27
      regjsparser: 0.9.1
      safe-regex: 2.1.1
      semver: 7.5.4
      strip-indent: 3.0.0
    dev: true

  /eslint-plugin-unicorn@47.0.0(eslint@8.44.0):
    resolution: {integrity: sha512-ivB3bKk7fDIeWOUmmMm9o3Ax9zbMz1Bsza/R2qm46ufw4T6VBFBaJIR1uN3pCKSmSXm8/9Nri8V+iUut1NhQGA==}
    engines: {node: '>=16'}
    peerDependencies:
      eslint: '>=8.38.0'
    dependencies:
      '@babel/helper-validator-identifier': 7.22.5
      '@eslint-community/eslint-utils': 4.4.0(eslint@8.44.0)
      ci-info: 3.8.0
      clean-regexp: 1.0.0
      eslint: 8.44.0
      esquery: 1.5.0
      indent-string: 4.0.0
      is-builtin-module: 3.2.1
      jsesc: 3.0.2
      lodash: 4.17.21
      pluralize: 8.0.0
      read-pkg-up: 7.0.1
      regexp-tree: 0.1.27
      regjsparser: 0.10.0
      safe-regex: 2.1.1
      semver: 7.5.4
      strip-indent: 3.0.0
    dev: true

  /eslint-scope@5.1.1:
    resolution: {integrity: sha512-2NxwbF/hZ0KpepYN0cNbo+FN6XoK7GaHlQhgx/hIZl6Va0bF45RQOOwhLIy8lQDbuCiadSLCBnH2CFYquit5bw==}
    engines: {node: '>=8.0.0'}
    dependencies:
      esrecurse: 4.3.0
      estraverse: 4.3.0
    dev: true

  /eslint-scope@7.2.2:
    resolution: {integrity: sha512-dOt21O7lTMhDM+X9mB4GX+DZrZtCUJPL/wlcTqxyrx5IvO0IYtILdtrQGQp+8n5S0gwSVmOf9NQrjMOgfQZlIg==}
    engines: {node: ^12.22.0 || ^14.17.0 || >=16.0.0}
    dependencies:
      esrecurse: 4.3.0
      estraverse: 5.3.0
    dev: true

  /eslint-utils@3.0.0(eslint@8.44.0):
    resolution: {integrity: sha512-uuQC43IGctw68pJA1RgbQS8/NP7rch6Cwd4j3ZBtgo4/8Flj4eGE7ZYSZRN3iq5pVUv6GPdW5Z1RFleo84uLDA==}
    engines: {node: ^10.0.0 || ^12.0.0 || >= 14.0.0}
    peerDependencies:
      eslint: '>=5'
    dependencies:
      eslint: 8.44.0
      eslint-visitor-keys: 2.1.0
    dev: true

  /eslint-visitor-keys@2.1.0:
    resolution: {integrity: sha512-0rSmRBzXgDzIsD6mGdJgevzgezI534Cer5L/vyMX0kHzT/jiB43jRhd9YUlMGYLQy2zprNmoT8qasCGtY+QaKw==}
    engines: {node: '>=10'}
    dev: true

  /eslint-visitor-keys@3.4.3:
    resolution: {integrity: sha512-wpc+LXeiyiisxPlEkUzU6svyS1frIO3Mgxj1fdy7Pm8Ygzguax2N3Fa/D/ag1WqbOprdI+uY6wMUl8/a2G+iag==}
    engines: {node: ^12.22.0 || ^14.17.0 || >=16.0.0}
    dev: true

  /eslint@8.44.0:
    resolution: {integrity: sha512-0wpHoUbDUHgNCyvFB5aXLiQVfK9B0at6gUvzy83k4kAsQ/u769TQDX6iKC+aO4upIHO9WSaA3QoXYQDHbNwf1A==}
    engines: {node: ^12.22.0 || ^14.17.0 || >=16.0.0}
    hasBin: true
    dependencies:
      '@eslint-community/eslint-utils': 4.4.0(eslint@8.44.0)
      '@eslint-community/regexpp': 4.6.2
      '@eslint/eslintrc': 2.1.2
      '@eslint/js': 8.44.0
      '@humanwhocodes/config-array': 0.11.10
      '@humanwhocodes/module-importer': 1.0.1
      '@nodelib/fs.walk': 1.2.8
      ajv: 6.12.6
      chalk: 4.1.2
      cross-spawn: 7.0.3
      debug: 4.3.4(supports-color@8.1.1)
      doctrine: 3.0.0
      escape-string-regexp: 4.0.0
      eslint-scope: 7.2.2
      eslint-visitor-keys: 3.4.3
      espree: 9.6.1
      esquery: 1.5.0
      esutils: 2.0.3
      fast-deep-equal: 3.1.3
      file-entry-cache: 6.0.1
      find-up: 5.0.0
      glob-parent: 6.0.2
      globals: 13.21.0
      graphemer: 1.4.0
      ignore: 5.2.4
      import-fresh: 3.3.0
      imurmurhash: 0.1.4
      is-glob: 4.0.3
      is-path-inside: 3.0.3
      js-yaml: 4.1.0
      json-stable-stringify-without-jsonify: 1.0.1
      levn: 0.4.1
      lodash.merge: 4.6.2
      minimatch: 3.1.2
      natural-compare: 1.4.0
      optionator: 0.9.3
      strip-ansi: 6.0.1
      strip-json-comments: 3.1.1
      text-table: 0.2.0
    transitivePeerDependencies:
      - supports-color
    dev: true

  /espree@9.6.1:
    resolution: {integrity: sha512-oruZaFkjorTpF32kDSI5/75ViwGeZginGGy2NoOSg3Q9bnwlnmDm4HLnkl0RE3n+njDXR037aY1+x58Z/zFdwQ==}
    engines: {node: ^12.22.0 || ^14.17.0 || >=16.0.0}
    dependencies:
      acorn: 8.10.0
      acorn-jsx: 5.3.2(acorn@8.10.0)
      eslint-visitor-keys: 3.4.3
    dev: true

  /esquery@1.5.0:
    resolution: {integrity: sha512-YQLXUplAwJgCydQ78IMJywZCceoqk1oH01OERdSAJc/7U2AylwjhSCLDEtqwg811idIS/9fIU5GjG73IgjKMVg==}
    engines: {node: '>=0.10'}
    dependencies:
      estraverse: 5.3.0
    dev: true

  /esrecurse@4.3.0:
    resolution: {integrity: sha512-KmfKL3b6G+RXvP8N1vr3Tq1kL/oCFgn2NYXEtqP8/L3pKapUA4G8cFVaoF3SU323CD4XypR/ffioHmkti6/Tag==}
    engines: {node: '>=4.0'}
    dependencies:
      estraverse: 5.3.0
    dev: true

  /estraverse@4.3.0:
    resolution: {integrity: sha512-39nnKffWz8xN1BU/2c79n9nB9HDzo0niYUqx6xyqUnyoAnQyyWpOTdZEeiCch8BBu515t4wp9ZmgVfVhn9EBpw==}
    engines: {node: '>=4.0'}
    dev: true

  /estraverse@5.3.0:
    resolution: {integrity: sha512-MMdARuVEQziNTeJD8DgMqmhwR11BRQ/cBP+pLtYdSTnf3MIO8fFeiINEbX36ZdNlfU/7A9f3gUw49B3oQsvwBA==}
    engines: {node: '>=4.0'}
    dev: true

  /esutils@2.0.3:
    resolution: {integrity: sha512-kVscqXk4OCp68SZ0dkgEKVi6/8ij300KBWTJq32P/dYeWTSwK41WyTxalN1eRmA5Z9UU/LX9D7FWSmV9SAYx6g==}
    engines: {node: '>=0.10.0'}
    dev: true

  /etag@1.8.1:
    resolution: {integrity: sha512-aIL5Fx7mawVa300al2BnEE4iNvo1qETxLrPI/o05L7z6go7fCw1J6EQmbK4FmJ2AS7kgVF/KEZWufBfdClMcPg==}
    engines: {node: '>= 0.6'}
    dev: true

  /events@3.3.0:
    resolution: {integrity: sha512-mQw+2fkQbALzQ7V0MY0IqdnXNOeTtP4r0lN9z7AAawCXgqea7bDii20AYrIBrFd/Hx0M2Ocz6S111CaFkUcb0Q==}
    engines: {node: '>=0.8.x'}
    dev: true

  /execa@5.1.1:
    resolution: {integrity: sha512-8uSpZZocAZRBAPIEINJj3Lo9HyGitllczc27Eh5YYojjMFMn8yHMDMaUHE2Jqfq05D/wucwI4JGURyXt1vchyg==}
    engines: {node: '>=10'}
    dependencies:
      cross-spawn: 7.0.3
      get-stream: 6.0.1
      human-signals: 2.1.0
      is-stream: 2.0.1
      merge-stream: 2.0.0
      npm-run-path: 4.0.1
      onetime: 5.1.2
      signal-exit: 3.0.7
      strip-final-newline: 2.0.0
    dev: true

  /execa@7.2.0:
    resolution: {integrity: sha512-UduyVP7TLB5IcAQl+OzLyLcS/l32W/GLg+AhHJ+ow40FOk2U3SAllPwR44v4vmdFwIWqpdwxxpQbF1n5ta9seA==}
    engines: {node: ^14.18.0 || ^16.14.0 || >=18.0.0}
    dependencies:
      cross-spawn: 7.0.3
      get-stream: 6.0.1
      human-signals: 4.3.1
      is-stream: 3.0.0
      merge-stream: 2.0.0
      npm-run-path: 5.1.0
      onetime: 6.0.0
      signal-exit: 3.0.7
      strip-final-newline: 3.0.0
    dev: true

  /express-promise-router@4.1.1(express@4.18.2):
    resolution: {integrity: sha512-Lkvcy/ZGrBhzkl3y7uYBHLMtLI4D6XQ2kiFg9dq7fbktBch5gjqJ0+KovX0cvCAvTJw92raWunRLM/OM+5l4fA==}
    engines: {node: '>=10'}
    peerDependencies:
      '@types/express': ^4.0.0
      express: ^4.0.0
    peerDependenciesMeta:
      '@types/express':
        optional: true
    dependencies:
      express: 4.18.2
      is-promise: 4.0.0
      lodash.flattendeep: 4.4.0
      methods: 1.1.2
    dev: true

  /express@4.18.2:
    resolution: {integrity: sha512-5/PsL6iGPdfQ/lKM1UuielYgv3BUoJfz1aUwU9vHZ+J7gyvwdQXFEBIEIaxeGf0GIcreATNyBExtalisDbuMqQ==}
    engines: {node: '>= 0.10.0'}
    dependencies:
      accepts: 1.3.8
      array-flatten: 1.1.1
      body-parser: 1.20.1
      content-disposition: 0.5.4
      content-type: 1.0.5
      cookie: 0.5.0
      cookie-signature: 1.0.6
      debug: 2.6.9
      depd: 2.0.0
      encodeurl: 1.0.2
      escape-html: 1.0.3
      etag: 1.8.1
      finalhandler: 1.2.0
      fresh: 0.5.2
      http-errors: 2.0.0
      merge-descriptors: 1.0.1
      methods: 1.1.2
      on-finished: 2.4.1
      parseurl: 1.3.3
      path-to-regexp: 0.1.7
      proxy-addr: 2.0.7
      qs: 6.11.0
      range-parser: 1.2.1
      safe-buffer: 5.2.1
      send: 0.18.0
      serve-static: 1.15.0
      setprototypeof: 1.2.0
      statuses: 2.0.1
      type-is: 1.6.18
      utils-merge: 1.0.1
      vary: 1.1.2
    transitivePeerDependencies:
      - supports-color
    dev: true

  /extend@3.0.2:
    resolution: {integrity: sha512-fjquC59cD7CyW6urNXK0FBufkZcoiGG80wTuPujX590cB5Ttln20E2UB4S/WARVqhXffZl2LNgS+gQdPIIim/g==}
    dev: true

  /extsprintf@1.3.0:
    resolution: {integrity: sha512-11Ndz7Nv+mvAC1j0ktTa7fAb0vLyGGX+rMHNBYQviQDGU0Hw7lhctJANqbPhu9nV9/izT/IntTgZ7Im/9LJs9g==}
    engines: {'0': node >=0.6.0}
    dev: true

  /fast-deep-equal@3.1.3:
    resolution: {integrity: sha512-f3qQ9oQy9j2AhBe/H9VC91wLmKBCCU/gDOnKNAYG5hswO7BLKj09Hc5HYNz9cGI++xlpDCIgDaitVs03ATR84Q==}

  /fast-diff@1.3.0:
    resolution: {integrity: sha512-VxPP4NqbUjj6MaAOafWeUn2cXWLcCtljklUtZf0Ind4XQ+QPtmA0b18zZy0jIQx+ExRVCR/ZQpBmik5lXshNsw==}
    dev: true

  /fast-glob@3.3.1:
    resolution: {integrity: sha512-kNFPyjhh5cKjrUltxs+wFx+ZkbRaxxmZ+X0ZU31SOsxCEtP9VPgtq2teZw1DebupL5GmDaNQ6yKMMVcM41iqDg==}
    engines: {node: '>=8.6.0'}
    dependencies:
      '@nodelib/fs.stat': 2.0.5
      '@nodelib/fs.walk': 1.2.8
      glob-parent: 5.1.2
      merge2: 1.4.1
      micromatch: 4.0.5

  /fast-json-stable-stringify@2.1.0:
    resolution: {integrity: sha512-lhd/wF+Lk98HZoTCtlVraHtfh5XYijIjalXck7saUtuanSDyLMxnHhSXEDJqHxD7msR8D0uCmqlkwjCV8xvwHw==}
    dev: true

  /fast-levenshtein@2.0.6:
    resolution: {integrity: sha512-DCXu6Ifhqcks7TZKY3Hxp3y6qphY5SJZmrWMDrKcERSOXWQdMhU9Ig/PYrzyw/ul9jOIyh0N4M0tbC5hodg8dw==}
    dev: true

  /fastq@1.15.0:
    resolution: {integrity: sha512-wBrocU2LCXXa+lWBt8RoIRD89Fi8OdABODa/kEnyeyjS5aZO5/GNvI5sEINADqP/h8M29UHTHUb53sUu5Ihqdw==}
    dependencies:
      reusify: 1.0.4

  /fecha@4.2.3:
    resolution: {integrity: sha512-OP2IUU6HeYKJi3i0z4A19kHMQoLVs4Hc+DPqqxI2h/DPZHTm/vjsfC6P0b4jCMy14XizLBqvndQ+UilD7707Jw==}
    dev: true

  /fetch-blob@3.2.0:
    resolution: {integrity: sha512-7yAQpD2UMJzLi1Dqv7qFYnPbaPx7ZfFK6PiIxQ4PfkGPyNyl2Ugx+a/umUonmKqjhM4DnfbMvdX6otXq83soQQ==}
    engines: {node: ^12.20 || >= 14.13}
    dependencies:
      node-domexception: 1.0.0
      web-streams-polyfill: 3.2.1
    dev: true

  /file-entry-cache@6.0.1:
    resolution: {integrity: sha512-7Gps/XWymbLk2QLYK4NzpMOrYjMhdIxXuIvy2QBsLE6ljuodKvdkWs/cpyJJ3CVIVpH0Oi1Hvg1ovbMzLdFBBg==}
    engines: {node: ^10.12.0 || >=12.0.0}
    dependencies:
      flat-cache: 3.0.4
    dev: true

  /fill-range@7.0.1:
    resolution: {integrity: sha512-qOo9F+dMUmC2Lcb4BbVvnKJxTPjCm+RRpe4gDuGrzkL7mEVl/djYSu2OdQ2Pa302N4oqkSg9ir6jaLWJ2USVpQ==}
    engines: {node: '>=8'}
    dependencies:
      to-regex-range: 5.0.1

  /finalhandler@1.2.0:
    resolution: {integrity: sha512-5uXcUVftlQMFnWC9qu/svkWv3GTd2PfUhK/3PLkYNAe7FbqJMt3515HaxE6eRL74GdsriiwujiawdaB1BpEISg==}
    engines: {node: '>= 0.8'}
    dependencies:
      debug: 2.6.9
      encodeurl: 1.0.2
      escape-html: 1.0.3
      on-finished: 2.4.1
      parseurl: 1.3.3
      statuses: 2.0.1
      unpipe: 1.0.0
    transitivePeerDependencies:
      - supports-color
    dev: true

  /find-up@4.1.0:
    resolution: {integrity: sha512-PpOwAdQ/YlXQ2vj8a3h8IipDuYRi3wceVQQGYWxNINccq40Anw7BlsEXCMbt1Zt+OLA6Fq9suIpIWD0OsnISlw==}
    engines: {node: '>=8'}
    dependencies:
      locate-path: 5.0.0
      path-exists: 4.0.0
    dev: true

  /find-up@5.0.0:
    resolution: {integrity: sha512-78/PXT1wlLLDgTzDs7sjq9hzz0vXD+zn+7wypEe4fXQxCmdmqfGsEPQxmiCSQI3ajFV91bVSsvNtrJRiW6nGng==}
    engines: {node: '>=10'}
    dependencies:
      locate-path: 6.0.0
      path-exists: 4.0.0
    dev: true

  /flat-cache@3.0.4:
    resolution: {integrity: sha512-dm9s5Pw7Jc0GvMYbshN6zchCA9RgQlzzEZX3vylR9IqFfS8XciblUXOKfW6SiuJ0e13eDYZoZV5wdrev7P3Nwg==}
    engines: {node: ^10.12.0 || >=12.0.0}
    dependencies:
      flatted: 3.2.7
      rimraf: 3.0.2
    dev: true

  /flat@5.0.2:
    resolution: {integrity: sha512-b6suED+5/3rTpUBdG1gupIl8MPFCAMA0QXwmljLhvCUKcUvdE4gWky9zpuGCcXHOsz4J9wPGNWq6OKpmIzz3hQ==}
    hasBin: true
    dev: true

  /flatted@3.2.7:
    resolution: {integrity: sha512-5nqDSxl8nn5BSNxyR3n4I6eDmbolI6WT+QqR547RwxQapgjQBmtktdP+HTBb/a/zLsbzERTONyUB5pefh5TtjQ==}
    dev: true

  /fn.name@1.1.0:
    resolution: {integrity: sha512-GRnmB5gPyJpAhTQdSZTSp9uaPSvl09KoYcMQtsB9rQoOmzs9dH6ffeccH+Z+cv6P68Hu5bC6JjRh4Ah/mHSNRw==}
    dev: true

  /follow-redirects@1.15.2:
    resolution: {integrity: sha512-VQLG33o04KaQ8uYi2tVNbdrWp1QWxNNea+nmIB4EVM28v0hmP17z7aG1+wAkNzVq4KeXTq3221ye5qTJP91JwA==}
    engines: {node: '>=4.0'}
    peerDependencies:
      debug: '*'
    peerDependenciesMeta:
      debug:
        optional: true
    dev: true

  /for-each@0.3.3:
    resolution: {integrity: sha512-jqYfLp7mo9vIyQf8ykW2v7A+2N4QjeCeI5+Dz9XraiO1ign81wjiH7Fb9vSOWvQfNtmSa4H2RoQTrrXivdUZmw==}
    dependencies:
      is-callable: 1.2.7
    dev: true

  /foreground-child@2.0.0:
    resolution: {integrity: sha512-dCIq9FpEcyQyXKCkyzmlPTFNgrCzPudOe+mhvJU5zAtlBnGVy2yKxtfsxK2tQBThwq225jcvBjpw1Gr40uzZCA==}
    engines: {node: '>=8.0.0'}
    dependencies:
      cross-spawn: 7.0.3
      signal-exit: 3.0.7
    dev: true

  /foreground-child@3.1.1:
    resolution: {integrity: sha512-TMKDUnIte6bfb5nWv7V/caI169OHgvwjb7V4WkeUvbQQdjr5rWKqHFiKWb/fcOwB+CzBT+qbWjvj+DVwRskpIg==}
    engines: {node: '>=14'}
    dependencies:
      cross-spawn: 7.0.3
      signal-exit: 4.1.0
    dev: true

  /forever-agent@0.6.1:
    resolution: {integrity: sha512-j0KLYPhm6zeac4lz3oJ3o65qvgQCcPubiyotZrXqEaG4hNagNYO8qdlUrX5vwqv9ohqeT/Z3j6+yW067yWWdUw==}
    dev: true

  /form-data@2.3.3:
    resolution: {integrity: sha512-1lLKB2Mu3aGP1Q/2eCOx0fNbRMe7XdwktwOruhfqqd0rIJWwN4Dh+E3hrPSlDCXnSR7UtZ1N38rVXm+6+MEhJQ==}
    engines: {node: '>= 0.12'}
    dependencies:
      asynckit: 0.4.0
      combined-stream: 1.0.8
      mime-types: 2.1.35
    dev: true

  /form-data@3.0.1:
    resolution: {integrity: sha512-RHkBKtLWUVwd7SqRIvCZMEvAMoGUp0XU+seQiZejj0COz3RI3hWP4sCv3gZWWLjJTd7rGwcsF5eKZGii0r/hbg==}
    engines: {node: '>= 6'}
    dependencies:
      asynckit: 0.4.0
      combined-stream: 1.0.8
      mime-types: 2.1.35
    dev: true

  /form-data@4.0.0:
    resolution: {integrity: sha512-ETEklSGi5t0QMZuiXoA/Q6vcnxcLQP5vdugSpuAyi6SVGi2clPPp+xgEhuMaHC+zGgn31Kd235W35f7Hykkaww==}
    engines: {node: '>= 6'}
    dependencies:
      asynckit: 0.4.0
      combined-stream: 1.0.8
      mime-types: 2.1.35
    dev: true

  /formdata-polyfill@4.0.10:
    resolution: {integrity: sha512-buewHzMvYL29jdeQTVILecSaZKnt/RJWjoZCF5OW60Z67/GmSLBkOFM7qh1PI3zFNtJbaZL5eQu1vLfazOwj4g==}
    engines: {node: '>=12.20.0'}
    dependencies:
      fetch-blob: 3.2.0
    dev: true

  /forwarded@0.2.0:
    resolution: {integrity: sha512-buRG0fpBtRHSTCOASe6hD258tEubFoRLb4ZNA6NxMVHNw2gOcwHo9wyablzMzOA5z9xA9L1KNjk/Nt6MT9aYow==}
    engines: {node: '>= 0.6'}
    dev: true

  /fresh@0.5.2:
    resolution: {integrity: sha512-zJ2mQYM18rEFOudeV4GShTGIQ7RbzA7ozbU9I/XBpm7kqgMywgmylMwXHxZJmkVoYkna9d2pVXVXPdYTP9ej8Q==}
    engines: {node: '>= 0.6'}
    dev: true

  /fs-extra@11.1.1:
    resolution: {integrity: sha512-MGIE4HOvQCeUCzmlHs0vXpih4ysz4wg9qiSAu6cd42lVwPbTM1TjV7RusoyQqMmk/95gdQZX72u+YW+c3eEpFQ==}
    engines: {node: '>=14.14'}
    dependencies:
      graceful-fs: 4.2.11
      jsonfile: 6.1.0
      universalify: 2.0.0
    dev: true

  /fs.realpath@1.0.0:
    resolution: {integrity: sha512-OO0pH2lK6a0hZnAdau5ItzHPI6pUlvI7jMVnxUQRtw4owF2wk8lOSabtGDCTP4Ggrg2MbGnWO9X8K1t4+fGMDw==}
    dev: true

  /fsevents@2.3.2:
    resolution: {integrity: sha512-xiqMQR4xAeHTuB9uWm+fFRcIOgKBMiOBP+eXiyT7jsgVCq1bkVygt00oASowB7EdtpOHaaPgKt812P9ab+DDKA==}
    engines: {node: ^8.16.0 || ^10.6.0 || >=11.0.0}
    os: [darwin]
    requiresBuild: true
    dev: true
    optional: true

  /function-bind@1.1.1:
    resolution: {integrity: sha512-yIovAzMX49sF8Yl58fSCWJ5svSLuaibPxXQJFLmBObTuCr0Mf1KiPopGM9NiFjiYBCbfaa2Fh6breQ6ANVTI0A==}
    dev: true

  /function.prototype.name@1.1.5:
    resolution: {integrity: sha512-uN7m/BzVKQnCUF/iW8jYea67v++2u7m5UgENbHRtdDVclOUP+FMPlCNdmk0h/ysGyo2tavMJEDqJAkJdRa1vMA==}
    engines: {node: '>= 0.4'}
    dependencies:
      call-bind: 1.0.2
      define-properties: 1.2.0
      es-abstract: 1.22.1
      functions-have-names: 1.2.3
    dev: true

  /functions-have-names@1.2.3:
    resolution: {integrity: sha512-xckBUXyTIqT97tq2x2AMb+g163b5JFysYk0x4qxNFwbfQkmNZoiRHb6sPzI9/QV33WeuvVYBUIiD4NzNIyqaRQ==}
    dev: true

  /get-caller-file@2.0.5:
    resolution: {integrity: sha512-DyFP3BM/3YHTQOCUL/w0OZHR0lpKeGrxotcHWcqNEdnltqFwXVfhEBQ94eIo34AfQpo0rGki4cyIiftY06h2Fg==}
    engines: {node: 6.* || 8.* || >= 10.*}

  /get-intrinsic@1.2.1:
    resolution: {integrity: sha512-2DcsyfABl+gVHEfCOaTrWgyt+tb6MSEGmKq+kI5HwLbIYgjgmMcV8KQ41uaKz1xxUcn9tJtgFbQUEVcEbd0FYw==}
    dependencies:
      function-bind: 1.1.1
      has: 1.0.3
      has-proto: 1.0.1
      has-symbols: 1.0.3
    dev: true

  /get-stream@6.0.1:
    resolution: {integrity: sha512-ts6Wi+2j3jQjqi70w5AlN8DFnkSwC+MqmxEzdEALB2qXZYV3X/b1CTfgPLGJNMeAWxdPfU8FO1ms3NUfaHCPYg==}
    engines: {node: '>=10'}
    dev: true

  /get-symbol-description@1.0.0:
    resolution: {integrity: sha512-2EmdH1YvIQiZpltCNgkuiUnyukzxM/R6NDJX31Ke3BG1Nq5b0S2PhX59UKi9vZpPDQVdqn+1IcaAwnzTT5vCjw==}
    engines: {node: '>= 0.4'}
    dependencies:
      call-bind: 1.0.2
      get-intrinsic: 1.2.1
    dev: true

  /getpass@0.1.7:
    resolution: {integrity: sha512-0fzj9JxOLfJ+XGLhR8ze3unN0KZCgZwiSSDz168VERjK8Wl8kVSdcu2kspd4s4wtAa1y/qrVRiAA0WclVsu0ng==}
    dependencies:
      assert-plus: 1.0.0
    dev: true

  /glob-parent@5.1.2:
    resolution: {integrity: sha512-AOIgSQCepiJYwP3ARnGx+5VnTu2HBYdzbGP45eLw1vr3zB3vZLeyed1sC9hnbcOc9/SrMyM5RPQrkGz4aS9Zow==}
    engines: {node: '>= 6'}
    dependencies:
      is-glob: 4.0.3

  /glob-parent@6.0.2:
    resolution: {integrity: sha512-XxwI8EOhVQgWp6iDL+3b0r86f4d6AX6zSU55HfB4ydCEuXLXc5FcYeOu+nnGftS4TEju/11rt4KJPTMgbfmv4A==}
    engines: {node: '>=10.13.0'}
    dependencies:
      is-glob: 4.0.3
    dev: true

  /glob@10.3.3:
    resolution: {integrity: sha512-92vPiMb/iqpmEgsOoIDvTjc50wf9CCCvMzsi6W0JLPeUKE8TWP1a73PgqSrqy7iAZxaSD1YdzU7QZR5LF51MJw==}
    engines: {node: '>=16 || 14 >=14.17'}
    hasBin: true
    dependencies:
      foreground-child: 3.1.1
      jackspeak: 2.3.0
      minimatch: 9.0.3
      minipass: 7.0.3
      path-scurry: 1.10.1
    dev: true

  /glob@7.2.0:
    resolution: {integrity: sha512-lmLf6gtyrPq8tTjSmrO94wBeQbFR3HbLHbuyD69wuyQkImp2hWqMGB47OX65FBkPffO641IP9jWa1z4ivqG26Q==}
    dependencies:
      fs.realpath: 1.0.0
      inflight: 1.0.6
      inherits: 2.0.4
      minimatch: 3.1.2
      once: 1.4.0
      path-is-absolute: 1.0.1
    dev: true

  /glob@7.2.3:
    resolution: {integrity: sha512-nFR0zLpU2YCaRxwoCJvL6UvCH2JFyFVIvwTLsIf21AuHlMskA1hhTdk+LlYJtOlYt9v6dvszD2BGRqBL+iQK9Q==}
    dependencies:
      fs.realpath: 1.0.0
      inflight: 1.0.6
      inherits: 2.0.4
      minimatch: 3.1.2
      once: 1.4.0
      path-is-absolute: 1.0.1
    dev: true

  /glob@8.1.0:
    resolution: {integrity: sha512-r8hpEjiQEYlF2QU0df3dS+nxxSIreXQS1qRhMJM0Q5NDdR386C7jb7Hwwod8Fgiuex+k0GFjgft18yvxm5XoCQ==}
    engines: {node: '>=12'}
    dependencies:
      fs.realpath: 1.0.0
      inflight: 1.0.6
      inherits: 2.0.4
      minimatch: 5.1.6
      once: 1.4.0
    dev: true

  /globals@13.21.0:
    resolution: {integrity: sha512-ybyme3s4yy/t/3s35bewwXKOf7cvzfreG2lH0lZl0JB7I4GxRP2ghxOK/Nb9EkRXdbBXZLfq/p/0W2JUONB/Gg==}
    engines: {node: '>=8'}
    dependencies:
      type-fest: 0.20.2
    dev: true

  /globalthis@1.0.3:
    resolution: {integrity: sha512-sFdI5LyBiNTHjRd7cGPWapiHWMOXKyuBNX/cWJ3NfzrZQVa8GI/8cofCl74AOVqq9W5kNmguTIzJ/1s2gyI9wA==}
    engines: {node: '>= 0.4'}
    dependencies:
      define-properties: 1.2.0
    dev: true

  /globby@11.1.0:
    resolution: {integrity: sha512-jhIXaOzy1sb8IyocaruWSn1TjmnBVs8Ayhcy83rmxNJ8q2uWKCAj3CnJY+KpGSXCueAPc0i05kVvVKtP1t9S3g==}
    engines: {node: '>=10'}
    dependencies:
      array-union: 2.1.0
      dir-glob: 3.0.1
      fast-glob: 3.3.1
      ignore: 5.2.4
      merge2: 1.4.1
      slash: 3.0.0
    dev: true

  /globby@13.1.4:
    resolution: {integrity: sha512-iui/IiiW+QrJ1X1hKH5qwlMQyv34wJAYwH1vrf8b9kBA4sNiif3gKsMHa+BrdnOpEudWjpotfa7LrTzB1ERS/g==}
    engines: {node: ^12.20.0 || ^14.13.1 || >=16.0.0}
    dependencies:
      dir-glob: 3.0.1
      fast-glob: 3.3.1
      ignore: 5.2.4
      merge2: 1.4.1
      slash: 4.0.0

  /gopd@1.0.1:
    resolution: {integrity: sha512-d65bNlIadxvpb/A2abVdlqKqV563juRnZ1Wtk6s1sIR8uNsXR70xqIzVqxVf1eTqDunwT2MkczEeaezCKTZhwA==}
    dependencies:
      get-intrinsic: 1.2.1
    dev: true

  /graceful-fs@4.2.11:
    resolution: {integrity: sha512-RbJ5/jmFcNNCcDV5o9eTnBLJ/HszWV0P73bc+Ff4nS/rJj+YaS6IGyiOL0VoBYX+l1Wrl3k63h/KrH+nhJ0XvQ==}
    dev: true

  /graphemer@1.4.0:
    resolution: {integrity: sha512-EtKwoO6kxCL9WO5xipiHTZlSzBm7WLT627TqC/uVRd0HKmq8NXyebnNYxDoBi7wt8eTWrUrKXCOVaFq9x1kgag==}
    dev: true

  /har-schema@2.0.0:
    resolution: {integrity: sha512-Oqluz6zhGX8cyRaTQlFMPw80bSJVG2x/cFb8ZPhUILGgHka9SsokCCOQgpveePerqidZOrT14ipqfJb7ILcW5Q==}
    engines: {node: '>=4'}
    dev: true

  /har-validator@5.1.5:
    resolution: {integrity: sha512-nmT2T0lljbxdQZfspsno9hgrG3Uir6Ks5afism62poxqBM6sDnMEuPmzTq8XN0OEwqKLLdh1jQI3qyE66Nzb3w==}
    engines: {node: '>=6'}
    deprecated: this library is no longer supported
    dependencies:
      ajv: 6.12.6
      har-schema: 2.0.0
    dev: true

  /has-bigints@1.0.2:
    resolution: {integrity: sha512-tSvCKtBr9lkF0Ex0aQiP9N+OpV4zi2r/Nee5VkRDbaqv35RLYMzbwQfFSZZH0kR+Rd6302UJZ2p/bJCEoR3VoQ==}
    dev: true

  /has-flag@3.0.0:
    resolution: {integrity: sha512-sKJf1+ceQBr4SMkvQnBDNDtf4TXpVhVGateu0t918bl30FnbE2m4vNLX+VWe/dpjlb+HugGYzW7uQXH98HPEYw==}
    engines: {node: '>=4'}

  /has-flag@4.0.0:
    resolution: {integrity: sha512-EykJT/Q1KjTWctppgIAgfSO0tKVuZUjhgMr17kqTumMl6Afv3EISleU7qZUzoXDFTAHTDC4NOoG/ZxU3EvlMPQ==}
    engines: {node: '>=8'}
    dev: true

  /has-property-descriptors@1.0.0:
    resolution: {integrity: sha512-62DVLZGoiEBDHQyqG4w9xCuZ7eJEwNmJRWw2VY84Oedb7WFcA27fiEVe8oUQx9hAUJ4ekurquucTGwsyO1XGdQ==}
    dependencies:
      get-intrinsic: 1.2.1
    dev: true

  /has-proto@1.0.1:
    resolution: {integrity: sha512-7qE+iP+O+bgF9clE5+UoBFzE65mlBiVj3tKCrlNQ0Ogwm0BjpT/gK4SlLYDMybDh5I3TCTKnPPa0oMG7JDYrhg==}
    engines: {node: '>= 0.4'}
    dev: true

  /has-symbols@1.0.3:
    resolution: {integrity: sha512-l3LCuF6MgDNwTDKkdYGEihYjt5pRPbEg46rtlmnSPlUbgmB8LOIrKJbYYFBSbnPaJexMKtiPO8hmeRjRz2Td+A==}
    engines: {node: '>= 0.4'}
    dev: true

  /has-tostringtag@1.0.0:
    resolution: {integrity: sha512-kFjcSNhnlGV1kyoGk7OXKSawH5JOb/LzUc5w9B02hOTO0dfFRjbHQKvg1d6cf3HbeUmtU9VbbV3qzZ2Teh97WQ==}
    engines: {node: '>= 0.4'}
    dependencies:
      has-symbols: 1.0.3
    dev: true

  /has@1.0.3:
    resolution: {integrity: sha512-f2dvO0VU6Oej7RkWJGrehjbzMAjFp5/VKPp5tTpWIV4JHHZK1/BxbFRtf/siA2SWTe09caDmVtYYzWEIbBS4zw==}
    engines: {node: '>= 0.4.0'}
    dependencies:
      function-bind: 1.1.1
    dev: true

  /he@1.2.0:
    resolution: {integrity: sha512-F/1DnUGPopORZi0ni+CvrCgHQ5FyEAHRLSApuYWMmrbSwoN2Mn/7k+Gl38gJnR7yyDZk6WLXwiGod1JOWNDKGw==}
    hasBin: true
    dev: true

  /header-case@2.0.4:
    resolution: {integrity: sha512-H/vuk5TEEVZwrR0lp2zed9OCo1uAILMlx0JEMgC26rzyJJ3N1v6XkwHHXJQdR2doSjcGPM6OKPYoJgf0plJ11Q==}
    dependencies:
      capital-case: 1.0.4
      tslib: 2.6.1

  /hosted-git-info@2.8.9:
    resolution: {integrity: sha512-mxIDAb9Lsm6DoOJ7xH+5+X4y1LU/4Hi50L9C5sIswK3JzULS4bwk1FvjdBgvYR4bzT4tuUQiC15FE2f5HbLvYw==}
    dev: true

  /html-escaper@2.0.2:
    resolution: {integrity: sha512-H2iMtd0I4Mt5eYiapRdIDjp+XzelXQ0tFE4JS7YFwFevXXMmOp9myNrUvCg0D6ws8iqkRPBfKHgbwig1SmlLfg==}
    dev: true

  /http-errors@2.0.0:
    resolution: {integrity: sha512-FtwrG/euBzaEjYeRqOgly7G0qviiXoJWnvEH2Z1plBdXgbyjv34pHTSb9zoeHMyDy33+DWy5Wt9Wo+TURtOYSQ==}
    engines: {node: '>= 0.8'}
    dependencies:
      depd: 2.0.0
      inherits: 2.0.4
      setprototypeof: 1.2.0
      statuses: 2.0.1
      toidentifier: 1.0.1
    dev: true

  /http-proxy-agent@5.0.0:
    resolution: {integrity: sha512-n2hY8YdoRE1i7r6M0w9DIw5GgZN0G25P8zLCRQ8rjXtTU3vsNFBI/vWK/UIeE6g5MUUz6avwAPXmL6Fy9D/90w==}
    engines: {node: '>= 6'}
    dependencies:
      '@tootallnate/once': 2.0.0
      agent-base: 6.0.2
      debug: 4.3.4(supports-color@8.1.1)
    transitivePeerDependencies:
      - supports-color
    dev: true

  /http-signature@1.2.0:
    resolution: {integrity: sha512-CAbnr6Rz4CYQkLYUtSNXxQPUH2gK8f3iWexVlsnMeD+GjlsQ0Xsy1cOX+mN3dtxYomRy21CiOzU8Uhw6OwncEQ==}
    engines: {node: '>=0.8', npm: '>=1.3.7'}
    dependencies:
      assert-plus: 1.0.0
      jsprim: 1.4.2
      sshpk: 1.17.0
    dev: true

  /https-proxy-agent@5.0.1:
    resolution: {integrity: sha512-dFcAjpTQFgoLMzC2VwU+C/CbS7uRL0lWmxDITmqm7C+7F0Odmj6s9l6alZc6AELXhrnggM2CeWSXHGOdX2YtwA==}
    engines: {node: '>= 6'}
    dependencies:
      agent-base: 6.0.2
      debug: 4.3.4(supports-color@8.1.1)
    transitivePeerDependencies:
      - supports-color
    dev: true

  /human-signals@2.1.0:
    resolution: {integrity: sha512-B4FFZ6q/T2jhhksgkbEW3HBvWIfDW85snkQgawt07S7J5QXTk6BkNV+0yAeZrM5QpMAdYlocGoljn0sJ/WQkFw==}
    engines: {node: '>=10.17.0'}
    dev: true

  /human-signals@4.3.1:
    resolution: {integrity: sha512-nZXjEF2nbo7lIw3mgYjItAfgQXog3OjJogSbKa2CQIIvSGWcKgeJnQlNXip6NglNzYH45nSRiEVimMvYL8DDqQ==}
    engines: {node: '>=14.18.0'}
    dev: true

  /iconv-lite@0.4.24:
    resolution: {integrity: sha512-v3MXnZAcvnywkTUEZomIActle7RXXeedOR31wwl7VlyoXO4Qi9arvSenNQWne1TcRwhCL1HwLI21bEqdpj8/rA==}
    engines: {node: '>=0.10.0'}
    dependencies:
      safer-buffer: 2.1.2
    dev: true

  /ignore@5.2.4:
    resolution: {integrity: sha512-MAb38BcSbH0eHNBxn7ql2NH/kX33OkB3lZ1BNdh7ENeRChHTYsTvWrMubiIAMNS2llXEEgZ1MUOBtXChP3kaFQ==}
    engines: {node: '>= 4'}

  /import-fresh@3.3.0:
    resolution: {integrity: sha512-veYYhQa+D1QBKznvhUHxb8faxlrwUnxseDAbAp457E0wLNio2bOSKnjYDhMj+YiAq61xrMGhQk9iXVk5FzgQMw==}
    engines: {node: '>=6'}
    dependencies:
      parent-module: 1.0.1
      resolve-from: 4.0.0
    dev: true

  /imurmurhash@0.1.4:
    resolution: {integrity: sha512-JmXMZ6wuvDmLiHEml9ykzqO6lwFbof0GG4IkcGaENdCRDDmMVnny7s5HsIgHCbaq0w2MyPhDqkhTUgS2LU2PHA==}
    engines: {node: '>=0.8.19'}
    dev: true

  /indent-string@4.0.0:
    resolution: {integrity: sha512-EdDDZu4A2OyIK7Lr/2zG+w5jmbuk1DVBnEwREQvBzspBJkCEbRa8GxU1lghYcaGJCnRWibjDXlq779X1/y5xwg==}
    engines: {node: '>=8'}
    dev: true

  /inflight@1.0.6:
    resolution: {integrity: sha512-k92I/b08q4wvFscXCLvqfsHCrjrF7yiXsQuIVvVE7N82W3+aqpzuUdBbfhWcy/FZR3/4IgflMgKLOsvPDrGCJA==}
    dependencies:
      once: 1.4.0
      wrappy: 1.0.2
    dev: true

  /inherits@2.0.4:
    resolution: {integrity: sha512-k/vGaX4/Yla3WzyMCvTQOXYeIHvqOKtnqBduzTHpzpQZzAskKMhZ2K+EnBiSM9zGSoIFeMpXKxa4dYeZIQqewQ==}
    dev: true

  /internal-slot@1.0.5:
    resolution: {integrity: sha512-Y+R5hJrzs52QCG2laLn4udYVnxsfny9CpOhNhUvk/SSSVyF6T27FzRbF0sroPidSu3X8oEAkOn2K804mjpt6UQ==}
    engines: {node: '>= 0.4'}
    dependencies:
      get-intrinsic: 1.2.1
      has: 1.0.3
      side-channel: 1.0.4
    dev: true

  /ipaddr.js@1.9.1:
    resolution: {integrity: sha512-0KI/607xoxSToH7GjN1FfSbLoU0+btTicjsQSWQlh/hZykN8KpmMf7uYwPW3R+akZ6R/w18ZlXSHBYXiYUPO3g==}
    engines: {node: '>= 0.10'}
    dev: true

  /is-arguments@1.1.1:
    resolution: {integrity: sha512-8Q7EARjzEnKpt/PCD7e1cgUS0a6X8u5tdSiMqXhojOdoV9TsMsiO+9VLC5vAmO8N7/GmXn7yjR8qnA6bVAEzfA==}
    engines: {node: '>= 0.4'}
    dependencies:
      call-bind: 1.0.2
      has-tostringtag: 1.0.0
    dev: true

  /is-array-buffer@3.0.2:
    resolution: {integrity: sha512-y+FyyR/w8vfIRq4eQcM1EYgSTnmHXPqaF+IgzgraytCFq5Xh8lllDVmAZolPJiZttZLeFSINPYMaEJ7/vWUa1w==}
    dependencies:
      call-bind: 1.0.2
      get-intrinsic: 1.2.1
      is-typed-array: 1.1.12
    dev: true

  /is-arrayish@0.2.1:
    resolution: {integrity: sha512-zz06S8t0ozoDXMG+ube26zeCTNXcKIPJZJi8hBrF4idCLms4CG9QtK7qBl1boi5ODzFpjswb5JPmHCbMpjaYzg==}
    dev: true

  /is-arrayish@0.3.2:
    resolution: {integrity: sha512-eVRqCvVlZbuw3GrM63ovNSNAeA1K16kaR/LRY/92w0zxQ5/1YzwblUX652i4Xs9RwAGjW9d9y6X88t8OaAJfWQ==}
    dev: true

  /is-bigint@1.0.4:
    resolution: {integrity: sha512-zB9CruMamjym81i2JZ3UMn54PKGsQzsJeo6xvN3HJJ4CAsQNB6iRutp2To77OfCNuoxspsIhzaPoO1zyCEhFOg==}
    dependencies:
      has-bigints: 1.0.2
    dev: true

  /is-binary-path@2.1.0:
    resolution: {integrity: sha512-ZMERYes6pDydyuGidse7OsHxtbI7WVeUEozgR/g7rd0xUimYNlvZRE/K2MgZTjWy725IfelLeVcEM97mmtRGXw==}
    engines: {node: '>=8'}
    dependencies:
      binary-extensions: 2.2.0
    dev: true

  /is-boolean-object@1.1.2:
    resolution: {integrity: sha512-gDYaKHJmnj4aWxyj6YHyXVpdQawtVLHU5cb+eztPGczf6cjuTdwve5ZIEfgXqH4e57An1D1AKf8CZ3kYrQRqYA==}
    engines: {node: '>= 0.4'}
    dependencies:
      call-bind: 1.0.2
      has-tostringtag: 1.0.0
    dev: true

  /is-builtin-module@3.2.1:
    resolution: {integrity: sha512-BSLE3HnV2syZ0FK0iMA/yUGplUeMmNz4AW5fnTunbCIqZi4vG3WjJT9FHMy5D69xmAYBHXQhJdALdpwVxV501A==}
    engines: {node: '>=6'}
    dependencies:
      builtin-modules: 3.3.0
    dev: true

  /is-callable@1.2.7:
    resolution: {integrity: sha512-1BC0BVFhS/p0qtw6enp8e+8OD0UrK0oFLztSjNzhcKA3WDuJxxAPXzPuPtKkjEY9UUoEWlX/8fgKeu2S8i9JTA==}
    engines: {node: '>= 0.4'}
    dev: true

  /is-core-module@2.13.0:
    resolution: {integrity: sha512-Z7dk6Qo8pOCp3l4tsX2C5ZVas4V+UxwQodwZhLopL91TX8UyyHEXafPcyoeeWuLrwzHcr3igO78wNLwHJHsMCQ==}
    dependencies:
      has: 1.0.3
    dev: true

  /is-date-object@1.0.5:
    resolution: {integrity: sha512-9YQaSxsAiSwcvS33MBk3wTCVnWK+HhF8VZR2jRxehM16QcVOdHqPn4VPHmRK4lSr38n9JriurInLcP90xsYNfQ==}
    engines: {node: '>= 0.4'}
    dependencies:
      has-tostringtag: 1.0.0
    dev: true

  /is-docker@2.2.1:
    resolution: {integrity: sha512-F+i2BKsFrH66iaUFc0woD8sLy8getkwTwtOBjvs56Cx4CgJDeKQeqfz8wAYiSb8JOprWhHH5p77PbmYCvvUuXQ==}
    engines: {node: '>=8'}
    hasBin: true
    dev: true

  /is-docker@3.0.0:
    resolution: {integrity: sha512-eljcgEDlEns/7AXFosB5K/2nCM4P7FQPkGc/DWLy5rmFEWvZayGrik1d9/QIY5nJ4f9YsVvBkA6kJpHn9rISdQ==}
    engines: {node: ^12.20.0 || ^14.13.1 || >=16.0.0}
    hasBin: true
    dev: true

  /is-extglob@2.1.1:
    resolution: {integrity: sha512-SbKbANkN603Vi4jEZv49LeVJMn4yGwsbzZworEoyEiutsN3nJYdbO36zfhGJ6QEDpOZIFkDtnq5JRxmvl3jsoQ==}
    engines: {node: '>=0.10.0'}

  /is-fullwidth-code-point@3.0.0:
    resolution: {integrity: sha512-zymm5+u+sCsSWyD9qNaejV3DFvhCKclKdizYaJUuHA83RLjb7nSuGnddCHGv0hk+KY7BMAlsWeK4Ueg6EV6XQg==}
    engines: {node: '>=8'}

  /is-glob@4.0.3:
    resolution: {integrity: sha512-xelSayHH36ZgE7ZWhli7pW34hNbNl8Ojv5KVmkJD4hBdD3th8Tfk9vYasLM+mXWOZhFkgZfxhLSnrwRr4elSSg==}
    engines: {node: '>=0.10.0'}
    dependencies:
      is-extglob: 2.1.1

  /is-inside-container@1.0.0:
    resolution: {integrity: sha512-KIYLCCJghfHZxqjYBE7rEy0OBuTd5xCHS7tHVgvCLkx7StIoaxwNW3hCALgEUjFfeRk+MG/Qxmp/vtETEF3tRA==}
    engines: {node: '>=14.16'}
    hasBin: true
    dependencies:
      is-docker: 3.0.0
    dev: true

  /is-map@2.0.2:
    resolution: {integrity: sha512-cOZFQQozTha1f4MxLFzlgKYPTyj26picdZTx82hbc/Xf4K/tZOOXSCkMvU4pKioRXGDLJRn0GM7Upe7kR721yg==}
    dev: true

  /is-negative-zero@2.0.2:
    resolution: {integrity: sha512-dqJvarLawXsFbNDeJW7zAz8ItJ9cd28YufuuFzh0G8pNHjJMnY08Dv7sYX2uF5UpQOwieAeOExEYAWWfu7ZZUA==}
    engines: {node: '>= 0.4'}
    dev: true

  /is-number-object@1.0.7:
    resolution: {integrity: sha512-k1U0IRzLMo7ZlYIfzRu23Oh6MiIFasgpb9X76eqfFZAqwH44UI4KTBvBYIZ1dSL9ZzChTB9ShHfLkR4pdW5krQ==}
    engines: {node: '>= 0.4'}
    dependencies:
      has-tostringtag: 1.0.0
    dev: true

  /is-number@7.0.0:
    resolution: {integrity: sha512-41Cifkg6e8TylSpdtTpeLVMqvSBEVzTttHvERD741+pnZ8ANv0004MRL43QKPDlK9cGvNp6NZWZUBlbGXYxxng==}
    engines: {node: '>=0.12.0'}

  /is-path-inside@3.0.3:
    resolution: {integrity: sha512-Fd4gABb+ycGAmKou8eMftCupSir5lRxqf4aD/vd0cD2qc4HL07OjCeuHMr8Ro4CoMaeCKDB0/ECBOVWjTwUvPQ==}
    engines: {node: '>=8'}
    dev: true

  /is-plain-obj@2.1.0:
    resolution: {integrity: sha512-YWnfyRwxL/+SsrWYfOpUtz5b3YD+nyfkHvjbcanzk8zgyO4ASD67uVMRt8k5bM4lLMDnXfriRhOpemw+NfT1eA==}
    engines: {node: '>=8'}
    dev: true

  /is-promise@4.0.0:
    resolution: {integrity: sha512-hvpoI6korhJMnej285dSg6nu1+e6uxs7zG3BYAm5byqDsgJNWwxzM6z6iZiAgQR4TJ30JmBTOwqZUw3WlyH3AQ==}
    dev: true

  /is-regex@1.1.4:
    resolution: {integrity: sha512-kvRdxDsxZjhzUX07ZnLydzS1TU/TJlTUHHY4YLL87e37oUA49DfkLqgy+VjFocowy29cKvcSiu+kIv728jTTVg==}
    engines: {node: '>= 0.4'}
    dependencies:
      call-bind: 1.0.2
      has-tostringtag: 1.0.0
    dev: true

  /is-set@2.0.2:
    resolution: {integrity: sha512-+2cnTEZeY5z/iXGbLhPrOAaK/Mau5k5eXq9j14CpRTftq0pAJu2MwVRSZhyZWBzx3o6X795Lz6Bpb6R0GKf37g==}
    dev: true

  /is-shared-array-buffer@1.0.2:
    resolution: {integrity: sha512-sqN2UDu1/0y6uvXyStCOzyhAjCSlHceFoMKJW8W9EU9cvic/QdsZ0kEU93HEy3IUEFZIiH/3w+AH/UQbPHNdhA==}
    dependencies:
      call-bind: 1.0.2
    dev: true

  /is-stream@2.0.1:
    resolution: {integrity: sha512-hFoiJiTl63nn+kstHGBtewWSKnQLpyb155KHheA1l39uvtO9nWIop1p3udqPcUd/xbF1VLMO4n7OI6p7RbngDg==}
    engines: {node: '>=8'}
    dev: true

  /is-stream@3.0.0:
    resolution: {integrity: sha512-LnQR4bZ9IADDRSkvpqMGvt/tEJWclzklNgSw48V5EAaAeDd6qGvN8ei6k5p0tvxSR171VmGyHuTiAOfxAbr8kA==}
    engines: {node: ^12.20.0 || ^14.13.1 || >=16.0.0}
    dev: true

  /is-string@1.0.7:
    resolution: {integrity: sha512-tE2UXzivje6ofPW7l23cjDOMa09gb7xlAqG6jG5ej6uPV32TlWP3NKPigtaGeHNu9fohccRYvIiZMfOOnOYUtg==}
    engines: {node: '>= 0.4'}
    dependencies:
      has-tostringtag: 1.0.0
    dev: true

  /is-symbol@1.0.4:
    resolution: {integrity: sha512-C/CPBqKWnvdcxqIARxyOh4v1UUEOCHpgDa0WYgpKDFMszcrPcffg5uhwSgPCLD2WWxmq6isisz87tzT01tuGhg==}
    engines: {node: '>= 0.4'}
    dependencies:
      has-symbols: 1.0.3
    dev: true

  /is-typed-array@1.1.12:
    resolution: {integrity: sha512-Z14TF2JNG8Lss5/HMqt0//T9JeHXttXy5pH/DBU4vi98ozO2btxzq9MwYDZYnKwU8nRsz/+GVFVRDq3DkVuSPg==}
    engines: {node: '>= 0.4'}
    dependencies:
      which-typed-array: 1.1.11
    dev: true

  /is-typedarray@1.0.0:
    resolution: {integrity: sha512-cyA56iCMHAh5CdzjJIa4aohJyeO1YbwLi3Jc35MmRU6poroFjIGZzUzupGiRPOjgHg9TLu43xbpwXk523fMxKA==}
    dev: true

  /is-unicode-supported@0.1.0:
    resolution: {integrity: sha512-knxG2q4UC3u8stRGyAVJCOdxFmv5DZiRcdlIaAQXAbSfJya+OhopNotLQrstBhququ4ZpuKbDc/8S6mgXgPFPw==}
    engines: {node: '>=10'}
    dev: true

  /is-weakmap@2.0.1:
    resolution: {integrity: sha512-NSBR4kH5oVj1Uwvv970ruUkCV7O1mzgVFO4/rev2cLRda9Tm9HrL70ZPut4rOHgY0FNrUu9BCbXA2sdQ+x0chA==}
    dev: true

  /is-weakref@1.0.2:
    resolution: {integrity: sha512-qctsuLZmIQ0+vSSMfoVvyFe2+GSEvnmZ2ezTup1SBse9+twCCeial6EEi3Nc2KFcf6+qz2FBPnjXsk8xhKSaPQ==}
    dependencies:
      call-bind: 1.0.2
    dev: true

  /is-weakset@2.0.2:
    resolution: {integrity: sha512-t2yVvttHkQktwnNNmBQ98AhENLdPUTDTE21uPqAQ0ARwQfGeQKRVS0NNurH7bTf7RrvcVn1OOge45CnBeHCSmg==}
    dependencies:
      call-bind: 1.0.2
      get-intrinsic: 1.2.1
    dev: true

  /is-wsl@2.2.0:
    resolution: {integrity: sha512-fKzAra0rGJUUBwGBgNkHZuToZcn+TtXHpeCgmkMJMMYx1sQDYaCSyjJBSCa2nH1DGm7s3n1oBnohoVTBaN7Lww==}
    engines: {node: '>=8'}
    dependencies:
      is-docker: 2.2.1
    dev: true

  /isarray@2.0.5:
    resolution: {integrity: sha512-xHjhDr3cNBK0BzdUJSPXZntQUx/mwMS5Rw4A7lPJ90XGAO6ISP/ePDNuo0vhqOZU+UD5JoodwCAAoZQd3FeAKw==}
    dev: true

  /isexe@2.0.0:
    resolution: {integrity: sha512-RHxMLp9lnKHGHRng9QFhRCMbYAcVpn69smSGcq3f36xjgVVWThj4qqLbTLlq7Ssj8B+fIQ1EuCEGI2lKsyQeIw==}
    dev: true

  /isstream@0.1.2:
    resolution: {integrity: sha512-Yljz7ffyPbrLpLngrMtZ7NduUgVvi6wG9RJ9IUcyCd59YQ911PBJphODUcbOVbqYfxe1wuYf/LJ8PauMRwsM/g==}
    dev: true

  /istanbul-lib-coverage@3.2.0:
    resolution: {integrity: sha512-eOeJ5BHCmHYvQK7xt9GkdHuzuCGS1Y6g9Gvnx3Ym33fz/HpLRYxiS0wHNr+m/MBC8B647Xt608vCDEvhl9c6Mw==}
    engines: {node: '>=8'}
    dev: true

  /istanbul-lib-report@3.0.1:
    resolution: {integrity: sha512-GCfE1mtsHGOELCU8e/Z7YWzpmybrx/+dSTfLrvY8qRmaY6zXTKWn6WQIjaAFw069icm6GVMNkgu0NzI4iPZUNw==}
    engines: {node: '>=10'}
    dependencies:
      istanbul-lib-coverage: 3.2.0
      make-dir: 4.0.0
      supports-color: 7.2.0
    dev: true

  /istanbul-reports@3.1.6:
    resolution: {integrity: sha512-TLgnMkKg3iTDsQ9PbPTdpfAK2DzjF9mqUG7RMgcQl8oFjad8ob4laGxv5XV5U9MAfx8D6tSJiUyuAwzLicaxlg==}
    engines: {node: '>=8'}
    dependencies:
      html-escaper: 2.0.2
      istanbul-lib-report: 3.0.1
    dev: true

  /jackspeak@2.1.1:
    resolution: {integrity: sha512-juf9stUEwUaILepraGOWIJTLwg48bUnBmRqd2ln2Os1sW987zeoj/hzhbvRB95oMuS2ZTpjULmdwHNX4rzZIZw==}
    engines: {node: '>=14'}
    dependencies:
      cliui: 8.0.1
    optionalDependencies:
      '@pkgjs/parseargs': 0.11.0
    dev: true

  /jackspeak@2.3.0:
    resolution: {integrity: sha512-uKmsITSsF4rUWQHzqaRUuyAir3fZfW3f202Ee34lz/gZCi970CPZwyQXLGNgWJvvZbvFyzeyGq0+4fcG/mBKZg==}
    engines: {node: '>=14'}
    dependencies:
      '@isaacs/cliui': 8.0.2
    optionalDependencies:
      '@pkgjs/parseargs': 0.11.0
    dev: true

  /js-tokens@4.0.0:
    resolution: {integrity: sha512-RdJUflcE3cUzKiMqQgsCu06FPu9UdIJO0beYbPhHN4k6apgJtifcoCtT9bcxOpYBtpD2kCM6Sbzg4CausW/PKQ==}

  /js-yaml@4.1.0:
    resolution: {integrity: sha512-wpxZs9NoxZaJESJGIZTyDEaYpl0FKSA+FB9aJiyemKhMwkxQg63h4T1KJgUGHpTqPDNRcmmYLugrRjJlBtWvRA==}
    hasBin: true
    dependencies:
      argparse: 2.0.1

  /jsbn@0.1.1:
    resolution: {integrity: sha512-UVU9dibq2JcFWxQPA6KCqj5O42VOmAY3zQUfEKxU0KpTGXwNoCjkX1e13eHNvw/xPynt6pU0rZ1htjWTNTSXsg==}
    dev: true

  /jsesc@0.5.0:
    resolution: {integrity: sha512-uZz5UnB7u4T9LvwmFqXii7pZSouaRPorGs5who1Ip7VO0wxanFvBL7GkM6dTHlgX+jhBApRetaWpnDabOeTcnA==}
    hasBin: true
    dev: true

  /jsesc@3.0.2:
    resolution: {integrity: sha512-xKqzzWXDttJuOcawBt4KnKHHIf5oQ/Cxax+0PWFG+DFDgHNAdi+TXECADI+RYiFUMmx8792xsMbbgXj4CwnP4g==}
    engines: {node: '>=6'}
    hasBin: true
    dev: true

  /json-parse-even-better-errors@2.3.1:
    resolution: {integrity: sha512-xyFwyhro/JEof6Ghe2iz2NcXoj2sloNsWr/XsERDK/oiPCfaNhl5ONfp+jQdAZRQQ0IJWNzH9zIZF7li91kh2w==}
    dev: true

  /json-schema-traverse@0.4.1:
    resolution: {integrity: sha512-xbbCH5dCYU5T8LcEhhuh7HJ88HXuW3qsI3Y0zOZFKfZEHcpWiHU/Jxzk629Brsab/mMiHQti9wMP+845RPe3Vg==}
    dev: true

  /json-schema-traverse@1.0.0:
    resolution: {integrity: sha512-NM8/P9n3XjXhIZn1lLhkFaACTOURQXjWhV4BA/RnOv8xvgqtqpAX9IO4mRQxSx1Rlo4tqzeqb0sOlruaOy3dug==}

  /json-schema@0.4.0:
    resolution: {integrity: sha512-es94M3nTIfsEPisRafak+HDLfHXnKBhV3vU5eqPcS3flIWqcxJWgXHXiey3YrpaNsanY5ei1VoYEbOzijuq9BA==}
    dev: true

  /json-stable-stringify-without-jsonify@1.0.1:
    resolution: {integrity: sha512-Bdboy+l7tA3OGW6FjyFHWkP5LuByj1Tk33Ljyq0axyzdk9//JSi2u3fP1QSmd1KNwq6VOKYGlAu87CisVir6Pw==}
    dev: true

  /json-stringify-safe@5.0.1:
    resolution: {integrity: sha512-ZClg6AaYvamvYEE82d3Iyd3vSSIjQ+odgjaTzRuO3s7toCdFKczob2i0zCh7JE8kWn17yvAWhUVxvqGwUalsRA==}
    dev: true

  /json5@1.0.2:
    resolution: {integrity: sha512-g1MWMLBiz8FKi1e4w0UyVL3w+iJceWAFBAaBnnGKOpNa5f8TLktkbre1+s6oICydWAm+HRUGTmI+//xv2hvXYA==}
    hasBin: true
    dependencies:
      minimist: 1.2.8
    dev: true

  /jsonfile@6.1.0:
    resolution: {integrity: sha512-5dgndWOriYSm5cnYaJNhalLNDKOqFwyDB/rr1E9ZsGciGvKPs8R2xYGCacuf3z6K1YKDz182fd+fY3cn3pMqXQ==}
    dependencies:
      universalify: 2.0.0
    optionalDependencies:
      graceful-fs: 4.2.11
    dev: true

  /jsonwebtoken@9.0.1:
    resolution: {integrity: sha512-K8wx7eJ5TPvEjuiVSkv167EVboBDv9PZdDoF7BgeQnBLVvZWW9clr2PsQHVJDTKaEIH5JBIwHujGcHp7GgI2eg==}
    engines: {node: '>=12', npm: '>=6'}
    dependencies:
      jws: 3.2.2
      lodash: 4.17.21
      ms: 2.1.3
      semver: 7.5.4
    dev: true

  /jsprim@1.4.2:
    resolution: {integrity: sha512-P2bSOMAc/ciLz6DzgjVlGJP9+BrJWu5UDGK70C2iweC5QBIeFf0ZXRvGjEj2uYgrY2MkAAhsSWHDWlFtEroZWw==}
    engines: {node: '>=0.6.0'}
    dependencies:
      assert-plus: 1.0.0
      extsprintf: 1.3.0
      json-schema: 0.4.0
      verror: 1.10.0
    dev: true

  /jwa@1.4.1:
    resolution: {integrity: sha512-qiLX/xhEEFKUAJ6FiBMbes3w9ATzyk5W7Hvzpa/SLYdxNtng+gcurvrI7TbACjIXlsJyr05/S1oUhZrc63evQA==}
    dependencies:
      buffer-equal-constant-time: 1.0.1
      ecdsa-sig-formatter: 1.0.11
      safe-buffer: 5.2.1
    dev: true

  /jwa@2.0.0:
    resolution: {integrity: sha512-jrZ2Qx916EA+fq9cEAeCROWPTfCwi1IVHqT2tapuqLEVVDKFDENFw1oL+MwrTvH6msKxsd1YTDVw6uKEcsrLEA==}
    dependencies:
      buffer-equal-constant-time: 1.0.1
      ecdsa-sig-formatter: 1.0.11
      safe-buffer: 5.2.1
    dev: true

  /jws@3.2.2:
    resolution: {integrity: sha512-YHlZCB6lMTllWDtSPHz/ZXTsi8S00usEV6v1tjq8tOUZzw7DpSDWVXjXDre6ed1w/pd495ODpHZYSdkRTsa0HA==}
    dependencies:
      jwa: 1.4.1
      safe-buffer: 5.2.1
    dev: true

  /jws@4.0.0:
    resolution: {integrity: sha512-KDncfTmOZoOMTFG4mBlG0qUIOlc03fmzH+ru6RgYVZhPkyiy/92Owlt/8UEN+a4TXR1FQetfIpJE8ApdvdVxTg==}
    dependencies:
      jwa: 2.0.0
      safe-buffer: 5.2.1
    dev: true

  /kleur@3.0.3:
    resolution: {integrity: sha512-eTIzlVOSUR+JxdDFepEYcBMtZ9Qqdef+rnzWdRZuMbOywu5tO2w2N7rqjoANZ5k9vywhL6Br1VRjUIgTQx4E8w==}
    engines: {node: '>=6'}

  /kuler@2.0.0:
    resolution: {integrity: sha512-Xq9nH7KlWZmXAtodXDDRE7vs6DU1gTU8zYDHDiWLSip45Egwq3plLHzPn27NgvzL2r1LMPC1vdqh98sQxtqj4A==}
    dev: true

  /levn@0.4.1:
    resolution: {integrity: sha512-+bT2uH4E5LGE7h/n3evcS/sQlJXCpIp6ym8OWJ5eV6+67Dsql/LaaT7qJBAt2rzfoa/5QBGBhxDix1dMt2kQKQ==}
    engines: {node: '>= 0.8.0'}
    dependencies:
      prelude-ls: 1.2.1
      type-check: 0.4.0
    dev: true

  /lines-and-columns@1.2.4:
    resolution: {integrity: sha512-7ylylesZQ/PV29jhEDl3Ufjo6ZX7gCqJr5F7PKrqc93v7fzSymt1BpwEU8nAUXs8qzzvqhbjhK5QZg6Mt/HkBg==}
    dev: true

  /locate-path@5.0.0:
    resolution: {integrity: sha512-t7hw9pI+WvuwNJXwk5zVHpyhIqzg2qTlklJOf0mVxGSbe3Fp2VieZcduNYjaLDoy6p9uGpQEGWG87WpMKlNq8g==}
    engines: {node: '>=8'}
    dependencies:
      p-locate: 4.1.0
    dev: true

  /locate-path@6.0.0:
    resolution: {integrity: sha512-iPZK6eYjbxRu3uB4/WZ3EsEIMJFMqAoopl3R+zuq0UjcAm/MO6KCweDgPfP3elTztoKP3KtnVHxTn2NHBSDVUw==}
    engines: {node: '>=10'}
    dependencies:
      p-locate: 5.0.0
    dev: true

  /lodash.flattendeep@4.4.0:
    resolution: {integrity: sha512-uHaJFihxmJcEX3kT4I23ABqKKalJ/zDrDg0lsFtc1h+3uw49SIJ5beyhx5ExVRti3AvKoOJngIj7xz3oylPdWQ==}
    dev: true

  /lodash.merge@4.6.2:
    resolution: {integrity: sha512-0KpjqXRVvrYyCsX1swR/XTK0va6VQkQM6MNo7PqW77ByjAhoARA8EfrP1N4+KlKj8YS0ZUCtRT/YUuhyYDujIQ==}
    dev: true

  /lodash@4.17.21:
    resolution: {integrity: sha512-v2kDEe57lecTulaDIuNTPy3Ry4gLGJ6Z1O3vE1krgXZNrsQ+LFTGHVxVjcXPs17LhbZVGedAJv8XZ1tvj5FvSg==}
    dev: true

  /log-symbols@4.1.0:
    resolution: {integrity: sha512-8XPvpAA8uyhfteu8pIvQxpJZ7SYYdpUivZpGy6sFsBuKRY/7rQGavedeB8aK+Zkyq6upMFVL/9AW6vOYzfRyLg==}
    engines: {node: '>=10'}
    dependencies:
      chalk: 4.1.2
      is-unicode-supported: 0.1.0
    dev: true

  /logform@2.5.1:
    resolution: {integrity: sha512-9FyqAm9o9NKKfiAKfZoYo9bGXXuwMkxQiQttkT4YjjVtQVIQtK6LmVtlxmCaFswo6N4AfEkHqZTV0taDtPotNg==}
    dependencies:
      '@colors/colors': 1.5.0
      '@types/triple-beam': 1.3.2
      fecha: 4.2.3
      ms: 2.1.3
      safe-stable-stringify: 2.4.3
      triple-beam: 1.4.1
    dev: true

  /lower-case@2.0.2:
    resolution: {integrity: sha512-7fm3l3NAF9WfN6W3JOmf5drwpVqX78JtoGJ3A6W0a6ZnldM41w2fV5D490psKFTpMds8TJse/eHLFFsNHHjHgg==}
    dependencies:
      tslib: 2.6.1

  /lru-cache@10.0.1:
    resolution: {integrity: sha512-IJ4uwUTi2qCccrioU6g9g/5rvvVl13bsdczUUcqbciD9iLr095yj8DQKdObriEvuNSx325N1rV1O0sJFszx75g==}
    engines: {node: 14 || >=16.14}
    dev: true

  /lru-cache@6.0.0:
    resolution: {integrity: sha512-Jo6dJ04CmSjuznwJSS3pUeWmd/H0ffTlkXXgwZi+eq1UCmqQwCh+eLsYOYCwY991i2Fah4h1BEMCx4qThGbsiA==}
    engines: {node: '>=10'}
    dependencies:
      yallist: 4.0.0

  /make-dir@4.0.0:
    resolution: {integrity: sha512-hXdUTZYIVOt1Ex//jAQi+wTZZpUpwBj/0QsOzqegb3rGMMeJiSEu5xLHnYfBrRV4RH2+OCSOO95Is/7x1WJ4bw==}
    engines: {node: '>=10'}
    dependencies:
      semver: 7.5.4
    dev: true

  /mdurl@1.0.1:
    resolution: {integrity: sha512-/sKlQJCBYVY9Ers9hqzKou4H6V5UWc/M59TH2dvkt+84itfnq7uFOMLpOiOS4ujvHP4etln18fmIxA5R5fll0g==}
    dev: true

  /media-typer@0.3.0:
    resolution: {integrity: sha512-dq+qelQ9akHpcOl/gUVRTxVIOkAJ1wR3QAvb4RsVjS8oVoFjDGTc679wJYmUmknUF5HwMLOgb5O+a3KxfWapPQ==}
    engines: {node: '>= 0.6'}
    dev: true

  /merge-descriptors@1.0.1:
    resolution: {integrity: sha512-cCi6g3/Zr1iqQi6ySbseM1Xvooa98N0w31jzUYrXPX2xqObmFGHJ0tQ5u74H3mVh7wLouTseZyYIq39g8cNp1w==}
    dev: true

  /merge-stream@2.0.0:
    resolution: {integrity: sha512-abv/qOcuPfk3URPfDzmZU1LKmuw8kT+0nIHvKrKgFrwifol/doWcdA4ZqsWQ8ENrFKkd67Mfpo/LovbIUsbt3w==}
    dev: true

  /merge2@1.4.1:
    resolution: {integrity: sha512-8q7VEgMJW4J8tcfVPy8g09NcQwZdbwFEqhe/WZkoIzjn/3TGDwtOCYtXGxA3O8tPzpczCCDgv+P2P5y00ZJOOg==}
    engines: {node: '>= 8'}

  /methods@1.1.2:
    resolution: {integrity: sha512-iclAHeNqNm68zFtnZ0e+1L2yUIdvzNoauKU4WBA3VvH/vPFieF7qfRlwUZU+DA9P9bPXIS90ulxoUoCH23sV2w==}
    engines: {node: '>= 0.6'}
    dev: true

  /micromatch@4.0.5:
    resolution: {integrity: sha512-DMy+ERcEW2q8Z2Po+WNXuw3c5YaUSFjAO5GsJqfEl7UjvtIuFKO6ZrKvcItdy98dwFI2N1tg3zNIdKaQT+aNdA==}
    engines: {node: '>=8.6'}
    dependencies:
      braces: 3.0.2
      picomatch: 2.3.1

  /mime-db@1.52.0:
    resolution: {integrity: sha512-sPU4uV7dYlvtWJxwwxHD0PuihVNiE7TyAbQ5SWxDCB9mUYvOgroQOwYQQOKPJ8CIbE+1ETVlOoK1UC2nU3gYvg==}
    engines: {node: '>= 0.6'}
    dev: true

  /mime-types@2.1.35:
    resolution: {integrity: sha512-ZDY+bPm5zTTF+YpCrAU9nK0UgICYPT0QtT1NZWFv4s++TNkcgVaT0g6+4R2uI4MjQjzysHB1zxuWL50hzaeXiw==}
    engines: {node: '>= 0.6'}
    dependencies:
      mime-db: 1.52.0
    dev: true

  /mime@1.6.0:
    resolution: {integrity: sha512-x0Vn8spI+wuJ1O6S7gnbaQg8Pxh4NNHb7KSINmEWKiPE4RKOplvijn+NkmYmmRgP68mc70j2EbeTFRsrswaQeg==}
    engines: {node: '>=4'}
    hasBin: true
    dev: true

  /mimic-fn@2.1.0:
    resolution: {integrity: sha512-OqbOk5oEQeAZ8WXWydlu9HJjz9WVdEIvamMCcXmuqUYjTknH/sqsWvhQ3vgwKFRR1HpjvNBKQ37nbJgYzGqGcg==}
    engines: {node: '>=6'}
    dev: true

  /mimic-fn@4.0.0:
    resolution: {integrity: sha512-vqiC06CuhBTUdZH+RYl8sFrL096vA45Ok5ISO6sE/Mr1jRbGH4Csnhi8f3wKVl7x8mO4Au7Ir9D3Oyv1VYMFJw==}
    engines: {node: '>=12'}
    dev: true

  /min-indent@1.0.1:
    resolution: {integrity: sha512-I9jwMn07Sy/IwOj3zVkVik2JTvgpaykDZEigL6Rx6N9LbMywwUSMtxET+7lVoDLLd3O3IXwJwvuuns8UB/HeAg==}
    engines: {node: '>=4'}
    dev: true

  /minimatch@3.1.2:
    resolution: {integrity: sha512-J7p63hRiAjw1NDEww1W7i37+ByIrOWO5XQQAzZ3VOcL0PNybwpfmV/N05zFAzwQ9USyEcX6t3UO+K5aqBQOIHw==}
    dependencies:
      brace-expansion: 1.1.11
    dev: true

  /minimatch@5.0.1:
    resolution: {integrity: sha512-nLDxIFRyhDblz3qMuq+SoRZED4+miJ/G+tdDrjkkkRnjAsBexeGpgjLEQ0blJy7rHhR2b93rhQY4SvyWu9v03g==}
    engines: {node: '>=10'}
    dependencies:
      brace-expansion: 2.0.1
    dev: true

  /minimatch@5.1.6:
    resolution: {integrity: sha512-lKwV/1brpG6mBUFHtb7NUmtABCb2WZZmm2wNiOA5hAb8VdCS4B3dtMWyvcoViccwAW/COERjXLt0zP1zXUN26g==}
    engines: {node: '>=10'}
    dependencies:
      brace-expansion: 2.0.1
    dev: true

  /minimatch@6.2.0:
    resolution: {integrity: sha512-sauLxniAmvnhhRjFwPNnJKaPFYyddAgbYdeUpHULtCT/GhzdCx/MDNy+Y40lBxTQUrMzDE8e0S43Z5uqfO0REg==}
    engines: {node: '>=10'}
    dependencies:
      brace-expansion: 2.0.1
    dev: true

  /minimatch@9.0.3:
    resolution: {integrity: sha512-RHiac9mvaRw0x3AYRgDC1CxAP7HTcNrrECeA8YYJeWnpo+2Q5CegtZjaotWTWxDG3UeGA1coE05iH1mPjT/2mg==}
    engines: {node: '>=16 || 14 >=14.17'}
    dependencies:
      brace-expansion: 2.0.1
    dev: true

  /minimist@1.2.8:
    resolution: {integrity: sha512-2yyAR8qBkN3YuheJanUpWC5U3bb5osDywNB8RzDVlDwDHbocAJveqqj1u8+SVD7jkWT4yvsHCpWqqWqAxb0zCA==}
    dev: true

  /minipass@7.0.3:
    resolution: {integrity: sha512-LhbbwCfz3vsb12j/WkWQPZfKTsgqIe1Nf/ti1pKjYESGLHIVjWU96G9/ljLH4F9mWNVhlQOm0VySdAWzf05dpg==}
    engines: {node: '>=16 || 14 >=14.17'}
    dev: true

  /mocha@10.2.0:
    resolution: {integrity: sha512-IDY7fl/BecMwFHzoqF2sg/SHHANeBoMMXFlS9r0OXKDssYE1M5O43wUY/9BVPeIvfH2zmEbBfseqN9gBQZzXkg==}
    engines: {node: '>= 14.0.0'}
    hasBin: true
    dependencies:
      ansi-colors: 4.1.1
      browser-stdout: 1.3.1
      chokidar: 3.5.3
      debug: 4.3.4(supports-color@8.1.1)
      diff: 5.0.0
      escape-string-regexp: 4.0.0
      find-up: 5.0.0
      glob: 7.2.0
      he: 1.2.0
      js-yaml: 4.1.0
      log-symbols: 4.1.0
      minimatch: 5.0.1
      ms: 2.1.3
      nanoid: 3.3.3
      serialize-javascript: 6.0.0
      strip-json-comments: 3.1.1
      supports-color: 8.1.1
      workerpool: 6.2.1
      yargs: 16.2.0
      yargs-parser: 20.2.4
      yargs-unparser: 2.0.0
    dev: true

  /morgan@1.10.0:
    resolution: {integrity: sha512-AbegBVI4sh6El+1gNwvD5YIck7nSA36weD7xvIxG4in80j/UoK8AEGaWnnz8v1GxonMCltmlNs5ZKbGvl9b1XQ==}
    engines: {node: '>= 0.8.0'}
    dependencies:
      basic-auth: 2.0.1
      debug: 2.6.9
      depd: 2.0.0
      on-finished: 2.3.0
      on-headers: 1.0.2
    transitivePeerDependencies:
      - supports-color
    dev: true

  /ms@2.0.0:
    resolution: {integrity: sha512-Tpp60P6IUJDTuOq/5Z8cdskzJujfwqfOTkrwIwj7IRISpnkJnT6SyJ4PCPnGMoFjC9ddhal5KVIYtAt97ix05A==}
    dev: true

  /ms@2.1.2:
    resolution: {integrity: sha512-sGkPx+VjMtmA6MX27oA4FBFELFCZZ4S4XqeGOXCv68tT+jb3vk/RyaKWP0PTKyWtmLSM0b+adUTEvbs1PEaH2w==}
    dev: true

  /ms@2.1.3:
    resolution: {integrity: sha512-6FlzubTLZG3J2a/NVCAleEhjzq5oxgHyaCU9yYXvcLsvoVaHJq/s5xXI6/XXP6tz7R9xAOtHnSO/tXtF3WRTlA==}
    dev: true

  /mustache@4.2.0:
    resolution: {integrity: sha512-71ippSywq5Yb7/tVYyGbkBggbU8H3u5Rz56fH60jGFgr8uHwxs+aSKeqmluIVzM0m0kB7xQjKS6qPfd0b2ZoqQ==}
    hasBin: true

  /nanoid@3.3.3:
    resolution: {integrity: sha512-p1sjXuopFs0xg+fPASzQ28agW1oHD7xDsd9Xkf3T15H3c/cifrFHVwrh74PdoklAPi+i7MdRsE47vm2r6JoB+w==}
    engines: {node: ^10 || ^12 || ^13.7 || ^14 || >=15.0.1}
    hasBin: true
    dev: true

  /natural-compare@1.4.0:
    resolution: {integrity: sha512-OWND8ei3VtNC9h7V60qff3SVobHr996CTwgxubgyQYEpg290h9J0buyECNNJexkFm5sOajh5G116RYA1c8ZMSw==}
    dev: true

  /negotiator@0.6.3:
    resolution: {integrity: sha512-+EUsqGPLsM+j/zdChZjsnX51g4XrHFOIXwfnCVPGlQk/k5giakcKsuxCObBRu6DSm9opw/O6slWbJdghQM4bBg==}
    engines: {node: '>= 0.6'}
    dev: true

  /no-case@3.0.4:
    resolution: {integrity: sha512-fgAN3jGAh+RoxUGZHTSOLJIqUc2wmoBwGR4tbpNAKmmovFoWq0OdRkb0VkldReO2a2iBT/OEulG9XSUc10r3zg==}
    dependencies:
      lower-case: 2.0.2
      tslib: 2.6.1

  /node-domexception@1.0.0:
    resolution: {integrity: sha512-/jKZoMpw0F8GRwl4/eLROPA3cfcXtLApP0QzLmUT/HuPCZWyB7IY9ZrMeKw2O/nFIqPQB3PVM9aYm0F312AXDQ==}
    engines: {node: '>=10.5.0'}
    dev: true

  /node-fetch@2.6.12:
    resolution: {integrity: sha512-C/fGU2E8ToujUivIO0H+tpQ6HWo4eEmchoPIoXtxCrVghxdKq+QOHqEZW7tuP3KlV3bC8FRMO5nMCC7Zm1VP6g==}
    engines: {node: 4.x || >=6.0.0}
    peerDependencies:
      encoding: ^0.1.0
    peerDependenciesMeta:
      encoding:
        optional: true
    dependencies:
      whatwg-url: 5.0.0
    dev: true

  /node-fetch@3.3.2:
    resolution: {integrity: sha512-dRB78srN/l6gqWulah9SrxeYnxeddIG30+GOqK/9OlLVyLg3HPnr6SqOWTWOXKRwC2eGYCkZ59NNuSgvSrpgOA==}
    engines: {node: ^12.20.0 || ^14.13.1 || >=16.0.0}
    dependencies:
      data-uri-to-buffer: 4.0.1
      fetch-blob: 3.2.0
      formdata-polyfill: 4.0.10
    dev: true

  /normalize-package-data@2.5.0:
    resolution: {integrity: sha512-/5CMN3T0R4XTj4DcGaexo+roZSdSFW/0AOOTROrjxzCG1wrWXEsGbRKevjlIL+ZDE4sZlJr5ED4YW0yqmkK+eA==}
    dependencies:
      hosted-git-info: 2.8.9
      resolve: 1.22.4
      semver: 5.7.2
      validate-npm-package-license: 3.0.4
    dev: true

  /normalize-path@3.0.0:
    resolution: {integrity: sha512-6eZs5Ls3WtCisHWp9S2GUy8dqkpGi4BVSz3GaqiE6ezub0512ESztXUwUB6C6IKbQkY2Pnb/mD4WYojCRwcwLA==}
    engines: {node: '>=0.10.0'}
    dev: true

  /npm-run-path@4.0.1:
    resolution: {integrity: sha512-S48WzZW777zhNIrn7gxOlISNAqi9ZC/uQFnRdbeIHhZhCA6UqpkOT8T1G7BvfdgP4Er8gF4sUbaS0i7QvIfCWw==}
    engines: {node: '>=8'}
    dependencies:
      path-key: 3.1.1
    dev: true

  /npm-run-path@5.1.0:
    resolution: {integrity: sha512-sJOdmRGrY2sjNTRMbSvluQqg+8X7ZK61yvzBEIDhz4f8z1TZFYABsqjjCBd/0PUNE9M6QDgHJXQkGUEm7Q+l9Q==}
    engines: {node: ^12.20.0 || ^14.13.1 || >=16.0.0}
    dependencies:
      path-key: 4.0.0
    dev: true

  /oauth-sign@0.9.0:
    resolution: {integrity: sha512-fexhUFFPTGV8ybAtSIGbV6gOkSv8UtRbDBnAyLQw4QPKkgNlsH2ByPGtMUqdWkos6YCRmAqViwgZrJc/mRDzZQ==}
    dev: true

  /object-inspect@1.12.3:
    resolution: {integrity: sha512-geUvdk7c+eizMNUDkRpW1wJwgfOiOeHbxBR/hLXK1aT6zmVSO0jsQcs7fj6MGw89jC/cjGfLcNOrtMYtGqm81g==}
    dev: true

  /object-is@1.1.5:
    resolution: {integrity: sha512-3cyDsyHgtmi7I7DfSSI2LDp6SK2lwvtbg0p0R1e0RvTqF5ceGx+K2dfSjm1bKDMVCFEDAQvy+o8c6a7VujOddw==}
    engines: {node: '>= 0.4'}
    dependencies:
      call-bind: 1.0.2
      define-properties: 1.2.0
    dev: true

  /object-keys@1.1.1:
    resolution: {integrity: sha512-NuAESUOUMrlIXOfHKzD6bpPu3tYt3xvjNdRIQ+FeT0lNb4K8WR70CaDxhuNguS2XG+GjkyMwOzsN5ZktImfhLA==}
    engines: {node: '>= 0.4'}
    dev: true

  /object.assign@4.1.4:
    resolution: {integrity: sha512-1mxKf0e58bvyjSCtKYY4sRe9itRk3PJpquJOjeIkz885CczcI4IvJJDLPS72oowuSh+pBxUFROpX+TU++hxhZQ==}
    engines: {node: '>= 0.4'}
    dependencies:
      call-bind: 1.0.2
      define-properties: 1.2.0
      has-symbols: 1.0.3
      object-keys: 1.1.1
    dev: true

  /object.values@1.1.6:
    resolution: {integrity: sha512-FVVTkD1vENCsAcwNs9k6jea2uHC/X0+JcjG8YA60FN5CMaJmG95wT9jek/xX9nornqGRrBkKtzuAu2wuHpKqvw==}
    engines: {node: '>= 0.4'}
    dependencies:
      call-bind: 1.0.2
      define-properties: 1.2.0
      es-abstract: 1.22.1
    dev: true

  /on-finished@2.3.0:
    resolution: {integrity: sha512-ikqdkGAAyf/X/gPhXGvfgAytDZtDbr+bkNUJ0N9h5MI/dmdgCs3l6hoHrcUv41sRKew3jIwrp4qQDXiK99Utww==}
    engines: {node: '>= 0.8'}
    dependencies:
      ee-first: 1.1.1
    dev: true

  /on-finished@2.4.1:
    resolution: {integrity: sha512-oVlzkg3ENAhCk2zdv7IJwd/QUD4z2RxRwpkcGY8psCVcCYZNq4wYnVWALHM+brtuJjePWiYF/ClmuDr8Ch5+kg==}
    engines: {node: '>= 0.8'}
    dependencies:
      ee-first: 1.1.1
    dev: true

  /on-headers@1.0.2:
    resolution: {integrity: sha512-pZAE+FJLoyITytdqK0U5s+FIpjN0JP3OzFi/u8Rx+EV5/W+JTWGXG8xFzevE7AjBfDqHv/8vL8qQsIhHnqRkrA==}
    engines: {node: '>= 0.8'}
    dev: true

  /once@1.4.0:
    resolution: {integrity: sha512-lNaJgI+2Q5URQBkccEKHTQOPaXdUxnZZElQTZY0MFUAuaEqe1E+Nyvgdz/aIyNi6Z9MzO5dv1H8n58/GELp3+w==}
    dependencies:
      wrappy: 1.0.2
    dev: true

  /one-time@1.0.0:
    resolution: {integrity: sha512-5DXOiRKwuSEcQ/l0kGCF6Q3jcADFv5tSmRaJck/OqkVFcOzutB134KRSfF0xDrL39MNnqxbHBbUUcjZIhTgb2g==}
    dependencies:
      fn.name: 1.1.0
    dev: true

  /onetime@5.1.2:
    resolution: {integrity: sha512-kbpaSSGJTWdAY5KPVeMOKXSrPtr8C8C7wodJbcsd51jRnmD+GZu8Y0VoU6Dm5Z4vWr0Ig/1NKuWRKf7j5aaYSg==}
    engines: {node: '>=6'}
    dependencies:
      mimic-fn: 2.1.0
    dev: true

  /onetime@6.0.0:
    resolution: {integrity: sha512-1FlR+gjXK7X+AsAHso35MnyN5KqGwJRi/31ft6x0M194ht7S+rWAvd7PHss9xSKMzE0asv1pyIHaJYq+BbacAQ==}
    engines: {node: '>=12'}
    dependencies:
      mimic-fn: 4.0.0
    dev: true

  /open@8.4.2:
    resolution: {integrity: sha512-7x81NCL719oNbsq/3mh+hVrAWmFuEYUqrq/Iw3kUzH8ReypT9QQ0BLoJS7/G9k6N81XjW4qHWtjWwe/9eLy1EQ==}
    engines: {node: '>=12'}
    dependencies:
      define-lazy-prop: 2.0.0
      is-docker: 2.2.1
      is-wsl: 2.2.0
    dev: true

  /open@9.1.0:
    resolution: {integrity: sha512-OS+QTnw1/4vrf+9hh1jc1jnYjzSG4ttTBB8UxOwAnInG3Uo4ssetzC1ihqaIHjLJnA5GGlRl6QlZXOTQhRBUvg==}
    engines: {node: '>=14.16'}
    dependencies:
      default-browser: 4.0.0
      define-lazy-prop: 3.0.0
      is-inside-container: 1.0.0
      is-wsl: 2.2.0
    dev: true

  /optionator@0.9.3:
    resolution: {integrity: sha512-JjCoypp+jKn1ttEFExxhetCKeJt9zhAgAve5FXHixTvFDW/5aEktX9bufBKLRRMdU7bNtpLfcGu94B3cdEJgjg==}
    engines: {node: '>= 0.8.0'}
    dependencies:
      '@aashutoshrathi/word-wrap': 1.2.6
      deep-is: 0.1.4
      fast-levenshtein: 2.0.6
      levn: 0.4.1
      prelude-ls: 1.2.1
      type-check: 0.4.0
    dev: true

  /p-limit@2.3.0:
    resolution: {integrity: sha512-//88mFWSJx8lxCzwdAABTJL2MyWB12+eIY7MDL2SqLmAkeKU9qxRvWuSyTjm3FUmpBEMuFfckAIqEaVGUDxb6w==}
    engines: {node: '>=6'}
    dependencies:
      p-try: 2.2.0
    dev: true

  /p-limit@3.1.0:
    resolution: {integrity: sha512-TYOanM3wGwNGsZN2cVTYPArw454xnXj5qmWF1bEoAc4+cU/ol7GVh7odevjp1FNHduHc3KZMcFduxU5Xc6uJRQ==}
    engines: {node: '>=10'}
    dependencies:
      yocto-queue: 0.1.0
    dev: true

  /p-locate@4.1.0:
    resolution: {integrity: sha512-R79ZZ/0wAxKGu3oYMlz8jy/kbhsNrS7SKZ7PxEHBgJ5+F2mtFW2fK2cOtBh1cHYkQsbzFV7I+EoRKe6Yt0oK7A==}
    engines: {node: '>=8'}
    dependencies:
      p-limit: 2.3.0
    dev: true

  /p-locate@5.0.0:
    resolution: {integrity: sha512-LaNjtRWUBY++zB5nE/NwcaoMylSPk+S+ZHNB1TzdbMJMny6dynpAGt7X/tl/QYq3TIeE6nxHppbo2LGymrG5Pw==}
    engines: {node: '>=10'}
    dependencies:
      p-limit: 3.1.0
    dev: true

  /p-try@2.2.0:
    resolution: {integrity: sha512-R4nPAVTAU0B9D35/Gk3uJf/7XYbQcyohSKdvAxIRSNghFl4e71hVoGnBNQz9cWaXxO2I10KTC+3jMdvvoKw6dQ==}
    engines: {node: '>=6'}
    dev: true

  /param-case@3.0.4:
    resolution: {integrity: sha512-RXlj7zCYokReqWpOPH9oYivUzLYZ5vAPIfEmCTNViosC78F8F0H9y7T7gG2M39ymgutxF5gcFEsyZQSph9Bp3A==}
    dependencies:
      dot-case: 3.0.4
      tslib: 2.6.1

  /parent-module@1.0.1:
    resolution: {integrity: sha512-GQ2EWRpQV8/o+Aw8YqtfZZPfNRWZYkbidE9k5rpl/hC3vtHHBfGm2Ifi6qWV+coDGkrUKZAxE3Lot5kcsRlh+g==}
    engines: {node: '>=6'}
    dependencies:
      callsites: 3.1.0
    dev: true

  /parse-json@5.2.0:
    resolution: {integrity: sha512-ayCKvm/phCGxOkYRSCM82iDwct8/EonSEgCSxWxD7ve6jHggsFl4fZVQBPRNgQoKiuV/odhFrGzQXZwbifC8Rg==}
    engines: {node: '>=8'}
    dependencies:
      '@babel/code-frame': 7.22.10
      error-ex: 1.3.2
      json-parse-even-better-errors: 2.3.1
      lines-and-columns: 1.2.4
    dev: true

  /parseurl@1.3.3:
    resolution: {integrity: sha512-CiyeOxFT/JZyN5m0z9PfXw4SCBJ6Sygz1Dpl0wqjlhDEGGBP1GnsUVEL0p63hoG1fcj3fHynXi9NYO4nWOL+qQ==}
    engines: {node: '>= 0.8'}
    dev: true

  /pascal-case@3.1.2:
    resolution: {integrity: sha512-uWlGT3YSnK9x3BQJaOdcZwrnV6hPpd8jFH1/ucpiLRPh/2zCVJKS19E4GvYHvaCcACn3foXZ0cLB9Wrx1KGe5g==}
    dependencies:
      no-case: 3.0.4
      tslib: 2.6.1

  /path-case@3.0.4:
    resolution: {integrity: sha512-qO4qCFjXqVTrcbPt/hQfhTQ+VhFsqNKOPtytgNKkKxSoEp3XPUQ8ObFuePylOIok5gjn69ry8XiULxCwot3Wfg==}
    dependencies:
      dot-case: 3.0.4
      tslib: 2.6.1

  /path-exists@4.0.0:
    resolution: {integrity: sha512-ak9Qy5Q7jYb2Wwcey5Fpvg2KoAc/ZIhLSLOSBmRmygPsGwkVVt0fZa0qrtMz+m6tJTAHfZQ8FnmB4MG4LWy7/w==}
    engines: {node: '>=8'}
    dev: true

  /path-is-absolute@1.0.1:
    resolution: {integrity: sha512-AVbw3UJ2e9bq64vSaS9Am0fje1Pa8pbGqTTsmXfaIiMpnr5DlDhfJOuLj9Sf95ZPVDAUerDfEk88MPmPe7UCQg==}
    engines: {node: '>=0.10.0'}
    dev: true

  /path-key@3.1.1:
    resolution: {integrity: sha512-ojmeN0qd+y0jszEtoY48r0Peq5dwMEkIlCOu6Q5f41lfkswXuKtYrhgoTpLnyIcHm24Uhqx+5Tqm2InSwLhE6Q==}
    engines: {node: '>=8'}
    dev: true

  /path-key@4.0.0:
    resolution: {integrity: sha512-haREypq7xkM7ErfgIyA0z+Bj4AGKlMSdlQE2jvJo6huWD1EdkKYV+G/T4nq0YEF2vgTT8kqMFKo1uHn950r4SQ==}
    engines: {node: '>=12'}
    dev: true

  /path-parse@1.0.7:
    resolution: {integrity: sha512-LDJzPVEEEPR+y48z93A0Ed0yXb8pAByGWo/k5YYdYgpY2/2EsOsksJrq7lOHxryrVOn1ejG6oAp8ahvOIQD8sw==}
    dev: true

  /path-scurry@1.10.1:
    resolution: {integrity: sha512-MkhCqzzBEpPvxxQ71Md0b1Kk51W01lrYvlMzSUaIzNsODdd7mqhiimSZlr+VegAz5Z6Vzt9Xg2ttE//XBhH3EQ==}
    engines: {node: '>=16 || 14 >=14.17'}
    dependencies:
      lru-cache: 10.0.1
      minipass: 7.0.3
    dev: true

  /path-to-regexp@0.1.7:
    resolution: {integrity: sha512-5DFkuoqlv1uYQKxy8omFBeJPQcdoE07Kv2sferDCrAq1ohOU+MSDswDIbnx3YAM60qIOnYa53wBhXW0EbMonrQ==}
    dev: true

  /path-type@4.0.0:
    resolution: {integrity: sha512-gDKb8aZMDeD/tZWs9P6+q0J9Mwkdl6xMV8TjnGP3qJVJ06bdMgkbBlLU8IdfOsIsFz2BW1rNVT3XuNEl8zPAvw==}
    engines: {node: '>=8'}

  /performance-now@2.1.0:
    resolution: {integrity: sha512-7EAHlyLHI56VEIdK57uwHdHKIaAGbnXPiw0yWbarQZOKaKpvUIgW0jWRVLiatnM+XXlSwsanIBH/hzGMJulMow==}
    dev: true

  /picocolors@1.0.0:
    resolution: {integrity: sha512-1fygroTLlHu66zi26VoTDv8yRgm0Fccecssto+MhsZ0D/DGW2sm8E8AjW7NU5VVTRt5GxbeZ5qBuJr+HyLYkjQ==}

  /picomatch@2.3.1:
    resolution: {integrity: sha512-JU3teHTNjmE2VCGFzuY8EXzCDVwEqB2a8fsIvwaStHhAWJEeVd1o1QD80CU6+ZdEXXSLbSsuLwJjkCBWqRQUVA==}
    engines: {node: '>=8.6'}

  /pluralize@8.0.0:
    resolution: {integrity: sha512-Nc3IT5yHzflTfbjgqWcCPpo7DaKy4FnpB0l/zCAW0Tc7jxAiuqSxHasntB3D7887LSrA93kDJ9IXovxJYxyLCA==}
    engines: {node: '>=4'}
    dev: true

  /prelude-ls@1.2.1:
    resolution: {integrity: sha512-vkcDPrRZo1QZLbn5RLGPpg/WmIQ65qoWWhcGKf/b5eplkkarX0m9z8ppCat4mlOqUsWpyNuYgO3VRyrYHSzX5g==}
    engines: {node: '>= 0.8.0'}
    dev: true

  /prettier-linter-helpers@1.0.0:
    resolution: {integrity: sha512-GbK2cP9nraSSUF9N2XwUwqfzlAFlMNYYl+ShE/V+H8a9uNl/oUqB1w2EL54Jh0OlyRSd8RfWYJ3coVS4TROP2w==}
    engines: {node: '>=6.0.0'}
    dependencies:
      fast-diff: 1.3.0
    dev: true

  /prettier@2.8.8:
    resolution: {integrity: sha512-tdN8qQGvNjw4CHbY+XXk0JgCXn9QiF21a55rBe5LJAU+kDyC4WQn4+awm2Xfk2lQMk5fKup9XgzTZtGkjBdP9Q==}
    engines: {node: '>=10.13.0'}
    hasBin: true
    dev: true

  /prettier@3.0.2:
    resolution: {integrity: sha512-o2YR9qtniXvwEZlOKbveKfDQVyqxbEIWn48Z8m3ZJjBjcCmUy3xZGIv+7AkaeuaTr6yPXJjwv07ZWlsWbEy1rQ==}
    engines: {node: '>=14'}
    hasBin: true

  /process@0.11.10:
    resolution: {integrity: sha512-cdGef/drWFoydD1JsMzuFf8100nZl+GT+yacc2bEced5f9Rjk4z+WtFUTBu9PhOi9j/jfmBPu0mMEY4wIdAF8A==}
    engines: {node: '>= 0.6.0'}
    dev: true

  /prompts@2.4.2:
    resolution: {integrity: sha512-NxNv/kLguCA7p3jE8oL2aEBsrJWgAakBpgmgK6lpPWV+WuOmY6r2/zbAVnP+T8bQlA0nzHXSJSJW0Hq7ylaD2Q==}
    engines: {node: '>= 6'}
    dependencies:
      kleur: 3.0.3
      sisteransi: 1.0.5

  /proxy-addr@2.0.7:
    resolution: {integrity: sha512-llQsMLSUDUPT44jdrU/O37qlnifitDP+ZwrmmZcoSKyLKvtZxpyV0n2/bD/N4tBAAZ/gJEdZU7KMraoK1+XYAg==}
    engines: {node: '>= 0.10'}
    dependencies:
      forwarded: 0.2.0
      ipaddr.js: 1.9.1
    dev: true

  /psl@1.9.0:
    resolution: {integrity: sha512-E/ZsdU4HLs/68gYzgGTkMicWTLPdAftJLfJFlLUAAKZGkStNU72sZjT66SnMDVOfOWY/YAoiD7Jxa9iHvngcag==}
    dev: true

  /punycode@2.3.0:
    resolution: {integrity: sha512-rRV+zQD8tVFys26lAGR9WUuS4iUAngJScM+ZRSKtvl5tKeZ2t5bvdNFdNHBW9FWR4guGHlgmsZ1G7BSm2wTbuA==}
    engines: {node: '>=6'}

  /qs@6.11.0:
    resolution: {integrity: sha512-MvjoMCJwEarSbUYk5O+nmoSzSutSsTwF85zcHPQ9OrlFoZOYIjaqBAJIqIXjptyD5vThxGq52Xu/MaJzRkIk4Q==}
    engines: {node: '>=0.6'}
    dependencies:
      side-channel: 1.0.4
    dev: true

  /qs@6.5.3:
    resolution: {integrity: sha512-qxXIEh4pCGfHICj1mAJQ2/2XVZkjCDTcEgfoSQxc/fYivUZxTkk7L3bDBJSoNrEzXI17oUO5Dp07ktqE5KzczA==}
    engines: {node: '>=0.6'}
    dev: true

  /queue-microtask@1.2.3:
    resolution: {integrity: sha512-NuaNSa6flKT5JaSYQzJok04JzTL1CA6aGhv5rfLW3PgqA+M2ChpZQnAC8h8i4ZFkBS8X5RqkDBHA7r4hej3K9A==}

  /rambda@7.5.0:
    resolution: {integrity: sha512-y/M9weqWAH4iopRd7EHDEQQvpFPHj1AA3oHozE9tfITHUtTR7Z9PSlIRRG2l1GuW7sefC1cXFfIcF+cgnShdBA==}
    dev: true

  /randombytes@2.1.0:
    resolution: {integrity: sha512-vYl3iOX+4CKUWuxGi9Ukhie6fsqXqS9FE2Zaic4tNFD2N2QQaXOMFbuKK4QmDHC0JO6B1Zp41J0LpT0oR68amQ==}
    dependencies:
      safe-buffer: 5.2.1
    dev: true

  /range-parser@1.2.1:
    resolution: {integrity: sha512-Hrgsx+orqoygnmhFbKaHE6c296J+HTAQXoxEF6gNupROmmGJRoyzfG3ccAveqCBrwr/2yxQ5BVd/GTl5agOwSg==}
    engines: {node: '>= 0.6'}
    dev: true

  /raw-body@2.5.1:
    resolution: {integrity: sha512-qqJBtEyVgS0ZmPGdCFPWJ3FreoqvG4MVQln/kCgF7Olq95IbOp0/BWyMwbdtn4VTvkM8Y7khCQ2Xgk/tcrCXig==}
    engines: {node: '>= 0.8'}
    dependencies:
      bytes: 3.1.2
      http-errors: 2.0.0
      iconv-lite: 0.4.24
      unpipe: 1.0.0
    dev: true

  /raw-body@2.5.2:
    resolution: {integrity: sha512-8zGqypfENjCIqGhgXToC8aB2r7YrBX+AQAfIPs/Mlk+BtPTztOvTS01NRW/3Eh60J+a48lt8qsCzirQ6loCVfA==}
    engines: {node: '>= 0.8'}
    dependencies:
      bytes: 3.1.2
      http-errors: 2.0.0
      iconv-lite: 0.4.24
      unpipe: 1.0.0
    dev: true

  /read-pkg-up@7.0.1:
    resolution: {integrity: sha512-zK0TB7Xd6JpCLmlLmufqykGE+/TlOePD6qKClNW7hHDKFh/J7/7gCWGR7joEQEW1bKq3a3yUZSObOoWLFQ4ohg==}
    engines: {node: '>=8'}
    dependencies:
      find-up: 4.1.0
      read-pkg: 5.2.0
      type-fest: 0.8.1
    dev: true

  /read-pkg@5.2.0:
    resolution: {integrity: sha512-Ug69mNOpfvKDAc2Q8DRpMjjzdtrnv9HcSMX+4VsZxD1aZ6ZzrIE7rlzXBtWTyhULSMKg076AW6WR5iZpD0JiOg==}
    engines: {node: '>=8'}
    dependencies:
      '@types/normalize-package-data': 2.4.1
      normalize-package-data: 2.5.0
      parse-json: 5.2.0
      type-fest: 0.6.0
    dev: true

  /read-yaml-file@2.1.0:
    resolution: {integrity: sha512-UkRNRIwnhG+y7hpqnycCL/xbTk7+ia9VuVTC0S+zVbwd65DI9eUpRMfsWIGrCWxTU/mi+JW8cHQCrv+zfCbEPQ==}
    engines: {node: '>=10.13'}
    dependencies:
      js-yaml: 4.1.0
      strip-bom: 4.0.0
    dev: true

  /readable-stream@3.6.2:
    resolution: {integrity: sha512-9u/sniCrY3D5WdsERHzHE4G2YCXqoG5FTHUiCC4SIbr6XcLZBY05ya9EKjYek9O5xOAwjGq+1JdGBAS7Q9ScoA==}
    engines: {node: '>= 6'}
    dependencies:
      inherits: 2.0.4
      string_decoder: 1.3.0
      util-deprecate: 1.0.2
    dev: true

  /readdirp@3.6.0:
    resolution: {integrity: sha512-hOS089on8RduqdbhvQ5Z37A0ESjsqz6qnRcffsMU3495FuTdqSm+7bhJ29JvIOsBDEEnan5DPu9t3To9VRlMzA==}
    engines: {node: '>=8.10.0'}
    dependencies:
      picomatch: 2.3.1
    dev: true

  /regexp-tree@0.1.27:
    resolution: {integrity: sha512-iETxpjK6YoRWJG5o6hXLwvjYAoW+FEZn9os0PD/b6AP6xQwsa/Y7lCVgIixBbUPMfhu+i2LtdeAqVTgGlQarfA==}
    hasBin: true
    dev: true

  /regexp.prototype.flags@1.5.0:
    resolution: {integrity: sha512-0SutC3pNudRKgquxGoRGIz946MZVHqbNfPjBdxeOhBrdgDKlRoXmYLQN9xRbrR09ZXWeGAdPuif7egofn6v5LA==}
    engines: {node: '>= 0.4'}
    dependencies:
      call-bind: 1.0.2
      define-properties: 1.2.0
      functions-have-names: 1.2.3
    dev: true

  /regjsparser@0.10.0:
    resolution: {integrity: sha512-qx+xQGZVsy55CH0a1hiVwHmqjLryfh7wQyF5HO07XJ9f7dQMY/gPQHhlyDkIzJKC+x2fUCpCcUODUUUFrm7SHA==}
    hasBin: true
    dependencies:
      jsesc: 0.5.0
    dev: true

  /regjsparser@0.9.1:
    resolution: {integrity: sha512-dQUtn90WanSNl+7mQKcXAgZxvUe7Z0SqXlgzv0za4LwiUhyzBC58yQO3liFoUgu8GiJVInAhJjkj1N0EtQ5nkQ==}
    hasBin: true
    dependencies:
      jsesc: 0.5.0
    dev: true

  /request-promise-core@1.1.4(request@2.88.2):
    resolution: {integrity: sha512-TTbAfBBRdWD7aNNOoVOBH4pN/KigV6LyapYNNlAPA8JwbovRti1E88m3sYAwsLi5ryhPKsE9APwnjFTgdUjTpw==}
    engines: {node: '>=0.10.0'}
    peerDependencies:
      request: ^2.34
    dependencies:
      lodash: 4.17.21
      request: 2.88.2
    dev: true

  /request-promise-native@1.0.9(request@2.88.2):
    resolution: {integrity: sha512-wcW+sIUiWnKgNY0dqCpOZkUbF/I+YPi+f09JZIDa39Ec+q82CpSYniDp+ISgTTbKmnpJWASeJBPZmoxH84wt3g==}
    engines: {node: '>=0.12.0'}
    deprecated: request-promise-native has been deprecated because it extends the now deprecated request package, see https://github.com/request/request/issues/3142
    peerDependencies:
      request: ^2.34
    dependencies:
      request: 2.88.2
      request-promise-core: 1.1.4(request@2.88.2)
      stealthy-require: 1.1.1
      tough-cookie: 2.5.0
    dev: true

  /request@2.88.2:
    resolution: {integrity: sha512-MsvtOrfG9ZcrOwAW+Qi+F6HbD0CWXEh9ou77uOb7FM2WPhwT7smM833PzanhJLsgXjN89Ir6V2PczXNnMpwKhw==}
    engines: {node: '>= 6'}
    deprecated: request has been deprecated, see https://github.com/request/request/issues/3142
    dependencies:
      aws-sign2: 0.7.0
      aws4: 1.12.0
      caseless: 0.12.0
      combined-stream: 1.0.8
      extend: 3.0.2
      forever-agent: 0.6.1
      form-data: 2.3.3
      har-validator: 5.1.5
      http-signature: 1.2.0
      is-typedarray: 1.0.0
      isstream: 0.1.2
      json-stringify-safe: 5.0.1
      mime-types: 2.1.35
      oauth-sign: 0.9.0
      performance-now: 2.1.0
      qs: 6.5.3
      safe-buffer: 5.2.1
      tough-cookie: 2.5.0
      tunnel-agent: 0.6.0
      uuid: 3.4.0
    dev: true

  /require-directory@2.1.1:
    resolution: {integrity: sha512-fGxEI7+wsG9xrvdjsrlmL22OMTTiHRwAMroiEeMgq8gzoLC/PQr7RsRDSTLUg/bZAZtF+TVIkHc6/4RIKrui+Q==}
    engines: {node: '>=0.10.0'}

  /require-from-string@2.0.2:
    resolution: {integrity: sha512-Xf0nWe6RseziFMu+Ap9biiUbmplq6S9/p+7w7YXP/JBHhrUDDUhwa+vANyubuqfZWTveU//DYVGsDG7RKL/vEw==}
    engines: {node: '>=0.10.0'}

  /resolve-from@4.0.0:
    resolution: {integrity: sha512-pb/MYmXstAkysRFx8piNI1tGFNQIFA3vkE3Gq4EuA1dF6gHp/+vgZqsCGJapvy8N3Q+4o7FwvquPJcnZ7RYy4g==}
    engines: {node: '>=4'}
    dev: true

  /resolve@1.22.4:
    resolution: {integrity: sha512-PXNdCiPqDqeUou+w1C2eTQbNfxKSuMxqTCuvlmmMsk1NWHL5fRrhY6Pl0qEYYc6+QqGClco1Qj8XnjPego4wfg==}
    hasBin: true
    dependencies:
      is-core-module: 2.13.0
      path-parse: 1.0.7
      supports-preserve-symlinks-flag: 1.0.0
    dev: true

  /reusify@1.0.4:
    resolution: {integrity: sha512-U9nH88a3fc/ekCF1l0/UP1IosiuIjyTh7hBvXVMHYgVcfGvt897Xguj2UOLDeI5BG2m7/uwyaLVT6fbtCwTyzw==}
    engines: {iojs: '>=1.0.0', node: '>=0.10.0'}

  /rimraf@3.0.2:
    resolution: {integrity: sha512-JZkJMZkAGFFPP2YqXZXPbMlMBgsxzE8ILs4lMIX/2o0L9UBw9O/Y3o6wFw/i9YLapcUJWwqbi3kdxIPdC62TIA==}
    hasBin: true
    dependencies:
      glob: 7.2.3
    dev: true

  /rimraf@5.0.0:
    resolution: {integrity: sha512-Jf9llaP+RvaEVS5nPShYFhtXIrb3LRKP281ib3So0KkeZKo2wIKyq0Re7TOSwanasA423PSr6CCIL4bP6T040g==}
    engines: {node: '>=14'}
    hasBin: true
    dependencies:
      glob: 10.3.3
    dev: true

  /run-applescript@5.0.0:
    resolution: {integrity: sha512-XcT5rBksx1QdIhlFOCtgZkB99ZEouFZ1E2Kc2LHqNW13U3/74YGdkQRmThTwxy4QIyookibDKYZOPqX//6BlAg==}
    engines: {node: '>=12'}
    dependencies:
      execa: 5.1.1
    dev: true

  /run-parallel@1.2.0:
    resolution: {integrity: sha512-5l4VyZR86LZ/lDxZTR6jqL8AFE2S0IFLMP26AbjsLVADxHdhB/c0GUsH+y39UfCi3dzz8OlQuPmnaJOMoDHQBA==}
    dependencies:
      queue-microtask: 1.2.3

  /safe-array-concat@1.0.0:
    resolution: {integrity: sha512-9dVEFruWIsnie89yym+xWTAYASdpw3CJV7Li/6zBewGf9z2i1j31rP6jnY0pHEO4QZh6N0K11bFjWmdR8UGdPQ==}
    engines: {node: '>=0.4'}
    dependencies:
      call-bind: 1.0.2
      get-intrinsic: 1.2.1
      has-symbols: 1.0.3
      isarray: 2.0.5
    dev: true

  /safe-buffer@5.1.2:
    resolution: {integrity: sha512-Gd2UZBJDkXlY7GbJxfsE8/nvKkUEU1G38c1siN6QP6a9PT9MmHB8GnpscSmMJSoF8LOIrt8ud/wPtojys4G6+g==}
    dev: true

  /safe-buffer@5.2.1:
    resolution: {integrity: sha512-rp3So07KcdmmKbGvgaNxQSJr7bGVSVk5S9Eq1F+ppbRo70+YeaDxkw5Dd8NPN+GD6bjnYm2VuPuCXmpuYvmCXQ==}
    dev: true

  /safe-regex-test@1.0.0:
    resolution: {integrity: sha512-JBUUzyOgEwXQY1NuPtvcj/qcBDbDmEvWufhlnXZIm75DEHp+afM1r1ujJpJsV/gSM4t59tpDyPi1sd6ZaPFfsA==}
    dependencies:
      call-bind: 1.0.2
      get-intrinsic: 1.2.1
      is-regex: 1.1.4
    dev: true

  /safe-regex@2.1.1:
    resolution: {integrity: sha512-rx+x8AMzKb5Q5lQ95Zoi6ZbJqwCLkqi3XuJXp5P3rT8OEc6sZCJG5AE5dU3lsgRr/F4Bs31jSlVN+j5KrsGu9A==}
    dependencies:
      regexp-tree: 0.1.27
    dev: true

  /safe-stable-stringify@2.4.3:
    resolution: {integrity: sha512-e2bDA2WJT0wxseVd4lsDP4+3ONX6HpMXQa1ZhFQ7SU+GjvORCmShbCMltrtIDfkYhVHrOcPtj+KhmDBdPdZD1g==}
    engines: {node: '>=10'}
    dev: true

  /safer-buffer@2.1.2:
    resolution: {integrity: sha512-YZo3K82SD7Riyi0E1EQPojLz7kpepnSQI9IyPbHHg1XXXevb5dJI7tpyN2ADxGcQbHG7vcyRHk0cbwqcQriUtg==}
    dev: true

  /sax@1.2.4:
    resolution: {integrity: sha512-NqVDv9TpANUjFm0N8uM5GxL36UgKi9/atZw+x7YFnQ8ckwFGKrl4xX4yWtrey3UJm5nP1kUbnYgLopqWNSRhWw==}
    dev: true

  /semver@5.7.2:
    resolution: {integrity: sha512-cBznnQ9KjJqU67B52RMC65CMarK2600WFnbkcaiwWq3xy/5haFJlshgnpjovMVJ+Hff49d8GEn0b87C5pDQ10g==}
    hasBin: true
    dev: true

  /semver@6.3.1:
    resolution: {integrity: sha512-BR7VvDCVHO+q2xBEWskxS6DJE1qRnb7DxzUrogb71CWoSficBxYsiAGd+Kl0mmq/MprG9yArRkyrQxTO6XjMzA==}
    hasBin: true
    dev: true

  /semver@7.5.0:
    resolution: {integrity: sha512-+XC0AD/R7Q2mPSRuy2Id0+CGTZ98+8f+KvwirxOKIEyid+XSx6HbC63p+O4IndTHuX5Z+JxQ0TghCkO5Cg/2HA==}
    engines: {node: '>=10'}
    hasBin: true
    dependencies:
      lru-cache: 6.0.0
    dev: true

  /semver@7.5.4:
    resolution: {integrity: sha512-1bCSESV6Pv+i21Hvpxp3Dx+pSD8lIPt8uVjRrxAUt/nbswYc+tK6Y2btiULjd4+fnq15PX+nqQDC7Oft7WkwcA==}
    engines: {node: '>=10'}
    hasBin: true
    dependencies:
      lru-cache: 6.0.0

  /send@0.18.0:
    resolution: {integrity: sha512-qqWzuOjSFOuqPjFe4NOsMLafToQQwBSOEpS+FwEt3A2V3vKubTquT3vmLTQpFgMXp8AlFWFuP1qKaJZOtPpVXg==}
    engines: {node: '>= 0.8.0'}
    dependencies:
      debug: 2.6.9
      depd: 2.0.0
      destroy: 1.2.0
      encodeurl: 1.0.2
      escape-html: 1.0.3
      etag: 1.8.1
      fresh: 0.5.2
      http-errors: 2.0.0
      mime: 1.6.0
      ms: 2.1.3
      on-finished: 2.4.1
      range-parser: 1.2.1
      statuses: 2.0.1
    transitivePeerDependencies:
      - supports-color
    dev: true

  /sentence-case@3.0.4:
    resolution: {integrity: sha512-8LS0JInaQMCRoQ7YUytAo/xUu5W2XnQxV2HI/6uM6U7CITS1RqPElr30V6uIqyMKM9lJGRVFy5/4CuzcixNYSg==}
    dependencies:
      no-case: 3.0.4
      tslib: 2.6.1
      upper-case-first: 2.0.2

  /serialize-javascript@6.0.0:
    resolution: {integrity: sha512-Qr3TosvguFt8ePWqsvRfrKyQXIiW+nGbYpy8XK24NQHE83caxWt+mIymTT19DGFbNWNLfEwsrkSmN64lVWB9ag==}
    dependencies:
      randombytes: 2.1.0
    dev: true

  /serve-static@1.15.0:
    resolution: {integrity: sha512-XGuRDNjXUijsUL0vl6nSD7cwURuzEgglbOaFuZM9g3kwDXOWVTck0jLzjPzGD+TazWbboZYu52/9/XPdUgne9g==}
    engines: {node: '>= 0.8.0'}
    dependencies:
      encodeurl: 1.0.2
      escape-html: 1.0.3
      parseurl: 1.3.3
      send: 0.18.0
    transitivePeerDependencies:
      - supports-color
    dev: true

  /setprototypeof@1.2.0:
    resolution: {integrity: sha512-E5LDX7Wrp85Kil5bhZv46j8jOeboKq5JMmYM3gVGdGH8xFpPWXUMsNrlODCrkoxMEeNi/XZIwuRvY4XNwYMJpw==}
    dev: true

  /shebang-command@2.0.0:
    resolution: {integrity: sha512-kHxr2zZpYtdmrN1qDjrrX/Z1rR1kG8Dx+gkpK1G4eXmvXswmcE1hTWBWYUzlraYw1/yZp6YuDY77YtvbN0dmDA==}
    engines: {node: '>=8'}
    dependencies:
      shebang-regex: 3.0.0
    dev: true

  /shebang-regex@3.0.0:
    resolution: {integrity: sha512-7++dFhtcx3353uBaq8DDR4NuxBetBzC7ZQOhmTQInHEd6bSrXdiEyzCvG07Z44UYdLShWUyXt5M/yhz8ekcb1A==}
    engines: {node: '>=8'}
    dev: true

  /side-channel@1.0.4:
    resolution: {integrity: sha512-q5XPytqFEIKHkGdiMIrY10mvLRvnQh42/+GoBlFW3b2LXLE2xxJpZFdm94we0BaoV3RwJyGqg5wS7epxTv0Zvw==}
    dependencies:
      call-bind: 1.0.2
      get-intrinsic: 1.2.1
      object-inspect: 1.12.3
    dev: true

  /signal-exit@3.0.7:
    resolution: {integrity: sha512-wnD2ZE+l+SPC/uoS0vXeE9L1+0wuaMqKlfz9AMUo38JsyLSBWSFcHR1Rri62LZc12vLr1gb3jl7iwQhgwpAbGQ==}
    dev: true

  /signal-exit@4.1.0:
    resolution: {integrity: sha512-bzyZ1e88w9O1iNJbKnOlvYTrWPDl46O1bG0D3XInv+9tkPrxrN8jUUTiFlDkkmKWgn1M6CfIA13SuGqOa9Korw==}
    engines: {node: '>=14'}
    dev: true

  /simple-swizzle@0.2.2:
    resolution: {integrity: sha512-JA//kQgZtbuY83m+xT+tXJkmJncGMTFT+C+g2h2R9uxkYIrE2yy9sgmcLhCnw57/WSD+Eh3J97FPEDFnbXnDUg==}
    dependencies:
      is-arrayish: 0.3.2
    dev: true

  /sisteransi@1.0.5:
    resolution: {integrity: sha512-bLGGlR1QxBcynn2d5YmDX4MGjlZvy2MRBDRNHLJ8VI6l6+9FUiyTFNJ0IveOSP0bcXgVDPRcfGqA0pjaqUpfVg==}

  /slash@3.0.0:
    resolution: {integrity: sha512-g9Q1haeby36OSStwb4ntCGGGaKsaVSjQ68fBxoQcutl5fS1vuY18H3wSt3jFyFtrkx+Kz0V1G85A4MyAdDMi2Q==}
    engines: {node: '>=8'}
    dev: true

  /slash@4.0.0:
    resolution: {integrity: sha512-3dOsAHXXUkQTpOYcoAxLIorMTp4gIQr5IW3iVb7A7lFIp0VHhnynm9izx6TssdrIcVIESAlVjtnO2K8bg+Coew==}
    engines: {node: '>=12'}

  /snake-case@3.0.4:
    resolution: {integrity: sha512-LAOh4z89bGQvl9pFfNF8V146i7o7/CqFPbqzYgP+yYzDIDeS9HaNFtXABamRW+AQzEVODcvE79ljJ+8a9YSdMg==}
    dependencies:
      dot-case: 3.0.4
      tslib: 2.6.1

  /source-map-support@0.5.21:
    resolution: {integrity: sha512-uBHU3L3czsIyYXKX88fdrGovxdSCoTGDRZ6SYXtSRxLZUzHg5P/66Ht6uoUlHu9EZod+inXhKo3qQgwXUT/y1w==}
    dependencies:
      buffer-from: 1.1.2
      source-map: 0.6.1
    dev: true

  /source-map@0.6.1:
    resolution: {integrity: sha512-UjgapumWlbMhkBgzT7Ykc5YXUT46F0iKu8SGXq0bcwP5dz/h0Plj6enJqjz1Zbq2l5WaqYnrVbwWOWMyF3F47g==}
    engines: {node: '>=0.10.0'}
    dev: true

  /spdx-correct@3.2.0:
    resolution: {integrity: sha512-kN9dJbvnySHULIluDHy32WHRUu3Og7B9sbY7tsFLctQkIqnMh3hErYgdMjTYuqmcXX+lK5T1lnUt3G7zNswmZA==}
    dependencies:
      spdx-expression-parse: 3.0.1
      spdx-license-ids: 3.0.13
    dev: true

  /spdx-exceptions@2.3.0:
    resolution: {integrity: sha512-/tTrYOC7PPI1nUAgx34hUpqXuyJG+DTHJTnIULG4rDygi4xu/tfgmq1e1cIRwRzwZgo4NLySi+ricLkZkw4i5A==}
    dev: true

  /spdx-expression-parse@3.0.1:
    resolution: {integrity: sha512-cbqHunsQWnJNE6KhVSMsMeH5H/L9EpymbzqTQ3uLwNCLZ1Q481oWaofqH7nO6V07xlXwY6PhQdQ2IedWx/ZK4Q==}
    dependencies:
      spdx-exceptions: 2.3.0
      spdx-license-ids: 3.0.13
    dev: true

  /spdx-license-ids@3.0.13:
    resolution: {integrity: sha512-XkD+zwiqXHikFZm4AX/7JSCXA98U5Db4AFd5XUg/+9UNtnH75+Z9KxtpYiJZx36mUDVOwH83pl7yvCer6ewM3w==}
    dev: true

  /sshpk@1.17.0:
    resolution: {integrity: sha512-/9HIEs1ZXGhSPE8X6Ccm7Nam1z8KcoCqPdI7ecm1N33EzAetWahvQWVqLZtaZQ+IDKX4IyA2o0gBzqIMkAagHQ==}
    engines: {node: '>=0.10.0'}
    hasBin: true
    dependencies:
      asn1: 0.2.6
      assert-plus: 1.0.0
      bcrypt-pbkdf: 1.0.2
      dashdash: 1.14.1
      ecc-jsbn: 0.1.2
      getpass: 0.1.7
      jsbn: 0.1.1
      safer-buffer: 2.1.2
      tweetnacl: 0.14.5
    dev: true

  /stack-trace@0.0.10:
    resolution: {integrity: sha512-KGzahc7puUKkzyMt+IqAep+TVNbKP+k2Lmwhub39m1AsTSkaDutx56aDCo+HLDzf/D26BIHTJWNiTG1KAJiQCg==}
    dev: true

  /statuses@2.0.1:
    resolution: {integrity: sha512-RwNA9Z/7PrK06rYLIzFMlaF+l73iwpzsqRIFgbMLbTcLD6cOao82TaWefPXQvB2fOC4AjuYSEndS7N/mTCbkdQ==}
    engines: {node: '>= 0.8'}
    dev: true

  /stealthy-require@1.1.1:
    resolution: {integrity: sha512-ZnWpYnYugiOVEY5GkcuJK1io5V8QmNYChG62gSit9pQVGErXtrKuPC55ITaVSukmMta5qpMU7vqLt2Lnni4f/g==}
    engines: {node: '>=0.10.0'}
    dev: true

  /stop-iteration-iterator@1.0.0:
    resolution: {integrity: sha512-iCGQj+0l0HOdZ2AEeBADlsRC+vsnDsZsbdSiH1yNSjcfKM7fdpCMfqAL/dwF5BLiw/XhRft/Wax6zQbhq2BcjQ==}
    engines: {node: '>= 0.4'}
    dependencies:
      internal-slot: 1.0.5
    dev: true

  /stoppable@1.1.0:
    resolution: {integrity: sha512-KXDYZ9dszj6bzvnEMRYvxgeTHU74QBFL54XKtP3nyMuJ81CFYtABZ3bAzL2EdFUaEwJOBOgENyFj3R7oTzDyyw==}
    engines: {node: '>=4', npm: '>=6'}
    dev: true

  /streamsearch@1.1.0:
    resolution: {integrity: sha512-Mcc5wHehp9aXz1ax6bZUyY5afg9u2rv5cqQI3mRrYkGC8rW2hM02jWuwjtL++LS5qinSyhj2QfLyNsuc+VsExg==}
    engines: {node: '>=10.0.0'}
    dev: true

  /string-width@4.2.3:
    resolution: {integrity: sha512-wKyQRQpjJ0sIp62ErSZdGsjMJWsap5oRNihHhu6G7JVO/9jIB6UyevL+tXuOqrng8j/cxKTWyWUwvSTriiZz/g==}
    engines: {node: '>=8'}
    dependencies:
      emoji-regex: 8.0.0
      is-fullwidth-code-point: 3.0.0
      strip-ansi: 6.0.1

  /string-width@5.1.2:
    resolution: {integrity: sha512-HnLOCR3vjcY8beoNLtcjZ5/nxn2afmME6lhrDrebokqMap+XbeW8n9TXpPDOqdGK5qcI3oT0GKTW6wC7EMiVqA==}
    engines: {node: '>=12'}
    dependencies:
      eastasianwidth: 0.2.0
      emoji-regex: 9.2.2
      strip-ansi: 7.1.0
    dev: true

  /string.prototype.repeat@0.2.0:
    resolution: {integrity: sha512-1BH+X+1hSthZFW+X+JaUkjkkUPwIlLEMJBLANN3hOob3RhEk5snLWNECDnYbgn/m5c5JV7Ersu1Yubaf+05cIA==}
    dev: true

  /string.prototype.trim@1.2.7:
    resolution: {integrity: sha512-p6TmeT1T3411M8Cgg9wBTMRtY2q9+PNy9EV1i2lIXUN/btt763oIfxwN3RR8VU6wHX8j/1CFy0L+YuThm6bgOg==}
    engines: {node: '>= 0.4'}
    dependencies:
      call-bind: 1.0.2
      define-properties: 1.2.0
      es-abstract: 1.22.1
    dev: true

  /string.prototype.trimend@1.0.6:
    resolution: {integrity: sha512-JySq+4mrPf9EsDBEDYMOb/lM7XQLulwg5R/m1r0PXEFqrV0qHvl58sdTilSXtKOflCsK2E8jxf+GKC0T07RWwQ==}
    dependencies:
      call-bind: 1.0.2
      define-properties: 1.2.0
      es-abstract: 1.22.1
    dev: true

  /string.prototype.trimstart@1.0.6:
    resolution: {integrity: sha512-omqjMDaY92pbn5HOX7f9IccLA+U1tA9GvtU4JrodiXFfYB7jPzzHpRzpglLAjtUV6bB557zwClJezTqnAiYnQA==}
    dependencies:
      call-bind: 1.0.2
      define-properties: 1.2.0
      es-abstract: 1.22.1
    dev: true

  /string_decoder@1.3.0:
    resolution: {integrity: sha512-hkRX8U1WjJFd8LsDJ2yQ/wWWxaopEsABU1XfkM8A+j0+85JAGppt16cr1Whg6KIbb4okU6Mql6BOj+uup/wKeA==}
    dependencies:
      safe-buffer: 5.2.1
    dev: true

  /strip-ansi@6.0.1:
    resolution: {integrity: sha512-Y38VPSHcqkFrCpFnQ9vuSXmquuv5oXOKpGeT6aGrr3o3Gc9AlVa6JBfUSOCnbxGGZF+/0ooI7KrPuUSztUdU5A==}
    engines: {node: '>=8'}
    dependencies:
      ansi-regex: 5.0.1

  /strip-ansi@7.1.0:
    resolution: {integrity: sha512-iq6eVVI64nQQTRYq2KtEg2d2uU7LElhTJwsH4YzIHZshxlgZms/wIc4VoDQTlG/IvVIrBKG06CrZnp0qv7hkcQ==}
    engines: {node: '>=12'}
    dependencies:
      ansi-regex: 6.0.1
    dev: true

  /strip-bom@3.0.0:
    resolution: {integrity: sha512-vavAMRXOgBVNF6nyEEmL3DBK19iRpDcoIwW+swQ+CbGiu7lju6t+JklA1MHweoWtadgt4ISVUsXLyDq34ddcwA==}
    engines: {node: '>=4'}
    dev: true

  /strip-bom@4.0.0:
    resolution: {integrity: sha512-3xurFv5tEgii33Zi8Jtp55wEIILR9eh34FAW00PZf+JnSsTmV/ioewSgQl97JHvgjoRGwPShsWm+IdrxB35d0w==}
    engines: {node: '>=8'}
    dev: true

  /strip-final-newline@2.0.0:
    resolution: {integrity: sha512-BrpvfNAE3dcvq7ll3xVumzjKjZQ5tI1sEUIKr3Uoks0XUl45St3FlatVqef9prk4jRDzhW6WZg+3bk93y6pLjA==}
    engines: {node: '>=6'}
    dev: true

  /strip-final-newline@3.0.0:
    resolution: {integrity: sha512-dOESqjYr96iWYylGObzd39EuNTa5VJxyvVAEm5Jnh7KGo75V43Hk1odPQkNDyXNmUR6k+gEiDVXnjB8HJ3crXw==}
    engines: {node: '>=12'}
    dev: true

  /strip-indent@3.0.0:
    resolution: {integrity: sha512-laJTa3Jb+VQpaC6DseHhF7dXVqHTfJPCRDaEbid/drOhgitgYku/letMUqOXFoWV0zIIUbjpdH2t+tYj4bQMRQ==}
    engines: {node: '>=8'}
    dependencies:
      min-indent: 1.0.1
    dev: true

  /strip-json-comments@3.1.1:
    resolution: {integrity: sha512-6fPc+R4ihwqP6N/aIv2f1gMH8lOVtWQHoqC4yK6oSDVVocumAsfCqjkXnqiYMhmMwS/mEHLp7Vehlt3ql6lEig==}
    engines: {node: '>=8'}
    dev: true

  /supports-color@5.5.0:
    resolution: {integrity: sha512-QjVjwdXIt408MIiAqCX4oUKsgU2EqAGzs2Ppkm4aQYbjm+ZEWEcW4SfFNTr4uMNZma0ey4f5lgLrkB0aX0QMow==}
    engines: {node: '>=4'}
    dependencies:
      has-flag: 3.0.0

  /supports-color@7.2.0:
    resolution: {integrity: sha512-qpCAvRl9stuOHveKsn7HncJRvv501qIacKzQlO/+Lwxc9+0q2wLyv4Dfvt80/DPn2pqOBsJdDiogXGR9+OvwRw==}
    engines: {node: '>=8'}
    dependencies:
      has-flag: 4.0.0
    dev: true

  /supports-color@8.1.1:
    resolution: {integrity: sha512-MpUEN2OodtUzxvKQl72cUF7RQ5EiHsGvSsVG0ia9c5RbWGL2CI4C7EpPS8UTBIplnlzZiNuV56w+FuNxy3ty2Q==}
    engines: {node: '>=10'}
    dependencies:
      has-flag: 4.0.0
    dev: true

  /supports-preserve-symlinks-flag@1.0.0:
    resolution: {integrity: sha512-ot0WnXS9fgdkgIcePe6RHNk1WA8+muPa6cSjeR3V8K27q9BB1rTE3R1p7Hv0z1ZyAc8s6Vvv8DIyWf681MAt0w==}
    engines: {node: '>= 0.4'}
    dev: true

  /synckit@0.8.5:
    resolution: {integrity: sha512-L1dapNV6vu2s/4Sputv8xGsCdAVlb5nRDMFU/E27D44l5U6cw1g0dGd45uLc+OXjNMmF4ntiMdCimzcjFKQI8Q==}
    engines: {node: ^14.18.0 || >=16.0.0}
    dependencies:
      '@pkgr/utils': 2.4.2
      tslib: 2.6.1
    dev: true

  /syncpack@9.8.6:
    resolution: {integrity: sha512-4S4cUoKK9WenA/Wdk9GvlekzPR9PxC7sqcsUIsK4ypsa/pIYv8Ju1vxGNvp6Y1yI2S9EdCk0QJsB3/wRB8XYVw==}
    engines: {node: '>=14'}
    hasBin: true
    dependencies:
      chalk: 4.1.2
      commander: 10.0.1
      cosmiconfig: 8.1.3
      fs-extra: 11.1.1
      glob: 8.1.0
      minimatch: 6.2.0
      read-yaml-file: 2.1.0
      semver: 7.5.0
      tightrope: 0.1.0
      zod: 3.21.4
    dev: true

  /test-exclude@6.0.0:
    resolution: {integrity: sha512-cAGWPIyOHU6zlmg88jwm7VRyXnMN7iV68OGAbYDk/Mh/xC/pzVPlQtY6ngoIH/5/tciuhGfvESU8GrHrcxD56w==}
    engines: {node: '>=8'}
    dependencies:
      '@istanbuljs/schema': 0.1.3
      glob: 7.2.3
      minimatch: 3.1.2
    dev: true

  /text-hex@1.0.0:
    resolution: {integrity: sha512-uuVGNWzgJ4yhRaNSiubPY7OjISw4sw4E5Uv0wbjp+OzcbmVU/rsT8ujgcXJhn9ypzsgr5vlzpPqP+MBBKcGvbg==}
    dev: true

  /text-table@0.2.0:
    resolution: {integrity: sha512-N+8UisAXDGk8PFXP4HAzVR9nbfmVJ3zYLAWiTIoqC5v5isinhr+r5uaO8+7r3BMfuNIufIsA7RdpVgacC2cSpw==}
    dev: true

  /tightrope@0.1.0:
    resolution: {integrity: sha512-HHHNYdCAIYwl1jOslQBT455zQpdeSo8/A346xpIb/uuqhSg+tCvYNsP5f11QW+z9VZ3vSX8YIfzTApjjuGH63w==}
    engines: {node: '>=14'}
    dev: true

  /titleize@3.0.0:
    resolution: {integrity: sha512-KxVu8EYHDPBdUYdKZdKtU2aj2XfEx9AfjXxE/Aj0vT06w2icA09Vus1rh6eSu1y01akYg6BjIK/hxyLJINoMLQ==}
    engines: {node: '>=12'}
    dev: true

  /to-regex-range@5.0.1:
    resolution: {integrity: sha512-65P7iz6X5yEr1cwcgvQxbbIw7Uk3gOy5dIdtZ4rDveLqhrdJP+Li/Hx6tyK0NEb+2GCyneCMJiGqrADCSNk8sQ==}
    engines: {node: '>=8.0'}
    dependencies:
      is-number: 7.0.0

  /toidentifier@1.0.1:
    resolution: {integrity: sha512-o5sSPKEkg/DIQNmH43V0/uerLrpzVedkUh8tGNvaeXpfpuwjKenlSox/2O/BTlZUtEe+JG7s5YhEz608PlAHRA==}
    engines: {node: '>=0.6'}
    dev: true

  /tough-cookie@2.5.0:
    resolution: {integrity: sha512-nlLsUzgm1kfLXSXfRZMc1KLAugd4hqJHDTvc2hDIwS3mZAfMEuMbc03SujMF+GEcpaX/qboeycw6iO8JwVv2+g==}
    engines: {node: '>=0.8'}
    dependencies:
      psl: 1.9.0
      punycode: 2.3.0
    dev: true

  /tr46@0.0.3:
    resolution: {integrity: sha512-N3WMsuqV66lT30CrXNbEjx4GEwlow3v6rr4mCcv6prnfwhS01rkgyFdjPNBYd9br7LpXV1+Emh01fHnq2Gdgrw==}
    dev: true

  /triple-beam@1.4.1:
    resolution: {integrity: sha512-aZbgViZrg1QNcG+LULa7nhZpJTZSLm/mXnHXnbAbjmN5aSa0y7V+wvv6+4WaBtpISJzThKy+PIPxc1Nq1EJ9mg==}
    engines: {node: '>= 14.0.0'}
    dev: true

  /ts-api-utils@1.0.1(typescript@5.1.3):
    resolution: {integrity: sha512-lC/RGlPmwdrIBFTX59wwNzqh7aR2otPNPR/5brHZm/XKFYKsfqxihXUe9pU3JI+3vGkl+vyCoNNnPhJn3aLK1A==}
    engines: {node: '>=16.13.0'}
    peerDependencies:
      typescript: '>=4.2.0'
    dependencies:
      typescript: 5.1.3
    dev: true

  /tsconfig-paths@3.14.2:
    resolution: {integrity: sha512-o/9iXgCYc5L/JxCHPe3Hvh8Q/2xm5Z+p18PESBU6Ff33695QnCHBEjcytY2q19ua7Mbl/DavtBOLq+oG0RCL+g==}
    dependencies:
      '@types/json5': 0.0.29
      json5: 1.0.2
      minimist: 1.2.8
      strip-bom: 3.0.0
    dev: true

  /tslib@1.14.1:
    resolution: {integrity: sha512-Xni35NKzjgMrwevysHTCArtLDpPvye8zV/0E4EyYn43P7/7qvQwPh9BGkHewbMulVntbigmcT7rdX3BNo9wRJg==}
    dev: true

  /tslib@2.6.1:
    resolution: {integrity: sha512-t0hLfiEKfMUoqhG+U1oid7Pva4bbDPHYfJNiB7BiIjRkj1pyC++4N3huJfqY6aRH6VTB0rvtzQwjM4K6qpfOig==}

  /tsutils@3.21.0(typescript@5.1.3):
    resolution: {integrity: sha512-mHKK3iUXL+3UF6xL5k0PEhKRUBKPBCv/+RkEOpjRWxxx27KKRBmmA60A9pgOUvMi8GKhRMPEmjBRPzs2W7O1OA==}
    engines: {node: '>= 6'}
    peerDependencies:
      typescript: '>=2.8.0 || >= 3.2.0-dev || >= 3.3.0-dev || >= 3.4.0-dev || >= 3.5.0-dev || >= 3.6.0-dev || >= 3.6.0-beta || >= 3.7.0-dev || >= 3.7.0-beta'
    dependencies:
      tslib: 1.14.1
      typescript: 5.1.3
    dev: true

  /tunnel-agent@0.6.0:
    resolution: {integrity: sha512-McnNiV1l8RYeY8tBgEpuodCC1mLUdbSN+CYBL7kJsJNInOP8UjDDEwdk6Mw60vdLLrr5NHKZhMAOSrR2NZuQ+w==}
    dependencies:
      safe-buffer: 5.2.1
    dev: true

  /tunnel@0.0.6:
    resolution: {integrity: sha512-1h/Lnq9yajKY2PEbBadPXj3VxsDDu844OnaAo52UVmIzIvwwtBPIuNvkjuzBlTWpfJyUbG3ez0KSBibQkj4ojg==}
    engines: {node: '>=0.6.11 <=0.7.0 || >=0.7.3'}
    dev: true

  /tweetnacl@0.14.5:
    resolution: {integrity: sha512-KXXFFdAbFXY4geFIwoyNK+f5Z1b7swfXABfL7HXCmoIWMKU3dmS26672A4EeQtDzLKy7SXmfBu51JolvEKwtGA==}
    dev: true

  /type-check@0.4.0:
    resolution: {integrity: sha512-XleUoc9uwGXqjWwXaUTZAmzMcFZ5858QA2vvx1Ur5xIcixXIP+8LnFDgRplU30us6teqdlskFfu+ae4K79Ooew==}
    engines: {node: '>= 0.8.0'}
    dependencies:
      prelude-ls: 1.2.1
    dev: true

  /type-fest@0.20.2:
    resolution: {integrity: sha512-Ne+eE4r0/iWnpAxD852z3A+N0Bt5RN//NjJwRd2VFHEmrywxf5vsZlh4R6lixl6B+wz/8d+maTSAkN1FIkI3LQ==}
    engines: {node: '>=10'}
    dev: true

  /type-fest@0.6.0:
    resolution: {integrity: sha512-q+MB8nYR1KDLrgr4G5yemftpMC7/QLqVndBmEEdqzmNj5dcFOO4Oo8qlwZE3ULT3+Zim1F8Kq4cBnikNhlCMlg==}
    engines: {node: '>=8'}
    dev: true

  /type-fest@0.8.1:
    resolution: {integrity: sha512-4dbzIzqvjtgiM5rw1k5rEHtBANKmdudhGyBEajN01fEyhaAIhsoKNy6y7+IN93IfpFtwY9iqi7kD+xwKhQsNJA==}
    engines: {node: '>=8'}
    dev: true

  /type-is@1.6.18:
    resolution: {integrity: sha512-TkRKr9sUTxEH8MdfuCSP7VizJyzRNMjj2J2do2Jr3Kym598JVdEksuzPQCnlFPW4ky9Q+iA+ma9BGm06XQBy8g==}
    engines: {node: '>= 0.6'}
    dependencies:
      media-typer: 0.3.0
      mime-types: 2.1.35
    dev: true

  /typed-array-buffer@1.0.0:
    resolution: {integrity: sha512-Y8KTSIglk9OZEr8zywiIHG/kmQ7KWyjseXs1CbSo8vC42w7hg2HgYTxSWwP0+is7bWDc1H+Fo026CpHFwm8tkw==}
    engines: {node: '>= 0.4'}
    dependencies:
      call-bind: 1.0.2
      get-intrinsic: 1.2.1
      is-typed-array: 1.1.12
    dev: true

  /typed-array-byte-length@1.0.0:
    resolution: {integrity: sha512-Or/+kvLxNpeQ9DtSydonMxCx+9ZXOswtwJn17SNLvhptaXYDJvkFFP5zbfU/uLmvnBJlI4yrnXRxpdWH/M5tNA==}
    engines: {node: '>= 0.4'}
    dependencies:
      call-bind: 1.0.2
      for-each: 0.3.3
      has-proto: 1.0.1
      is-typed-array: 1.1.12
    dev: true

  /typed-array-byte-offset@1.0.0:
    resolution: {integrity: sha512-RD97prjEt9EL8YgAgpOkf3O4IF9lhJFr9g0htQkm0rchFp/Vx7LW5Q8fSXXub7BXAODyUQohRMyOc3faCPd0hg==}
    engines: {node: '>= 0.4'}
    dependencies:
      available-typed-arrays: 1.0.5
      call-bind: 1.0.2
      for-each: 0.3.3
      has-proto: 1.0.1
      is-typed-array: 1.1.12
    dev: true

  /typed-array-length@1.0.4:
    resolution: {integrity: sha512-KjZypGq+I/H7HI5HlOoGHkWUUGq+Q0TPhQurLbyrVrvnKTBgzLhIJ7j6J/XTQOi0d1RjyZ0wdas8bKs2p0x3Ng==}
    dependencies:
      call-bind: 1.0.2
      for-each: 0.3.3
      is-typed-array: 1.1.12
    dev: true

  /typescript@5.1.3:
    resolution: {integrity: sha512-XH627E9vkeqhlZFQuL+UsyAXEnibT0kWR2FWONlr4sTjvxyJYnyefgrkyECLzM5NenmKzRAy2rR/OlYLA1HkZw==}
    engines: {node: '>=14.17'}
    hasBin: true
    dev: true

  /unbox-primitive@1.0.2:
    resolution: {integrity: sha512-61pPlCD9h51VoreyJ0BReideM3MDKMKnh6+V9L08331ipq6Q8OFXZYiqP6n/tbHx4s5I9uRhcye6BrbkizkBDw==}
    dependencies:
      call-bind: 1.0.2
      has-bigints: 1.0.2
      has-symbols: 1.0.3
      which-boxed-primitive: 1.0.2
    dev: true

  /underscore@1.13.6:
    resolution: {integrity: sha512-+A5Sja4HP1M08MaXya7p5LvjuM7K6q/2EaC0+iovj/wOcMsTzMvDFbasi/oSapiwOlt252IqsKqPjCl7huKS0A==}
    dev: true

  /universalify@2.0.0:
    resolution: {integrity: sha512-hAZsKq7Yy11Zu1DE0OzWjw7nnLZmJZYTDZZyEFHZdUhV8FkH5MCfoU1XMaxXovpyW5nq5scPqq0ZDP9Zyl04oQ==}
    engines: {node: '>= 10.0.0'}
    dev: true

  /unpipe@1.0.0:
    resolution: {integrity: sha512-pjy2bYhSsufwWlKwPc+l3cN7+wuJlK6uz0YdJEOlQDbl6jo/YlPi4mb8agUkVC8BF7V8NuzeyPNqRksA3hztKQ==}
    engines: {node: '>= 0.8'}
    dev: true

  /untildify@4.0.0:
    resolution: {integrity: sha512-KK8xQ1mkzZeg9inewmFVDNkg3l5LUhoq9kN6iWYB/CC9YMG8HA+c1Q8HwDe6dEX7kErrEVNVBO3fWsVq5iDgtw==}
    engines: {node: '>=8'}
    dev: true

  /upper-case-first@2.0.2:
    resolution: {integrity: sha512-514ppYHBaKwfJRK/pNC6c/OxfGa0obSnAl106u97Ed0I625Nin96KAjttZF6ZL3e1XLtphxnqrOi9iWgm+u+bg==}
    dependencies:
      tslib: 2.6.1

  /upper-case@2.0.2:
    resolution: {integrity: sha512-KgdgDGJt2TpuwBUIjgG6lzw2GWFRCW9Qkfkiv0DxqHHLYJHmtmdUIKcZd8rHgFSjopVTlw6ggzCm1b8MFQwikg==}
    dependencies:
      tslib: 2.6.1

  /uri-js@4.4.1:
    resolution: {integrity: sha512-7rKUyy33Q1yc98pQ1DAmLtwX109F7TIfWlW1Ydo8Wl1ii1SeHieeh0HHfPeL2fMXK6z0s8ecKs9frCuLJvndBg==}
    dependencies:
      punycode: 2.3.0

  /util-deprecate@1.0.2:
    resolution: {integrity: sha512-EPD5q1uXyFxJpCrLnCc1nHnq3gOa6DZBocAIiI2TaSCA7VCJ1UJDMagCzIkXNsUYfD1daK//LTEQ8xiIbrHtcw==}
    dev: true

  /utils-merge@1.0.1:
    resolution: {integrity: sha512-pMZTvIkT1d+TFGvDOqodOclx0QWkkgi6Tdoa8gC8ffGAAqz9pzPTZWAybbsHHoED/ztMtkv/VoYTYyShUn81hA==}
    engines: {node: '>= 0.4.0'}
    dev: true

  /uuid@3.4.0:
    resolution: {integrity: sha512-HjSDRw6gZE5JMggctHBcjVak08+KEVhSIiDzFnT9S9aegmp85S/bReBVTb4QTFaRNptJ9kuYaNhnbNEOkbKb/A==}
    deprecated: Please upgrade  to version 7 or higher.  Older versions may use Math.random() in certain circumstances, which is known to be problematic.  See https://v8.dev/blog/math-random for details.
    hasBin: true
    dev: true

  /uuid@8.3.2:
    resolution: {integrity: sha512-+NYs2QeMWy+GWFOEm9xnn6HCDp0l7QBD7ml8zLUmJ+93Q5NF0NocErnwkTkXVFNiX3/fpC6afS8Dhb/gz7R7eg==}
    hasBin: true
    dev: true

  /v8-to-istanbul@9.1.0:
    resolution: {integrity: sha512-6z3GW9x8G1gd+JIIgQQQxXuiJtCXeAjp6RaPEPLv62mH3iPHPxV6W3robxtCzNErRo6ZwTmzWhsbNvjyEBKzKA==}
    engines: {node: '>=10.12.0'}
    dependencies:
      '@jridgewell/trace-mapping': 0.3.19
      '@types/istanbul-lib-coverage': 2.0.4
      convert-source-map: 1.9.0
    dev: true

  /validate-npm-package-license@3.0.4:
    resolution: {integrity: sha512-DpKm2Ui/xN7/HQKCtpZxoRWBhZ9Z0kqtygG8XCgNQ8ZlDnxuQmWhj566j8fN4Cu3/JmbhsDo7fcAJq4s9h27Ew==}
    dependencies:
      spdx-correct: 3.2.0
      spdx-expression-parse: 3.0.1
    dev: true

  /vary@1.1.2:
    resolution: {integrity: sha512-BNGbWLfd0eUPabhkXUVm0j8uuvREyTh5ovRa/dyow/BqAbZJyC+5fU+IzQOzmAKzYqYRAISoRhdQr3eIZ/PXqg==}
    engines: {node: '>= 0.8'}
    dev: true

  /verror@1.10.0:
    resolution: {integrity: sha512-ZZKSmDAEFOijERBLkmYfJ+vmk3w+7hOLYDNkRCuRuMJGEmqYNCNLyBBFwWKVMhfwaEF3WOd0Zlw86U/WC/+nYw==}
    engines: {'0': node >=0.6.0}
    dependencies:
      assert-plus: 1.0.0
      core-util-is: 1.0.2
      extsprintf: 1.3.0
    dev: true

  /vscode-jsonrpc@8.1.0:
    resolution: {integrity: sha512-6TDy/abTQk+zDGYazgbIPc+4JoXdwC8NHU9Pbn4UJP1fehUyZmM4RHp5IthX7A6L5KS30PRui+j+tbbMMMafdw==}
    engines: {node: '>=14.0.0'}

  /vscode-languageserver-protocol@3.17.3:
    resolution: {integrity: sha512-924/h0AqsMtA5yK22GgMtCYiMdCOtWTSGgUOkgEDX+wk2b0x4sAfLiO4NxBxqbiVtz7K7/1/RgVrVI0NClZwqA==}
    dependencies:
      vscode-jsonrpc: 8.1.0
      vscode-languageserver-types: 3.17.3

  /vscode-languageserver-textdocument@1.0.8:
    resolution: {integrity: sha512-1bonkGqQs5/fxGT5UchTgjGVnfysL0O8v1AYMBjqTbWQTFn721zaPGDYFkOKtfDgFiSgXM3KwaG3FMGfW4Ed9Q==}

  /vscode-languageserver-types@3.17.3:
    resolution: {integrity: sha512-SYU4z1dL0PyIMd4Vj8YOqFvHu7Hz/enbWtpfnVbJHU4Nd1YNYx8u0ennumc6h48GQNeOLxmwySmnADouT/AuZA==}

  /vscode-languageserver@8.1.0:
    resolution: {integrity: sha512-eUt8f1z2N2IEUDBsKaNapkz7jl5QpskN2Y0G01T/ItMxBxw1fJwvtySGB9QMecatne8jFIWJGWI61dWjyTLQsw==}
    hasBin: true
    dependencies:
      vscode-languageserver-protocol: 3.17.3

  /web-streams-polyfill@3.2.1:
    resolution: {integrity: sha512-e0MO3wdXWKrLbL0DgGnUV7WHVuw9OUvL4hjgnPkIeEvESk74gAITi5G606JtZPp39cd8HA9VQzCIvA49LpPN5Q==}
    engines: {node: '>= 8'}
    dev: true

  /webidl-conversions@3.0.1:
    resolution: {integrity: sha512-2JAn3z8AR6rjK8Sm8orRC0h/bcl/DqL7tRPdGZ4I1CjdF+EaMLmYxBHyXuKL849eucPFhvBoxMsflfOb8kxaeQ==}
    dev: true

  /whatwg-url@5.0.0:
    resolution: {integrity: sha512-saE57nupxk6v3HY35+jzBwYa0rKSy0XR8JSxZPwgLr7ys0IBzhGviA1/TUGJLmSVqs8pb9AnvICXEuOHLprYTw==}
    dependencies:
      tr46: 0.0.3
      webidl-conversions: 3.0.1
    dev: true

  /which-boxed-primitive@1.0.2:
    resolution: {integrity: sha512-bwZdv0AKLpplFY2KZRX6TvyuN7ojjr7lwkg6ml0roIy9YeuSr7JS372qlNW18UQYzgYK9ziGcerWqZOmEn9VNg==}
    dependencies:
      is-bigint: 1.0.4
      is-boolean-object: 1.1.2
      is-number-object: 1.0.7
      is-string: 1.0.7
      is-symbol: 1.0.4
    dev: true

  /which-collection@1.0.1:
    resolution: {integrity: sha512-W8xeTUwaln8i3K/cY1nGXzdnVZlidBcagyNFtBdD5kxnb4TvGKR7FfSIS3mYpwWS1QUCutfKz8IY8RjftB0+1A==}
    dependencies:
      is-map: 2.0.2
      is-set: 2.0.2
      is-weakmap: 2.0.1
      is-weakset: 2.0.2
    dev: true

  /which-typed-array@1.1.11:
    resolution: {integrity: sha512-qe9UWWpkeG5yzZ0tNYxDmd7vo58HDBc39mZ0xWWpolAGADdFOzkfamWLDxkOWcvHQKVmdTyQdLD4NOfjLWTKew==}
    engines: {node: '>= 0.4'}
    dependencies:
      available-typed-arrays: 1.0.5
      call-bind: 1.0.2
      for-each: 0.3.3
      gopd: 1.0.1
      has-tostringtag: 1.0.0
    dev: true

  /which@2.0.2:
    resolution: {integrity: sha512-BLI3Tl1TW3Pvl70l3yq3Y64i+awpwXqsGBYWkkqMtnbXgrMD+yj7rhW0kuEDxzJaYXGjEW5ogapKNMEKNMjibA==}
    engines: {node: '>= 8'}
    hasBin: true
    dependencies:
      isexe: 2.0.0
    dev: true

  /winston-transport@4.5.0:
    resolution: {integrity: sha512-YpZzcUzBedhlTAfJg6vJDlyEai/IFMIVcaEZZyl3UXIl4gmqRpU7AE89AHLkbzLUsv0NVmw7ts+iztqKxxPW1Q==}
    engines: {node: '>= 6.4.0'}
    dependencies:
      logform: 2.5.1
      readable-stream: 3.6.2
      triple-beam: 1.4.1
    dev: true

  /winston@3.10.0:
    resolution: {integrity: sha512-nT6SIDaE9B7ZRO0u3UvdrimG0HkB7dSTAgInQnNR2SOPJ4bvq5q79+pXLftKmP52lJGW15+H5MCK0nM9D3KB/g==}
    engines: {node: '>= 12.0.0'}
    dependencies:
      '@colors/colors': 1.5.0
      '@dabh/diagnostics': 2.0.3
      async: 3.2.4
      is-stream: 2.0.1
      logform: 2.5.1
      one-time: 1.0.0
      readable-stream: 3.6.2
      safe-stable-stringify: 2.4.3
      stack-trace: 0.0.10
      triple-beam: 1.4.1
      winston-transport: 4.5.0
    dev: true

  /workerpool@6.2.1:
    resolution: {integrity: sha512-ILEIE97kDZvF9Wb9f6h5aXK4swSlKGUcOEGiIYb2OOu/IrDU9iwj0fD//SsA6E5ibwJxpEvhullJY4Sl4GcpAw==}
    dev: true

  /wrap-ansi@7.0.0:
    resolution: {integrity: sha512-YVGIj2kamLSTxw6NsZjoBxfSwsn0ycdesmc4p+Q21c5zPuZ1pl+NfxVdxPtdHvmNVOQ6XSYG4AUtyt/Fi7D16Q==}
    engines: {node: '>=10'}
    dependencies:
      ansi-styles: 4.3.0
      string-width: 4.2.3
      strip-ansi: 6.0.1

  /wrap-ansi@8.1.0:
    resolution: {integrity: sha512-si7QWI6zUMq56bESFvagtmzMdGOtoxfR+Sez11Mobfc7tm+VkUckk9bW2UeffTGVUbOksxmSw0AA2gs8g71NCQ==}
    engines: {node: '>=12'}
    dependencies:
      ansi-styles: 6.2.1
      string-width: 5.1.2
      strip-ansi: 7.1.0
    dev: true

  /wrappy@1.0.2:
    resolution: {integrity: sha512-l4Sp/DRseor9wL6EvV2+TuQn63dMkPjZ/sp9XkghTEbV9KlPS1xUsZ3u7/IQO4wxtcFB4bgpQPRcR3QCvezPcQ==}
    dev: true

  /xml2js@0.4.23:
    resolution: {integrity: sha512-ySPiMjM0+pLDftHgXY4By0uswI3SPKLDw/i3UXbnO8M/p28zqexCUoPmQFrYD+/1BzhGJSs2i1ERWKJAtiLrug==}
    engines: {node: '>=4.0.0'}
    dependencies:
      sax: 1.2.4
      xmlbuilder: 11.0.1
    dev: true

  /xml2js@0.5.0:
    resolution: {integrity: sha512-drPFnkQJik/O+uPKpqSgr22mpuFHqKdbS835iAQrUC73L2F5WkboIRd63ai/2Yg6I1jzifPFKH2NTK+cfglkIA==}
    engines: {node: '>=4.0.0'}
    dependencies:
      sax: 1.2.4
      xmlbuilder: 11.0.1
    dev: true

  /xmlbuilder@11.0.1:
    resolution: {integrity: sha512-fDlsI/kFEx7gLvbecc0/ohLG50fugQp8ryHzMTuW9vSa1GJ0XYWKnhsUx7oie3G98+r56aTQIUB4kht42R3JvA==}
    engines: {node: '>=4.0'}
    dev: true

  /y18n@5.0.8:
    resolution: {integrity: sha512-0pfFzegeDWJHJIAmTLRP2DwHjdF5s7jo9tuztdQxAhINCdvS+3nGINqPd00AphqJR/0LhANUS6/+7SCb98YOfA==}
    engines: {node: '>=10'}

  /yallist@4.0.0:
    resolution: {integrity: sha512-3wdGidZyq5PB084XLES5TpOSRA3wjXAlIWMhum2kRcv/41Sn2emQ0dycQW4uZXLejwKvg6EsvbdlVL+FYEct7A==}

  /yargs-parser@20.2.4:
    resolution: {integrity: sha512-WOkpgNhPTlE73h4VFAFsOnomJVaovO8VqLDzy5saChRBFQFBoMYirowyW+Q9HB4HFF4Z7VZTiG3iSzJJA29yRA==}
    engines: {node: '>=10'}
    dev: true

  /yargs-parser@20.2.9:
    resolution: {integrity: sha512-y11nGElTIV+CT3Zv9t7VKl+Q3hTQoT9a1Qzezhhl6Rp21gJ/IVTW7Z3y9EWXhuUBC2Shnf+DX0antecpAwSP8w==}
    engines: {node: '>=10'}
    dev: true

  /yargs-parser@21.1.1:
    resolution: {integrity: sha512-tVpsJW7DdjecAiFpbIB1e3qxIQsE6NoPc5/eTdrbbIC4h0LVsWhnoa3g+m2HclBIujHzsxZ4VJVA+GUuc2/LBw==}
    engines: {node: '>=12'}

  /yargs-unparser@2.0.0:
    resolution: {integrity: sha512-7pRTIA9Qc1caZ0bZ6RYRGbHJthJWuakf+WmHK0rVeLkNrrGhfoabBNdue6kdINI6r4if7ocq9aD/n7xwKOdzOA==}
    engines: {node: '>=10'}
    dependencies:
      camelcase: 6.3.0
      decamelize: 4.0.0
      flat: 5.0.2
      is-plain-obj: 2.1.0
    dev: true

  /yargs@16.2.0:
    resolution: {integrity: sha512-D1mvvtDG0L5ft/jGWkLpG1+m0eQxOfaBvTNELraWj22wSVUMWxZUvYgJYcKh6jGGIkJFhH4IZPQhR4TKpc8mBw==}
    engines: {node: '>=10'}
    dependencies:
      cliui: 7.0.4
      escalade: 3.1.1
      get-caller-file: 2.0.5
      require-directory: 2.1.1
      string-width: 4.2.3
      y18n: 5.0.8
      yargs-parser: 20.2.9
    dev: true

  /yargs@17.7.2:
    resolution: {integrity: sha512-7dSzzRQ++CKnNI/krKnYRV7JKKPUXMEh61soaHKg9mrWEhzFWhFnxPxGl+69cD1Ou63C13NUPCnmIcrvqCuM6w==}
    engines: {node: '>=12'}
    dependencies:
      cliui: 8.0.1
      escalade: 3.1.1
      get-caller-file: 2.0.5
      require-directory: 2.1.1
      string-width: 4.2.3
      y18n: 5.0.8
      yargs-parser: 21.1.1

  /yocto-queue@0.1.0:
    resolution: {integrity: sha512-rVksvsnNCdJ/ohGc6xgPwyN8eheCxsiLM8mxuE/t/mOVqJewPuO1miLpTHQiRgTKCLexL4MeAFVagts7HmNZ2Q==}
    engines: {node: '>=10'}
    dev: true

  /zod@3.21.4:
    resolution: {integrity: sha512-m46AKbrzKVzOzs/DZgVnG5H55N1sv1M8qZU3A8RIKbs3mrACDNeIOeilDymVb2HdmP8uwshOCF4uJ8uM9rCqJw==}
    dev: true<|MERGE_RESOLUTION|>--- conflicted
+++ resolved
@@ -70,19 +70,14 @@
         specifier: ~0.6.0
         version: 0.6.0(@typespec/compiler@0.47.1)(@typespec/http@0.47.0)(@typespec/rest@0.47.0)(@typespec/versioning@0.47.0)
       '@azure-tools/cadl-ranch-specs':
-<<<<<<< HEAD
         specifier: ~0.21.0
         version: 0.21.0(@azure-tools/cadl-ranch-expect@0.6.0)(@azure-tools/typespec-azure-core@0.33.1)(@typespec/compiler@0.47.1)(@typespec/http@0.47.0)(@typespec/rest@0.47.0)(@typespec/versioning@0.47.0)
-=======
-        specifier: ~0.20.0
-        version: 0.20.0(@azure-tools/cadl-ranch-expect@0.6.0)(@azure-tools/typespec-azure-core@0.33.1)(@typespec/compiler@0.47.1)(@typespec/http@0.47.0)(@typespec/rest@0.47.0)(@typespec/versioning@0.47.0)
       '@azure-tools/typespec-autorest':
         specifier: '>=0.33.0 <1.0.0'
         version: 0.33.0(@azure-tools/typespec-azure-core@0.33.1)(@typespec/compiler@0.47.1)(@typespec/http@0.47.0)(@typespec/openapi@0.47.0)(@typespec/rest@0.47.0)(@typespec/versioning@0.47.0)
       '@azure-tools/typespec-azure-resource-manager':
         specifier: '>=0.33.0 <1.0.0'
         version: 0.33.0(@azure-tools/typespec-autorest@0.33.0)(@azure-tools/typespec-azure-core@0.33.1)(@typespec/compiler@0.47.1)(@typespec/http@0.47.0)(@typespec/openapi@0.47.0)(@typespec/rest@0.47.0)(@typespec/versioning@0.47.0)
->>>>>>> 3d4e8a61
       '@types/js-yaml':
         specifier: ~4.0.5
         version: 4.0.5
