lockfileVersion: '6.0'

settings:
  autoInstallPeers: true
  excludeLinksFromLockfile: false

importers:

  .:
    devDependencies:
      '@azure-tools/cadl-ranch':
        specifier: ~0.11.2
        version: 0.11.2(@typespec/versioning@0.51.0)
      '@typespec/prettier-plugin-typespec':
        specifier: ~0.51.0
        version: 0.51.0
      autorest:
        specifier: 3.6.3
        version: 3.6.3
      eslint:
        specifier: ^8.44.0
        version: 8.44.0
      eslint-plugin-import:
        specifier: ^2.27.5
        version: 2.27.5(eslint@8.44.0)
      eslint-plugin-unicorn:
        specifier: ^46.0.0
        version: 46.0.0(eslint@8.44.0)
      prettier:
        specifier: ^2.8.8
        version: 2.8.8
      syncpack:
        specifier: ^9.8.6
        version: 9.8.6
      typescript:
        specifier: ~5.1.3
        version: 5.1.3

  packages/autorest.python:
    dependencies:
      '@autorest/system-requirements':
        specifier: ~1.0.2
        version: 1.0.2
    devDependencies:
      '@microsoft.azure/autorest.testserver':
        specifier: ^3.3.46
        version: 3.3.46
      typescript:
        specifier: ~5.1.3
        version: 5.1.3

  packages/typespec-python:
    dependencies:
      '@autorest/python':
        specifier: workspace:^
        version: link:../autorest.python
      js-yaml:
        specifier: ~4.1.0
        version: 4.1.0
    devDependencies:
      '@azure-tools/cadl-ranch-expect':
        specifier: ~0.12.0
        version: 0.12.0(@typespec/compiler@0.52.0)(@typespec/http@0.52.0)(@typespec/rest@0.52.0)(@typespec/versioning@0.52.0)
      '@azure-tools/cadl-ranch-specs':
        specifier: ~0.29.0
        version: 0.29.0(@azure-tools/cadl-ranch-expect@0.12.0)(@azure-tools/typespec-azure-core@0.38.0)(@typespec/compiler@0.52.0)(@typespec/http@0.52.0)(@typespec/rest@0.52.0)(@typespec/versioning@0.52.0)
      '@azure-tools/typespec-autorest':
        specifier: '>=0.38.0 <1.0.0'
        version: 0.38.0(@azure-tools/typespec-azure-core@0.38.0)(@typespec/compiler@0.52.0)(@typespec/http@0.52.0)(@typespec/openapi@0.52.0)(@typespec/rest@0.52.0)(@typespec/versioning@0.52.0)
      '@azure-tools/typespec-azure-core':
        specifier: ~0.38.0
        version: 0.38.0(@typespec/compiler@0.52.0)(@typespec/http@0.52.0)(@typespec/rest@0.52.0)
      '@azure-tools/typespec-azure-resource-manager':
        specifier: '>=0.38.0 <1.0.0'
        version: 0.38.0(@azure-tools/typespec-autorest@0.38.0)(@azure-tools/typespec-azure-core@0.38.0)(@typespec/compiler@0.52.0)(@typespec/http@0.52.0)(@typespec/openapi@0.52.0)(@typespec/rest@0.52.0)(@typespec/versioning@0.52.0)
      '@azure-tools/typespec-client-generator-core':
<<<<<<< HEAD
        specifier: https://artprodcus3.artifacts.visualstudio.com/A0fb41ef4-5012-48a9-bf39-4ee3de03ee35/29ec6040-b234-4e31-b139-33dc4287b756/_apis/artifact/cGlwZWxpbmVhcnRpZmFjdDovL2F6dXJlLXNkay9wcm9qZWN0SWQvMjllYzYwNDAtYjIzNC00ZTMxLWIxMzktMzNkYzQyODdiNzU2L2J1aWxkSWQvMzM4OTIzOC9hcnRpZmFjdE5hbWUvcGFja2FnZXM1/content?format=file&subPath=%2Fazure-tools-typespec-client-generator-core-0.38.0-pr-94.20240108.8.tgz
        version: '@artprodcus3.artifacts.visualstudio.com/A0fb41ef4-5012-48a9-bf39-4ee3de03ee35/29ec6040-b234-4e31-b139-33dc4287b756/_apis/artifact/cGlwZWxpbmVhcnRpZmFjdDovL2F6dXJlLXNkay9wcm9qZWN0SWQvMjllYzYwNDAtYjIzNC00ZTMxLWIxMzktMzNkYzQyODdiNzU2L2J1aWxkSWQvMzM4OTIzOC9hcnRpZmFjdE5hbWUvcGFja2FnZXM1/content?format=file&subPath=%252Fazure-tools-typespec-client-generator-core-0.38.0-pr-94.20240108.8.tgz(@typespec/compiler@0.51.0)(@typespec/http@0.51.0)(@typespec/rest@0.51.0)(@typespec/versioning@0.51.0)'
=======
        specifier: 0.39.0-dev.5
        version: 0.39.0-dev.5(@typespec/compiler@0.52.0)(@typespec/http@0.52.0)(@typespec/rest@0.52.0)(@typespec/versioning@0.52.0)
>>>>>>> 00e6bfde
      '@types/js-yaml':
        specifier: ~4.0.5
        version: 4.0.5
      '@types/mocha':
        specifier: ~10.0.1
        version: 10.0.1
      '@types/node':
        specifier: ^18.16.3
        version: 18.16.3
      '@typespec/compiler':
        specifier: ~0.52.0
        version: 0.52.0
      '@typespec/eslint-config-typespec':
        specifier: ~0.52.0
        version: 0.52.0(prettier@3.1.1)
      '@typespec/http':
        specifier: ~0.52.0
        version: 0.52.0(@typespec/compiler@0.52.0)
      '@typespec/openapi':
        specifier: '>=0.52.0 <1.0.0'
        version: 0.52.0(@typespec/compiler@0.52.0)(@typespec/http@0.52.0)
      '@typespec/rest':
        specifier: ~0.52.0
        version: 0.52.0(@typespec/compiler@0.52.0)(@typespec/http@0.52.0)
      '@typespec/versioning':
        specifier: ~0.52.0
        version: 0.52.0(@typespec/compiler@0.52.0)
      c8:
        specifier: ~7.13.0
        version: 7.13.0
      eslint:
        specifier: ^8.44.0
        version: 8.44.0
      mocha:
        specifier: ~10.2.0
        version: 10.2.0
      rimraf:
        specifier: ~5.0.0
        version: 5.0.0
      typescript:
        specifier: ~5.1.3
        version: 5.1.3
    dependenciesMeta:
      '@azure-tools/typespec-client-generator-core':
        injected: true

packages:

  /@aashutoshrathi/word-wrap@1.2.6:
    resolution: {integrity: sha512-1Yjs2SvM8TflER/OD3cOjhWWOZb58A2t7wpE2S9XfBYTiIl+XFhQG2bjy4Pu1I+EAlCNUzRDYDdFwFYUKvXcIA==}
    engines: {node: '>=0.10.0'}
    dev: true

  /@autorest/system-requirements@1.0.2:
    resolution: {integrity: sha512-T21naRb6JDdjjn2s/zwr9iCIv/9jviL/PRtiWAhi+3UA2WKH2wrId2VqJa4uVD7iEV8BLkuGgFmMkaMBG26hFw==}
    engines: {node: '>=12.0.0'}
    dependencies:
      '@azure/logger': 1.0.4
      command-exists: 1.2.9
      semver: 7.5.4
    dev: false

  /@azure-tools/cadl-ranch-api@0.4.3:
    resolution: {integrity: sha512-1vmurkIORdQ/2j33uoKjxHFAOuRWQFaRLn7uS88hbofVj5C5DKTiMQAgawQFqGiJkaPTdZwGK3YF2qcJWebIzw==}
    engines: {node: '>=16.0.0'}
    dependencies:
      body-parser: 1.20.2
      deep-equal: 2.2.2
      express: 4.18.2
      express-promise-router: 4.1.1(express@4.18.2)
      glob: 10.3.3
      morgan: 1.10.0
      multer: 1.4.5-lts.1
      picocolors: 1.0.0
      winston: 3.10.0
      yargs: 17.7.2
    transitivePeerDependencies:
      - '@types/express'
      - supports-color
    dev: true

  /@azure-tools/cadl-ranch-coverage-sdk@0.6.1:
    resolution: {integrity: sha512-eQuzWblWdNLXZOVO+QMwFt3n+Y/DCekfmYK6XxNcASbh5KlL4hFkwg1Jjtm7bt/Eb+0uqmwAFnPDx7C+rCRCFQ==}
    engines: {node: '>=16.0.0'}
    dependencies:
      '@azure/identity': 3.3.0
      '@azure/storage-blob': 12.15.0
      '@types/node': 18.16.3
    transitivePeerDependencies:
      - encoding
      - supports-color
    dev: true

  /@azure-tools/cadl-ranch-coverage-sdk@0.7.0:
    resolution: {integrity: sha512-OGQzFPi/oMDCPU6JW4XealTB7b91+MoBwWEnsInD1EFBJ/5rNRlvovJj39jlk61TMpor5x++9DR4Vud5/hyQAw==}
    engines: {node: '>=16.0.0'}
    dependencies:
      '@azure/identity': 3.3.0
      '@azure/storage-blob': 12.15.0
      '@types/node': 18.16.3
    transitivePeerDependencies:
      - encoding
      - supports-color
    dev: true

  /@azure-tools/cadl-ranch-expect@0.11.0(@typespec/compiler@0.51.0)(@typespec/http@0.51.0)(@typespec/rest@0.51.0)(@typespec/versioning@0.51.0):
    resolution: {integrity: sha512-0iTdWr8X+Su+3HIfg1glIzlMzXdsIHKIAAZ8ks480wCVwkcCJQtFn4AtSYXLY2FWf0b6jzb+51BvDpAi0SSwqQ==}
    engines: {node: '>=16.0.0'}
    peerDependencies:
      '@typespec/compiler': ~0.51.0
      '@typespec/http': ~0.51.0
      '@typespec/rest': ~0.51.0
      '@typespec/versioning': ~0.51.0
    dependencies:
      '@typespec/compiler': 0.51.0
      '@typespec/http': 0.51.0(@typespec/compiler@0.51.0)
      '@typespec/rest': 0.51.0(@typespec/compiler@0.51.0)(@typespec/http@0.51.0)
      '@typespec/versioning': 0.51.0(@typespec/compiler@0.51.0)
    dev: true

  /@azure-tools/cadl-ranch-expect@0.12.0(@typespec/compiler@0.52.0)(@typespec/http@0.52.0)(@typespec/rest@0.52.0)(@typespec/versioning@0.52.0):
    resolution: {integrity: sha512-KrcNGQNdSSI3nM44ESgp6PIX4dA0N/9rRN0j8m70jI0OyzjedjMrIs7ujUy3RW7CaXNO8VpE9HXoL4pXMP/IxQ==}
    engines: {node: '>=16.0.0'}
    peerDependencies:
      '@typespec/compiler': ~0.52.0
      '@typespec/http': ~0.52.0
      '@typespec/rest': ~0.52.0
      '@typespec/versioning': ~0.52.0
    dependencies:
      '@typespec/compiler': 0.52.0
      '@typespec/http': 0.52.0(@typespec/compiler@0.52.0)
      '@typespec/rest': 0.52.0(@typespec/compiler@0.52.0)(@typespec/http@0.52.0)
      '@typespec/versioning': 0.52.0(@typespec/compiler@0.52.0)
    dev: true

  /@azure-tools/cadl-ranch-specs@0.29.0(@azure-tools/cadl-ranch-expect@0.12.0)(@azure-tools/typespec-azure-core@0.38.0)(@typespec/compiler@0.52.0)(@typespec/http@0.52.0)(@typespec/rest@0.52.0)(@typespec/versioning@0.52.0):
    resolution: {integrity: sha512-NVkaFfAslXeQq5l16z5ulo0gEJBP6VfIxr/K5BI9foQnXYT/9rmFsqR04LFRT8zjCJ00t4kQ2j1fKhFcT37exA==}
    engines: {node: '>=16.0.0'}
    peerDependencies:
      '@azure-tools/cadl-ranch-expect': ~0.12.0
      '@azure-tools/typespec-azure-core': ~0.38.0
      '@typespec/compiler': ~0.52.0
      '@typespec/http': ~0.52.0
      '@typespec/rest': ~0.52.0
      '@typespec/versioning': ~0.52.0
    dependencies:
      '@azure-tools/cadl-ranch': 0.11.3(@typespec/versioning@0.52.0)
      '@azure-tools/cadl-ranch-api': 0.4.3
      '@azure-tools/cadl-ranch-expect': 0.12.0(@typespec/compiler@0.52.0)(@typespec/http@0.52.0)(@typespec/rest@0.52.0)(@typespec/versioning@0.52.0)
      '@azure-tools/typespec-azure-core': 0.38.0(@typespec/compiler@0.52.0)(@typespec/http@0.52.0)(@typespec/rest@0.52.0)
      '@typespec/compiler': 0.52.0
      '@typespec/http': 0.52.0(@typespec/compiler@0.52.0)
      '@typespec/rest': 0.52.0(@typespec/compiler@0.52.0)(@typespec/http@0.52.0)
      '@typespec/versioning': 0.52.0(@typespec/compiler@0.52.0)
    transitivePeerDependencies:
      - '@types/express'
      - encoding
      - supports-color
    dev: true

  /@azure-tools/cadl-ranch@0.11.2(@typespec/versioning@0.51.0):
    resolution: {integrity: sha512-7y8k2fvlo3+UolO93u7itmfkRzLW4ToknJaNA3nK2X7Nvkm80efFvdchgfl/wAdr+rt7Ms5o5DvDzlKj2vOu8g==}
    engines: {node: '>=16.0.0'}
    hasBin: true
    dependencies:
      '@azure-tools/cadl-ranch-api': 0.4.3
      '@azure-tools/cadl-ranch-coverage-sdk': 0.6.1
      '@azure-tools/cadl-ranch-expect': 0.11.0(@typespec/compiler@0.51.0)(@typespec/http@0.51.0)(@typespec/rest@0.51.0)(@typespec/versioning@0.51.0)
      '@azure/identity': 3.3.0
      '@types/js-yaml': 4.0.5
      '@typespec/compiler': 0.51.0
      '@typespec/http': 0.51.0(@typespec/compiler@0.51.0)
      '@typespec/rest': 0.51.0(@typespec/compiler@0.51.0)(@typespec/http@0.51.0)
      ajv: 8.12.0
      body-parser: 1.20.2
      deep-equal: 2.2.2
      express: 4.18.2
      express-promise-router: 4.1.1(express@4.18.2)
      glob: 10.3.3
      jackspeak: 2.1.1
      js-yaml: 4.1.0
      morgan: 1.10.0
      multer: 1.4.5-lts.1
      node-fetch: 3.3.2
      picocolors: 1.0.0
      source-map-support: 0.5.21
      winston: 3.10.0
      xml2js: 0.5.0
      yargs: 17.7.2
    transitivePeerDependencies:
      - '@types/express'
      - '@typespec/versioning'
      - encoding
      - supports-color
    dev: true

  /@azure-tools/cadl-ranch@0.11.3(@typespec/versioning@0.52.0):
    resolution: {integrity: sha512-Nw8VNUxa/jfrOWpT7YjINap5JDaE5gWNKcOHVexcnMu/jlFkCqUo5z4jiJuKdr7oPn8NYoIv4ajwKx2XQ72sfA==}
    engines: {node: '>=16.0.0'}
    hasBin: true
    dependencies:
      '@azure-tools/cadl-ranch-api': 0.4.3
      '@azure-tools/cadl-ranch-coverage-sdk': 0.7.0
      '@azure-tools/cadl-ranch-expect': 0.12.0(@typespec/compiler@0.52.0)(@typespec/http@0.52.0)(@typespec/rest@0.52.0)(@typespec/versioning@0.52.0)
      '@azure/identity': 3.3.0
      '@types/js-yaml': 4.0.5
      '@typespec/compiler': 0.52.0
      '@typespec/http': 0.52.0(@typespec/compiler@0.52.0)
      '@typespec/rest': 0.52.0(@typespec/compiler@0.52.0)(@typespec/http@0.52.0)
      ajv: 8.12.0
      body-parser: 1.20.2
      deep-equal: 2.2.2
      express: 4.18.2
      express-promise-router: 4.1.1(express@4.18.2)
      glob: 10.3.3
      jackspeak: 2.1.1
      js-yaml: 4.1.0
      morgan: 1.10.0
      multer: 1.4.5-lts.1
      node-fetch: 3.3.2
      picocolors: 1.0.0
      source-map-support: 0.5.21
      winston: 3.10.0
      xml2js: 0.5.0
      yargs: 17.7.2
    transitivePeerDependencies:
      - '@types/express'
      - '@typespec/versioning'
      - encoding
      - supports-color
    dev: true

  /@azure-tools/typespec-autorest@0.38.0(@azure-tools/typespec-azure-core@0.38.0)(@typespec/compiler@0.52.0)(@typespec/http@0.52.0)(@typespec/openapi@0.52.0)(@typespec/rest@0.52.0)(@typespec/versioning@0.52.0):
    resolution: {integrity: sha512-lBxuAtmE9kCeafSqwsiAp1sjVTEl4PdxxLq22zbQag2/ISLjVAXCae62+qULzqpY7pbDU03f/4tjvf4W7EPwXQ==}
    engines: {node: '>=18.0.0'}
    peerDependencies:
      '@azure-tools/typespec-azure-core': ~0.38.0
      '@typespec/compiler': ~0.52.0
      '@typespec/http': ~0.52.0
      '@typespec/openapi': ~0.52.0
      '@typespec/rest': ~0.52.0
      '@typespec/versioning': ~0.52.0
    dependencies:
      '@azure-tools/typespec-azure-core': 0.38.0(@typespec/compiler@0.52.0)(@typespec/http@0.52.0)(@typespec/rest@0.52.0)
      '@typespec/compiler': 0.52.0
      '@typespec/http': 0.52.0(@typespec/compiler@0.52.0)
      '@typespec/openapi': 0.52.0(@typespec/compiler@0.52.0)(@typespec/http@0.52.0)
      '@typespec/rest': 0.52.0(@typespec/compiler@0.52.0)(@typespec/http@0.52.0)
      '@typespec/versioning': 0.52.0(@typespec/compiler@0.52.0)
    dev: true

  /@azure-tools/typespec-azure-core@0.38.0(@typespec/compiler@0.52.0)(@typespec/http@0.52.0)(@typespec/rest@0.52.0):
    resolution: {integrity: sha512-ASM+njC2lpzPykzw2OicWIaAOH+OBe3bVMrufEnINBjlr7owAtudvjrTLLWmAVMBciL/YOF579KdyjxTbaxJ5A==}
    engines: {node: '>=18.0.0'}
    peerDependencies:
      '@typespec/compiler': ~0.52.0
      '@typespec/http': ~0.52.0
      '@typespec/rest': ~0.52.0
    dependencies:
      '@typespec/compiler': 0.52.0
      '@typespec/http': 0.52.0(@typespec/compiler@0.52.0)
      '@typespec/rest': 0.52.0(@typespec/compiler@0.52.0)(@typespec/http@0.52.0)
    dev: true

<<<<<<< HEAD
=======
  /@azure-tools/typespec-azure-resource-manager@0.38.0(@azure-tools/typespec-autorest@0.38.0)(@azure-tools/typespec-azure-core@0.38.0)(@typespec/compiler@0.52.0)(@typespec/http@0.52.0)(@typespec/openapi@0.52.0)(@typespec/rest@0.52.0)(@typespec/versioning@0.52.0):
    resolution: {integrity: sha512-jWMwIzT5WCokIW0IOTi/yqc5UsO47Mw+k9CGBwSmggYug/hmDELz+AfNyL/0T+rM2eF+5R/IrMKFI4Hq/OE9vQ==}
    engines: {node: '>=18.0.0'}
    peerDependencies:
      '@azure-tools/typespec-autorest': ~0.38.0
      '@azure-tools/typespec-azure-core': ~0.38.0
      '@typespec/compiler': ~0.52.0
      '@typespec/http': ~0.52.0
      '@typespec/openapi': ~0.52.0
      '@typespec/rest': ~0.52.0
      '@typespec/versioning': ~0.52.0
    dependencies:
      '@azure-tools/typespec-autorest': 0.38.0(@azure-tools/typespec-azure-core@0.38.0)(@typespec/compiler@0.52.0)(@typespec/http@0.52.0)(@typespec/openapi@0.52.0)(@typespec/rest@0.52.0)(@typespec/versioning@0.52.0)
      '@azure-tools/typespec-azure-core': 0.38.0(@typespec/compiler@0.52.0)(@typespec/http@0.52.0)(@typespec/rest@0.52.0)
      '@typespec/compiler': 0.52.0
      '@typespec/http': 0.52.0(@typespec/compiler@0.52.0)
      '@typespec/openapi': 0.52.0(@typespec/compiler@0.52.0)(@typespec/http@0.52.0)
      '@typespec/rest': 0.52.0(@typespec/compiler@0.52.0)(@typespec/http@0.52.0)
      '@typespec/versioning': 0.52.0(@typespec/compiler@0.52.0)
    dev: true

  /@azure-tools/typespec-client-generator-core@0.39.0-dev.5(@typespec/compiler@0.52.0)(@typespec/http@0.52.0)(@typespec/rest@0.52.0)(@typespec/versioning@0.52.0):
    resolution: {integrity: sha512-BvUwvHorWhe0ziA61JIqGVCCM0cF02rjn5Z919ysVQVWRKyJq0F5lteYG4OGTVGXEUe+Lb5Q/715ZFHpWnjSUg==}
    engines: {node: '>=18.0.0'}
    peerDependencies:
      '@typespec/compiler': ~0.52.0 || >=0.53.0-dev <0.53.0
      '@typespec/http': ~0.52.0 || >=0.53.0-dev <0.53.0
      '@typespec/rest': ~0.52.0 || >=0.53.0-dev <0.53.0
      '@typespec/versioning': ~0.52.0 || >=0.53.0-dev <0.53.0
    dependencies:
      '@typespec/compiler': 0.52.0
      '@typespec/http': 0.52.0(@typespec/compiler@0.52.0)
      '@typespec/rest': 0.52.0(@typespec/compiler@0.52.0)(@typespec/http@0.52.0)
      '@typespec/versioning': 0.52.0(@typespec/compiler@0.52.0)
      change-case: 5.3.0
      pluralize: 8.0.0
    dev: true

>>>>>>> 00e6bfde
  /@azure/abort-controller@1.1.0:
    resolution: {integrity: sha512-TrRLIoSQVzfAJX9H1JeFjzAoDGcoK1IYX1UImfceTZpsyYfWr09Ss1aHW1y5TrrR3iq6RZLBwJ3E24uwPhwahw==}
    engines: {node: '>=12.0.0'}
    dependencies:
      tslib: 2.6.1
    dev: true

  /@azure/core-auth@1.5.0:
    resolution: {integrity: sha512-udzoBuYG1VBoHVohDTrvKjyzel34zt77Bhp7dQntVGGD0ehVq48owENbBG8fIgkHRNUBQH5k1r0hpoMu5L8+kw==}
    engines: {node: '>=14.0.0'}
    dependencies:
      '@azure/abort-controller': 1.1.0
      '@azure/core-util': 1.4.0
      tslib: 2.6.1
    dev: true

  /@azure/core-client@1.7.3:
    resolution: {integrity: sha512-kleJ1iUTxcO32Y06dH9Pfi9K4U+Tlb111WXEnbt7R/ne+NLRwppZiTGJuTD5VVoxTMK5NTbEtm5t2vcdNCFe2g==}
    engines: {node: '>=14.0.0'}
    dependencies:
      '@azure/abort-controller': 1.1.0
      '@azure/core-auth': 1.5.0
      '@azure/core-rest-pipeline': 1.12.0
      '@azure/core-tracing': 1.0.1
      '@azure/core-util': 1.4.0
      '@azure/logger': 1.0.4
      tslib: 2.6.1
    transitivePeerDependencies:
      - supports-color
    dev: true

  /@azure/core-http@3.0.2:
    resolution: {integrity: sha512-o1wR9JrmoM0xEAa0Ue7Sp8j+uJvmqYaGoHOCT5qaVYmvgmnZDC0OvQimPA/JR3u77Sz6D1y3Xmk1y69cDU9q9A==}
    engines: {node: '>=14.0.0'}
    dependencies:
      '@azure/abort-controller': 1.1.0
      '@azure/core-auth': 1.5.0
      '@azure/core-tracing': 1.0.0-preview.13
      '@azure/core-util': 1.4.0
      '@azure/logger': 1.0.4
      '@types/node-fetch': 2.6.4
      '@types/tunnel': 0.0.3
      form-data: 4.0.0
      node-fetch: 2.6.12
      process: 0.11.10
      tslib: 2.6.1
      tunnel: 0.0.6
      uuid: 8.3.2
      xml2js: 0.5.0
    transitivePeerDependencies:
      - encoding
    dev: true

  /@azure/core-lro@2.5.4:
    resolution: {integrity: sha512-3GJiMVH7/10bulzOKGrrLeG/uCBH/9VtxqaMcB9lIqAeamI/xYQSHJL/KcsLDuH+yTjYpro/u6D/MuRe4dN70Q==}
    engines: {node: '>=14.0.0'}
    dependencies:
      '@azure/abort-controller': 1.1.0
      '@azure/core-util': 1.4.0
      '@azure/logger': 1.0.4
      tslib: 2.6.1
    dev: true

  /@azure/core-paging@1.5.0:
    resolution: {integrity: sha512-zqWdVIt+2Z+3wqxEOGzR5hXFZ8MGKK52x4vFLw8n58pR6ZfKRx3EXYTxTaYxYHc/PexPUTyimcTWFJbji9Z6Iw==}
    engines: {node: '>=14.0.0'}
    dependencies:
      tslib: 2.6.1
    dev: true

  /@azure/core-rest-pipeline@1.12.0:
    resolution: {integrity: sha512-+MnSB0vGZjszSzr5AW8z93/9fkDu2RLtWmAN8gskURq7EW2sSwqy8jZa0V26rjuBVkwhdA3Hw8z3VWoeBUOw+A==}
    engines: {node: '>=14.0.0'}
    dependencies:
      '@azure/abort-controller': 1.1.0
      '@azure/core-auth': 1.5.0
      '@azure/core-tracing': 1.0.1
      '@azure/core-util': 1.4.0
      '@azure/logger': 1.0.4
      form-data: 4.0.0
      http-proxy-agent: 5.0.0
      https-proxy-agent: 5.0.1
      tslib: 2.6.1
    transitivePeerDependencies:
      - supports-color
    dev: true

  /@azure/core-tracing@1.0.0-preview.13:
    resolution: {integrity: sha512-KxDlhXyMlh2Jhj2ykX6vNEU0Vou4nHr025KoSEiz7cS3BNiHNaZcdECk/DmLkEB0as5T7b/TpRcehJ5yV6NeXQ==}
    engines: {node: '>=12.0.0'}
    dependencies:
      '@opentelemetry/api': 1.4.1
      tslib: 2.6.1
    dev: true

  /@azure/core-tracing@1.0.1:
    resolution: {integrity: sha512-I5CGMoLtX+pI17ZdiFJZgxMJApsK6jjfm85hpgp3oazCdq5Wxgh4wMr7ge/TTWW1B5WBuvIOI1fMU/FrOAMKrw==}
    engines: {node: '>=12.0.0'}
    dependencies:
      tslib: 2.6.1
    dev: true

  /@azure/core-util@1.4.0:
    resolution: {integrity: sha512-eGAyJpm3skVQoLiRqm/xPa+SXi/NPDdSHMxbRAz2lSprd+Zs+qrpQGQQ2VQ3Nttu+nSZR4XoYQC71LbEI7jsig==}
    engines: {node: '>=14.0.0'}
    dependencies:
      '@azure/abort-controller': 1.1.0
      tslib: 2.6.1
    dev: true

  /@azure/identity@3.3.0:
    resolution: {integrity: sha512-gISa/dAAxrWt6F2WiDXZY0y2xY4MLlN2wkNW4cPuq5OgPQKLSkxLc4I2WR04puTfZyQZnpXbAapAMEj1b96fgg==}
    engines: {node: '>=14.0.0'}
    deprecated: Please upgrade to the latest version of this package to get necessary fixes
    dependencies:
      '@azure/abort-controller': 1.1.0
      '@azure/core-auth': 1.5.0
      '@azure/core-client': 1.7.3
      '@azure/core-rest-pipeline': 1.12.0
      '@azure/core-tracing': 1.0.1
      '@azure/core-util': 1.4.0
      '@azure/logger': 1.0.4
      '@azure/msal-browser': 2.38.1
      '@azure/msal-common': 13.2.1
      '@azure/msal-node': 1.18.1
      events: 3.3.0
      jws: 4.0.0
      open: 8.4.2
      stoppable: 1.1.0
      tslib: 2.6.1
      uuid: 8.3.2
    transitivePeerDependencies:
      - supports-color
    dev: true

  /@azure/logger@1.0.4:
    resolution: {integrity: sha512-ustrPY8MryhloQj7OWGe+HrYx+aoiOxzbXTtgblbV3xwCqpzUK36phH3XNHQKj3EPonyFUuDTfR3qFhTEAuZEg==}
    engines: {node: '>=14.0.0'}
    dependencies:
      tslib: 2.6.1

  /@azure/msal-browser@2.38.1:
    resolution: {integrity: sha512-NROo7mLpw7aWtj8tWy9ZPz3WWiudwVAOIDZ1K3PPrjDAA4kFYayWlbZiJl1T1sD5Oqwa6FOtwzFSvuUj1CWp6Q==}
    engines: {node: '>=0.8.0'}
    deprecated: A newer major version of this library is available. Please upgrade to the latest available version.
    dependencies:
      '@azure/msal-common': 13.2.1
    dev: true

  /@azure/msal-common@13.2.1:
    resolution: {integrity: sha512-9CtyVdDtAOw+raemKg8gdBuE7gleObgSb7p4bzMIlUt8eM69/Gaow7uqr1gK3jLYINSrss32OZW8mBbdgVLiHg==}
    engines: {node: '>=0.8.0'}
    dev: true

  /@azure/msal-node@1.18.1:
    resolution: {integrity: sha512-B4kUOWJoN4vD8b3pGJ9Q9mIZhaDb8EnQM1aN0x1otlQgTfzDvEk6rWc6fy8uGdtXqcNddBtiXdc4oRiItroVkA==}
    engines: {node: 10 || 12 || 14 || 16 || 18}
    deprecated: A newer major version of this library is available. Please upgrade to the latest available version.
    dependencies:
      '@azure/msal-common': 13.2.1
      jsonwebtoken: 9.0.1
      uuid: 8.3.2
    dev: true

  /@azure/storage-blob@12.15.0:
    resolution: {integrity: sha512-e7JBKLOFi0QVJqqLzrjx1eL3je3/Ug2IQj24cTM9b85CsnnFjLGeGjJVIjbGGZaytewiCEG7r3lRwQX7fKj0/w==}
    engines: {node: '>=14.0.0'}
    dependencies:
      '@azure/abort-controller': 1.1.0
      '@azure/core-http': 3.0.2
      '@azure/core-lro': 2.5.4
      '@azure/core-paging': 1.5.0
      '@azure/core-tracing': 1.0.0-preview.13
      '@azure/logger': 1.0.4
      events: 3.3.0
      tslib: 2.6.1
    transitivePeerDependencies:
      - encoding
    dev: true

  /@babel/code-frame@7.22.13:
    resolution: {integrity: sha512-XktuhWlJ5g+3TJXc5upd9Ks1HutSArik6jf2eAjYFyIOf4ej3RN+184cZbzDvbPnuTJIUhPKKJE3cIsYTiAT3w==}
    engines: {node: '>=6.9.0'}
    dependencies:
      '@babel/highlight': 7.23.4
      chalk: 2.4.2
    dev: true

  /@babel/code-frame@7.23.5:
    resolution: {integrity: sha512-CgH3s1a96LipHCmSUmYFPwY7MNx8C3avkq7i4Wl3cfa662ldtUe4VM1TPXX70pfmrlWTb6jLqTYrZyT2ZTJBgA==}
    engines: {node: '>=6.9.0'}
    dependencies:
      '@babel/highlight': 7.23.4
      chalk: 2.4.2
    dev: true

  /@babel/helper-validator-identifier@7.22.20:
    resolution: {integrity: sha512-Y4OZ+ytlatR8AI+8KZfKuL5urKp7qey08ha31L8b3BwewJAoJamTzyvxPR/5D+KkdJCGPq/+8TukHBlY10FX9A==}
    engines: {node: '>=6.9.0'}
    dev: true

  /@babel/helper-validator-identifier@7.22.5:
    resolution: {integrity: sha512-aJXu+6lErq8ltp+JhkJUfk1MTGyuA4v7f3pA+BJ5HLfNC6nAQ0Cpi9uOquUj8Hehg0aUiHzWQbOVJGao6ztBAQ==}
    engines: {node: '>=6.9.0'}
    dev: true

  /@babel/highlight@7.23.4:
    resolution: {integrity: sha512-acGdbYSfp2WheJoJm/EBBBLh/ID8KDc64ISZ9DYtBmC8/Q204PZJLHyzeB5qMzJ5trcOkybd78M4x2KWsUq++A==}
    engines: {node: '>=6.9.0'}
    dependencies:
      '@babel/helper-validator-identifier': 7.22.20
      chalk: 2.4.2
      js-tokens: 4.0.0
    dev: true

  /@bcoe/v8-coverage@0.2.3:
    resolution: {integrity: sha512-0hYQ8SB4Db5zvZB4axdMHGwEaQjkZzFjQiN9LVYvIFB2nSUHW9tYpxWriPrWDASIxiaXax83REcLxuSdnGPZtw==}
    dev: true

  /@colors/colors@1.5.0:
    resolution: {integrity: sha512-ooWCrlZP11i8GImSjTHYHLkvFDP48nS4+204nGb1RiX/WXYHmJA2III9/e2DWVabCESdW7hBAEzHRqUn9OUVvQ==}
    engines: {node: '>=0.1.90'}
    dev: true

  /@dabh/diagnostics@2.0.3:
    resolution: {integrity: sha512-hrlQOIi7hAfzsMqlGSFyVucrx38O+j6wiGOf//H2ecvIEqYN4ADBSS2iLMh5UFyDunCNniUIPk/q3riFv45xRA==}
    dependencies:
      colorspace: 1.1.4
      enabled: 2.0.0
      kuler: 2.0.0
    dev: true

  /@eslint-community/eslint-utils@4.4.0(eslint@8.44.0):
    resolution: {integrity: sha512-1/sA4dwrzBAyeUoQ6oxahHKmrZvsnLCg4RfxW3ZFGGmQkSNQPFNLV9CUEFQP1x9EYXHTo5p6xdhZM1Ne9p/AfA==}
    engines: {node: ^12.22.0 || ^14.17.0 || >=16.0.0}
    peerDependencies:
      eslint: ^6.0.0 || ^7.0.0 || >=8.0.0
    dependencies:
      eslint: 8.44.0
      eslint-visitor-keys: 3.4.3
    dev: true

  /@eslint-community/eslint-utils@4.4.0(eslint@8.56.0):
    resolution: {integrity: sha512-1/sA4dwrzBAyeUoQ6oxahHKmrZvsnLCg4RfxW3ZFGGmQkSNQPFNLV9CUEFQP1x9EYXHTo5p6xdhZM1Ne9p/AfA==}
    engines: {node: ^12.22.0 || ^14.17.0 || >=16.0.0}
    peerDependencies:
      eslint: ^6.0.0 || ^7.0.0 || >=8.0.0
    dependencies:
      eslint: 8.56.0
      eslint-visitor-keys: 3.4.3
    dev: true

  /@eslint-community/regexpp@4.6.2:
    resolution: {integrity: sha512-pPTNuaAG3QMH+buKyBIGJs3g/S5y0caxw0ygM3YyE6yJFySwiGGSzA+mM3KJ8QQvzeLh3blwgSonkFjgQdxzMw==}
    engines: {node: ^12.0.0 || ^14.0.0 || >=16.0.0}
    dev: true

  /@eslint/eslintrc@2.1.2:
    resolution: {integrity: sha512-+wvgpDsrB1YqAMdEUCcnTlpfVBH7Vqn6A/NT3D8WVXFIaKMlErPIZT3oCIAVCOtarRpMtelZLqJeU3t7WY6X6g==}
    engines: {node: ^12.22.0 || ^14.17.0 || >=16.0.0}
    dependencies:
      ajv: 6.12.6
      debug: 4.3.4(supports-color@8.1.1)
      espree: 9.6.1
      globals: 13.21.0
      ignore: 5.2.4
      import-fresh: 3.3.0
      js-yaml: 4.1.0
      minimatch: 3.1.2
      strip-json-comments: 3.1.1
    transitivePeerDependencies:
      - supports-color
    dev: true

  /@eslint/eslintrc@2.1.4:
    resolution: {integrity: sha512-269Z39MS6wVJtsoUl10L60WdkhJVdPG24Q4eZTH3nnF6lpvSShEK3wQjDX9JRWAUPvPh7COouPpU9IrqaZFvtQ==}
    engines: {node: ^12.22.0 || ^14.17.0 || >=16.0.0}
    dependencies:
      ajv: 6.12.6
      debug: 4.3.4(supports-color@8.1.1)
      espree: 9.6.1
      globals: 13.21.0
      ignore: 5.2.4
      import-fresh: 3.3.0
      js-yaml: 4.1.0
      minimatch: 3.1.2
      strip-json-comments: 3.1.1
    transitivePeerDependencies:
      - supports-color
    dev: true

  /@eslint/js@8.44.0:
    resolution: {integrity: sha512-Ag+9YM4ocKQx9AarydN0KY2j0ErMHNIocPDrVo8zAE44xLTjEtz81OdR68/cydGtk6m6jDb5Za3r2useMzYmSw==}
    engines: {node: ^12.22.0 || ^14.17.0 || >=16.0.0}
    dev: true

  /@eslint/js@8.56.0:
    resolution: {integrity: sha512-gMsVel9D7f2HLkBma9VbtzZRehRogVRfbr++f06nL2vnCGCNlzOD+/MUov/F4p8myyAHspEhVobgjpX64q5m6A==}
    engines: {node: ^12.22.0 || ^14.17.0 || >=16.0.0}
    dev: true

  /@humanwhocodes/config-array@0.11.10:
    resolution: {integrity: sha512-KVVjQmNUepDVGXNuoRRdmmEjruj0KfiGSbS8LVc12LMsWDQzRXJ0qdhN8L8uUigKpfEHRhlaQFY0ib1tnUbNeQ==}
    engines: {node: '>=10.10.0'}
    dependencies:
      '@humanwhocodes/object-schema': 1.2.1
      debug: 4.3.4(supports-color@8.1.1)
      minimatch: 3.1.2
    transitivePeerDependencies:
      - supports-color
    dev: true

  /@humanwhocodes/config-array@0.11.14:
    resolution: {integrity: sha512-3T8LkOmg45BV5FICb15QQMsyUSWrQ8AygVfC7ZG32zOalnqrilm018ZVCw0eapXux8FtA33q8PSRSstjee3jSg==}
    engines: {node: '>=10.10.0'}
    dependencies:
      '@humanwhocodes/object-schema': 2.0.2
      debug: 4.3.4(supports-color@8.1.1)
      minimatch: 3.1.2
    transitivePeerDependencies:
      - supports-color
    dev: true

  /@humanwhocodes/module-importer@1.0.1:
    resolution: {integrity: sha512-bxveV4V8v5Yb4ncFTT3rPSgZBOpCkjfK0y4oVVVJwIuDVBRMDXrPyXRL988i5ap9m9bnyEEjWfm5WkBmtffLfA==}
    engines: {node: '>=12.22'}
    dev: true

  /@humanwhocodes/object-schema@1.2.1:
    resolution: {integrity: sha512-ZnQMnLV4e7hDlUvw8H+U8ASL02SS2Gn6+9Ac3wGGLIe7+je2AeAOxPY+izIPJDfFDb7eDjev0Us8MO1iFRN8hA==}
    dev: true

  /@humanwhocodes/object-schema@2.0.2:
    resolution: {integrity: sha512-6EwiSjwWYP7pTckG6I5eyFANjPhmPjUX9JRLUSfNPC7FX7zK9gyZAfUEaECL6ALTpGX5AjnBq3C9XmVWPitNpw==}
    dev: true

  /@isaacs/cliui@8.0.2:
    resolution: {integrity: sha512-O8jcjabXaleOG9DQ0+ARXWZBTfnP4WNAqzuiJK7ll44AmxGKv/J2M4TPjxjY3znBCfvBXFzucm1twdyFybFqEA==}
    engines: {node: '>=12'}
    dependencies:
      string-width: 5.1.2
      string-width-cjs: /string-width@4.2.3
      strip-ansi: 7.1.0
      strip-ansi-cjs: /strip-ansi@6.0.1
      wrap-ansi: 8.1.0
      wrap-ansi-cjs: /wrap-ansi@7.0.0
    dev: true

  /@istanbuljs/schema@0.1.3:
    resolution: {integrity: sha512-ZXRY4jNvVgSVQ8DL3LTcakaAtXwTVUxE81hslsyD2AtoXW/wVob10HkOJ1X/pAlcI7D+2YoZKg5do8G/w6RYgA==}
    engines: {node: '>=8'}
    dev: true

  /@jridgewell/resolve-uri@3.1.1:
    resolution: {integrity: sha512-dSYZh7HhCDtCKm4QakX0xFpsRDqjjtZf/kjI/v3T3Nwt5r8/qz/M19F9ySyOqU94SXBmeG9ttTul+YnR4LOxFA==}
    engines: {node: '>=6.0.0'}
    dev: true

  /@jridgewell/sourcemap-codec@1.4.15:
    resolution: {integrity: sha512-eF2rxCRulEKXHTRiDrDy6erMYWqNw4LPdQ8UQA4huuxaQsVeRPFl2oM8oDGxMFhJUWZf9McpLtJasDDZb/Bpeg==}
    dev: true

  /@jridgewell/trace-mapping@0.3.19:
    resolution: {integrity: sha512-kf37QtfW+Hwx/buWGMPcR60iF9ziHa6r/CZJIHbmcm4+0qrXiVdxegAH0F6yddEVQ7zdkjcGCgCzUu+BcbhQxw==}
    dependencies:
      '@jridgewell/resolve-uri': 3.1.1
      '@jridgewell/sourcemap-codec': 1.4.15
    dev: true

  /@microsoft.azure/autorest.testserver@3.3.46:
    resolution: {integrity: sha512-ne6zSqSQWTSx1dVWoQ77jxSrRppNsoWVjAZAxHbxPAUy+N34cM0UocYfMoqLlghDoMqM8xVMWAdG/ReNuvdBAg==}
    engines: {node: '>=10'}
    hasBin: true
    dependencies:
      '@azure/storage-blob': 12.15.0
      axios: 0.21.4
      body-parser: 1.20.2
      busboy: 1.6.0
      commonmark: 0.30.0
      deep-equal: 2.2.2
      express: 4.18.2
      express-promise-router: 4.1.1(express@4.18.2)
      glob: 8.1.0
      js-yaml: 4.1.0
      morgan: 1.10.0
      mustache: 4.2.0
      request: 2.88.2
      request-promise-native: 1.0.9(request@2.88.2)
      source-map-support: 0.5.21
      underscore: 1.13.6
      winston: 3.10.0
      xml2js: 0.4.23
      yargs: 17.7.2
    transitivePeerDependencies:
      - '@types/express'
      - debug
      - encoding
      - supports-color
    dev: true

  /@nodelib/fs.scandir@2.1.5:
    resolution: {integrity: sha512-vq24Bq3ym5HEQm2NKCr3yXDwjc7vTsEThRDnkp2DK9p1uqLR+DHurm/NOTo0KG7HYHU7eppKZj3MyqYuMBf62g==}
    engines: {node: '>= 8'}
    dependencies:
      '@nodelib/fs.stat': 2.0.5
      run-parallel: 1.2.0
    dev: true

  /@nodelib/fs.stat@2.0.5:
    resolution: {integrity: sha512-RkhPPp2zrqDAQA/2jNhnztcPAlv64XdhIp7a7454A5ovI7Bukxgt7MX7udwAu3zg1DcpPU0rz3VV1SeaqvY4+A==}
    engines: {node: '>= 8'}
    dev: true

  /@nodelib/fs.walk@1.2.8:
    resolution: {integrity: sha512-oGB+UxlgWcgQkgwo8GcEGwemoTFt3FIO9ababBmaGwXIoBKZ+GTy0pP185beGg7Llih/NSHSV2XAs1lnznocSg==}
    engines: {node: '>= 8'}
    dependencies:
      '@nodelib/fs.scandir': 2.1.5
      fastq: 1.15.0
    dev: true

  /@opentelemetry/api@1.4.1:
    resolution: {integrity: sha512-O2yRJce1GOc6PAy3QxFM4NzFiWzvScDC1/5ihYBL6BUEVdq0XMWN01sppE+H6bBXbaFYipjwFLEWLg5PaSOThA==}
    engines: {node: '>=8.0.0'}
    dev: true

  /@pkgjs/parseargs@0.11.0:
    resolution: {integrity: sha512-+1VkjdD0QBLPodGrJUeqarH8VAIvQODIbwh9XpP5Syisf7YoQgsJKPNFoqqLQlu+VQ/tVSshMR6loPMn8U+dPg==}
    engines: {node: '>=14'}
    requiresBuild: true
    dev: true
    optional: true

  /@pkgr/utils@2.4.2:
    resolution: {integrity: sha512-POgTXhjrTfbTV63DiFXav4lBHiICLKKwDeaKn9Nphwj7WH6m0hMMCaJkMyRWjgtPFyRKRVoMXXjczsTQRDEhYw==}
    engines: {node: ^12.20.0 || ^14.18.0 || >=16.0.0}
    dependencies:
      cross-spawn: 7.0.3
      fast-glob: 3.3.2
      is-glob: 4.0.3
      open: 9.1.0
      picocolors: 1.0.0
      tslib: 2.6.1
    dev: true

  /@rushstack/eslint-patch@1.3.2:
    resolution: {integrity: sha512-V+MvGwaHH03hYhY+k6Ef/xKd6RYlc4q8WBx+2ANmipHJcKuktNcI/NgEsJgdSUF6Lw32njT6OnrRsKYCdgHjYw==}
    dev: true

  /@sindresorhus/merge-streams@1.0.0:
    resolution: {integrity: sha512-rUV5WyJrJLoloD4NDN1V1+LDMDWOa4OTsT4yYJwQNpTU6FWxkxHpL7eu4w+DmiH8x/EAM1otkPE1+LaspIbplw==}
    engines: {node: '>=18'}
    dev: true

  /@tootallnate/once@2.0.0:
    resolution: {integrity: sha512-XCuKFP5PS55gnMVu3dty8KPatLqUoy/ZYzDzAGCQ8JNFCkLXzmI7vNHCR+XpbZaMWQK/vQubr7PkYq8g470J/A==}
    engines: {node: '>= 10'}
    dev: true

  /@types/istanbul-lib-coverage@2.0.4:
    resolution: {integrity: sha512-z/QT1XN4K4KYuslS23k62yDIDLwLFkzxOuMplDtObz0+y7VqJCaO2o+SPwHCvLFZh7xazvvoor2tA/hPz9ee7g==}
    dev: true

  /@types/js-yaml@4.0.5:
    resolution: {integrity: sha512-FhpRzf927MNQdRZP0J5DLIdTXhjLYzeUTmLAu69mnVksLH9CJY3IuSeEgbKUki7GQZm0WqDkGzyxju2EZGD2wA==}
    dev: true

  /@types/json-schema@7.0.12:
    resolution: {integrity: sha512-Hr5Jfhc9eYOQNPYO5WLDq/n4jqijdHNlDXjuAQkkt+mWdQR+XJToOHrsD4cPaMXpn6KO7y2+wM8AZEs8VpBLVA==}
    dev: true

  /@types/json5@0.0.29:
    resolution: {integrity: sha512-dRLjCWHYg4oaA77cxO64oO+7JwCwnIzkZPdrrC71jQmQtlhM556pwKo5bUzqvZndkVbeFLIIi+9TC40JNF5hNQ==}
    dev: true

  /@types/mocha@10.0.1:
    resolution: {integrity: sha512-/fvYntiO1GeICvqbQ3doGDIP97vWmvFt83GKguJ6prmQM2iXZfFcq6YE8KteFyRtX2/h5Hf91BYvPodJKFYv5Q==}
    dev: true

  /@types/node-fetch@2.6.4:
    resolution: {integrity: sha512-1ZX9fcN4Rvkvgv4E6PAY5WXUFWFcRWxZa3EW83UjycOB9ljJCedb2CupIP4RZMEwF/M3eTcCihbBRgwtGbg5Rg==}
    dependencies:
      '@types/node': 18.16.3
      form-data: 3.0.1
    dev: true

  /@types/node@18.16.3:
    resolution: {integrity: sha512-OPs5WnnT1xkCBiuQrZA4+YAV4HEJejmHneyraIaxsbev5yCEr6KMwINNFP9wQeFIw8FWcoTqF3vQsa5CDaI+8Q==}
    dev: true

  /@types/normalize-package-data@2.4.1:
    resolution: {integrity: sha512-Gj7cI7z+98M282Tqmp2K5EIsoouUEzbBJhQQzDE3jSIRk6r9gsz0oUokqIUR4u1R3dMHo0pDHM7sNOHyhulypw==}
    dev: true

  /@types/semver@7.5.0:
    resolution: {integrity: sha512-G8hZ6XJiHnuhQKR7ZmysCeJWE08o8T0AXtk5darsCaTVsYZhhgUrq53jizaR2FvsoeCwJhlmwTjkXBY5Pn/ZHw==}
    dev: true

  /@types/triple-beam@1.3.2:
    resolution: {integrity: sha512-txGIh+0eDFzKGC25zORnswy+br1Ha7hj5cMVwKIU7+s0U2AxxJru/jZSMU6OC9MJWP6+pc/hc6ZjyZShpsyY2g==}
    dev: true

  /@types/tunnel@0.0.3:
    resolution: {integrity: sha512-sOUTGn6h1SfQ+gbgqC364jLFBw2lnFqkgF3q0WovEHRLMrVD1sd5aufqi/aJObLekJO+Aq5z646U4Oxy6shXMA==}
    dependencies:
      '@types/node': 18.16.3
    dev: true

  /@typescript-eslint/eslint-plugin@6.4.0(@typescript-eslint/parser@6.19.1)(eslint@8.56.0)(typescript@5.3.3):
    resolution: {integrity: sha512-62o2Hmc7Gs3p8SLfbXcipjWAa6qk2wZGChXG2JbBtYpwSRmti/9KHLqfbLs9uDigOexG+3PaQ9G2g3201FWLKg==}
    engines: {node: ^16.0.0 || >=18.0.0}
    peerDependencies:
      '@typescript-eslint/parser': ^6.0.0 || ^6.0.0-alpha
      eslint: ^7.0.0 || ^8.0.0
      typescript: '*'
    peerDependenciesMeta:
      typescript:
        optional: true
    dependencies:
      '@eslint-community/regexpp': 4.6.2
      '@typescript-eslint/parser': 6.19.1(eslint@8.44.0)(typescript@5.1.3)
      '@typescript-eslint/scope-manager': 6.4.0
      '@typescript-eslint/type-utils': 6.4.0(eslint@8.56.0)(typescript@5.3.3)
      '@typescript-eslint/utils': 6.4.0(eslint@8.56.0)(typescript@5.3.3)
      '@typescript-eslint/visitor-keys': 6.4.0
      debug: 4.3.4(supports-color@8.1.1)
      eslint: 8.56.0
      graphemer: 1.4.0
      ignore: 5.2.4
      natural-compare: 1.4.0
      semver: 7.5.4
      ts-api-utils: 1.0.1(typescript@5.3.3)
      typescript: 5.3.3
    transitivePeerDependencies:
      - supports-color
    dev: true

  /@typescript-eslint/parser@6.19.1(eslint@8.44.0)(typescript@5.1.3):
    resolution: {integrity: sha512-WEfX22ziAh6pRE9jnbkkLGp/4RhTpffr2ZK5bJ18M8mIfA8A+k97U9ZyaXCEJRlmMHh7R9MJZWXp/r73DzINVQ==}
    engines: {node: ^16.0.0 || >=18.0.0}
    peerDependencies:
      eslint: ^7.0.0 || ^8.0.0
      typescript: '*'
    peerDependenciesMeta:
      typescript:
        optional: true
    dependencies:
      '@typescript-eslint/scope-manager': 6.19.1
      '@typescript-eslint/types': 6.19.1
      '@typescript-eslint/typescript-estree': 6.19.1(typescript@5.1.3)
      '@typescript-eslint/visitor-keys': 6.19.1
      debug: 4.3.4(supports-color@8.1.1)
      eslint: 8.44.0
      typescript: 5.1.3
    transitivePeerDependencies:
      - supports-color
    dev: true

  /@typescript-eslint/scope-manager@6.19.1:
    resolution: {integrity: sha512-4CdXYjKf6/6aKNMSly/BP4iCSOpvMmqtDzRtqFyyAae3z5kkqEjKndR5vDHL8rSuMIIWP8u4Mw4VxLyxZW6D5w==}
    engines: {node: ^16.0.0 || >=18.0.0}
    dependencies:
      '@typescript-eslint/types': 6.19.1
      '@typescript-eslint/visitor-keys': 6.19.1
    dev: true

  /@typescript-eslint/scope-manager@6.4.0:
    resolution: {integrity: sha512-TUS7vaKkPWDVvl7GDNHFQMsMruD+zhkd3SdVW0d7b+7Zo+bd/hXJQ8nsiUZMi1jloWo6c9qt3B7Sqo+flC1nig==}
    engines: {node: ^16.0.0 || >=18.0.0}
    dependencies:
      '@typescript-eslint/types': 6.4.0
      '@typescript-eslint/visitor-keys': 6.4.0
    dev: true

  /@typescript-eslint/type-utils@6.4.0(eslint@8.56.0)(typescript@5.3.3):
    resolution: {integrity: sha512-TvqrUFFyGY0cX3WgDHcdl2/mMCWCDv/0thTtx/ODMY1QhEiyFtv/OlLaNIiYLwRpAxAtOLOY9SUf1H3Q3dlwAg==}
    engines: {node: ^16.0.0 || >=18.0.0}
    peerDependencies:
      eslint: ^7.0.0 || ^8.0.0
      typescript: '*'
    peerDependenciesMeta:
      typescript:
        optional: true
    dependencies:
      '@typescript-eslint/typescript-estree': 6.4.0(typescript@5.3.3)
      '@typescript-eslint/utils': 6.4.0(eslint@8.56.0)(typescript@5.3.3)
      debug: 4.3.4(supports-color@8.1.1)
      eslint: 8.56.0
      ts-api-utils: 1.0.1(typescript@5.3.3)
      typescript: 5.3.3
    transitivePeerDependencies:
      - supports-color
    dev: true

  /@typescript-eslint/types@6.19.1:
    resolution: {integrity: sha512-6+bk6FEtBhvfYvpHsDgAL3uo4BfvnTnoge5LrrCj2eJN8g3IJdLTD4B/jK3Q6vo4Ql/Hoip9I8aB6fF+6RfDqg==}
    engines: {node: ^16.0.0 || >=18.0.0}
    dev: true

  /@typescript-eslint/types@6.4.0:
    resolution: {integrity: sha512-+FV9kVFrS7w78YtzkIsNSoYsnOtrYVnKWSTVXoL1761CsCRv5wpDOINgsXpxD67YCLZtVQekDDyaxfjVWUJmmg==}
    engines: {node: ^16.0.0 || >=18.0.0}
    dev: true

  /@typescript-eslint/typescript-estree@6.19.1(typescript@5.1.3):
    resolution: {integrity: sha512-aFdAxuhzBFRWhy+H20nYu19+Km+gFfwNO4TEqyszkMcgBDYQjmPJ61erHxuT2ESJXhlhrO7I5EFIlZ+qGR8oVA==}
    engines: {node: ^16.0.0 || >=18.0.0}
    peerDependencies:
      typescript: '*'
    peerDependenciesMeta:
      typescript:
        optional: true
    dependencies:
      '@typescript-eslint/types': 6.19.1
      '@typescript-eslint/visitor-keys': 6.19.1
      debug: 4.3.4(supports-color@8.1.1)
      globby: 11.1.0
      is-glob: 4.0.3
      minimatch: 9.0.3
      semver: 7.5.4
      ts-api-utils: 1.0.1(typescript@5.1.3)
      typescript: 5.1.3
    transitivePeerDependencies:
      - supports-color
    dev: true

  /@typescript-eslint/typescript-estree@6.19.1(typescript@5.3.3):
    resolution: {integrity: sha512-aFdAxuhzBFRWhy+H20nYu19+Km+gFfwNO4TEqyszkMcgBDYQjmPJ61erHxuT2ESJXhlhrO7I5EFIlZ+qGR8oVA==}
    engines: {node: ^16.0.0 || >=18.0.0}
    peerDependencies:
      typescript: '*'
    peerDependenciesMeta:
      typescript:
        optional: true
    dependencies:
      '@typescript-eslint/types': 6.19.1
      '@typescript-eslint/visitor-keys': 6.19.1
      debug: 4.3.4(supports-color@8.1.1)
      globby: 11.1.0
      is-glob: 4.0.3
      minimatch: 9.0.3
      semver: 7.5.4
      ts-api-utils: 1.0.1(typescript@5.1.3)
      typescript: 5.3.3
    transitivePeerDependencies:
      - supports-color
    dev: true

  /@typescript-eslint/typescript-estree@6.4.0(typescript@5.3.3):
    resolution: {integrity: sha512-iDPJArf/K2sxvjOR6skeUCNgHR/tCQXBsa+ee1/clRKr3olZjZ/dSkXPZjG6YkPtnW6p5D1egeEPMCW6Gn4yLA==}
    engines: {node: ^16.0.0 || >=18.0.0}
    peerDependencies:
      typescript: '*'
    peerDependenciesMeta:
      typescript:
        optional: true
    dependencies:
      '@typescript-eslint/types': 6.4.0
      '@typescript-eslint/visitor-keys': 6.4.0
      debug: 4.3.4(supports-color@8.1.1)
      globby: 11.1.0
      is-glob: 4.0.3
      semver: 7.5.4
      ts-api-utils: 1.0.1(typescript@5.3.3)
      typescript: 5.3.3
    transitivePeerDependencies:
      - supports-color
    dev: true

  /@typescript-eslint/utils@6.19.1(eslint@8.56.0)(typescript@5.3.3):
    resolution: {integrity: sha512-JvjfEZuP5WoMqwh9SPAPDSHSg9FBHHGhjPugSRxu5jMfjvBpq5/sGTD+9M9aQ5sh6iJ8AY/Kk/oUYVEMAPwi7w==}
    engines: {node: ^16.0.0 || >=18.0.0}
    peerDependencies:
      eslint: ^7.0.0 || ^8.0.0
    dependencies:
      '@eslint-community/eslint-utils': 4.4.0(eslint@8.56.0)
      '@types/json-schema': 7.0.12
      '@types/semver': 7.5.0
      '@typescript-eslint/scope-manager': 6.19.1
      '@typescript-eslint/types': 6.19.1
      '@typescript-eslint/typescript-estree': 6.19.1(typescript@5.3.3)
      eslint: 8.56.0
      semver: 7.5.4
    transitivePeerDependencies:
      - supports-color
      - typescript
    dev: true

  /@typescript-eslint/utils@6.4.0(eslint@8.56.0)(typescript@5.3.3):
    resolution: {integrity: sha512-BvvwryBQpECPGo8PwF/y/q+yacg8Hn/2XS+DqL/oRsOPK+RPt29h5Ui5dqOKHDlbXrAeHUTnyG3wZA0KTDxRZw==}
    engines: {node: ^16.0.0 || >=18.0.0}
    peerDependencies:
      eslint: ^7.0.0 || ^8.0.0
    dependencies:
      '@eslint-community/eslint-utils': 4.4.0(eslint@8.56.0)
      '@types/json-schema': 7.0.12
      '@types/semver': 7.5.0
      '@typescript-eslint/scope-manager': 6.4.0
      '@typescript-eslint/types': 6.4.0
      '@typescript-eslint/typescript-estree': 6.4.0(typescript@5.3.3)
      eslint: 8.56.0
      semver: 7.5.4
    transitivePeerDependencies:
      - supports-color
      - typescript
    dev: true

  /@typescript-eslint/visitor-keys@6.19.1:
    resolution: {integrity: sha512-gkdtIO+xSO/SmI0W68DBg4u1KElmIUo3vXzgHyGPs6cxgB0sa3TlptRAAE0hUY1hM6FcDKEv7aIwiTGm76cXfQ==}
    engines: {node: ^16.0.0 || >=18.0.0}
    dependencies:
      '@typescript-eslint/types': 6.19.1
      eslint-visitor-keys: 3.4.3
    dev: true

  /@typescript-eslint/visitor-keys@6.4.0:
    resolution: {integrity: sha512-yJSfyT+uJm+JRDWYRYdCm2i+pmvXJSMtPR9Cq5/XQs4QIgNoLcoRtDdzsLbLsFM/c6um6ohQkg/MLxWvoIndJA==}
    engines: {node: ^16.0.0 || >=18.0.0}
    dependencies:
      '@typescript-eslint/types': 6.4.0
      eslint-visitor-keys: 3.4.3
    dev: true

  /@typespec/compiler@0.51.0:
    resolution: {integrity: sha512-eGxQG27ovSkmuAyUpYhQzTfENmMV1w/Zm1binmAT/gUF56SE+XGCg8pLaBNlDgRbcGDJaziiop7uBMDbsuBDyg==}
    engines: {node: '>=18.0.0'}
    hasBin: true
    dependencies:
      '@babel/code-frame': 7.22.13
      ajv: 8.12.0
      change-case: 4.1.2
      globby: 13.2.2
      mustache: 4.2.0
      picocolors: 1.0.0
      prettier: 3.1.1
      prompts: 2.4.2
      semver: 7.5.4
      vscode-languageserver: 9.0.1
      vscode-languageserver-textdocument: 1.0.8
      yaml: 2.3.4
      yargs: 17.7.2
    dev: true

  /@typespec/compiler@0.52.0:
    resolution: {integrity: sha512-36cZ5RWxRjL4SUe41KjPh3j3RQibpUoOzHcSllQJ3ByTSZdXv1zckMHLiRfaAbTXUADSAn2GMs4ZO3s8GdOGIQ==}
    engines: {node: '>=18.0.0'}
    hasBin: true
    dependencies:
      '@babel/code-frame': 7.23.5
      ajv: 8.12.0
      change-case: 5.3.0
      globby: 14.0.0
      mustache: 4.2.0
      picocolors: 1.0.0
      prettier: 3.1.1
      prompts: 2.4.2
      semver: 7.5.4
      vscode-languageserver: 9.0.1
      vscode-languageserver-textdocument: 1.0.8
      yaml: 2.3.4
      yargs: 17.7.2
    dev: true

  /@typespec/eslint-config-typespec@0.52.0(prettier@3.1.1):
    resolution: {integrity: sha512-jtfU4S2Q+wtcVOdfAKzuZsfK6xurEqRHYYji7QIhNfqd1IF8zWDpIDUR8ONy15mjcb3Gc4NLi0nLvpqxY9zm5g==}
    dependencies:
      '@rushstack/eslint-patch': 1.3.2
      '@typescript-eslint/eslint-plugin': 6.4.0(@typescript-eslint/parser@6.19.1)(eslint@8.56.0)(typescript@5.3.3)
      '@typescript-eslint/parser': 6.19.1(eslint@8.44.0)(typescript@5.1.3)
      eslint: 8.56.0
      eslint-config-prettier: 8.10.0(eslint@8.56.0)
      eslint-plugin-deprecation: 2.0.0(eslint@8.56.0)(typescript@5.3.3)
      eslint-plugin-prettier: 5.0.0(eslint-config-prettier@8.10.0)(eslint@8.56.0)(prettier@3.1.1)
      eslint-plugin-unicorn: 47.0.0(eslint@8.56.0)
      eslint-plugin-vitest: 0.3.20(@typescript-eslint/eslint-plugin@6.4.0)(eslint@8.56.0)(typescript@5.3.3)
      typescript: 5.3.3
    transitivePeerDependencies:
      - '@types/eslint'
      - prettier
      - supports-color
      - vitest
    dev: true

  /@typespec/http@0.51.0(@typespec/compiler@0.51.0):
    resolution: {integrity: sha512-9YtcIPzUP0ELf/ZFBfhgLCPIyERn+DrYJTtEtaWkcO+qEkdFxO5eahwgh1FPuS6iJrW6pUPBuAfGDOAH1+N/PQ==}
    engines: {node: '>=18.0.0'}
    peerDependencies:
      '@typespec/compiler': ~0.51.0
    dependencies:
      '@typespec/compiler': 0.51.0
    dev: true

  /@typespec/http@0.52.0(@typespec/compiler@0.52.0):
    resolution: {integrity: sha512-8UluHzYV3zZFSRuKYeQombaJzYMAq8lcM7ysOY6zxmagRxv/L2LAG5iMu7iSrM48I7PR+WVhXSonRA0xhHctfw==}
    engines: {node: '>=18.0.0'}
    peerDependencies:
      '@typespec/compiler': ~0.52.0
    dependencies:
      '@typespec/compiler': 0.52.0
    dev: true

  /@typespec/openapi@0.52.0(@typespec/compiler@0.52.0)(@typespec/http@0.52.0):
    resolution: {integrity: sha512-2Otnu9glehxvp6TU7NOHEniBDDKufV03XTmeVGgGEmu/j+cveAMg8lA1/O0RBpS2oHGsCFnMEuPcR8M1c0LI+Q==}
    engines: {node: '>=18.0.0'}
    peerDependencies:
      '@typespec/compiler': ~0.52.0
      '@typespec/http': ~0.52.0
    dependencies:
      '@typespec/compiler': 0.52.0
      '@typespec/http': 0.52.0(@typespec/compiler@0.52.0)
    dev: true

  /@typespec/prettier-plugin-typespec@0.51.0:
    resolution: {integrity: sha512-byj0Xw+lg6LDa8duSC1iEhGCwOxb1yr4A7/KNL/JzFKPSRgUD4WePba8wxZEeMcRR2LeWlIIm8zxpWG97jkk8g==}
    dependencies:
      prettier: 3.1.0
    dev: true

  /@typespec/rest@0.51.0(@typespec/compiler@0.51.0)(@typespec/http@0.51.0):
    resolution: {integrity: sha512-swigbWjdewmKg+DtHj/a2r8jyX810JYkcIcVHkqdnkCq6TqlyNP0VSSUM39BmXmkCHMUumlSm2cOMieESRfNlg==}
    engines: {node: '>=18.0.0'}
    peerDependencies:
      '@typespec/compiler': ~0.51.0
      '@typespec/http': ~0.51.0
    dependencies:
      '@typespec/compiler': 0.51.0
      '@typespec/http': 0.51.0(@typespec/compiler@0.51.0)
    dev: true

  /@typespec/rest@0.52.0(@typespec/compiler@0.52.0)(@typespec/http@0.52.0):
    resolution: {integrity: sha512-dLsY0fS60IVaAt4eCRcvEqorX/miPVV33du3dETTYYmbHtfEbvBKgTj/m6OH4noey7oaihlvLz5kYyLv8Am7zA==}
    engines: {node: '>=18.0.0'}
    peerDependencies:
      '@typespec/compiler': ~0.52.0
      '@typespec/http': ~0.52.0
    dependencies:
      '@typespec/compiler': 0.52.0
      '@typespec/http': 0.52.0(@typespec/compiler@0.52.0)
    dev: true

  /@typespec/versioning@0.51.0(@typespec/compiler@0.51.0):
    resolution: {integrity: sha512-eja0epBhtmJRO+Jq0Zdb2eRcSTsU+uq/X0xgD5SM+KB97nxFtaRkOJYd59QBN+XysvkcfVRrLOGJjzcpNMa0cw==}
    engines: {node: '>=18.0.0'}
    peerDependencies:
      '@typespec/compiler': ~0.51.0
    dependencies:
      '@typespec/compiler': 0.51.0
    dev: true

  /@typespec/versioning@0.52.0(@typespec/compiler@0.52.0):
    resolution: {integrity: sha512-Vr4WHaZiDOxJqRp8/u6X0R45E+rFKEprYmSZX0o5bzetj0cVjOIEbQZvDJCif1Uz0S3K0KKfqf/kYmdYWMJ7Dw==}
    engines: {node: '>=18.0.0'}
    peerDependencies:
      '@typespec/compiler': ~0.52.0
    dependencies:
      '@typespec/compiler': 0.52.0
    dev: true

  /@ungap/structured-clone@1.2.0:
    resolution: {integrity: sha512-zuVdFrMJiuCDQUMCzQaD6KL28MjnqqN8XnAqiEq9PNm/hCPTSGfrXCOfwj1ow4LFb/tNymJPwsNbVePc1xFqrQ==}
    dev: true

  /accepts@1.3.8:
    resolution: {integrity: sha512-PYAthTa2m2VKxuvSD3DPC/Gy+U+sOA1LAuT8mkmRuvw+NACSaeXEQ+NHcVF7rONl6qcaxV3Uuemwawk+7+SJLw==}
    engines: {node: '>= 0.6'}
    dependencies:
      mime-types: 2.1.35
      negotiator: 0.6.3
    dev: true

  /acorn-jsx@5.3.2(acorn@8.10.0):
    resolution: {integrity: sha512-rq9s+JNhf0IChjtDXxllJ7g41oZk5SlXtp0LHwyA5cejwn7vKmKp4pPri6YEePv2PU65sAsegbXtIinmDFDXgQ==}
    peerDependencies:
      acorn: ^6.0.0 || ^7.0.0 || ^8.0.0
    dependencies:
      acorn: 8.10.0
    dev: true

  /acorn@8.10.0:
    resolution: {integrity: sha512-F0SAmZ8iUtS//m8DmCTA0jlh6TDKkHQyK6xc6V4KDTyZKA9dnvX9/3sRTVQrWm79glUAZbnmmNcdYwUIHWVybw==}
    engines: {node: '>=0.4.0'}
    hasBin: true
    dev: true

  /agent-base@6.0.2:
    resolution: {integrity: sha512-RZNwNclF7+MS/8bDg70amg32dyeZGZxiDuQmZxKLAlQjr3jGyLx+4Kkk58UO7D2QdgFIQCovuSuZESne6RG6XQ==}
    engines: {node: '>= 6.0.0'}
    dependencies:
      debug: 4.3.4(supports-color@8.1.1)
    transitivePeerDependencies:
      - supports-color
    dev: true

  /ajv@6.12.6:
    resolution: {integrity: sha512-j3fVLgvTo527anyYyJOGTYJbG+vnnQYvE0m5mmkc1TK+nxAppkCLMIL0aZ4dblVCNoGShhm+kzE4ZUykBoMg4g==}
    dependencies:
      fast-deep-equal: 3.1.3
      fast-json-stable-stringify: 2.1.0
      json-schema-traverse: 0.4.1
      uri-js: 4.4.1
    dev: true

  /ajv@8.12.0:
    resolution: {integrity: sha512-sRu1kpcO9yLtYxBKvqfTeh9KzZEwO3STyX1HT+4CaDzC6HpTGYhIhPIzj9XuKU7KYDwnaeh5hcOwjy1QuJzBPA==}
    dependencies:
      fast-deep-equal: 3.1.3
      json-schema-traverse: 1.0.0
      require-from-string: 2.0.2
      uri-js: 4.4.1
    dev: true

  /ansi-colors@4.1.1:
    resolution: {integrity: sha512-JoX0apGbHaUJBNl6yF+p6JAFYZ666/hhCGKN5t9QFjbJQKUU/g8MNbFDbvfrgKXvI1QpZplPOnwIo99lX/AAmA==}
    engines: {node: '>=6'}
    dev: true

  /ansi-regex@5.0.1:
    resolution: {integrity: sha512-quJQXlTSUGL2LH9SUXo8VwsY4soanhgo6LNSm84E1LBcE8s3O0wpdiRzyR9z/ZZJMlMWv37qOOb9pdJlMUEKFQ==}
    engines: {node: '>=8'}
    dev: true

  /ansi-regex@6.0.1:
    resolution: {integrity: sha512-n5M855fKb2SsfMIiFFoVrABHJC8QtHwVx+mHWP3QcEqBHYienj5dHSgjbxtC0WEZXYt4wcD6zrQElDPhFuZgfA==}
    engines: {node: '>=12'}
    dev: true

  /ansi-styles@3.2.1:
    resolution: {integrity: sha512-VT0ZI6kZRdTh8YyJw3SMbYm/u+NqfsAxEpWO0Pf9sq8/e94WxxOpPKx9FR1FlyCtOVDNOQ+8ntlqFxiRc+r5qA==}
    engines: {node: '>=4'}
    dependencies:
      color-convert: 1.9.3
    dev: true

  /ansi-styles@4.3.0:
    resolution: {integrity: sha512-zbB9rCJAT1rbjiVDb2hqKFHNYLxgtk8NURxZ3IZwD3F6NtxbXZQCnnSi1Lkx+IDohdPlFp222wVALIheZJQSEg==}
    engines: {node: '>=8'}
    dependencies:
      color-convert: 2.0.1
    dev: true

  /ansi-styles@6.2.1:
    resolution: {integrity: sha512-bN798gFfQX+viw3R7yrGWRqnrN2oRkEkUjjl4JNn4E8GxxbjtG3FbrEIIY3l8/hrwUwIeCZvi4QuOTP4MErVug==}
    engines: {node: '>=12'}
    dev: true

  /anymatch@3.1.3:
    resolution: {integrity: sha512-KMReFUr0B4t+D+OBkjR3KYqvocp2XaSzO55UcB6mgQMd3KbcE+mWTyvVV7D/zsdEbNnV6acZUutkiHQXvTr1Rw==}
    engines: {node: '>= 8'}
    dependencies:
      normalize-path: 3.0.0
      picomatch: 2.3.1
    dev: true

  /append-field@1.0.0:
    resolution: {integrity: sha512-klpgFSWLW1ZEs8svjfb7g4qWY0YS5imI82dTg+QahUvJ8YqAY0P10Uk8tTyh9ZGuYEZEMaeJYCF5BFuX552hsw==}
    dev: true

  /argparse@2.0.1:
    resolution: {integrity: sha512-8+9WqebbFzpX9OR+Wa6O29asIogeRMzcGtAINdpMHHyAg10f05aSFVBbcEqGf/PXw1EjAZ+q2/bEBg3DvurK3Q==}

  /array-buffer-byte-length@1.0.0:
    resolution: {integrity: sha512-LPuwb2P+NrQw3XhxGc36+XSvuBPopovXYTR9Ew++Du9Yb/bx5AzBfrIsBoj0EZUifjQU+sHL21sseZ3jerWO/A==}
    dependencies:
      call-bind: 1.0.2
      is-array-buffer: 3.0.2
    dev: true

  /array-flatten@1.1.1:
    resolution: {integrity: sha512-PCVAQswWemu6UdxsDFFX/+gVeYqKAod3D3UVm91jHwynguOwAvYPhx8nNlM++NqRcK6CxxpUafjmhIdKiHibqg==}
    dev: true

  /array-includes@3.1.6:
    resolution: {integrity: sha512-sgTbLvL6cNnw24FnbaDyjmvddQ2ML8arZsgaJhoABMoplz/4QRhtrYS+alr1BUM1Bwp6dhx8vVCBSLG+StwOFw==}
    engines: {node: '>= 0.4'}
    dependencies:
      call-bind: 1.0.2
      define-properties: 1.2.0
      es-abstract: 1.22.1
      get-intrinsic: 1.2.1
      is-string: 1.0.7
    dev: true

  /array-union@2.1.0:
    resolution: {integrity: sha512-HGyxoOTYUyCM6stUe6EJgnd4EoewAI7zMdfqO+kGjnlZmBDz/cR5pf8r/cR4Wq60sL/p0IkcjUEEPwS3GFrIyw==}
    engines: {node: '>=8'}
    dev: true

  /array.prototype.flat@1.3.1:
    resolution: {integrity: sha512-roTU0KWIOmJ4DRLmwKd19Otg0/mT3qPNt0Qb3GWW8iObuZXxrjB/pzn0R3hqpRSWg4HCwqx+0vwOnWnvlOyeIA==}
    engines: {node: '>= 0.4'}
    dependencies:
      call-bind: 1.0.2
      define-properties: 1.2.0
      es-abstract: 1.22.1
      es-shim-unscopables: 1.0.0
    dev: true

  /array.prototype.flatmap@1.3.1:
    resolution: {integrity: sha512-8UGn9O1FDVvMNB0UlLv4voxRMze7+FpHyF5mSMRjWHUMlpoDViniy05870VlxhfgTnLbpuwTzvD76MTtWxB/mQ==}
    engines: {node: '>= 0.4'}
    dependencies:
      call-bind: 1.0.2
      define-properties: 1.2.0
      es-abstract: 1.22.1
      es-shim-unscopables: 1.0.0
    dev: true

  /arraybuffer.prototype.slice@1.0.1:
    resolution: {integrity: sha512-09x0ZWFEjj4WD8PDbykUwo3t9arLn8NIzmmYEJFpYekOAQjpkGSyrQhNoRTcwwcFRu+ycWF78QZ63oWTqSjBcw==}
    engines: {node: '>= 0.4'}
    dependencies:
      array-buffer-byte-length: 1.0.0
      call-bind: 1.0.2
      define-properties: 1.2.0
      get-intrinsic: 1.2.1
      is-array-buffer: 3.0.2
      is-shared-array-buffer: 1.0.2
    dev: true

  /asn1@0.2.6:
    resolution: {integrity: sha512-ix/FxPn0MDjeyJ7i/yoHGFt/EX6LyNbxSEhPPXODPL+KB0VPk86UYfL0lMdy+KCnv+fmvIzySwaK5COwqVbWTQ==}
    dependencies:
      safer-buffer: 2.1.2
    dev: true

  /assert-plus@1.0.0:
    resolution: {integrity: sha512-NfJ4UzBCcQGLDlQq7nHxH+tv3kyZ0hHQqF5BO6J7tNJeP5do1llPr8dZ8zHonfhAu0PHAdMkSo+8o0wxg9lZWw==}
    engines: {node: '>=0.8'}
    dev: true

  /async@3.2.4:
    resolution: {integrity: sha512-iAB+JbDEGXhyIUavoDl9WP/Jj106Kz9DEn1DPgYw5ruDn0e3Wgi3sKFm55sASdGBNOQB8F59d9qQ7deqrHA8wQ==}
    dev: true

  /asynckit@0.4.0:
    resolution: {integrity: sha512-Oei9OH4tRh0YqU3GxhX79dM/mwVgvbZJaSNaRk+bshkj0S5cfHcgYakreBjrHwatXKbz+IoIdYLxrKim2MjW0Q==}
    dev: true

  /autorest@3.6.3:
    resolution: {integrity: sha512-j/Axwk9bniifTNtBLYVxfQZGQIGPKljFaCQCBWOiybVar2j3tkHP1btiC4a/t9pAJXY6IaFgWctoPM3G/Puhyg==}
    engines: {node: '>=12.0.0'}
    hasBin: true
    requiresBuild: true
    dev: true

  /available-typed-arrays@1.0.5:
    resolution: {integrity: sha512-DMD0KiN46eipeziST1LPP/STfDU0sufISXmjSgvVsoU2tqxctQeASejWcfNtxYKqETM1UxQ8sp2OrSBWpHY6sw==}
    engines: {node: '>= 0.4'}
    dev: true

  /aws-sign2@0.7.0:
    resolution: {integrity: sha512-08kcGqnYf/YmjoRhfxyu+CLxBjUtHLXLXX/vUfx9l2LYzG3c1m61nrpyFUZI6zeS+Li/wWMMidD9KgrqtGq3mA==}
    dev: true

  /aws4@1.12.0:
    resolution: {integrity: sha512-NmWvPnx0F1SfrQbYwOi7OeaNGokp9XhzNioJ/CSBs8Qa4vxug81mhJEAVZwxXuBmYB5KDRfMq/F3RR0BIU7sWg==}
    dev: true

  /axios@0.21.4:
    resolution: {integrity: sha512-ut5vewkiu8jjGBdqpM44XxjuCjq9LAKeHVmoVfHVzy8eHgxxq8SbAVQNovDA8mVi05kP0Ea/n/UzcSHcTJQfNg==}
    dependencies:
      follow-redirects: 1.15.2
    transitivePeerDependencies:
      - debug
    dev: true

  /balanced-match@1.0.2:
    resolution: {integrity: sha512-3oSeUO0TMV67hN1AmbXsK4yaqU7tjiHlbxRDZOpH0KW9+CeX4bRAaX0Anxt0tx2MrpRpWwQaPwIlISEJhYU5Pw==}
    dev: true

  /basic-auth@2.0.1:
    resolution: {integrity: sha512-NF+epuEdnUYVlGuhaxbbq+dvJttwLnGY+YixlXlME5KpQ5W3CnXA5cVTneY3SPbPDRkcjMbifrwmFYcClgOZeg==}
    engines: {node: '>= 0.8'}
    dependencies:
      safe-buffer: 5.1.2
    dev: true

  /bcrypt-pbkdf@1.0.2:
    resolution: {integrity: sha512-qeFIXtP4MSoi6NLqO12WfqARWWuCKi2Rn/9hJLEmtB5yTNr9DqFWkJRCf2qShWzPeAMRnOgCrq0sg/KLv5ES9w==}
    dependencies:
      tweetnacl: 0.14.5
    dev: true

  /big-integer@1.6.51:
    resolution: {integrity: sha512-GPEid2Y9QU1Exl1rpO9B2IPJGHPSupF5GnVIP0blYvNOMer2bTvSWs1jGOUg04hTmu67nmLsQ9TBo1puaotBHg==}
    engines: {node: '>=0.6'}
    dev: true

  /binary-extensions@2.2.0:
    resolution: {integrity: sha512-jDctJ/IVQbZoJykoeHbhXpOlNBqGNcwXJKJog42E5HDPUwQTSdjCHdihjj0DlnheQ7blbT6dHOafNAiS8ooQKA==}
    engines: {node: '>=8'}
    dev: true

  /body-parser@1.20.1:
    resolution: {integrity: sha512-jWi7abTbYwajOytWCQc37VulmWiRae5RyTpaCyDcS5/lMdtwSz5lOpDE67srw/HYe35f1z3fDQw+3txg7gNtWw==}
    engines: {node: '>= 0.8', npm: 1.2.8000 || >= 1.4.16}
    dependencies:
      bytes: 3.1.2
      content-type: 1.0.5
      debug: 2.6.9
      depd: 2.0.0
      destroy: 1.2.0
      http-errors: 2.0.0
      iconv-lite: 0.4.24
      on-finished: 2.4.1
      qs: 6.11.0
      raw-body: 2.5.1
      type-is: 1.6.18
      unpipe: 1.0.0
    transitivePeerDependencies:
      - supports-color
    dev: true

  /body-parser@1.20.2:
    resolution: {integrity: sha512-ml9pReCu3M61kGlqoTm2umSXTlRTuGTx0bfYj+uIUKKYycG5NtSbeetV3faSU6R7ajOPw0g/J1PvK4qNy7s5bA==}
    engines: {node: '>= 0.8', npm: 1.2.8000 || >= 1.4.16}
    dependencies:
      bytes: 3.1.2
      content-type: 1.0.5
      debug: 2.6.9
      depd: 2.0.0
      destroy: 1.2.0
      http-errors: 2.0.0
      iconv-lite: 0.4.24
      on-finished: 2.4.1
      qs: 6.11.0
      raw-body: 2.5.2
      type-is: 1.6.18
      unpipe: 1.0.0
    transitivePeerDependencies:
      - supports-color
    dev: true

  /bplist-parser@0.2.0:
    resolution: {integrity: sha512-z0M+byMThzQmD9NILRniCUXYsYpjwnlO8N5uCFaCqIOpqRsJCrQL9NK3JsD67CN5a08nF5oIL2bD6loTdHOuKw==}
    engines: {node: '>= 5.10.0'}
    dependencies:
      big-integer: 1.6.51
    dev: true

  /brace-expansion@1.1.11:
    resolution: {integrity: sha512-iCuPHDFgrHX7H2vEI/5xpz07zSHB00TpugqhmYtVmMO6518mCuRMoOYFldEBl0g187ufozdaHgWKcYFb61qGiA==}
    dependencies:
      balanced-match: 1.0.2
      concat-map: 0.0.1
    dev: true

  /brace-expansion@2.0.1:
    resolution: {integrity: sha512-XnAIvQ8eM+kC6aULx6wuQiwVsnzsi9d3WxzV3FpWTGA19F621kwdbsAcFKXgKUHZWsy+mY6iL1sHTxWEFCytDA==}
    dependencies:
      balanced-match: 1.0.2
    dev: true

  /braces@3.0.2:
    resolution: {integrity: sha512-b8um+L1RzM3WDSzvhm6gIz1yfTbBt6YTlcEKAvsmqCZZFw46z626lVj9j1yEPW33H5H+lBQpZMP1k8l+78Ha0A==}
    engines: {node: '>=8'}
    dependencies:
      fill-range: 7.0.1
    dev: true

  /browser-stdout@1.3.1:
    resolution: {integrity: sha512-qhAVI1+Av2X7qelOfAIYwXONood6XlZE/fXaBSmW/T5SzLAmCgzi+eiWE7fUvbHaeNBQH13UftjpXxsfLkMpgw==}
    dev: true

  /buffer-equal-constant-time@1.0.1:
    resolution: {integrity: sha512-zRpUiDwd/xk6ADqPMATG8vc9VPrkck7T07OIx0gnjmJAnHnTVXNQG3vfvWNuiZIkwu9KrKdA1iJKfsfTVxE6NA==}
    dev: true

  /buffer-from@1.1.2:
    resolution: {integrity: sha512-E+XQCRwSbaaiChtv6k6Dwgc+bx+Bs6vuKJHHl5kox/BaKbhiXzqQOwK4cO22yElGp2OCmjwVhT3HmxgyPGnJfQ==}
    dev: true

  /builtin-modules@3.3.0:
    resolution: {integrity: sha512-zhaCDicdLuWN5UbN5IMnFqNMhNfo919sH85y2/ea+5Yg9TsTkeZxpL+JLbp6cgYFS4sRLp3YV4S6yDuqVWHYOw==}
    engines: {node: '>=6'}
    dev: true

  /bundle-name@3.0.0:
    resolution: {integrity: sha512-PKA4BeSvBpQKQ8iPOGCSiell+N8P+Tf1DlwqmYhpe2gAhKPHn8EYOxVT+ShuGmhg8lN8XiSlS80yiExKXrURlw==}
    engines: {node: '>=12'}
    dependencies:
      run-applescript: 5.0.0
    dev: true

  /busboy@1.6.0:
    resolution: {integrity: sha512-8SFQbg/0hQ9xy3UNTB0YEnsNBbWfhf7RtnzpL7TkBiTBRfrQ9Fxcnz7VJsleJpyp6rVLvXiuORqjlHi5q+PYuA==}
    engines: {node: '>=10.16.0'}
    dependencies:
      streamsearch: 1.1.0
    dev: true

  /bytes@3.1.2:
    resolution: {integrity: sha512-/Nf7TyzTx6S3yRJObOAV7956r8cr2+Oj8AC5dt8wSP3BQAoeX58NoHyCU8P8zGkNXStjTSi6fzO6F0pBdcYbEg==}
    engines: {node: '>= 0.8'}
    dev: true

  /c8@7.13.0:
    resolution: {integrity: sha512-/NL4hQTv1gBL6J6ei80zu3IiTrmePDKXKXOTLpHvcIWZTVYQlDhVWjjWvkhICylE8EwwnMVzDZugCvdx0/DIIA==}
    engines: {node: '>=10.12.0'}
    hasBin: true
    dependencies:
      '@bcoe/v8-coverage': 0.2.3
      '@istanbuljs/schema': 0.1.3
      find-up: 5.0.0
      foreground-child: 2.0.0
      istanbul-lib-coverage: 3.2.0
      istanbul-lib-report: 3.0.1
      istanbul-reports: 3.1.6
      rimraf: 3.0.2
      test-exclude: 6.0.0
      v8-to-istanbul: 9.1.0
      yargs: 16.2.0
      yargs-parser: 20.2.9
    dev: true

  /call-bind@1.0.2:
    resolution: {integrity: sha512-7O+FbCihrB5WGbFYesctwmTKae6rOiIzmz1icreWJ+0aA7LJfuqhEso2T9ncpcFtzMQtzXf2QGGueWJGTYsqrA==}
    dependencies:
      function-bind: 1.1.1
      get-intrinsic: 1.2.1
    dev: true

  /callsites@3.1.0:
    resolution: {integrity: sha512-P8BjAsXvZS+VIDUI11hHCQEv74YT67YUi5JJFNWIqL235sBmjX4+qx9Muvls5ivyNENctx46xQLQ3aTuE7ssaQ==}
    engines: {node: '>=6'}
    dev: true

  /camel-case@4.1.2:
    resolution: {integrity: sha512-gxGWBrTT1JuMx6R+o5PTXMmUnhnVzLQ9SNutD4YqKtI6ap897t3tKECYla6gCWEkplXnlNybEkZg9GEGxKFCgw==}
    dependencies:
      pascal-case: 3.1.2
      tslib: 2.6.1
    dev: true

  /camelcase@6.3.0:
    resolution: {integrity: sha512-Gmy6FhYlCY7uOElZUSbxo2UCDH8owEk996gkbrpsgGtrJLM3J7jGxl9Ic7Qwwj4ivOE5AWZWRMecDdF7hqGjFA==}
    engines: {node: '>=10'}
    dev: true

  /capital-case@1.0.4:
    resolution: {integrity: sha512-ds37W8CytHgwnhGGTi88pcPyR15qoNkOpYwmMMfnWqqWgESapLqvDx6huFjQ5vqWSn2Z06173XNA7LtMOeUh1A==}
    dependencies:
      no-case: 3.0.4
      tslib: 2.6.1
      upper-case-first: 2.0.2
    dev: true

  /caseless@0.12.0:
    resolution: {integrity: sha512-4tYFyifaFfGacoiObjJegolkwSU4xQNGbVgUiNYVUxbQ2x2lUsFvY4hVgVzGiIe6WLOPqycWXA40l+PWsxthUw==}
    dev: true

  /chalk@2.4.2:
    resolution: {integrity: sha512-Mti+f9lpJNcwF4tWV8/OrTTtF1gZi+f8FqlyAdouralcFWFQWF2+NgCHShjkCb+IFBLq9buZwE1xckQU4peSuQ==}
    engines: {node: '>=4'}
    dependencies:
      ansi-styles: 3.2.1
      escape-string-regexp: 1.0.5
      supports-color: 5.5.0
    dev: true

  /chalk@4.1.2:
    resolution: {integrity: sha512-oKnbhFyRIXpUuez8iBMmyEa4nbj4IOQyuhc/wy9kY7/WVPcwIO9VA668Pu8RkO7+0G76SLROeyw9CpQ061i4mA==}
    engines: {node: '>=10'}
    dependencies:
      ansi-styles: 4.3.0
      supports-color: 7.2.0
    dev: true

  /change-case@4.1.2:
    resolution: {integrity: sha512-bSxY2ws9OtviILG1EiY5K7NNxkqg/JnRnFxLtKQ96JaviiIxi7djMrSd0ECT9AC+lttClmYwKw53BWpOMblo7A==}
    dependencies:
      camel-case: 4.1.2
      capital-case: 1.0.4
      constant-case: 3.0.4
      dot-case: 3.0.4
      header-case: 2.0.4
      no-case: 3.0.4
      param-case: 3.0.4
      pascal-case: 3.1.2
      path-case: 3.0.4
      sentence-case: 3.0.4
      snake-case: 3.0.4
      tslib: 2.6.1
    dev: true

  /change-case@5.3.0:
    resolution: {integrity: sha512-Eykca0fGS/xYlx2fG5NqnGSnsWauhSGiSXYhB1kO6E909GUfo8S54u4UZNS7lMJmgZumZ2SUpWaoLgAcfQRICg==}
    dev: true

  /chokidar@3.5.3:
    resolution: {integrity: sha512-Dr3sfKRP6oTcjf2JmUmFJfeVMvXBdegxB0iVQ5eb2V10uFJUCAS8OByZdVAyVb8xXNz3GjjTgj9kLWsZTqE6kw==}
    engines: {node: '>= 8.10.0'}
    dependencies:
      anymatch: 3.1.3
      braces: 3.0.2
      glob-parent: 5.1.2
      is-binary-path: 2.1.0
      is-glob: 4.0.3
      normalize-path: 3.0.0
      readdirp: 3.6.0
    optionalDependencies:
      fsevents: 2.3.2
    dev: true

  /ci-info@3.8.0:
    resolution: {integrity: sha512-eXTggHWSooYhq49F2opQhuHWgzucfF2YgODK4e1566GQs5BIfP30B0oenwBJHfWxAs2fyPB1s7Mg949zLf61Yw==}
    engines: {node: '>=8'}
    dev: true

  /clean-regexp@1.0.0:
    resolution: {integrity: sha512-GfisEZEJvzKrmGWkvfhgzcz/BllN1USeqD2V6tg14OAOgaCD2Z/PUEuxnAZ/nPvmaHRG7a8y77p1T/IRQ4D1Hw==}
    engines: {node: '>=4'}
    dependencies:
      escape-string-regexp: 1.0.5
    dev: true

  /cliui@7.0.4:
    resolution: {integrity: sha512-OcRE68cOsVMXp1Yvonl/fzkQOyjLSu/8bhPDfQt0e0/Eb283TKP20Fs2MqoPsr9SwA595rRCA+QMzYc9nBP+JQ==}
    dependencies:
      string-width: 4.2.3
      strip-ansi: 6.0.1
      wrap-ansi: 7.0.0
    dev: true

  /cliui@8.0.1:
    resolution: {integrity: sha512-BSeNnyus75C4//NQ9gQt1/csTXyo/8Sb+afLAkzAptFuMsod9HFokGNudZpi/oQV73hnVK+sR+5PVRMd+Dr7YQ==}
    engines: {node: '>=12'}
    dependencies:
      string-width: 4.2.3
      strip-ansi: 6.0.1
      wrap-ansi: 7.0.0
    dev: true

  /color-convert@1.9.3:
    resolution: {integrity: sha512-QfAUtd+vFdAtFQcC8CCyYt1fYWxSqAiK2cSD6zDB8N3cpsEBAvRxp9zOGg6G/SHHJYAT88/az/IuDGALsNVbGg==}
    dependencies:
      color-name: 1.1.3
    dev: true

  /color-convert@2.0.1:
    resolution: {integrity: sha512-RRECPsj7iu/xb5oKYcsFHSppFNnsj/52OVTRKb4zP5onXwVF3zVmmToNcOfGC+CRDpfK/U584fMg38ZHCaElKQ==}
    engines: {node: '>=7.0.0'}
    dependencies:
      color-name: 1.1.4
    dev: true

  /color-name@1.1.3:
    resolution: {integrity: sha512-72fSenhMw2HZMTVHeCA9KCmpEIbzWiQsjN+BHcBbS9vr1mtt+vJjPdksIBNUmKAW8TFUDPJK5SUU3QhE9NEXDw==}
    dev: true

  /color-name@1.1.4:
    resolution: {integrity: sha512-dOy+3AuW3a2wNbZHIuMZpTcgjGuLU/uBL/ubcZF9OXbDo8ff4O8yVp5Bf0efS8uEoYo5q4Fx7dY9OgQGXgAsQA==}
    dev: true

  /color-string@1.9.1:
    resolution: {integrity: sha512-shrVawQFojnZv6xM40anx4CkoDP+fZsw/ZerEMsW/pyzsRbElpsL/DBVW7q3ExxwusdNXI3lXpuhEZkzs8p5Eg==}
    dependencies:
      color-name: 1.1.4
      simple-swizzle: 0.2.2
    dev: true

  /color@3.2.1:
    resolution: {integrity: sha512-aBl7dZI9ENN6fUGC7mWpMTPNHmWUSNan9tuWN6ahh5ZLNk9baLJOnSMlrQkHcrfFgz2/RigjUVAjdx36VcemKA==}
    dependencies:
      color-convert: 1.9.3
      color-string: 1.9.1
    dev: true

  /colorspace@1.1.4:
    resolution: {integrity: sha512-BgvKJiuVu1igBUF2kEjRCZXol6wiiGbY5ipL/oVPwm0BL9sIpMIzM8IK7vwuxIIzOXMV3Ey5w+vxhm0rR/TN8w==}
    dependencies:
      color: 3.2.1
      text-hex: 1.0.0
    dev: true

  /combined-stream@1.0.8:
    resolution: {integrity: sha512-FQN4MRfuJeHf7cBbBMJFXhKSDq+2kAArBlmRBvcvFE5BB1HZKXtSFASDhdlz9zOYwxh8lDdnvmMOe/+5cdoEdg==}
    engines: {node: '>= 0.8'}
    dependencies:
      delayed-stream: 1.0.0
    dev: true

  /command-exists@1.2.9:
    resolution: {integrity: sha512-LTQ/SGc+s0Xc0Fu5WaKnR0YiygZkm9eKFvyS+fRsU7/ZWFF8ykFM6Pc9aCVf1+xasOOZpO3BAVgVrKvsqKHV7w==}
    dev: false

  /commander@10.0.1:
    resolution: {integrity: sha512-y4Mg2tXshplEbSGzx7amzPwKKOCGuoSRP/CjEdwwk0FOGlUbq6lKuoyDZTNZkmxHdJtp54hdfY/JUrdL7Xfdug==}
    engines: {node: '>=14'}
    dev: true

  /commonmark@0.30.0:
    resolution: {integrity: sha512-j1yoUo4gxPND1JWV9xj5ELih0yMv1iCWDG6eEQIPLSWLxzCXiFoyS7kvB+WwU+tZMf4snwJMMtaubV0laFpiBA==}
    hasBin: true
    dependencies:
      entities: 2.0.3
      mdurl: 1.0.1
      minimist: 1.2.8
      string.prototype.repeat: 0.2.0
    dev: true

  /concat-map@0.0.1:
    resolution: {integrity: sha512-/Srv4dswyQNBfohGpz9o6Yb3Gz3SrUDqBH5rTuhGR7ahtlbYKnVxw2bCFMRljaA7EXHaXZ8wsHdodFvbkhKmqg==}
    dev: true

  /concat-stream@1.6.2:
    resolution: {integrity: sha512-27HBghJxjiZtIk3Ycvn/4kbJk/1uZuJFfuPEns6LaEvpvG1f0hTea8lilrouyo9mVc2GWdcEZ8OLoGmSADlrCw==}
    engines: {'0': node >= 0.8}
    dependencies:
      buffer-from: 1.1.2
      inherits: 2.0.4
      readable-stream: 2.3.8
      typedarray: 0.0.6
    dev: true

  /constant-case@3.0.4:
    resolution: {integrity: sha512-I2hSBi7Vvs7BEuJDr5dDHfzb/Ruj3FyvFyh7KLilAjNQw3Be+xgqUBA2W6scVEcL0hL1dwPRtIqEPVUCKkSsyQ==}
    dependencies:
      no-case: 3.0.4
      tslib: 2.6.1
      upper-case: 2.0.2
    dev: true

  /content-disposition@0.5.4:
    resolution: {integrity: sha512-FveZTNuGw04cxlAiWbzi6zTAL/lhehaWbTtgluJh4/E95DqMwTmha3KZN1aAWA8cFIhHzMZUvLevkw5Rqk+tSQ==}
    engines: {node: '>= 0.6'}
    dependencies:
      safe-buffer: 5.2.1
    dev: true

  /content-type@1.0.5:
    resolution: {integrity: sha512-nTjqfcBFEipKdXCv4YDQWCfmcLZKm81ldF0pAopTvyrFGVbcR6P/VAAd5G7N+0tTr8QqiU0tFadD6FK4NtJwOA==}
    engines: {node: '>= 0.6'}
    dev: true

  /convert-source-map@1.9.0:
    resolution: {integrity: sha512-ASFBup0Mz1uyiIjANan1jzLQami9z1PoYSZCiiYW2FczPbenXc45FZdBZLzOT+r6+iciuEModtmCti+hjaAk0A==}
    dev: true

  /cookie-signature@1.0.6:
    resolution: {integrity: sha512-QADzlaHc8icV8I7vbaJXJwod9HWYp8uCqf1xa4OfNu1T7JVxQIrUgOWtHdNDtPiywmFbiS12VjotIXLrKM3orQ==}
    dev: true

  /cookie@0.5.0:
    resolution: {integrity: sha512-YZ3GUyn/o8gfKJlnlX7g7xq4gyO6OSuhGPKaaGssGB2qgDUS0gPgtTvoyZLTt9Ab6dC4hfc9dV5arkvc/OCmrw==}
    engines: {node: '>= 0.6'}
    dev: true

  /core-util-is@1.0.2:
    resolution: {integrity: sha512-3lqz5YjWTYnW6dlDa5TLaTCcShfar1e40rmcJVwCBJC6mWlFuj0eCHIElmG1g5kyuJ/GD+8Wn4FFCcz4gJPfaQ==}
    dev: true

  /cosmiconfig@8.1.3:
    resolution: {integrity: sha512-/UkO2JKI18b5jVMJUp0lvKFMpa/Gye+ZgZjKD+DGEN9y7NRcf/nK1A0sp67ONmKtnDCNMS44E6jrk0Yc3bDuUw==}
    engines: {node: '>=14'}
    dependencies:
      import-fresh: 3.3.0
      js-yaml: 4.1.0
      parse-json: 5.2.0
      path-type: 4.0.0
    dev: true

  /cross-spawn@7.0.3:
    resolution: {integrity: sha512-iRDPJKUPVEND7dHPO8rkbOnPpyDygcDFtWjpeWNCgy8WP2rXcxXL8TskReQl6OrB2G7+UJrags1q15Fudc7G6w==}
    engines: {node: '>= 8'}
    dependencies:
      path-key: 3.1.1
      shebang-command: 2.0.0
      which: 2.0.2
    dev: true

  /dashdash@1.14.1:
    resolution: {integrity: sha512-jRFi8UDGo6j+odZiEpjazZaWqEal3w/basFjQHQEwVtZJGDpxbH1MeYluwCS8Xq5wmLJooDlMgvVarmWfGM44g==}
    engines: {node: '>=0.10'}
    dependencies:
      assert-plus: 1.0.0
    dev: true

  /data-uri-to-buffer@4.0.1:
    resolution: {integrity: sha512-0R9ikRb668HB7QDxT1vkpuUBtqc53YyAwMwGeUFKRojY/NWKvdZ+9UYtRfGmhqNbRkTSVpMbmyhXipFFv2cb/A==}
    engines: {node: '>= 12'}
    dev: true

  /debug@2.6.9:
    resolution: {integrity: sha512-bC7ElrdJaJnPbAP+1EotYvqZsb3ecl5wi6Bfi6BJTUcNowp6cvspg0jXznRTKDjm/E7AdgFBVeAPVMNcKGsHMA==}
    peerDependencies:
      supports-color: '*'
    peerDependenciesMeta:
      supports-color:
        optional: true
    dependencies:
      ms: 2.0.0
    dev: true

  /debug@3.2.7:
    resolution: {integrity: sha512-CFjzYYAi4ThfiQvizrFQevTTXHtnCqWfe7x1AhgEscTz6ZbLbfoLRLPugTQyBth6f8ZERVUSyWHFD/7Wu4t1XQ==}
    peerDependencies:
      supports-color: '*'
    peerDependenciesMeta:
      supports-color:
        optional: true
    dependencies:
      ms: 2.1.3
    dev: true

  /debug@4.3.4(supports-color@8.1.1):
    resolution: {integrity: sha512-PRWFHuSU3eDtQJPvnNY7Jcket1j0t5OuOsFzPPzsekD52Zl8qUfFIPEiswXqIvHWGVHOgX+7G/vCNNhehwxfkQ==}
    engines: {node: '>=6.0'}
    peerDependencies:
      supports-color: '*'
    peerDependenciesMeta:
      supports-color:
        optional: true
    dependencies:
      ms: 2.1.2
      supports-color: 8.1.1
    dev: true

  /decamelize@4.0.0:
    resolution: {integrity: sha512-9iE1PgSik9HeIIw2JO94IidnE3eBoQrFJ3w7sFuzSX4DpmZ3v5sZpUiV5Swcf6mQEF+Y0ru8Neo+p+nyh2J+hQ==}
    engines: {node: '>=10'}
    dev: true

  /deep-equal@2.2.2:
    resolution: {integrity: sha512-xjVyBf0w5vH0I42jdAZzOKVldmPgSulmiyPRywoyq7HXC9qdgo17kxJE+rdnif5Tz6+pIrpJI8dCpMNLIGkUiA==}
    dependencies:
      array-buffer-byte-length: 1.0.0
      call-bind: 1.0.2
      es-get-iterator: 1.1.3
      get-intrinsic: 1.2.1
      is-arguments: 1.1.1
      is-array-buffer: 3.0.2
      is-date-object: 1.0.5
      is-regex: 1.1.4
      is-shared-array-buffer: 1.0.2
      isarray: 2.0.5
      object-is: 1.1.5
      object-keys: 1.1.1
      object.assign: 4.1.4
      regexp.prototype.flags: 1.5.0
      side-channel: 1.0.4
      which-boxed-primitive: 1.0.2
      which-collection: 1.0.1
      which-typed-array: 1.1.11
    dev: true

  /deep-is@0.1.4:
    resolution: {integrity: sha512-oIPzksmTg4/MriiaYGO+okXDT7ztn/w3Eptv/+gSIdMdKsJo0u4CfYNFJPy+4SKMuCqGw2wxnA+URMg3t8a/bQ==}
    dev: true

  /default-browser-id@3.0.0:
    resolution: {integrity: sha512-OZ1y3y0SqSICtE8DE4S8YOE9UZOJ8wO16fKWVP5J1Qz42kV9jcnMVFrEE/noXb/ss3Q4pZIH79kxofzyNNtUNA==}
    engines: {node: '>=12'}
    dependencies:
      bplist-parser: 0.2.0
      untildify: 4.0.0
    dev: true

  /default-browser@4.0.0:
    resolution: {integrity: sha512-wX5pXO1+BrhMkSbROFsyxUm0i/cJEScyNhA4PPxc41ICuv05ZZB/MX28s8aZx6xjmatvebIapF6hLEKEcpneUA==}
    engines: {node: '>=14.16'}
    dependencies:
      bundle-name: 3.0.0
      default-browser-id: 3.0.0
      execa: 7.2.0
      titleize: 3.0.0
    dev: true

  /define-lazy-prop@2.0.0:
    resolution: {integrity: sha512-Ds09qNh8yw3khSjiJjiUInaGX9xlqZDY7JVryGxdxV7NPeuqQfplOpQ66yJFZut3jLa5zOwkXw1g9EI2uKh4Og==}
    engines: {node: '>=8'}
    dev: true

  /define-lazy-prop@3.0.0:
    resolution: {integrity: sha512-N+MeXYoqr3pOgn8xfyRPREN7gHakLYjhsHhWGT3fWAiL4IkAt0iDw14QiiEm2bE30c5XX5q0FtAA3CK5f9/BUg==}
    engines: {node: '>=12'}
    dev: true

  /define-properties@1.2.0:
    resolution: {integrity: sha512-xvqAVKGfT1+UAvPwKTVw/njhdQ8ZhXK4lI0bCIuCMrp2up9nPnaDftrLtmpTazqd1o+UY4zgzU+avtMbDP+ldA==}
    engines: {node: '>= 0.4'}
    dependencies:
      has-property-descriptors: 1.0.0
      object-keys: 1.1.1
    dev: true

  /delayed-stream@1.0.0:
    resolution: {integrity: sha512-ZySD7Nf91aLB0RxL4KGrKHBXl7Eds1DAmEdcoVawXnLD7SDhpNgtuII2aAkg7a7QS41jxPSZ17p4VdGnMHk3MQ==}
    engines: {node: '>=0.4.0'}
    dev: true

  /depd@2.0.0:
    resolution: {integrity: sha512-g7nH6P6dyDioJogAAGprGpCtVImJhpPk/roCzdb3fIh61/s/nPsfR6onyMwkCAR/OlC3yBC0lESvUoQEAssIrw==}
    engines: {node: '>= 0.8'}
    dev: true

  /destroy@1.2.0:
    resolution: {integrity: sha512-2sJGJTaXIIaR1w4iJSNoN0hnMY7Gpc/n8D4qSCJw8QqFWXf7cuAgnEHxBpweaVcPevC2l3KpjYCx3NypQQgaJg==}
    engines: {node: '>= 0.8', npm: 1.2.8000 || >= 1.4.16}
    dev: true

  /diff@5.0.0:
    resolution: {integrity: sha512-/VTCrvm5Z0JGty/BWHljh+BAiw3IK+2j87NGMu8Nwc/f48WoDAC395uomO9ZD117ZOBaHmkX1oyLvkVM/aIT3w==}
    engines: {node: '>=0.3.1'}
    dev: true

  /dir-glob@3.0.1:
    resolution: {integrity: sha512-WkrWp9GR4KXfKGYzOLmTuGVi1UWFfws377n9cc55/tb6DuqyF6pcQ5AbiHEshaDpY9v6oaSr2XCDidGmMwdzIA==}
    engines: {node: '>=8'}
    dependencies:
      path-type: 4.0.0
    dev: true

  /doctrine@2.1.0:
    resolution: {integrity: sha512-35mSku4ZXK0vfCuHEDAwt55dg2jNajHZ1odvF+8SSr82EsZY4QmXfuWso8oEd8zRhVObSN18aM0CjSdoBX7zIw==}
    engines: {node: '>=0.10.0'}
    dependencies:
      esutils: 2.0.3
    dev: true

  /doctrine@3.0.0:
    resolution: {integrity: sha512-yS+Q5i3hBf7GBkd4KG8a7eBNNWNGLTaEwwYWUijIYM7zrlYDM0BFXHjjPWlWZ1Rg7UaddZeIDmi9jF3HmqiQ2w==}
    engines: {node: '>=6.0.0'}
    dependencies:
      esutils: 2.0.3
    dev: true

  /dot-case@3.0.4:
    resolution: {integrity: sha512-Kv5nKlh6yRrdrGvxeJ2e5y2eRUpkUosIW4A2AS38zwSz27zu7ufDwQPi5Jhs3XAlGNetl3bmnGhQsMtkKJnj3w==}
    dependencies:
      no-case: 3.0.4
      tslib: 2.6.1
    dev: true

  /eastasianwidth@0.2.0:
    resolution: {integrity: sha512-I88TYZWc9XiYHRQ4/3c5rjjfgkjhLyW2luGIheGERbNQ6OY7yTybanSpDXZa8y7VUP9YmDcYa+eyq4ca7iLqWA==}
    dev: true

  /ecc-jsbn@0.1.2:
    resolution: {integrity: sha512-eh9O+hwRHNbG4BLTjEl3nw044CkGm5X6LoaCf7LPp7UU8Qrt47JYNi6nPX8xjW97TKGKm1ouctg0QSpZe9qrnw==}
    dependencies:
      jsbn: 0.1.1
      safer-buffer: 2.1.2
    dev: true

  /ecdsa-sig-formatter@1.0.11:
    resolution: {integrity: sha512-nagl3RYrbNv6kQkeJIpt6NJZy8twLB/2vtz6yN9Z4vRKHN4/QZJIEbqohALSgwKdnksuY3k5Addp5lg8sVoVcQ==}
    dependencies:
      safe-buffer: 5.2.1
    dev: true

  /ee-first@1.1.1:
    resolution: {integrity: sha512-WMwm9LhRUo+WUaRN+vRuETqG89IgZphVSNkdFgeb6sS/E4OrDIN7t48CAewSHXc6C8lefD8KKfr5vY61brQlow==}
    dev: true

  /emoji-regex@8.0.0:
    resolution: {integrity: sha512-MSjYzcWNOA0ewAHpz0MxpYFvwg6yjy1NG3xteoqz644VCo/RPgnr1/GGt+ic3iJTzQ8Eu3TdM14SawnVUmGE6A==}
    dev: true

  /emoji-regex@9.2.2:
    resolution: {integrity: sha512-L18DaJsXSUk2+42pv8mLs5jJT2hqFkFE4j21wOmgbUqsZ2hL72NsUU785g9RXgo3s0ZNgVl42TiHp3ZtOv/Vyg==}
    dev: true

  /enabled@2.0.0:
    resolution: {integrity: sha512-AKrN98kuwOzMIdAizXGI86UFBoo26CL21UM763y1h/GMSJ4/OHU9k2YlsmBpyScFo/wbLzWQJBMCW4+IO3/+OQ==}
    dev: true

  /encodeurl@1.0.2:
    resolution: {integrity: sha512-TPJXq8JqFaVYm2CWmPvnP2Iyo4ZSM7/QKcSmuMLDObfpH5fi7RUGmd/rTDf+rut/saiDiQEeVTNgAmJEdAOx0w==}
    engines: {node: '>= 0.8'}
    dev: true

  /entities@2.0.3:
    resolution: {integrity: sha512-MyoZ0jgnLvB2X3Lg5HqpFmn1kybDiIfEQmKzTb5apr51Rb+T3KdmMiqa70T+bhGnyv7bQ6WMj2QMHpGMmlrUYQ==}
    dev: true

  /error-ex@1.3.2:
    resolution: {integrity: sha512-7dFHNmqeFSEt2ZBsCriorKnn3Z2pj+fd9kmI6QoWw4//DL+icEBfc0U7qJCisqrTsKTjw4fNFy2pW9OqStD84g==}
    dependencies:
      is-arrayish: 0.2.1
    dev: true

  /es-abstract@1.22.1:
    resolution: {integrity: sha512-ioRRcXMO6OFyRpyzV3kE1IIBd4WG5/kltnzdxSCqoP8CMGs/Li+M1uF5o7lOkZVFjDs+NLesthnF66Pg/0q0Lw==}
    engines: {node: '>= 0.4'}
    dependencies:
      array-buffer-byte-length: 1.0.0
      arraybuffer.prototype.slice: 1.0.1
      available-typed-arrays: 1.0.5
      call-bind: 1.0.2
      es-set-tostringtag: 2.0.1
      es-to-primitive: 1.2.1
      function.prototype.name: 1.1.5
      get-intrinsic: 1.2.1
      get-symbol-description: 1.0.0
      globalthis: 1.0.3
      gopd: 1.0.1
      has: 1.0.3
      has-property-descriptors: 1.0.0
      has-proto: 1.0.1
      has-symbols: 1.0.3
      internal-slot: 1.0.5
      is-array-buffer: 3.0.2
      is-callable: 1.2.7
      is-negative-zero: 2.0.2
      is-regex: 1.1.4
      is-shared-array-buffer: 1.0.2
      is-string: 1.0.7
      is-typed-array: 1.1.12
      is-weakref: 1.0.2
      object-inspect: 1.12.3
      object-keys: 1.1.1
      object.assign: 4.1.4
      regexp.prototype.flags: 1.5.0
      safe-array-concat: 1.0.0
      safe-regex-test: 1.0.0
      string.prototype.trim: 1.2.7
      string.prototype.trimend: 1.0.6
      string.prototype.trimstart: 1.0.6
      typed-array-buffer: 1.0.0
      typed-array-byte-length: 1.0.0
      typed-array-byte-offset: 1.0.0
      typed-array-length: 1.0.4
      unbox-primitive: 1.0.2
      which-typed-array: 1.1.11
    dev: true

  /es-get-iterator@1.1.3:
    resolution: {integrity: sha512-sPZmqHBe6JIiTfN5q2pEi//TwxmAFHwj/XEuYjTuse78i8KxaqMTTzxPoFKuzRpDpTJ+0NAbpfenkmH2rePtuw==}
    dependencies:
      call-bind: 1.0.2
      get-intrinsic: 1.2.1
      has-symbols: 1.0.3
      is-arguments: 1.1.1
      is-map: 2.0.2
      is-set: 2.0.2
      is-string: 1.0.7
      isarray: 2.0.5
      stop-iteration-iterator: 1.0.0
    dev: true

  /es-set-tostringtag@2.0.1:
    resolution: {integrity: sha512-g3OMbtlwY3QewlqAiMLI47KywjWZoEytKr8pf6iTC8uJq5bIAH52Z9pnQ8pVL6whrCto53JZDuUIsifGeLorTg==}
    engines: {node: '>= 0.4'}
    dependencies:
      get-intrinsic: 1.2.1
      has: 1.0.3
      has-tostringtag: 1.0.0
    dev: true

  /es-shim-unscopables@1.0.0:
    resolution: {integrity: sha512-Jm6GPcCdC30eMLbZ2x8z2WuRwAws3zTBBKuusffYVUrNj/GVSUAZ+xKMaUpfNDR5IbyNA5LJbaecoUVbmUcB1w==}
    dependencies:
      has: 1.0.3
    dev: true

  /es-to-primitive@1.2.1:
    resolution: {integrity: sha512-QCOllgZJtaUo9miYBcLChTUaHNjJF3PYs1VidD7AwiEj1kYxKeQTctLAezAOH5ZKRH0g2IgPn6KwB4IT8iRpvA==}
    engines: {node: '>= 0.4'}
    dependencies:
      is-callable: 1.2.7
      is-date-object: 1.0.5
      is-symbol: 1.0.4
    dev: true

  /escalade@3.1.1:
    resolution: {integrity: sha512-k0er2gUkLf8O0zKJiAhmkTnJlTvINGv7ygDNPbeIsX/TJjGJZHuh9B2UxbsaEkmlEo9MfhrSzmhIlhRlI2GXnw==}
    engines: {node: '>=6'}
    dev: true

  /escape-html@1.0.3:
    resolution: {integrity: sha512-NiSupZ4OeuGwr68lGIeym/ksIZMJodUGOSCZ/FSnTxcrekbvqrgdUxlJOMpijaKZVjAJrWrGs/6Jy8OMuyj9ow==}
    dev: true

  /escape-string-regexp@1.0.5:
    resolution: {integrity: sha512-vbRorB5FUQWvla16U8R/qgaFIya2qGzwDrNmCZuYKrbdSUMG6I1ZCGQRefkRVhuOkIGVne7BQ35DSfo1qvJqFg==}
    engines: {node: '>=0.8.0'}
    dev: true

  /escape-string-regexp@4.0.0:
    resolution: {integrity: sha512-TtpcNJ3XAzx3Gq8sWRzJaVajRs0uVxA2YAkdb1jm2YkPz4G6egUFAyA3n5vtEIZefPk5Wa4UXbKuS5fKkJWdgA==}
    engines: {node: '>=10'}
    dev: true

  /eslint-config-prettier@8.10.0(eslint@8.56.0):
    resolution: {integrity: sha512-SM8AMJdeQqRYT9O9zguiruQZaN7+z+E4eAP9oiLNGKMtomwaB1E9dcgUD6ZAn/eQAb52USbvezbiljfZUhbJcg==}
    hasBin: true
    peerDependencies:
      eslint: '>=7.0.0'
    dependencies:
      eslint: 8.56.0
    dev: true

  /eslint-import-resolver-node@0.3.9:
    resolution: {integrity: sha512-WFj2isz22JahUv+B788TlO3N6zL3nNJGU8CcZbPZvVEkBPaJdCV4vy5wyghty5ROFbCRnm132v8BScu5/1BQ8g==}
    dependencies:
      debug: 3.2.7
      is-core-module: 2.13.0
      resolve: 1.22.4
    transitivePeerDependencies:
      - supports-color
    dev: true

  /eslint-module-utils@2.8.0(eslint-import-resolver-node@0.3.9)(eslint@8.44.0):
    resolution: {integrity: sha512-aWajIYfsqCKRDgUfjEXNN/JlrzauMuSEy5sbd7WXbtW3EH6A6MpwEh42c7qD+MqQo9QMJ6fWLAeIJynx0g6OAw==}
    engines: {node: '>=4'}
    peerDependencies:
      '@typescript-eslint/parser': '*'
      eslint: '*'
      eslint-import-resolver-node: '*'
      eslint-import-resolver-typescript: '*'
      eslint-import-resolver-webpack: '*'
    peerDependenciesMeta:
      '@typescript-eslint/parser':
        optional: true
      eslint:
        optional: true
      eslint-import-resolver-node:
        optional: true
      eslint-import-resolver-typescript:
        optional: true
      eslint-import-resolver-webpack:
        optional: true
    dependencies:
      debug: 3.2.7
      eslint: 8.44.0
      eslint-import-resolver-node: 0.3.9
    transitivePeerDependencies:
      - supports-color
    dev: true

  /eslint-plugin-deprecation@2.0.0(eslint@8.56.0)(typescript@5.3.3):
    resolution: {integrity: sha512-OAm9Ohzbj11/ZFyICyR5N6LbOIvQMp7ZU2zI7Ej0jIc8kiGUERXPNMfw2QqqHD1ZHtjMub3yPZILovYEYucgoQ==}
    peerDependencies:
      eslint: ^7.0.0 || ^8.0.0
      typescript: ^4.2.4 || ^5.0.0
    dependencies:
      '@typescript-eslint/utils': 6.4.0(eslint@8.56.0)(typescript@5.3.3)
      eslint: 8.56.0
      tslib: 2.6.1
      tsutils: 3.21.0(typescript@5.3.3)
      typescript: 5.3.3
    transitivePeerDependencies:
      - supports-color
    dev: true

  /eslint-plugin-import@2.27.5(eslint@8.44.0):
    resolution: {integrity: sha512-LmEt3GVofgiGuiE+ORpnvP+kAm3h6MLZJ4Q5HCyHADofsb4VzXFsRiWj3c0OFiV+3DWFh0qg3v9gcPlfc3zRow==}
    engines: {node: '>=4'}
    peerDependencies:
      '@typescript-eslint/parser': '*'
      eslint: ^2 || ^3 || ^4 || ^5 || ^6 || ^7.2.0 || ^8
    peerDependenciesMeta:
      '@typescript-eslint/parser':
        optional: true
    dependencies:
      array-includes: 3.1.6
      array.prototype.flat: 1.3.1
      array.prototype.flatmap: 1.3.1
      debug: 3.2.7
      doctrine: 2.1.0
      eslint: 8.44.0
      eslint-import-resolver-node: 0.3.9
      eslint-module-utils: 2.8.0(eslint-import-resolver-node@0.3.9)(eslint@8.44.0)
      has: 1.0.3
      is-core-module: 2.13.0
      is-glob: 4.0.3
      minimatch: 3.1.2
      object.values: 1.1.6
      resolve: 1.22.4
      semver: 6.3.1
      tsconfig-paths: 3.14.2
    transitivePeerDependencies:
      - eslint-import-resolver-typescript
      - eslint-import-resolver-webpack
      - supports-color
    dev: true

  /eslint-plugin-prettier@5.0.0(eslint-config-prettier@8.10.0)(eslint@8.56.0)(prettier@3.1.1):
    resolution: {integrity: sha512-AgaZCVuYDXHUGxj/ZGu1u8H8CYgDY3iG6w5kUFw4AzMVXzB7VvbKgYR4nATIN+OvUrghMbiDLeimVjVY5ilq3w==}
    engines: {node: ^14.18.0 || >=16.0.0}
    peerDependencies:
      '@types/eslint': '>=8.0.0'
      eslint: '>=8.0.0'
      eslint-config-prettier: '*'
      prettier: '>=3.0.0'
    peerDependenciesMeta:
      '@types/eslint':
        optional: true
      eslint-config-prettier:
        optional: true
    dependencies:
      eslint: 8.56.0
      eslint-config-prettier: 8.10.0(eslint@8.56.0)
      prettier: 3.1.1
      prettier-linter-helpers: 1.0.0
      synckit: 0.8.5
    dev: true

  /eslint-plugin-unicorn@46.0.0(eslint@8.44.0):
    resolution: {integrity: sha512-j07WkC+PFZwk8J33LYp6JMoHa1lXc1u6R45pbSAipjpfpb7KIGr17VE2D685zCxR5VL4cjrl65kTJflziQWMDA==}
    engines: {node: '>=14.18'}
    peerDependencies:
      eslint: '>=8.28.0'
    dependencies:
      '@babel/helper-validator-identifier': 7.22.5
      '@eslint-community/eslint-utils': 4.4.0(eslint@8.44.0)
      ci-info: 3.8.0
      clean-regexp: 1.0.0
      eslint: 8.44.0
      esquery: 1.5.0
      indent-string: 4.0.0
      is-builtin-module: 3.2.1
      jsesc: 3.0.2
      lodash: 4.17.21
      pluralize: 8.0.0
      read-pkg-up: 7.0.1
      regexp-tree: 0.1.27
      regjsparser: 0.9.1
      safe-regex: 2.1.1
      semver: 7.5.4
      strip-indent: 3.0.0
    dev: true

  /eslint-plugin-unicorn@47.0.0(eslint@8.56.0):
    resolution: {integrity: sha512-ivB3bKk7fDIeWOUmmMm9o3Ax9zbMz1Bsza/R2qm46ufw4T6VBFBaJIR1uN3pCKSmSXm8/9Nri8V+iUut1NhQGA==}
    engines: {node: '>=16'}
    peerDependencies:
      eslint: '>=8.38.0'
    dependencies:
      '@babel/helper-validator-identifier': 7.22.20
      '@eslint-community/eslint-utils': 4.4.0(eslint@8.56.0)
      ci-info: 3.8.0
      clean-regexp: 1.0.0
      eslint: 8.56.0
      esquery: 1.5.0
      indent-string: 4.0.0
      is-builtin-module: 3.2.1
      jsesc: 3.0.2
      lodash: 4.17.21
      pluralize: 8.0.0
      read-pkg-up: 7.0.1
      regexp-tree: 0.1.27
      regjsparser: 0.10.0
      safe-regex: 2.1.1
      semver: 7.5.4
      strip-indent: 3.0.0
    dev: true

  /eslint-plugin-vitest@0.3.20(@typescript-eslint/eslint-plugin@6.4.0)(eslint@8.56.0)(typescript@5.3.3):
    resolution: {integrity: sha512-O05k4j9TGMOkkghj9dRgpeLDyOSiVIxQWgNDPfhYPm5ioJsehcYV/zkRLekQs+c8+RBCVXucSED3fYOyy2EoWA==}
    engines: {node: ^18.0.0 || >= 20.0.0}
    peerDependencies:
      '@typescript-eslint/eslint-plugin': '*'
      eslint: '>=8.0.0'
      vitest: '*'
    peerDependenciesMeta:
      '@typescript-eslint/eslint-plugin':
        optional: true
      vitest:
        optional: true
    dependencies:
      '@typescript-eslint/eslint-plugin': 6.4.0(@typescript-eslint/parser@6.19.1)(eslint@8.56.0)(typescript@5.3.3)
      '@typescript-eslint/utils': 6.19.1(eslint@8.56.0)(typescript@5.3.3)
      eslint: 8.56.0
    transitivePeerDependencies:
      - supports-color
      - typescript
    dev: true

  /eslint-scope@7.2.2:
    resolution: {integrity: sha512-dOt21O7lTMhDM+X9mB4GX+DZrZtCUJPL/wlcTqxyrx5IvO0IYtILdtrQGQp+8n5S0gwSVmOf9NQrjMOgfQZlIg==}
    engines: {node: ^12.22.0 || ^14.17.0 || >=16.0.0}
    dependencies:
      esrecurse: 4.3.0
      estraverse: 5.3.0
    dev: true

  /eslint-visitor-keys@3.4.3:
    resolution: {integrity: sha512-wpc+LXeiyiisxPlEkUzU6svyS1frIO3Mgxj1fdy7Pm8Ygzguax2N3Fa/D/ag1WqbOprdI+uY6wMUl8/a2G+iag==}
    engines: {node: ^12.22.0 || ^14.17.0 || >=16.0.0}
    dev: true

  /eslint@8.44.0:
    resolution: {integrity: sha512-0wpHoUbDUHgNCyvFB5aXLiQVfK9B0at6gUvzy83k4kAsQ/u769TQDX6iKC+aO4upIHO9WSaA3QoXYQDHbNwf1A==}
    engines: {node: ^12.22.0 || ^14.17.0 || >=16.0.0}
    hasBin: true
    dependencies:
      '@eslint-community/eslint-utils': 4.4.0(eslint@8.44.0)
      '@eslint-community/regexpp': 4.6.2
      '@eslint/eslintrc': 2.1.2
      '@eslint/js': 8.44.0
      '@humanwhocodes/config-array': 0.11.10
      '@humanwhocodes/module-importer': 1.0.1
      '@nodelib/fs.walk': 1.2.8
      ajv: 6.12.6
      chalk: 4.1.2
      cross-spawn: 7.0.3
      debug: 4.3.4(supports-color@8.1.1)
      doctrine: 3.0.0
      escape-string-regexp: 4.0.0
      eslint-scope: 7.2.2
      eslint-visitor-keys: 3.4.3
      espree: 9.6.1
      esquery: 1.5.0
      esutils: 2.0.3
      fast-deep-equal: 3.1.3
      file-entry-cache: 6.0.1
      find-up: 5.0.0
      glob-parent: 6.0.2
      globals: 13.21.0
      graphemer: 1.4.0
      ignore: 5.2.4
      import-fresh: 3.3.0
      imurmurhash: 0.1.4
      is-glob: 4.0.3
      is-path-inside: 3.0.3
      js-yaml: 4.1.0
      json-stable-stringify-without-jsonify: 1.0.1
      levn: 0.4.1
      lodash.merge: 4.6.2
      minimatch: 3.1.2
      natural-compare: 1.4.0
      optionator: 0.9.3
      strip-ansi: 6.0.1
      strip-json-comments: 3.1.1
      text-table: 0.2.0
    transitivePeerDependencies:
      - supports-color
    dev: true

  /eslint@8.56.0:
    resolution: {integrity: sha512-Go19xM6T9puCOWntie1/P997aXxFsOi37JIHRWI514Hc6ZnaHGKY9xFhrU65RT6CcBEzZoGG1e6Nq+DT04ZtZQ==}
    engines: {node: ^12.22.0 || ^14.17.0 || >=16.0.0}
    hasBin: true
    dependencies:
      '@eslint-community/eslint-utils': 4.4.0(eslint@8.56.0)
      '@eslint-community/regexpp': 4.6.2
      '@eslint/eslintrc': 2.1.4
      '@eslint/js': 8.56.0
      '@humanwhocodes/config-array': 0.11.14
      '@humanwhocodes/module-importer': 1.0.1
      '@nodelib/fs.walk': 1.2.8
      '@ungap/structured-clone': 1.2.0
      ajv: 6.12.6
      chalk: 4.1.2
      cross-spawn: 7.0.3
      debug: 4.3.4(supports-color@8.1.1)
      doctrine: 3.0.0
      escape-string-regexp: 4.0.0
      eslint-scope: 7.2.2
      eslint-visitor-keys: 3.4.3
      espree: 9.6.1
      esquery: 1.5.0
      esutils: 2.0.3
      fast-deep-equal: 3.1.3
      file-entry-cache: 6.0.1
      find-up: 5.0.0
      glob-parent: 6.0.2
      globals: 13.21.0
      graphemer: 1.4.0
      ignore: 5.2.4
      imurmurhash: 0.1.4
      is-glob: 4.0.3
      is-path-inside: 3.0.3
      js-yaml: 4.1.0
      json-stable-stringify-without-jsonify: 1.0.1
      levn: 0.4.1
      lodash.merge: 4.6.2
      minimatch: 3.1.2
      natural-compare: 1.4.0
      optionator: 0.9.3
      strip-ansi: 6.0.1
      text-table: 0.2.0
    transitivePeerDependencies:
      - supports-color
    dev: true

  /espree@9.6.1:
    resolution: {integrity: sha512-oruZaFkjorTpF32kDSI5/75ViwGeZginGGy2NoOSg3Q9bnwlnmDm4HLnkl0RE3n+njDXR037aY1+x58Z/zFdwQ==}
    engines: {node: ^12.22.0 || ^14.17.0 || >=16.0.0}
    dependencies:
      acorn: 8.10.0
      acorn-jsx: 5.3.2(acorn@8.10.0)
      eslint-visitor-keys: 3.4.3
    dev: true

  /esquery@1.5.0:
    resolution: {integrity: sha512-YQLXUplAwJgCydQ78IMJywZCceoqk1oH01OERdSAJc/7U2AylwjhSCLDEtqwg811idIS/9fIU5GjG73IgjKMVg==}
    engines: {node: '>=0.10'}
    dependencies:
      estraverse: 5.3.0
    dev: true

  /esrecurse@4.3.0:
    resolution: {integrity: sha512-KmfKL3b6G+RXvP8N1vr3Tq1kL/oCFgn2NYXEtqP8/L3pKapUA4G8cFVaoF3SU323CD4XypR/ffioHmkti6/Tag==}
    engines: {node: '>=4.0'}
    dependencies:
      estraverse: 5.3.0
    dev: true

  /estraverse@5.3.0:
    resolution: {integrity: sha512-MMdARuVEQziNTeJD8DgMqmhwR11BRQ/cBP+pLtYdSTnf3MIO8fFeiINEbX36ZdNlfU/7A9f3gUw49B3oQsvwBA==}
    engines: {node: '>=4.0'}
    dev: true

  /esutils@2.0.3:
    resolution: {integrity: sha512-kVscqXk4OCp68SZ0dkgEKVi6/8ij300KBWTJq32P/dYeWTSwK41WyTxalN1eRmA5Z9UU/LX9D7FWSmV9SAYx6g==}
    engines: {node: '>=0.10.0'}
    dev: true

  /etag@1.8.1:
    resolution: {integrity: sha512-aIL5Fx7mawVa300al2BnEE4iNvo1qETxLrPI/o05L7z6go7fCw1J6EQmbK4FmJ2AS7kgVF/KEZWufBfdClMcPg==}
    engines: {node: '>= 0.6'}
    dev: true

  /events@3.3.0:
    resolution: {integrity: sha512-mQw+2fkQbALzQ7V0MY0IqdnXNOeTtP4r0lN9z7AAawCXgqea7bDii20AYrIBrFd/Hx0M2Ocz6S111CaFkUcb0Q==}
    engines: {node: '>=0.8.x'}
    dev: true

  /execa@5.1.1:
    resolution: {integrity: sha512-8uSpZZocAZRBAPIEINJj3Lo9HyGitllczc27Eh5YYojjMFMn8yHMDMaUHE2Jqfq05D/wucwI4JGURyXt1vchyg==}
    engines: {node: '>=10'}
    dependencies:
      cross-spawn: 7.0.3
      get-stream: 6.0.1
      human-signals: 2.1.0
      is-stream: 2.0.1
      merge-stream: 2.0.0
      npm-run-path: 4.0.1
      onetime: 5.1.2
      signal-exit: 3.0.7
      strip-final-newline: 2.0.0
    dev: true

  /execa@7.2.0:
    resolution: {integrity: sha512-UduyVP7TLB5IcAQl+OzLyLcS/l32W/GLg+AhHJ+ow40FOk2U3SAllPwR44v4vmdFwIWqpdwxxpQbF1n5ta9seA==}
    engines: {node: ^14.18.0 || ^16.14.0 || >=18.0.0}
    dependencies:
      cross-spawn: 7.0.3
      get-stream: 6.0.1
      human-signals: 4.3.1
      is-stream: 3.0.0
      merge-stream: 2.0.0
      npm-run-path: 5.1.0
      onetime: 6.0.0
      signal-exit: 3.0.7
      strip-final-newline: 3.0.0
    dev: true

  /express-promise-router@4.1.1(express@4.18.2):
    resolution: {integrity: sha512-Lkvcy/ZGrBhzkl3y7uYBHLMtLI4D6XQ2kiFg9dq7fbktBch5gjqJ0+KovX0cvCAvTJw92raWunRLM/OM+5l4fA==}
    engines: {node: '>=10'}
    peerDependencies:
      '@types/express': ^4.0.0
      express: ^4.0.0
    peerDependenciesMeta:
      '@types/express':
        optional: true
    dependencies:
      express: 4.18.2
      is-promise: 4.0.0
      lodash.flattendeep: 4.4.0
      methods: 1.1.2
    dev: true

  /express@4.18.2:
    resolution: {integrity: sha512-5/PsL6iGPdfQ/lKM1UuielYgv3BUoJfz1aUwU9vHZ+J7gyvwdQXFEBIEIaxeGf0GIcreATNyBExtalisDbuMqQ==}
    engines: {node: '>= 0.10.0'}
    dependencies:
      accepts: 1.3.8
      array-flatten: 1.1.1
      body-parser: 1.20.1
      content-disposition: 0.5.4
      content-type: 1.0.5
      cookie: 0.5.0
      cookie-signature: 1.0.6
      debug: 2.6.9
      depd: 2.0.0
      encodeurl: 1.0.2
      escape-html: 1.0.3
      etag: 1.8.1
      finalhandler: 1.2.0
      fresh: 0.5.2
      http-errors: 2.0.0
      merge-descriptors: 1.0.1
      methods: 1.1.2
      on-finished: 2.4.1
      parseurl: 1.3.3
      path-to-regexp: 0.1.7
      proxy-addr: 2.0.7
      qs: 6.11.0
      range-parser: 1.2.1
      safe-buffer: 5.2.1
      send: 0.18.0
      serve-static: 1.15.0
      setprototypeof: 1.2.0
      statuses: 2.0.1
      type-is: 1.6.18
      utils-merge: 1.0.1
      vary: 1.1.2
    transitivePeerDependencies:
      - supports-color
    dev: true

  /extend@3.0.2:
    resolution: {integrity: sha512-fjquC59cD7CyW6urNXK0FBufkZcoiGG80wTuPujX590cB5Ttln20E2UB4S/WARVqhXffZl2LNgS+gQdPIIim/g==}
    dev: true

  /extsprintf@1.3.0:
    resolution: {integrity: sha512-11Ndz7Nv+mvAC1j0ktTa7fAb0vLyGGX+rMHNBYQviQDGU0Hw7lhctJANqbPhu9nV9/izT/IntTgZ7Im/9LJs9g==}
    engines: {'0': node >=0.6.0}
    dev: true

  /fast-deep-equal@3.1.3:
    resolution: {integrity: sha512-f3qQ9oQy9j2AhBe/H9VC91wLmKBCCU/gDOnKNAYG5hswO7BLKj09Hc5HYNz9cGI++xlpDCIgDaitVs03ATR84Q==}
    dev: true

  /fast-diff@1.3.0:
    resolution: {integrity: sha512-VxPP4NqbUjj6MaAOafWeUn2cXWLcCtljklUtZf0Ind4XQ+QPtmA0b18zZy0jIQx+ExRVCR/ZQpBmik5lXshNsw==}
    dev: true

  /fast-glob@3.3.1:
    resolution: {integrity: sha512-kNFPyjhh5cKjrUltxs+wFx+ZkbRaxxmZ+X0ZU31SOsxCEtP9VPgtq2teZw1DebupL5GmDaNQ6yKMMVcM41iqDg==}
    engines: {node: '>=8.6.0'}
    dependencies:
      '@nodelib/fs.stat': 2.0.5
      '@nodelib/fs.walk': 1.2.8
      glob-parent: 5.1.2
      merge2: 1.4.1
      micromatch: 4.0.5
    dev: true

  /fast-glob@3.3.2:
    resolution: {integrity: sha512-oX2ruAFQwf/Orj8m737Y5adxDQO0LAB7/S5MnxCdTNDd4p6BsyIVsv9JQsATbTSq8KHRpLwIHbVlUNatxd+1Ow==}
    engines: {node: '>=8.6.0'}
    dependencies:
      '@nodelib/fs.stat': 2.0.5
      '@nodelib/fs.walk': 1.2.8
      glob-parent: 5.1.2
      merge2: 1.4.1
      micromatch: 4.0.5
    dev: true

  /fast-json-stable-stringify@2.1.0:
    resolution: {integrity: sha512-lhd/wF+Lk98HZoTCtlVraHtfh5XYijIjalXck7saUtuanSDyLMxnHhSXEDJqHxD7msR8D0uCmqlkwjCV8xvwHw==}
    dev: true

  /fast-levenshtein@2.0.6:
    resolution: {integrity: sha512-DCXu6Ifhqcks7TZKY3Hxp3y6qphY5SJZmrWMDrKcERSOXWQdMhU9Ig/PYrzyw/ul9jOIyh0N4M0tbC5hodg8dw==}
    dev: true

  /fastq@1.15.0:
    resolution: {integrity: sha512-wBrocU2LCXXa+lWBt8RoIRD89Fi8OdABODa/kEnyeyjS5aZO5/GNvI5sEINADqP/h8M29UHTHUb53sUu5Ihqdw==}
    dependencies:
      reusify: 1.0.4
    dev: true

  /fecha@4.2.3:
    resolution: {integrity: sha512-OP2IUU6HeYKJi3i0z4A19kHMQoLVs4Hc+DPqqxI2h/DPZHTm/vjsfC6P0b4jCMy14XizLBqvndQ+UilD7707Jw==}
    dev: true

  /fetch-blob@3.2.0:
    resolution: {integrity: sha512-7yAQpD2UMJzLi1Dqv7qFYnPbaPx7ZfFK6PiIxQ4PfkGPyNyl2Ugx+a/umUonmKqjhM4DnfbMvdX6otXq83soQQ==}
    engines: {node: ^12.20 || >= 14.13}
    dependencies:
      node-domexception: 1.0.0
      web-streams-polyfill: 3.2.1
    dev: true

  /file-entry-cache@6.0.1:
    resolution: {integrity: sha512-7Gps/XWymbLk2QLYK4NzpMOrYjMhdIxXuIvy2QBsLE6ljuodKvdkWs/cpyJJ3CVIVpH0Oi1Hvg1ovbMzLdFBBg==}
    engines: {node: ^10.12.0 || >=12.0.0}
    dependencies:
      flat-cache: 3.0.4
    dev: true

  /fill-range@7.0.1:
    resolution: {integrity: sha512-qOo9F+dMUmC2Lcb4BbVvnKJxTPjCm+RRpe4gDuGrzkL7mEVl/djYSu2OdQ2Pa302N4oqkSg9ir6jaLWJ2USVpQ==}
    engines: {node: '>=8'}
    dependencies:
      to-regex-range: 5.0.1
    dev: true

  /finalhandler@1.2.0:
    resolution: {integrity: sha512-5uXcUVftlQMFnWC9qu/svkWv3GTd2PfUhK/3PLkYNAe7FbqJMt3515HaxE6eRL74GdsriiwujiawdaB1BpEISg==}
    engines: {node: '>= 0.8'}
    dependencies:
      debug: 2.6.9
      encodeurl: 1.0.2
      escape-html: 1.0.3
      on-finished: 2.4.1
      parseurl: 1.3.3
      statuses: 2.0.1
      unpipe: 1.0.0
    transitivePeerDependencies:
      - supports-color
    dev: true

  /find-up@4.1.0:
    resolution: {integrity: sha512-PpOwAdQ/YlXQ2vj8a3h8IipDuYRi3wceVQQGYWxNINccq40Anw7BlsEXCMbt1Zt+OLA6Fq9suIpIWD0OsnISlw==}
    engines: {node: '>=8'}
    dependencies:
      locate-path: 5.0.0
      path-exists: 4.0.0
    dev: true

  /find-up@5.0.0:
    resolution: {integrity: sha512-78/PXT1wlLLDgTzDs7sjq9hzz0vXD+zn+7wypEe4fXQxCmdmqfGsEPQxmiCSQI3ajFV91bVSsvNtrJRiW6nGng==}
    engines: {node: '>=10'}
    dependencies:
      locate-path: 6.0.0
      path-exists: 4.0.0
    dev: true

  /flat-cache@3.0.4:
    resolution: {integrity: sha512-dm9s5Pw7Jc0GvMYbshN6zchCA9RgQlzzEZX3vylR9IqFfS8XciblUXOKfW6SiuJ0e13eDYZoZV5wdrev7P3Nwg==}
    engines: {node: ^10.12.0 || >=12.0.0}
    dependencies:
      flatted: 3.2.7
      rimraf: 3.0.2
    dev: true

  /flat@5.0.2:
    resolution: {integrity: sha512-b6suED+5/3rTpUBdG1gupIl8MPFCAMA0QXwmljLhvCUKcUvdE4gWky9zpuGCcXHOsz4J9wPGNWq6OKpmIzz3hQ==}
    hasBin: true
    dev: true

  /flatted@3.2.7:
    resolution: {integrity: sha512-5nqDSxl8nn5BSNxyR3n4I6eDmbolI6WT+QqR547RwxQapgjQBmtktdP+HTBb/a/zLsbzERTONyUB5pefh5TtjQ==}
    dev: true

  /fn.name@1.1.0:
    resolution: {integrity: sha512-GRnmB5gPyJpAhTQdSZTSp9uaPSvl09KoYcMQtsB9rQoOmzs9dH6ffeccH+Z+cv6P68Hu5bC6JjRh4Ah/mHSNRw==}
    dev: true

  /follow-redirects@1.15.2:
    resolution: {integrity: sha512-VQLG33o04KaQ8uYi2tVNbdrWp1QWxNNea+nmIB4EVM28v0hmP17z7aG1+wAkNzVq4KeXTq3221ye5qTJP91JwA==}
    engines: {node: '>=4.0'}
    peerDependencies:
      debug: '*'
    peerDependenciesMeta:
      debug:
        optional: true
    dev: true

  /for-each@0.3.3:
    resolution: {integrity: sha512-jqYfLp7mo9vIyQf8ykW2v7A+2N4QjeCeI5+Dz9XraiO1ign81wjiH7Fb9vSOWvQfNtmSa4H2RoQTrrXivdUZmw==}
    dependencies:
      is-callable: 1.2.7
    dev: true

  /foreground-child@2.0.0:
    resolution: {integrity: sha512-dCIq9FpEcyQyXKCkyzmlPTFNgrCzPudOe+mhvJU5zAtlBnGVy2yKxtfsxK2tQBThwq225jcvBjpw1Gr40uzZCA==}
    engines: {node: '>=8.0.0'}
    dependencies:
      cross-spawn: 7.0.3
      signal-exit: 3.0.7
    dev: true

  /foreground-child@3.1.1:
    resolution: {integrity: sha512-TMKDUnIte6bfb5nWv7V/caI169OHgvwjb7V4WkeUvbQQdjr5rWKqHFiKWb/fcOwB+CzBT+qbWjvj+DVwRskpIg==}
    engines: {node: '>=14'}
    dependencies:
      cross-spawn: 7.0.3
      signal-exit: 4.1.0
    dev: true

  /forever-agent@0.6.1:
    resolution: {integrity: sha512-j0KLYPhm6zeac4lz3oJ3o65qvgQCcPubiyotZrXqEaG4hNagNYO8qdlUrX5vwqv9ohqeT/Z3j6+yW067yWWdUw==}
    dev: true

  /form-data@2.3.3:
    resolution: {integrity: sha512-1lLKB2Mu3aGP1Q/2eCOx0fNbRMe7XdwktwOruhfqqd0rIJWwN4Dh+E3hrPSlDCXnSR7UtZ1N38rVXm+6+MEhJQ==}
    engines: {node: '>= 0.12'}
    dependencies:
      asynckit: 0.4.0
      combined-stream: 1.0.8
      mime-types: 2.1.35
    dev: true

  /form-data@3.0.1:
    resolution: {integrity: sha512-RHkBKtLWUVwd7SqRIvCZMEvAMoGUp0XU+seQiZejj0COz3RI3hWP4sCv3gZWWLjJTd7rGwcsF5eKZGii0r/hbg==}
    engines: {node: '>= 6'}
    dependencies:
      asynckit: 0.4.0
      combined-stream: 1.0.8
      mime-types: 2.1.35
    dev: true

  /form-data@4.0.0:
    resolution: {integrity: sha512-ETEklSGi5t0QMZuiXoA/Q6vcnxcLQP5vdugSpuAyi6SVGi2clPPp+xgEhuMaHC+zGgn31Kd235W35f7Hykkaww==}
    engines: {node: '>= 6'}
    dependencies:
      asynckit: 0.4.0
      combined-stream: 1.0.8
      mime-types: 2.1.35
    dev: true

  /formdata-polyfill@4.0.10:
    resolution: {integrity: sha512-buewHzMvYL29jdeQTVILecSaZKnt/RJWjoZCF5OW60Z67/GmSLBkOFM7qh1PI3zFNtJbaZL5eQu1vLfazOwj4g==}
    engines: {node: '>=12.20.0'}
    dependencies:
      fetch-blob: 3.2.0
    dev: true

  /forwarded@0.2.0:
    resolution: {integrity: sha512-buRG0fpBtRHSTCOASe6hD258tEubFoRLb4ZNA6NxMVHNw2gOcwHo9wyablzMzOA5z9xA9L1KNjk/Nt6MT9aYow==}
    engines: {node: '>= 0.6'}
    dev: true

  /fresh@0.5.2:
    resolution: {integrity: sha512-zJ2mQYM18rEFOudeV4GShTGIQ7RbzA7ozbU9I/XBpm7kqgMywgmylMwXHxZJmkVoYkna9d2pVXVXPdYTP9ej8Q==}
    engines: {node: '>= 0.6'}
    dev: true

  /fs-extra@11.1.1:
    resolution: {integrity: sha512-MGIE4HOvQCeUCzmlHs0vXpih4ysz4wg9qiSAu6cd42lVwPbTM1TjV7RusoyQqMmk/95gdQZX72u+YW+c3eEpFQ==}
    engines: {node: '>=14.14'}
    dependencies:
      graceful-fs: 4.2.11
      jsonfile: 6.1.0
      universalify: 2.0.0
    dev: true

  /fs.realpath@1.0.0:
    resolution: {integrity: sha512-OO0pH2lK6a0hZnAdau5ItzHPI6pUlvI7jMVnxUQRtw4owF2wk8lOSabtGDCTP4Ggrg2MbGnWO9X8K1t4+fGMDw==}
    dev: true

  /fsevents@2.3.2:
    resolution: {integrity: sha512-xiqMQR4xAeHTuB9uWm+fFRcIOgKBMiOBP+eXiyT7jsgVCq1bkVygt00oASowB7EdtpOHaaPgKt812P9ab+DDKA==}
    engines: {node: ^8.16.0 || ^10.6.0 || >=11.0.0}
    os: [darwin]
    requiresBuild: true
    dev: true
    optional: true

  /function-bind@1.1.1:
    resolution: {integrity: sha512-yIovAzMX49sF8Yl58fSCWJ5svSLuaibPxXQJFLmBObTuCr0Mf1KiPopGM9NiFjiYBCbfaa2Fh6breQ6ANVTI0A==}
    dev: true

  /function.prototype.name@1.1.5:
    resolution: {integrity: sha512-uN7m/BzVKQnCUF/iW8jYea67v++2u7m5UgENbHRtdDVclOUP+FMPlCNdmk0h/ysGyo2tavMJEDqJAkJdRa1vMA==}
    engines: {node: '>= 0.4'}
    dependencies:
      call-bind: 1.0.2
      define-properties: 1.2.0
      es-abstract: 1.22.1
      functions-have-names: 1.2.3
    dev: true

  /functions-have-names@1.2.3:
    resolution: {integrity: sha512-xckBUXyTIqT97tq2x2AMb+g163b5JFysYk0x4qxNFwbfQkmNZoiRHb6sPzI9/QV33WeuvVYBUIiD4NzNIyqaRQ==}
    dev: true

  /get-caller-file@2.0.5:
    resolution: {integrity: sha512-DyFP3BM/3YHTQOCUL/w0OZHR0lpKeGrxotcHWcqNEdnltqFwXVfhEBQ94eIo34AfQpo0rGki4cyIiftY06h2Fg==}
    engines: {node: 6.* || 8.* || >= 10.*}
    dev: true

  /get-intrinsic@1.2.1:
    resolution: {integrity: sha512-2DcsyfABl+gVHEfCOaTrWgyt+tb6MSEGmKq+kI5HwLbIYgjgmMcV8KQ41uaKz1xxUcn9tJtgFbQUEVcEbd0FYw==}
    dependencies:
      function-bind: 1.1.1
      has: 1.0.3
      has-proto: 1.0.1
      has-symbols: 1.0.3
    dev: true

  /get-stream@6.0.1:
    resolution: {integrity: sha512-ts6Wi+2j3jQjqi70w5AlN8DFnkSwC+MqmxEzdEALB2qXZYV3X/b1CTfgPLGJNMeAWxdPfU8FO1ms3NUfaHCPYg==}
    engines: {node: '>=10'}
    dev: true

  /get-symbol-description@1.0.0:
    resolution: {integrity: sha512-2EmdH1YvIQiZpltCNgkuiUnyukzxM/R6NDJX31Ke3BG1Nq5b0S2PhX59UKi9vZpPDQVdqn+1IcaAwnzTT5vCjw==}
    engines: {node: '>= 0.4'}
    dependencies:
      call-bind: 1.0.2
      get-intrinsic: 1.2.1
    dev: true

  /getpass@0.1.7:
    resolution: {integrity: sha512-0fzj9JxOLfJ+XGLhR8ze3unN0KZCgZwiSSDz168VERjK8Wl8kVSdcu2kspd4s4wtAa1y/qrVRiAA0WclVsu0ng==}
    dependencies:
      assert-plus: 1.0.0
    dev: true

  /glob-parent@5.1.2:
    resolution: {integrity: sha512-AOIgSQCepiJYwP3ARnGx+5VnTu2HBYdzbGP45eLw1vr3zB3vZLeyed1sC9hnbcOc9/SrMyM5RPQrkGz4aS9Zow==}
    engines: {node: '>= 6'}
    dependencies:
      is-glob: 4.0.3
    dev: true

  /glob-parent@6.0.2:
    resolution: {integrity: sha512-XxwI8EOhVQgWp6iDL+3b0r86f4d6AX6zSU55HfB4ydCEuXLXc5FcYeOu+nnGftS4TEju/11rt4KJPTMgbfmv4A==}
    engines: {node: '>=10.13.0'}
    dependencies:
      is-glob: 4.0.3
    dev: true

  /glob@10.3.3:
    resolution: {integrity: sha512-92vPiMb/iqpmEgsOoIDvTjc50wf9CCCvMzsi6W0JLPeUKE8TWP1a73PgqSrqy7iAZxaSD1YdzU7QZR5LF51MJw==}
    engines: {node: '>=16 || 14 >=14.17'}
    hasBin: true
    dependencies:
      foreground-child: 3.1.1
      jackspeak: 2.3.0
      minimatch: 9.0.3
      minipass: 7.0.3
      path-scurry: 1.10.1
    dev: true

  /glob@7.2.0:
    resolution: {integrity: sha512-lmLf6gtyrPq8tTjSmrO94wBeQbFR3HbLHbuyD69wuyQkImp2hWqMGB47OX65FBkPffO641IP9jWa1z4ivqG26Q==}
    dependencies:
      fs.realpath: 1.0.0
      inflight: 1.0.6
      inherits: 2.0.4
      minimatch: 3.1.2
      once: 1.4.0
      path-is-absolute: 1.0.1
    dev: true

  /glob@7.2.3:
    resolution: {integrity: sha512-nFR0zLpU2YCaRxwoCJvL6UvCH2JFyFVIvwTLsIf21AuHlMskA1hhTdk+LlYJtOlYt9v6dvszD2BGRqBL+iQK9Q==}
    dependencies:
      fs.realpath: 1.0.0
      inflight: 1.0.6
      inherits: 2.0.4
      minimatch: 3.1.2
      once: 1.4.0
      path-is-absolute: 1.0.1
    dev: true

  /glob@8.1.0:
    resolution: {integrity: sha512-r8hpEjiQEYlF2QU0df3dS+nxxSIreXQS1qRhMJM0Q5NDdR386C7jb7Hwwod8Fgiuex+k0GFjgft18yvxm5XoCQ==}
    engines: {node: '>=12'}
    dependencies:
      fs.realpath: 1.0.0
      inflight: 1.0.6
      inherits: 2.0.4
      minimatch: 5.1.6
      once: 1.4.0
    dev: true

  /globals@13.21.0:
    resolution: {integrity: sha512-ybyme3s4yy/t/3s35bewwXKOf7cvzfreG2lH0lZl0JB7I4GxRP2ghxOK/Nb9EkRXdbBXZLfq/p/0W2JUONB/Gg==}
    engines: {node: '>=8'}
    dependencies:
      type-fest: 0.20.2
    dev: true

  /globalthis@1.0.3:
    resolution: {integrity: sha512-sFdI5LyBiNTHjRd7cGPWapiHWMOXKyuBNX/cWJ3NfzrZQVa8GI/8cofCl74AOVqq9W5kNmguTIzJ/1s2gyI9wA==}
    engines: {node: '>= 0.4'}
    dependencies:
      define-properties: 1.2.0
    dev: true

  /globby@11.1.0:
    resolution: {integrity: sha512-jhIXaOzy1sb8IyocaruWSn1TjmnBVs8Ayhcy83rmxNJ8q2uWKCAj3CnJY+KpGSXCueAPc0i05kVvVKtP1t9S3g==}
    engines: {node: '>=10'}
    dependencies:
      array-union: 2.1.0
      dir-glob: 3.0.1
      fast-glob: 3.3.2
      ignore: 5.2.4
      merge2: 1.4.1
      slash: 3.0.0
    dev: true

  /globby@13.2.2:
    resolution: {integrity: sha512-Y1zNGV+pzQdh7H39l9zgB4PJqjRNqydvdYCDG4HFXM4XuvSaQQlEc91IU1yALL8gUTDomgBAfz3XJdmUS+oo0w==}
    engines: {node: ^12.20.0 || ^14.13.1 || >=16.0.0}
    dependencies:
      dir-glob: 3.0.1
      fast-glob: 3.3.1
      ignore: 5.2.4
      merge2: 1.4.1
      slash: 4.0.0
    dev: true

  /globby@14.0.0:
    resolution: {integrity: sha512-/1WM/LNHRAOH9lZta77uGbq0dAEQM+XjNesWwhlERDVenqothRbnzTrL3/LrIoEPPjeUHC3vrS6TwoyxeHs7MQ==}
    engines: {node: '>=18'}
    dependencies:
      '@sindresorhus/merge-streams': 1.0.0
      fast-glob: 3.3.2
      ignore: 5.2.4
      path-type: 5.0.0
      slash: 5.1.0
      unicorn-magic: 0.1.0
    dev: true

  /gopd@1.0.1:
    resolution: {integrity: sha512-d65bNlIadxvpb/A2abVdlqKqV563juRnZ1Wtk6s1sIR8uNsXR70xqIzVqxVf1eTqDunwT2MkczEeaezCKTZhwA==}
    dependencies:
      get-intrinsic: 1.2.1
    dev: true

  /graceful-fs@4.2.11:
    resolution: {integrity: sha512-RbJ5/jmFcNNCcDV5o9eTnBLJ/HszWV0P73bc+Ff4nS/rJj+YaS6IGyiOL0VoBYX+l1Wrl3k63h/KrH+nhJ0XvQ==}
    dev: true

  /graphemer@1.4.0:
    resolution: {integrity: sha512-EtKwoO6kxCL9WO5xipiHTZlSzBm7WLT627TqC/uVRd0HKmq8NXyebnNYxDoBi7wt8eTWrUrKXCOVaFq9x1kgag==}
    dev: true

  /har-schema@2.0.0:
    resolution: {integrity: sha512-Oqluz6zhGX8cyRaTQlFMPw80bSJVG2x/cFb8ZPhUILGgHka9SsokCCOQgpveePerqidZOrT14ipqfJb7ILcW5Q==}
    engines: {node: '>=4'}
    dev: true

  /har-validator@5.1.5:
    resolution: {integrity: sha512-nmT2T0lljbxdQZfspsno9hgrG3Uir6Ks5afism62poxqBM6sDnMEuPmzTq8XN0OEwqKLLdh1jQI3qyE66Nzb3w==}
    engines: {node: '>=6'}
    deprecated: this library is no longer supported
    dependencies:
      ajv: 6.12.6
      har-schema: 2.0.0
    dev: true

  /has-bigints@1.0.2:
    resolution: {integrity: sha512-tSvCKtBr9lkF0Ex0aQiP9N+OpV4zi2r/Nee5VkRDbaqv35RLYMzbwQfFSZZH0kR+Rd6302UJZ2p/bJCEoR3VoQ==}
    dev: true

  /has-flag@3.0.0:
    resolution: {integrity: sha512-sKJf1+ceQBr4SMkvQnBDNDtf4TXpVhVGateu0t918bl30FnbE2m4vNLX+VWe/dpjlb+HugGYzW7uQXH98HPEYw==}
    engines: {node: '>=4'}
    dev: true

  /has-flag@4.0.0:
    resolution: {integrity: sha512-EykJT/Q1KjTWctppgIAgfSO0tKVuZUjhgMr17kqTumMl6Afv3EISleU7qZUzoXDFTAHTDC4NOoG/ZxU3EvlMPQ==}
    engines: {node: '>=8'}
    dev: true

  /has-property-descriptors@1.0.0:
    resolution: {integrity: sha512-62DVLZGoiEBDHQyqG4w9xCuZ7eJEwNmJRWw2VY84Oedb7WFcA27fiEVe8oUQx9hAUJ4ekurquucTGwsyO1XGdQ==}
    dependencies:
      get-intrinsic: 1.2.1
    dev: true

  /has-proto@1.0.1:
    resolution: {integrity: sha512-7qE+iP+O+bgF9clE5+UoBFzE65mlBiVj3tKCrlNQ0Ogwm0BjpT/gK4SlLYDMybDh5I3TCTKnPPa0oMG7JDYrhg==}
    engines: {node: '>= 0.4'}
    dev: true

  /has-symbols@1.0.3:
    resolution: {integrity: sha512-l3LCuF6MgDNwTDKkdYGEihYjt5pRPbEg46rtlmnSPlUbgmB8LOIrKJbYYFBSbnPaJexMKtiPO8hmeRjRz2Td+A==}
    engines: {node: '>= 0.4'}
    dev: true

  /has-tostringtag@1.0.0:
    resolution: {integrity: sha512-kFjcSNhnlGV1kyoGk7OXKSawH5JOb/LzUc5w9B02hOTO0dfFRjbHQKvg1d6cf3HbeUmtU9VbbV3qzZ2Teh97WQ==}
    engines: {node: '>= 0.4'}
    dependencies:
      has-symbols: 1.0.3
    dev: true

  /has@1.0.3:
    resolution: {integrity: sha512-f2dvO0VU6Oej7RkWJGrehjbzMAjFp5/VKPp5tTpWIV4JHHZK1/BxbFRtf/siA2SWTe09caDmVtYYzWEIbBS4zw==}
    engines: {node: '>= 0.4.0'}
    dependencies:
      function-bind: 1.1.1
    dev: true

  /he@1.2.0:
    resolution: {integrity: sha512-F/1DnUGPopORZi0ni+CvrCgHQ5FyEAHRLSApuYWMmrbSwoN2Mn/7k+Gl38gJnR7yyDZk6WLXwiGod1JOWNDKGw==}
    hasBin: true
    dev: true

  /header-case@2.0.4:
    resolution: {integrity: sha512-H/vuk5TEEVZwrR0lp2zed9OCo1uAILMlx0JEMgC26rzyJJ3N1v6XkwHHXJQdR2doSjcGPM6OKPYoJgf0plJ11Q==}
    dependencies:
      capital-case: 1.0.4
      tslib: 2.6.1
    dev: true

  /hosted-git-info@2.8.9:
    resolution: {integrity: sha512-mxIDAb9Lsm6DoOJ7xH+5+X4y1LU/4Hi50L9C5sIswK3JzULS4bwk1FvjdBgvYR4bzT4tuUQiC15FE2f5HbLvYw==}
    dev: true

  /html-escaper@2.0.2:
    resolution: {integrity: sha512-H2iMtd0I4Mt5eYiapRdIDjp+XzelXQ0tFE4JS7YFwFevXXMmOp9myNrUvCg0D6ws8iqkRPBfKHgbwig1SmlLfg==}
    dev: true

  /http-errors@2.0.0:
    resolution: {integrity: sha512-FtwrG/euBzaEjYeRqOgly7G0qviiXoJWnvEH2Z1plBdXgbyjv34pHTSb9zoeHMyDy33+DWy5Wt9Wo+TURtOYSQ==}
    engines: {node: '>= 0.8'}
    dependencies:
      depd: 2.0.0
      inherits: 2.0.4
      setprototypeof: 1.2.0
      statuses: 2.0.1
      toidentifier: 1.0.1
    dev: true

  /http-proxy-agent@5.0.0:
    resolution: {integrity: sha512-n2hY8YdoRE1i7r6M0w9DIw5GgZN0G25P8zLCRQ8rjXtTU3vsNFBI/vWK/UIeE6g5MUUz6avwAPXmL6Fy9D/90w==}
    engines: {node: '>= 6'}
    dependencies:
      '@tootallnate/once': 2.0.0
      agent-base: 6.0.2
      debug: 4.3.4(supports-color@8.1.1)
    transitivePeerDependencies:
      - supports-color
    dev: true

  /http-signature@1.2.0:
    resolution: {integrity: sha512-CAbnr6Rz4CYQkLYUtSNXxQPUH2gK8f3iWexVlsnMeD+GjlsQ0Xsy1cOX+mN3dtxYomRy21CiOzU8Uhw6OwncEQ==}
    engines: {node: '>=0.8', npm: '>=1.3.7'}
    dependencies:
      assert-plus: 1.0.0
      jsprim: 1.4.2
      sshpk: 1.17.0
    dev: true

  /https-proxy-agent@5.0.1:
    resolution: {integrity: sha512-dFcAjpTQFgoLMzC2VwU+C/CbS7uRL0lWmxDITmqm7C+7F0Odmj6s9l6alZc6AELXhrnggM2CeWSXHGOdX2YtwA==}
    engines: {node: '>= 6'}
    dependencies:
      agent-base: 6.0.2
      debug: 4.3.4(supports-color@8.1.1)
    transitivePeerDependencies:
      - supports-color
    dev: true

  /human-signals@2.1.0:
    resolution: {integrity: sha512-B4FFZ6q/T2jhhksgkbEW3HBvWIfDW85snkQgawt07S7J5QXTk6BkNV+0yAeZrM5QpMAdYlocGoljn0sJ/WQkFw==}
    engines: {node: '>=10.17.0'}
    dev: true

  /human-signals@4.3.1:
    resolution: {integrity: sha512-nZXjEF2nbo7lIw3mgYjItAfgQXog3OjJogSbKa2CQIIvSGWcKgeJnQlNXip6NglNzYH45nSRiEVimMvYL8DDqQ==}
    engines: {node: '>=14.18.0'}
    dev: true

  /iconv-lite@0.4.24:
    resolution: {integrity: sha512-v3MXnZAcvnywkTUEZomIActle7RXXeedOR31wwl7VlyoXO4Qi9arvSenNQWne1TcRwhCL1HwLI21bEqdpj8/rA==}
    engines: {node: '>=0.10.0'}
    dependencies:
      safer-buffer: 2.1.2
    dev: true

  /ignore@5.2.4:
    resolution: {integrity: sha512-MAb38BcSbH0eHNBxn7ql2NH/kX33OkB3lZ1BNdh7ENeRChHTYsTvWrMubiIAMNS2llXEEgZ1MUOBtXChP3kaFQ==}
    engines: {node: '>= 4'}
    dev: true

  /import-fresh@3.3.0:
    resolution: {integrity: sha512-veYYhQa+D1QBKznvhUHxb8faxlrwUnxseDAbAp457E0wLNio2bOSKnjYDhMj+YiAq61xrMGhQk9iXVk5FzgQMw==}
    engines: {node: '>=6'}
    dependencies:
      parent-module: 1.0.1
      resolve-from: 4.0.0
    dev: true

  /imurmurhash@0.1.4:
    resolution: {integrity: sha512-JmXMZ6wuvDmLiHEml9ykzqO6lwFbof0GG4IkcGaENdCRDDmMVnny7s5HsIgHCbaq0w2MyPhDqkhTUgS2LU2PHA==}
    engines: {node: '>=0.8.19'}
    dev: true

  /indent-string@4.0.0:
    resolution: {integrity: sha512-EdDDZu4A2OyIK7Lr/2zG+w5jmbuk1DVBnEwREQvBzspBJkCEbRa8GxU1lghYcaGJCnRWibjDXlq779X1/y5xwg==}
    engines: {node: '>=8'}
    dev: true

  /inflight@1.0.6:
    resolution: {integrity: sha512-k92I/b08q4wvFscXCLvqfsHCrjrF7yiXsQuIVvVE7N82W3+aqpzuUdBbfhWcy/FZR3/4IgflMgKLOsvPDrGCJA==}
    dependencies:
      once: 1.4.0
      wrappy: 1.0.2
    dev: true

  /inherits@2.0.4:
    resolution: {integrity: sha512-k/vGaX4/Yla3WzyMCvTQOXYeIHvqOKtnqBduzTHpzpQZzAskKMhZ2K+EnBiSM9zGSoIFeMpXKxa4dYeZIQqewQ==}
    dev: true

  /internal-slot@1.0.5:
    resolution: {integrity: sha512-Y+R5hJrzs52QCG2laLn4udYVnxsfny9CpOhNhUvk/SSSVyF6T27FzRbF0sroPidSu3X8oEAkOn2K804mjpt6UQ==}
    engines: {node: '>= 0.4'}
    dependencies:
      get-intrinsic: 1.2.1
      has: 1.0.3
      side-channel: 1.0.4
    dev: true

  /ipaddr.js@1.9.1:
    resolution: {integrity: sha512-0KI/607xoxSToH7GjN1FfSbLoU0+btTicjsQSWQlh/hZykN8KpmMf7uYwPW3R+akZ6R/w18ZlXSHBYXiYUPO3g==}
    engines: {node: '>= 0.10'}
    dev: true

  /is-arguments@1.1.1:
    resolution: {integrity: sha512-8Q7EARjzEnKpt/PCD7e1cgUS0a6X8u5tdSiMqXhojOdoV9TsMsiO+9VLC5vAmO8N7/GmXn7yjR8qnA6bVAEzfA==}
    engines: {node: '>= 0.4'}
    dependencies:
      call-bind: 1.0.2
      has-tostringtag: 1.0.0
    dev: true

  /is-array-buffer@3.0.2:
    resolution: {integrity: sha512-y+FyyR/w8vfIRq4eQcM1EYgSTnmHXPqaF+IgzgraytCFq5Xh8lllDVmAZolPJiZttZLeFSINPYMaEJ7/vWUa1w==}
    dependencies:
      call-bind: 1.0.2
      get-intrinsic: 1.2.1
      is-typed-array: 1.1.12
    dev: true

  /is-arrayish@0.2.1:
    resolution: {integrity: sha512-zz06S8t0ozoDXMG+ube26zeCTNXcKIPJZJi8hBrF4idCLms4CG9QtK7qBl1boi5ODzFpjswb5JPmHCbMpjaYzg==}
    dev: true

  /is-arrayish@0.3.2:
    resolution: {integrity: sha512-eVRqCvVlZbuw3GrM63ovNSNAeA1K16kaR/LRY/92w0zxQ5/1YzwblUX652i4Xs9RwAGjW9d9y6X88t8OaAJfWQ==}
    dev: true

  /is-bigint@1.0.4:
    resolution: {integrity: sha512-zB9CruMamjym81i2JZ3UMn54PKGsQzsJeo6xvN3HJJ4CAsQNB6iRutp2To77OfCNuoxspsIhzaPoO1zyCEhFOg==}
    dependencies:
      has-bigints: 1.0.2
    dev: true

  /is-binary-path@2.1.0:
    resolution: {integrity: sha512-ZMERYes6pDydyuGidse7OsHxtbI7WVeUEozgR/g7rd0xUimYNlvZRE/K2MgZTjWy725IfelLeVcEM97mmtRGXw==}
    engines: {node: '>=8'}
    dependencies:
      binary-extensions: 2.2.0
    dev: true

  /is-boolean-object@1.1.2:
    resolution: {integrity: sha512-gDYaKHJmnj4aWxyj6YHyXVpdQawtVLHU5cb+eztPGczf6cjuTdwve5ZIEfgXqH4e57An1D1AKf8CZ3kYrQRqYA==}
    engines: {node: '>= 0.4'}
    dependencies:
      call-bind: 1.0.2
      has-tostringtag: 1.0.0
    dev: true

  /is-builtin-module@3.2.1:
    resolution: {integrity: sha512-BSLE3HnV2syZ0FK0iMA/yUGplUeMmNz4AW5fnTunbCIqZi4vG3WjJT9FHMy5D69xmAYBHXQhJdALdpwVxV501A==}
    engines: {node: '>=6'}
    dependencies:
      builtin-modules: 3.3.0
    dev: true

  /is-callable@1.2.7:
    resolution: {integrity: sha512-1BC0BVFhS/p0qtw6enp8e+8OD0UrK0oFLztSjNzhcKA3WDuJxxAPXzPuPtKkjEY9UUoEWlX/8fgKeu2S8i9JTA==}
    engines: {node: '>= 0.4'}
    dev: true

  /is-core-module@2.13.0:
    resolution: {integrity: sha512-Z7dk6Qo8pOCp3l4tsX2C5ZVas4V+UxwQodwZhLopL91TX8UyyHEXafPcyoeeWuLrwzHcr3igO78wNLwHJHsMCQ==}
    dependencies:
      has: 1.0.3
    dev: true

  /is-date-object@1.0.5:
    resolution: {integrity: sha512-9YQaSxsAiSwcvS33MBk3wTCVnWK+HhF8VZR2jRxehM16QcVOdHqPn4VPHmRK4lSr38n9JriurInLcP90xsYNfQ==}
    engines: {node: '>= 0.4'}
    dependencies:
      has-tostringtag: 1.0.0
    dev: true

  /is-docker@2.2.1:
    resolution: {integrity: sha512-F+i2BKsFrH66iaUFc0woD8sLy8getkwTwtOBjvs56Cx4CgJDeKQeqfz8wAYiSb8JOprWhHH5p77PbmYCvvUuXQ==}
    engines: {node: '>=8'}
    hasBin: true
    dev: true

  /is-docker@3.0.0:
    resolution: {integrity: sha512-eljcgEDlEns/7AXFosB5K/2nCM4P7FQPkGc/DWLy5rmFEWvZayGrik1d9/QIY5nJ4f9YsVvBkA6kJpHn9rISdQ==}
    engines: {node: ^12.20.0 || ^14.13.1 || >=16.0.0}
    hasBin: true
    dev: true

  /is-extglob@2.1.1:
    resolution: {integrity: sha512-SbKbANkN603Vi4jEZv49LeVJMn4yGwsbzZworEoyEiutsN3nJYdbO36zfhGJ6QEDpOZIFkDtnq5JRxmvl3jsoQ==}
    engines: {node: '>=0.10.0'}
    dev: true

  /is-fullwidth-code-point@3.0.0:
    resolution: {integrity: sha512-zymm5+u+sCsSWyD9qNaejV3DFvhCKclKdizYaJUuHA83RLjb7nSuGnddCHGv0hk+KY7BMAlsWeK4Ueg6EV6XQg==}
    engines: {node: '>=8'}
    dev: true

  /is-glob@4.0.3:
    resolution: {integrity: sha512-xelSayHH36ZgE7ZWhli7pW34hNbNl8Ojv5KVmkJD4hBdD3th8Tfk9vYasLM+mXWOZhFkgZfxhLSnrwRr4elSSg==}
    engines: {node: '>=0.10.0'}
    dependencies:
      is-extglob: 2.1.1
    dev: true

  /is-inside-container@1.0.0:
    resolution: {integrity: sha512-KIYLCCJghfHZxqjYBE7rEy0OBuTd5xCHS7tHVgvCLkx7StIoaxwNW3hCALgEUjFfeRk+MG/Qxmp/vtETEF3tRA==}
    engines: {node: '>=14.16'}
    hasBin: true
    dependencies:
      is-docker: 3.0.0
    dev: true

  /is-map@2.0.2:
    resolution: {integrity: sha512-cOZFQQozTha1f4MxLFzlgKYPTyj26picdZTx82hbc/Xf4K/tZOOXSCkMvU4pKioRXGDLJRn0GM7Upe7kR721yg==}
    dev: true

  /is-negative-zero@2.0.2:
    resolution: {integrity: sha512-dqJvarLawXsFbNDeJW7zAz8ItJ9cd28YufuuFzh0G8pNHjJMnY08Dv7sYX2uF5UpQOwieAeOExEYAWWfu7ZZUA==}
    engines: {node: '>= 0.4'}
    dev: true

  /is-number-object@1.0.7:
    resolution: {integrity: sha512-k1U0IRzLMo7ZlYIfzRu23Oh6MiIFasgpb9X76eqfFZAqwH44UI4KTBvBYIZ1dSL9ZzChTB9ShHfLkR4pdW5krQ==}
    engines: {node: '>= 0.4'}
    dependencies:
      has-tostringtag: 1.0.0
    dev: true

  /is-number@7.0.0:
    resolution: {integrity: sha512-41Cifkg6e8TylSpdtTpeLVMqvSBEVzTttHvERD741+pnZ8ANv0004MRL43QKPDlK9cGvNp6NZWZUBlbGXYxxng==}
    engines: {node: '>=0.12.0'}
    dev: true

  /is-path-inside@3.0.3:
    resolution: {integrity: sha512-Fd4gABb+ycGAmKou8eMftCupSir5lRxqf4aD/vd0cD2qc4HL07OjCeuHMr8Ro4CoMaeCKDB0/ECBOVWjTwUvPQ==}
    engines: {node: '>=8'}
    dev: true

  /is-plain-obj@2.1.0:
    resolution: {integrity: sha512-YWnfyRwxL/+SsrWYfOpUtz5b3YD+nyfkHvjbcanzk8zgyO4ASD67uVMRt8k5bM4lLMDnXfriRhOpemw+NfT1eA==}
    engines: {node: '>=8'}
    dev: true

  /is-promise@4.0.0:
    resolution: {integrity: sha512-hvpoI6korhJMnej285dSg6nu1+e6uxs7zG3BYAm5byqDsgJNWwxzM6z6iZiAgQR4TJ30JmBTOwqZUw3WlyH3AQ==}
    dev: true

  /is-regex@1.1.4:
    resolution: {integrity: sha512-kvRdxDsxZjhzUX07ZnLydzS1TU/TJlTUHHY4YLL87e37oUA49DfkLqgy+VjFocowy29cKvcSiu+kIv728jTTVg==}
    engines: {node: '>= 0.4'}
    dependencies:
      call-bind: 1.0.2
      has-tostringtag: 1.0.0
    dev: true

  /is-set@2.0.2:
    resolution: {integrity: sha512-+2cnTEZeY5z/iXGbLhPrOAaK/Mau5k5eXq9j14CpRTftq0pAJu2MwVRSZhyZWBzx3o6X795Lz6Bpb6R0GKf37g==}
    dev: true

  /is-shared-array-buffer@1.0.2:
    resolution: {integrity: sha512-sqN2UDu1/0y6uvXyStCOzyhAjCSlHceFoMKJW8W9EU9cvic/QdsZ0kEU93HEy3IUEFZIiH/3w+AH/UQbPHNdhA==}
    dependencies:
      call-bind: 1.0.2
    dev: true

  /is-stream@2.0.1:
    resolution: {integrity: sha512-hFoiJiTl63nn+kstHGBtewWSKnQLpyb155KHheA1l39uvtO9nWIop1p3udqPcUd/xbF1VLMO4n7OI6p7RbngDg==}
    engines: {node: '>=8'}
    dev: true

  /is-stream@3.0.0:
    resolution: {integrity: sha512-LnQR4bZ9IADDRSkvpqMGvt/tEJWclzklNgSw48V5EAaAeDd6qGvN8ei6k5p0tvxSR171VmGyHuTiAOfxAbr8kA==}
    engines: {node: ^12.20.0 || ^14.13.1 || >=16.0.0}
    dev: true

  /is-string@1.0.7:
    resolution: {integrity: sha512-tE2UXzivje6ofPW7l23cjDOMa09gb7xlAqG6jG5ej6uPV32TlWP3NKPigtaGeHNu9fohccRYvIiZMfOOnOYUtg==}
    engines: {node: '>= 0.4'}
    dependencies:
      has-tostringtag: 1.0.0
    dev: true

  /is-symbol@1.0.4:
    resolution: {integrity: sha512-C/CPBqKWnvdcxqIARxyOh4v1UUEOCHpgDa0WYgpKDFMszcrPcffg5uhwSgPCLD2WWxmq6isisz87tzT01tuGhg==}
    engines: {node: '>= 0.4'}
    dependencies:
      has-symbols: 1.0.3
    dev: true

  /is-typed-array@1.1.12:
    resolution: {integrity: sha512-Z14TF2JNG8Lss5/HMqt0//T9JeHXttXy5pH/DBU4vi98ozO2btxzq9MwYDZYnKwU8nRsz/+GVFVRDq3DkVuSPg==}
    engines: {node: '>= 0.4'}
    dependencies:
      which-typed-array: 1.1.11
    dev: true

  /is-typedarray@1.0.0:
    resolution: {integrity: sha512-cyA56iCMHAh5CdzjJIa4aohJyeO1YbwLi3Jc35MmRU6poroFjIGZzUzupGiRPOjgHg9TLu43xbpwXk523fMxKA==}
    dev: true

  /is-unicode-supported@0.1.0:
    resolution: {integrity: sha512-knxG2q4UC3u8stRGyAVJCOdxFmv5DZiRcdlIaAQXAbSfJya+OhopNotLQrstBhququ4ZpuKbDc/8S6mgXgPFPw==}
    engines: {node: '>=10'}
    dev: true

  /is-weakmap@2.0.1:
    resolution: {integrity: sha512-NSBR4kH5oVj1Uwvv970ruUkCV7O1mzgVFO4/rev2cLRda9Tm9HrL70ZPut4rOHgY0FNrUu9BCbXA2sdQ+x0chA==}
    dev: true

  /is-weakref@1.0.2:
    resolution: {integrity: sha512-qctsuLZmIQ0+vSSMfoVvyFe2+GSEvnmZ2ezTup1SBse9+twCCeial6EEi3Nc2KFcf6+qz2FBPnjXsk8xhKSaPQ==}
    dependencies:
      call-bind: 1.0.2
    dev: true

  /is-weakset@2.0.2:
    resolution: {integrity: sha512-t2yVvttHkQktwnNNmBQ98AhENLdPUTDTE21uPqAQ0ARwQfGeQKRVS0NNurH7bTf7RrvcVn1OOge45CnBeHCSmg==}
    dependencies:
      call-bind: 1.0.2
      get-intrinsic: 1.2.1
    dev: true

  /is-wsl@2.2.0:
    resolution: {integrity: sha512-fKzAra0rGJUUBwGBgNkHZuToZcn+TtXHpeCgmkMJMMYx1sQDYaCSyjJBSCa2nH1DGm7s3n1oBnohoVTBaN7Lww==}
    engines: {node: '>=8'}
    dependencies:
      is-docker: 2.2.1
    dev: true

  /isarray@1.0.0:
    resolution: {integrity: sha512-VLghIWNM6ELQzo7zwmcg0NmTVyWKYjvIeM83yjp0wRDTmUnrM678fQbcKBo6n2CJEF0szoG//ytg+TKla89ALQ==}
    dev: true

  /isarray@2.0.5:
    resolution: {integrity: sha512-xHjhDr3cNBK0BzdUJSPXZntQUx/mwMS5Rw4A7lPJ90XGAO6ISP/ePDNuo0vhqOZU+UD5JoodwCAAoZQd3FeAKw==}
    dev: true

  /isexe@2.0.0:
    resolution: {integrity: sha512-RHxMLp9lnKHGHRng9QFhRCMbYAcVpn69smSGcq3f36xjgVVWThj4qqLbTLlq7Ssj8B+fIQ1EuCEGI2lKsyQeIw==}
    dev: true

  /isstream@0.1.2:
    resolution: {integrity: sha512-Yljz7ffyPbrLpLngrMtZ7NduUgVvi6wG9RJ9IUcyCd59YQ911PBJphODUcbOVbqYfxe1wuYf/LJ8PauMRwsM/g==}
    dev: true

  /istanbul-lib-coverage@3.2.0:
    resolution: {integrity: sha512-eOeJ5BHCmHYvQK7xt9GkdHuzuCGS1Y6g9Gvnx3Ym33fz/HpLRYxiS0wHNr+m/MBC8B647Xt608vCDEvhl9c6Mw==}
    engines: {node: '>=8'}
    dev: true

  /istanbul-lib-report@3.0.1:
    resolution: {integrity: sha512-GCfE1mtsHGOELCU8e/Z7YWzpmybrx/+dSTfLrvY8qRmaY6zXTKWn6WQIjaAFw069icm6GVMNkgu0NzI4iPZUNw==}
    engines: {node: '>=10'}
    dependencies:
      istanbul-lib-coverage: 3.2.0
      make-dir: 4.0.0
      supports-color: 7.2.0
    dev: true

  /istanbul-reports@3.1.6:
    resolution: {integrity: sha512-TLgnMkKg3iTDsQ9PbPTdpfAK2DzjF9mqUG7RMgcQl8oFjad8ob4laGxv5XV5U9MAfx8D6tSJiUyuAwzLicaxlg==}
    engines: {node: '>=8'}
    dependencies:
      html-escaper: 2.0.2
      istanbul-lib-report: 3.0.1
    dev: true

  /jackspeak@2.1.1:
    resolution: {integrity: sha512-juf9stUEwUaILepraGOWIJTLwg48bUnBmRqd2ln2Os1sW987zeoj/hzhbvRB95oMuS2ZTpjULmdwHNX4rzZIZw==}
    engines: {node: '>=14'}
    dependencies:
      cliui: 8.0.1
    optionalDependencies:
      '@pkgjs/parseargs': 0.11.0
    dev: true

  /jackspeak@2.3.0:
    resolution: {integrity: sha512-uKmsITSsF4rUWQHzqaRUuyAir3fZfW3f202Ee34lz/gZCi970CPZwyQXLGNgWJvvZbvFyzeyGq0+4fcG/mBKZg==}
    engines: {node: '>=14'}
    dependencies:
      '@isaacs/cliui': 8.0.2
    optionalDependencies:
      '@pkgjs/parseargs': 0.11.0
    dev: true

  /js-tokens@4.0.0:
    resolution: {integrity: sha512-RdJUflcE3cUzKiMqQgsCu06FPu9UdIJO0beYbPhHN4k6apgJtifcoCtT9bcxOpYBtpD2kCM6Sbzg4CausW/PKQ==}
    dev: true

  /js-yaml@4.1.0:
    resolution: {integrity: sha512-wpxZs9NoxZaJESJGIZTyDEaYpl0FKSA+FB9aJiyemKhMwkxQg63h4T1KJgUGHpTqPDNRcmmYLugrRjJlBtWvRA==}
    hasBin: true
    dependencies:
      argparse: 2.0.1

  /jsbn@0.1.1:
    resolution: {integrity: sha512-UVU9dibq2JcFWxQPA6KCqj5O42VOmAY3zQUfEKxU0KpTGXwNoCjkX1e13eHNvw/xPynt6pU0rZ1htjWTNTSXsg==}
    dev: true

  /jsesc@0.5.0:
    resolution: {integrity: sha512-uZz5UnB7u4T9LvwmFqXii7pZSouaRPorGs5who1Ip7VO0wxanFvBL7GkM6dTHlgX+jhBApRetaWpnDabOeTcnA==}
    hasBin: true
    dev: true

  /jsesc@3.0.2:
    resolution: {integrity: sha512-xKqzzWXDttJuOcawBt4KnKHHIf5oQ/Cxax+0PWFG+DFDgHNAdi+TXECADI+RYiFUMmx8792xsMbbgXj4CwnP4g==}
    engines: {node: '>=6'}
    hasBin: true
    dev: true

  /json-parse-even-better-errors@2.3.1:
    resolution: {integrity: sha512-xyFwyhro/JEof6Ghe2iz2NcXoj2sloNsWr/XsERDK/oiPCfaNhl5ONfp+jQdAZRQQ0IJWNzH9zIZF7li91kh2w==}
    dev: true

  /json-schema-traverse@0.4.1:
    resolution: {integrity: sha512-xbbCH5dCYU5T8LcEhhuh7HJ88HXuW3qsI3Y0zOZFKfZEHcpWiHU/Jxzk629Brsab/mMiHQti9wMP+845RPe3Vg==}
    dev: true

  /json-schema-traverse@1.0.0:
    resolution: {integrity: sha512-NM8/P9n3XjXhIZn1lLhkFaACTOURQXjWhV4BA/RnOv8xvgqtqpAX9IO4mRQxSx1Rlo4tqzeqb0sOlruaOy3dug==}
    dev: true

  /json-schema@0.4.0:
    resolution: {integrity: sha512-es94M3nTIfsEPisRafak+HDLfHXnKBhV3vU5eqPcS3flIWqcxJWgXHXiey3YrpaNsanY5ei1VoYEbOzijuq9BA==}
    dev: true

  /json-stable-stringify-without-jsonify@1.0.1:
    resolution: {integrity: sha512-Bdboy+l7tA3OGW6FjyFHWkP5LuByj1Tk33Ljyq0axyzdk9//JSi2u3fP1QSmd1KNwq6VOKYGlAu87CisVir6Pw==}
    dev: true

  /json-stringify-safe@5.0.1:
    resolution: {integrity: sha512-ZClg6AaYvamvYEE82d3Iyd3vSSIjQ+odgjaTzRuO3s7toCdFKczob2i0zCh7JE8kWn17yvAWhUVxvqGwUalsRA==}
    dev: true

  /json5@1.0.2:
    resolution: {integrity: sha512-g1MWMLBiz8FKi1e4w0UyVL3w+iJceWAFBAaBnnGKOpNa5f8TLktkbre1+s6oICydWAm+HRUGTmI+//xv2hvXYA==}
    hasBin: true
    dependencies:
      minimist: 1.2.8
    dev: true

  /jsonfile@6.1.0:
    resolution: {integrity: sha512-5dgndWOriYSm5cnYaJNhalLNDKOqFwyDB/rr1E9ZsGciGvKPs8R2xYGCacuf3z6K1YKDz182fd+fY3cn3pMqXQ==}
    dependencies:
      universalify: 2.0.0
    optionalDependencies:
      graceful-fs: 4.2.11
    dev: true

  /jsonwebtoken@9.0.1:
    resolution: {integrity: sha512-K8wx7eJ5TPvEjuiVSkv167EVboBDv9PZdDoF7BgeQnBLVvZWW9clr2PsQHVJDTKaEIH5JBIwHujGcHp7GgI2eg==}
    engines: {node: '>=12', npm: '>=6'}
    dependencies:
      jws: 3.2.2
      lodash: 4.17.21
      ms: 2.1.3
      semver: 7.5.4
    dev: true

  /jsprim@1.4.2:
    resolution: {integrity: sha512-P2bSOMAc/ciLz6DzgjVlGJP9+BrJWu5UDGK70C2iweC5QBIeFf0ZXRvGjEj2uYgrY2MkAAhsSWHDWlFtEroZWw==}
    engines: {node: '>=0.6.0'}
    dependencies:
      assert-plus: 1.0.0
      extsprintf: 1.3.0
      json-schema: 0.4.0
      verror: 1.10.0
    dev: true

  /jwa@1.4.1:
    resolution: {integrity: sha512-qiLX/xhEEFKUAJ6FiBMbes3w9ATzyk5W7Hvzpa/SLYdxNtng+gcurvrI7TbACjIXlsJyr05/S1oUhZrc63evQA==}
    dependencies:
      buffer-equal-constant-time: 1.0.1
      ecdsa-sig-formatter: 1.0.11
      safe-buffer: 5.2.1
    dev: true

  /jwa@2.0.0:
    resolution: {integrity: sha512-jrZ2Qx916EA+fq9cEAeCROWPTfCwi1IVHqT2tapuqLEVVDKFDENFw1oL+MwrTvH6msKxsd1YTDVw6uKEcsrLEA==}
    dependencies:
      buffer-equal-constant-time: 1.0.1
      ecdsa-sig-formatter: 1.0.11
      safe-buffer: 5.2.1
    dev: true

  /jws@3.2.2:
    resolution: {integrity: sha512-YHlZCB6lMTllWDtSPHz/ZXTsi8S00usEV6v1tjq8tOUZzw7DpSDWVXjXDre6ed1w/pd495ODpHZYSdkRTsa0HA==}
    dependencies:
      jwa: 1.4.1
      safe-buffer: 5.2.1
    dev: true

  /jws@4.0.0:
    resolution: {integrity: sha512-KDncfTmOZoOMTFG4mBlG0qUIOlc03fmzH+ru6RgYVZhPkyiy/92Owlt/8UEN+a4TXR1FQetfIpJE8ApdvdVxTg==}
    dependencies:
      jwa: 2.0.0
      safe-buffer: 5.2.1
    dev: true

  /kleur@3.0.3:
    resolution: {integrity: sha512-eTIzlVOSUR+JxdDFepEYcBMtZ9Qqdef+rnzWdRZuMbOywu5tO2w2N7rqjoANZ5k9vywhL6Br1VRjUIgTQx4E8w==}
    engines: {node: '>=6'}
    dev: true

  /kuler@2.0.0:
    resolution: {integrity: sha512-Xq9nH7KlWZmXAtodXDDRE7vs6DU1gTU8zYDHDiWLSip45Egwq3plLHzPn27NgvzL2r1LMPC1vdqh98sQxtqj4A==}
    dev: true

  /levn@0.4.1:
    resolution: {integrity: sha512-+bT2uH4E5LGE7h/n3evcS/sQlJXCpIp6ym8OWJ5eV6+67Dsql/LaaT7qJBAt2rzfoa/5QBGBhxDix1dMt2kQKQ==}
    engines: {node: '>= 0.8.0'}
    dependencies:
      prelude-ls: 1.2.1
      type-check: 0.4.0
    dev: true

  /lines-and-columns@1.2.4:
    resolution: {integrity: sha512-7ylylesZQ/PV29jhEDl3Ufjo6ZX7gCqJr5F7PKrqc93v7fzSymt1BpwEU8nAUXs8qzzvqhbjhK5QZg6Mt/HkBg==}
    dev: true

  /locate-path@5.0.0:
    resolution: {integrity: sha512-t7hw9pI+WvuwNJXwk5zVHpyhIqzg2qTlklJOf0mVxGSbe3Fp2VieZcduNYjaLDoy6p9uGpQEGWG87WpMKlNq8g==}
    engines: {node: '>=8'}
    dependencies:
      p-locate: 4.1.0
    dev: true

  /locate-path@6.0.0:
    resolution: {integrity: sha512-iPZK6eYjbxRu3uB4/WZ3EsEIMJFMqAoopl3R+zuq0UjcAm/MO6KCweDgPfP3elTztoKP3KtnVHxTn2NHBSDVUw==}
    engines: {node: '>=10'}
    dependencies:
      p-locate: 5.0.0
    dev: true

  /lodash.flattendeep@4.4.0:
    resolution: {integrity: sha512-uHaJFihxmJcEX3kT4I23ABqKKalJ/zDrDg0lsFtc1h+3uw49SIJ5beyhx5ExVRti3AvKoOJngIj7xz3oylPdWQ==}
    dev: true

  /lodash.merge@4.6.2:
    resolution: {integrity: sha512-0KpjqXRVvrYyCsX1swR/XTK0va6VQkQM6MNo7PqW77ByjAhoARA8EfrP1N4+KlKj8YS0ZUCtRT/YUuhyYDujIQ==}
    dev: true

  /lodash@4.17.21:
    resolution: {integrity: sha512-v2kDEe57lecTulaDIuNTPy3Ry4gLGJ6Z1O3vE1krgXZNrsQ+LFTGHVxVjcXPs17LhbZVGedAJv8XZ1tvj5FvSg==}
    dev: true

  /log-symbols@4.1.0:
    resolution: {integrity: sha512-8XPvpAA8uyhfteu8pIvQxpJZ7SYYdpUivZpGy6sFsBuKRY/7rQGavedeB8aK+Zkyq6upMFVL/9AW6vOYzfRyLg==}
    engines: {node: '>=10'}
    dependencies:
      chalk: 4.1.2
      is-unicode-supported: 0.1.0
    dev: true

  /logform@2.5.1:
    resolution: {integrity: sha512-9FyqAm9o9NKKfiAKfZoYo9bGXXuwMkxQiQttkT4YjjVtQVIQtK6LmVtlxmCaFswo6N4AfEkHqZTV0taDtPotNg==}
    dependencies:
      '@colors/colors': 1.5.0
      '@types/triple-beam': 1.3.2
      fecha: 4.2.3
      ms: 2.1.3
      safe-stable-stringify: 2.4.3
      triple-beam: 1.4.1
    dev: true

  /lower-case@2.0.2:
    resolution: {integrity: sha512-7fm3l3NAF9WfN6W3JOmf5drwpVqX78JtoGJ3A6W0a6ZnldM41w2fV5D490psKFTpMds8TJse/eHLFFsNHHjHgg==}
    dependencies:
      tslib: 2.6.1
    dev: true

  /lru-cache@10.0.1:
    resolution: {integrity: sha512-IJ4uwUTi2qCccrioU6g9g/5rvvVl13bsdczUUcqbciD9iLr095yj8DQKdObriEvuNSx325N1rV1O0sJFszx75g==}
    engines: {node: 14 || >=16.14}
    dev: true

  /lru-cache@6.0.0:
    resolution: {integrity: sha512-Jo6dJ04CmSjuznwJSS3pUeWmd/H0ffTlkXXgwZi+eq1UCmqQwCh+eLsYOYCwY991i2Fah4h1BEMCx4qThGbsiA==}
    engines: {node: '>=10'}
    dependencies:
      yallist: 4.0.0

  /make-dir@4.0.0:
    resolution: {integrity: sha512-hXdUTZYIVOt1Ex//jAQi+wTZZpUpwBj/0QsOzqegb3rGMMeJiSEu5xLHnYfBrRV4RH2+OCSOO95Is/7x1WJ4bw==}
    engines: {node: '>=10'}
    dependencies:
      semver: 7.5.4
    dev: true

  /mdurl@1.0.1:
    resolution: {integrity: sha512-/sKlQJCBYVY9Ers9hqzKou4H6V5UWc/M59TH2dvkt+84itfnq7uFOMLpOiOS4ujvHP4etln18fmIxA5R5fll0g==}
    dev: true

  /media-typer@0.3.0:
    resolution: {integrity: sha512-dq+qelQ9akHpcOl/gUVRTxVIOkAJ1wR3QAvb4RsVjS8oVoFjDGTc679wJYmUmknUF5HwMLOgb5O+a3KxfWapPQ==}
    engines: {node: '>= 0.6'}
    dev: true

  /merge-descriptors@1.0.1:
    resolution: {integrity: sha512-cCi6g3/Zr1iqQi6ySbseM1Xvooa98N0w31jzUYrXPX2xqObmFGHJ0tQ5u74H3mVh7wLouTseZyYIq39g8cNp1w==}
    dev: true

  /merge-stream@2.0.0:
    resolution: {integrity: sha512-abv/qOcuPfk3URPfDzmZU1LKmuw8kT+0nIHvKrKgFrwifol/doWcdA4ZqsWQ8ENrFKkd67Mfpo/LovbIUsbt3w==}
    dev: true

  /merge2@1.4.1:
    resolution: {integrity: sha512-8q7VEgMJW4J8tcfVPy8g09NcQwZdbwFEqhe/WZkoIzjn/3TGDwtOCYtXGxA3O8tPzpczCCDgv+P2P5y00ZJOOg==}
    engines: {node: '>= 8'}
    dev: true

  /methods@1.1.2:
    resolution: {integrity: sha512-iclAHeNqNm68zFtnZ0e+1L2yUIdvzNoauKU4WBA3VvH/vPFieF7qfRlwUZU+DA9P9bPXIS90ulxoUoCH23sV2w==}
    engines: {node: '>= 0.6'}
    dev: true

  /micromatch@4.0.5:
    resolution: {integrity: sha512-DMy+ERcEW2q8Z2Po+WNXuw3c5YaUSFjAO5GsJqfEl7UjvtIuFKO6ZrKvcItdy98dwFI2N1tg3zNIdKaQT+aNdA==}
    engines: {node: '>=8.6'}
    dependencies:
      braces: 3.0.2
      picomatch: 2.3.1
    dev: true

  /mime-db@1.52.0:
    resolution: {integrity: sha512-sPU4uV7dYlvtWJxwwxHD0PuihVNiE7TyAbQ5SWxDCB9mUYvOgroQOwYQQOKPJ8CIbE+1ETVlOoK1UC2nU3gYvg==}
    engines: {node: '>= 0.6'}
    dev: true

  /mime-types@2.1.35:
    resolution: {integrity: sha512-ZDY+bPm5zTTF+YpCrAU9nK0UgICYPT0QtT1NZWFv4s++TNkcgVaT0g6+4R2uI4MjQjzysHB1zxuWL50hzaeXiw==}
    engines: {node: '>= 0.6'}
    dependencies:
      mime-db: 1.52.0
    dev: true

  /mime@1.6.0:
    resolution: {integrity: sha512-x0Vn8spI+wuJ1O6S7gnbaQg8Pxh4NNHb7KSINmEWKiPE4RKOplvijn+NkmYmmRgP68mc70j2EbeTFRsrswaQeg==}
    engines: {node: '>=4'}
    hasBin: true
    dev: true

  /mimic-fn@2.1.0:
    resolution: {integrity: sha512-OqbOk5oEQeAZ8WXWydlu9HJjz9WVdEIvamMCcXmuqUYjTknH/sqsWvhQ3vgwKFRR1HpjvNBKQ37nbJgYzGqGcg==}
    engines: {node: '>=6'}
    dev: true

  /mimic-fn@4.0.0:
    resolution: {integrity: sha512-vqiC06CuhBTUdZH+RYl8sFrL096vA45Ok5ISO6sE/Mr1jRbGH4Csnhi8f3wKVl7x8mO4Au7Ir9D3Oyv1VYMFJw==}
    engines: {node: '>=12'}
    dev: true

  /min-indent@1.0.1:
    resolution: {integrity: sha512-I9jwMn07Sy/IwOj3zVkVik2JTvgpaykDZEigL6Rx6N9LbMywwUSMtxET+7lVoDLLd3O3IXwJwvuuns8UB/HeAg==}
    engines: {node: '>=4'}
    dev: true

  /minimatch@3.1.2:
    resolution: {integrity: sha512-J7p63hRiAjw1NDEww1W7i37+ByIrOWO5XQQAzZ3VOcL0PNybwpfmV/N05zFAzwQ9USyEcX6t3UO+K5aqBQOIHw==}
    dependencies:
      brace-expansion: 1.1.11
    dev: true

  /minimatch@5.0.1:
    resolution: {integrity: sha512-nLDxIFRyhDblz3qMuq+SoRZED4+miJ/G+tdDrjkkkRnjAsBexeGpgjLEQ0blJy7rHhR2b93rhQY4SvyWu9v03g==}
    engines: {node: '>=10'}
    dependencies:
      brace-expansion: 2.0.1
    dev: true

  /minimatch@5.1.6:
    resolution: {integrity: sha512-lKwV/1brpG6mBUFHtb7NUmtABCb2WZZmm2wNiOA5hAb8VdCS4B3dtMWyvcoViccwAW/COERjXLt0zP1zXUN26g==}
    engines: {node: '>=10'}
    dependencies:
      brace-expansion: 2.0.1
    dev: true

  /minimatch@6.2.0:
    resolution: {integrity: sha512-sauLxniAmvnhhRjFwPNnJKaPFYyddAgbYdeUpHULtCT/GhzdCx/MDNy+Y40lBxTQUrMzDE8e0S43Z5uqfO0REg==}
    engines: {node: '>=10'}
    dependencies:
      brace-expansion: 2.0.1
    dev: true

  /minimatch@9.0.3:
    resolution: {integrity: sha512-RHiac9mvaRw0x3AYRgDC1CxAP7HTcNrrECeA8YYJeWnpo+2Q5CegtZjaotWTWxDG3UeGA1coE05iH1mPjT/2mg==}
    engines: {node: '>=16 || 14 >=14.17'}
    dependencies:
      brace-expansion: 2.0.1
    dev: true

  /minimist@1.2.8:
    resolution: {integrity: sha512-2yyAR8qBkN3YuheJanUpWC5U3bb5osDywNB8RzDVlDwDHbocAJveqqj1u8+SVD7jkWT4yvsHCpWqqWqAxb0zCA==}
    dev: true

  /minipass@7.0.3:
    resolution: {integrity: sha512-LhbbwCfz3vsb12j/WkWQPZfKTsgqIe1Nf/ti1pKjYESGLHIVjWU96G9/ljLH4F9mWNVhlQOm0VySdAWzf05dpg==}
    engines: {node: '>=16 || 14 >=14.17'}
    dev: true

  /mkdirp@0.5.6:
    resolution: {integrity: sha512-FP+p8RB8OWpF3YZBCrP5gtADmtXApB5AMLn+vdyA+PyxCjrCs00mjyUozssO33cwDeT3wNGdLxJ5M//YqtHAJw==}
    hasBin: true
    dependencies:
      minimist: 1.2.8
    dev: true

  /mocha@10.2.0:
    resolution: {integrity: sha512-IDY7fl/BecMwFHzoqF2sg/SHHANeBoMMXFlS9r0OXKDssYE1M5O43wUY/9BVPeIvfH2zmEbBfseqN9gBQZzXkg==}
    engines: {node: '>= 14.0.0'}
    hasBin: true
    dependencies:
      ansi-colors: 4.1.1
      browser-stdout: 1.3.1
      chokidar: 3.5.3
      debug: 4.3.4(supports-color@8.1.1)
      diff: 5.0.0
      escape-string-regexp: 4.0.0
      find-up: 5.0.0
      glob: 7.2.0
      he: 1.2.0
      js-yaml: 4.1.0
      log-symbols: 4.1.0
      minimatch: 5.0.1
      ms: 2.1.3
      nanoid: 3.3.3
      serialize-javascript: 6.0.0
      strip-json-comments: 3.1.1
      supports-color: 8.1.1
      workerpool: 6.2.1
      yargs: 16.2.0
      yargs-parser: 20.2.4
      yargs-unparser: 2.0.0
    dev: true

  /morgan@1.10.0:
    resolution: {integrity: sha512-AbegBVI4sh6El+1gNwvD5YIck7nSA36weD7xvIxG4in80j/UoK8AEGaWnnz8v1GxonMCltmlNs5ZKbGvl9b1XQ==}
    engines: {node: '>= 0.8.0'}
    dependencies:
      basic-auth: 2.0.1
      debug: 2.6.9
      depd: 2.0.0
      on-finished: 2.3.0
      on-headers: 1.0.2
    transitivePeerDependencies:
      - supports-color
    dev: true

  /ms@2.0.0:
    resolution: {integrity: sha512-Tpp60P6IUJDTuOq/5Z8cdskzJujfwqfOTkrwIwj7IRISpnkJnT6SyJ4PCPnGMoFjC9ddhal5KVIYtAt97ix05A==}
    dev: true

  /ms@2.1.2:
    resolution: {integrity: sha512-sGkPx+VjMtmA6MX27oA4FBFELFCZZ4S4XqeGOXCv68tT+jb3vk/RyaKWP0PTKyWtmLSM0b+adUTEvbs1PEaH2w==}
    dev: true

  /ms@2.1.3:
    resolution: {integrity: sha512-6FlzubTLZG3J2a/NVCAleEhjzq5oxgHyaCU9yYXvcLsvoVaHJq/s5xXI6/XXP6tz7R9xAOtHnSO/tXtF3WRTlA==}
    dev: true

  /multer@1.4.5-lts.1:
    resolution: {integrity: sha512-ywPWvcDMeH+z9gQq5qYHCCy+ethsk4goepZ45GLD63fOu0YcNecQxi64nDs3qluZB+murG3/D4dJ7+dGctcCQQ==}
    engines: {node: '>= 6.0.0'}
    dependencies:
      append-field: 1.0.0
      busboy: 1.6.0
      concat-stream: 1.6.2
      mkdirp: 0.5.6
      object-assign: 4.1.1
      type-is: 1.6.18
      xtend: 4.0.2
    dev: true

  /mustache@4.2.0:
    resolution: {integrity: sha512-71ippSywq5Yb7/tVYyGbkBggbU8H3u5Rz56fH60jGFgr8uHwxs+aSKeqmluIVzM0m0kB7xQjKS6qPfd0b2ZoqQ==}
    hasBin: true
    dev: true

  /nanoid@3.3.3:
    resolution: {integrity: sha512-p1sjXuopFs0xg+fPASzQ28agW1oHD7xDsd9Xkf3T15H3c/cifrFHVwrh74PdoklAPi+i7MdRsE47vm2r6JoB+w==}
    engines: {node: ^10 || ^12 || ^13.7 || ^14 || >=15.0.1}
    hasBin: true
    dev: true

  /natural-compare@1.4.0:
    resolution: {integrity: sha512-OWND8ei3VtNC9h7V60qff3SVobHr996CTwgxubgyQYEpg290h9J0buyECNNJexkFm5sOajh5G116RYA1c8ZMSw==}
    dev: true

  /negotiator@0.6.3:
    resolution: {integrity: sha512-+EUsqGPLsM+j/zdChZjsnX51g4XrHFOIXwfnCVPGlQk/k5giakcKsuxCObBRu6DSm9opw/O6slWbJdghQM4bBg==}
    engines: {node: '>= 0.6'}
    dev: true

  /no-case@3.0.4:
    resolution: {integrity: sha512-fgAN3jGAh+RoxUGZHTSOLJIqUc2wmoBwGR4tbpNAKmmovFoWq0OdRkb0VkldReO2a2iBT/OEulG9XSUc10r3zg==}
    dependencies:
      lower-case: 2.0.2
      tslib: 2.6.1
    dev: true

  /node-domexception@1.0.0:
    resolution: {integrity: sha512-/jKZoMpw0F8GRwl4/eLROPA3cfcXtLApP0QzLmUT/HuPCZWyB7IY9ZrMeKw2O/nFIqPQB3PVM9aYm0F312AXDQ==}
    engines: {node: '>=10.5.0'}
    dev: true

  /node-fetch@2.6.12:
    resolution: {integrity: sha512-C/fGU2E8ToujUivIO0H+tpQ6HWo4eEmchoPIoXtxCrVghxdKq+QOHqEZW7tuP3KlV3bC8FRMO5nMCC7Zm1VP6g==}
    engines: {node: 4.x || >=6.0.0}
    peerDependencies:
      encoding: ^0.1.0
    peerDependenciesMeta:
      encoding:
        optional: true
    dependencies:
      whatwg-url: 5.0.0
    dev: true

  /node-fetch@3.3.2:
    resolution: {integrity: sha512-dRB78srN/l6gqWulah9SrxeYnxeddIG30+GOqK/9OlLVyLg3HPnr6SqOWTWOXKRwC2eGYCkZ59NNuSgvSrpgOA==}
    engines: {node: ^12.20.0 || ^14.13.1 || >=16.0.0}
    dependencies:
      data-uri-to-buffer: 4.0.1
      fetch-blob: 3.2.0
      formdata-polyfill: 4.0.10
    dev: true

  /normalize-package-data@2.5.0:
    resolution: {integrity: sha512-/5CMN3T0R4XTj4DcGaexo+roZSdSFW/0AOOTROrjxzCG1wrWXEsGbRKevjlIL+ZDE4sZlJr5ED4YW0yqmkK+eA==}
    dependencies:
      hosted-git-info: 2.8.9
      resolve: 1.22.4
      semver: 5.7.2
      validate-npm-package-license: 3.0.4
    dev: true

  /normalize-path@3.0.0:
    resolution: {integrity: sha512-6eZs5Ls3WtCisHWp9S2GUy8dqkpGi4BVSz3GaqiE6ezub0512ESztXUwUB6C6IKbQkY2Pnb/mD4WYojCRwcwLA==}
    engines: {node: '>=0.10.0'}
    dev: true

  /npm-run-path@4.0.1:
    resolution: {integrity: sha512-S48WzZW777zhNIrn7gxOlISNAqi9ZC/uQFnRdbeIHhZhCA6UqpkOT8T1G7BvfdgP4Er8gF4sUbaS0i7QvIfCWw==}
    engines: {node: '>=8'}
    dependencies:
      path-key: 3.1.1
    dev: true

  /npm-run-path@5.1.0:
    resolution: {integrity: sha512-sJOdmRGrY2sjNTRMbSvluQqg+8X7ZK61yvzBEIDhz4f8z1TZFYABsqjjCBd/0PUNE9M6QDgHJXQkGUEm7Q+l9Q==}
    engines: {node: ^12.20.0 || ^14.13.1 || >=16.0.0}
    dependencies:
      path-key: 4.0.0
    dev: true

  /oauth-sign@0.9.0:
    resolution: {integrity: sha512-fexhUFFPTGV8ybAtSIGbV6gOkSv8UtRbDBnAyLQw4QPKkgNlsH2ByPGtMUqdWkos6YCRmAqViwgZrJc/mRDzZQ==}
    dev: true

  /object-assign@4.1.1:
    resolution: {integrity: sha512-rJgTQnkUnH1sFw8yT6VSU3zD3sWmu6sZhIseY8VX+GRu3P6F7Fu+JNDoXfklElbLJSnc3FUQHVe4cU5hj+BcUg==}
    engines: {node: '>=0.10.0'}
    dev: true

  /object-inspect@1.12.3:
    resolution: {integrity: sha512-geUvdk7c+eizMNUDkRpW1wJwgfOiOeHbxBR/hLXK1aT6zmVSO0jsQcs7fj6MGw89jC/cjGfLcNOrtMYtGqm81g==}
    dev: true

  /object-is@1.1.5:
    resolution: {integrity: sha512-3cyDsyHgtmi7I7DfSSI2LDp6SK2lwvtbg0p0R1e0RvTqF5ceGx+K2dfSjm1bKDMVCFEDAQvy+o8c6a7VujOddw==}
    engines: {node: '>= 0.4'}
    dependencies:
      call-bind: 1.0.2
      define-properties: 1.2.0
    dev: true

  /object-keys@1.1.1:
    resolution: {integrity: sha512-NuAESUOUMrlIXOfHKzD6bpPu3tYt3xvjNdRIQ+FeT0lNb4K8WR70CaDxhuNguS2XG+GjkyMwOzsN5ZktImfhLA==}
    engines: {node: '>= 0.4'}
    dev: true

  /object.assign@4.1.4:
    resolution: {integrity: sha512-1mxKf0e58bvyjSCtKYY4sRe9itRk3PJpquJOjeIkz885CczcI4IvJJDLPS72oowuSh+pBxUFROpX+TU++hxhZQ==}
    engines: {node: '>= 0.4'}
    dependencies:
      call-bind: 1.0.2
      define-properties: 1.2.0
      has-symbols: 1.0.3
      object-keys: 1.1.1
    dev: true

  /object.values@1.1.6:
    resolution: {integrity: sha512-FVVTkD1vENCsAcwNs9k6jea2uHC/X0+JcjG8YA60FN5CMaJmG95wT9jek/xX9nornqGRrBkKtzuAu2wuHpKqvw==}
    engines: {node: '>= 0.4'}
    dependencies:
      call-bind: 1.0.2
      define-properties: 1.2.0
      es-abstract: 1.22.1
    dev: true

  /on-finished@2.3.0:
    resolution: {integrity: sha512-ikqdkGAAyf/X/gPhXGvfgAytDZtDbr+bkNUJ0N9h5MI/dmdgCs3l6hoHrcUv41sRKew3jIwrp4qQDXiK99Utww==}
    engines: {node: '>= 0.8'}
    dependencies:
      ee-first: 1.1.1
    dev: true

  /on-finished@2.4.1:
    resolution: {integrity: sha512-oVlzkg3ENAhCk2zdv7IJwd/QUD4z2RxRwpkcGY8psCVcCYZNq4wYnVWALHM+brtuJjePWiYF/ClmuDr8Ch5+kg==}
    engines: {node: '>= 0.8'}
    dependencies:
      ee-first: 1.1.1
    dev: true

  /on-headers@1.0.2:
    resolution: {integrity: sha512-pZAE+FJLoyITytdqK0U5s+FIpjN0JP3OzFi/u8Rx+EV5/W+JTWGXG8xFzevE7AjBfDqHv/8vL8qQsIhHnqRkrA==}
    engines: {node: '>= 0.8'}
    dev: true

  /once@1.4.0:
    resolution: {integrity: sha512-lNaJgI+2Q5URQBkccEKHTQOPaXdUxnZZElQTZY0MFUAuaEqe1E+Nyvgdz/aIyNi6Z9MzO5dv1H8n58/GELp3+w==}
    dependencies:
      wrappy: 1.0.2
    dev: true

  /one-time@1.0.0:
    resolution: {integrity: sha512-5DXOiRKwuSEcQ/l0kGCF6Q3jcADFv5tSmRaJck/OqkVFcOzutB134KRSfF0xDrL39MNnqxbHBbUUcjZIhTgb2g==}
    dependencies:
      fn.name: 1.1.0
    dev: true

  /onetime@5.1.2:
    resolution: {integrity: sha512-kbpaSSGJTWdAY5KPVeMOKXSrPtr8C8C7wodJbcsd51jRnmD+GZu8Y0VoU6Dm5Z4vWr0Ig/1NKuWRKf7j5aaYSg==}
    engines: {node: '>=6'}
    dependencies:
      mimic-fn: 2.1.0
    dev: true

  /onetime@6.0.0:
    resolution: {integrity: sha512-1FlR+gjXK7X+AsAHso35MnyN5KqGwJRi/31ft6x0M194ht7S+rWAvd7PHss9xSKMzE0asv1pyIHaJYq+BbacAQ==}
    engines: {node: '>=12'}
    dependencies:
      mimic-fn: 4.0.0
    dev: true

  /open@8.4.2:
    resolution: {integrity: sha512-7x81NCL719oNbsq/3mh+hVrAWmFuEYUqrq/Iw3kUzH8ReypT9QQ0BLoJS7/G9k6N81XjW4qHWtjWwe/9eLy1EQ==}
    engines: {node: '>=12'}
    dependencies:
      define-lazy-prop: 2.0.0
      is-docker: 2.2.1
      is-wsl: 2.2.0
    dev: true

  /open@9.1.0:
    resolution: {integrity: sha512-OS+QTnw1/4vrf+9hh1jc1jnYjzSG4ttTBB8UxOwAnInG3Uo4ssetzC1ihqaIHjLJnA5GGlRl6QlZXOTQhRBUvg==}
    engines: {node: '>=14.16'}
    dependencies:
      default-browser: 4.0.0
      define-lazy-prop: 3.0.0
      is-inside-container: 1.0.0
      is-wsl: 2.2.0
    dev: true

  /optionator@0.9.3:
    resolution: {integrity: sha512-JjCoypp+jKn1ttEFExxhetCKeJt9zhAgAve5FXHixTvFDW/5aEktX9bufBKLRRMdU7bNtpLfcGu94B3cdEJgjg==}
    engines: {node: '>= 0.8.0'}
    dependencies:
      '@aashutoshrathi/word-wrap': 1.2.6
      deep-is: 0.1.4
      fast-levenshtein: 2.0.6
      levn: 0.4.1
      prelude-ls: 1.2.1
      type-check: 0.4.0
    dev: true

  /p-limit@2.3.0:
    resolution: {integrity: sha512-//88mFWSJx8lxCzwdAABTJL2MyWB12+eIY7MDL2SqLmAkeKU9qxRvWuSyTjm3FUmpBEMuFfckAIqEaVGUDxb6w==}
    engines: {node: '>=6'}
    dependencies:
      p-try: 2.2.0
    dev: true

  /p-limit@3.1.0:
    resolution: {integrity: sha512-TYOanM3wGwNGsZN2cVTYPArw454xnXj5qmWF1bEoAc4+cU/ol7GVh7odevjp1FNHduHc3KZMcFduxU5Xc6uJRQ==}
    engines: {node: '>=10'}
    dependencies:
      yocto-queue: 0.1.0
    dev: true

  /p-locate@4.1.0:
    resolution: {integrity: sha512-R79ZZ/0wAxKGu3oYMlz8jy/kbhsNrS7SKZ7PxEHBgJ5+F2mtFW2fK2cOtBh1cHYkQsbzFV7I+EoRKe6Yt0oK7A==}
    engines: {node: '>=8'}
    dependencies:
      p-limit: 2.3.0
    dev: true

  /p-locate@5.0.0:
    resolution: {integrity: sha512-LaNjtRWUBY++zB5nE/NwcaoMylSPk+S+ZHNB1TzdbMJMny6dynpAGt7X/tl/QYq3TIeE6nxHppbo2LGymrG5Pw==}
    engines: {node: '>=10'}
    dependencies:
      p-limit: 3.1.0
    dev: true

  /p-try@2.2.0:
    resolution: {integrity: sha512-R4nPAVTAU0B9D35/Gk3uJf/7XYbQcyohSKdvAxIRSNghFl4e71hVoGnBNQz9cWaXxO2I10KTC+3jMdvvoKw6dQ==}
    engines: {node: '>=6'}
    dev: true

  /param-case@3.0.4:
    resolution: {integrity: sha512-RXlj7zCYokReqWpOPH9oYivUzLYZ5vAPIfEmCTNViosC78F8F0H9y7T7gG2M39ymgutxF5gcFEsyZQSph9Bp3A==}
    dependencies:
      dot-case: 3.0.4
      tslib: 2.6.1
    dev: true

  /parent-module@1.0.1:
    resolution: {integrity: sha512-GQ2EWRpQV8/o+Aw8YqtfZZPfNRWZYkbidE9k5rpl/hC3vtHHBfGm2Ifi6qWV+coDGkrUKZAxE3Lot5kcsRlh+g==}
    engines: {node: '>=6'}
    dependencies:
      callsites: 3.1.0
    dev: true

  /parse-json@5.2.0:
    resolution: {integrity: sha512-ayCKvm/phCGxOkYRSCM82iDwct8/EonSEgCSxWxD7ve6jHggsFl4fZVQBPRNgQoKiuV/odhFrGzQXZwbifC8Rg==}
    engines: {node: '>=8'}
    dependencies:
      '@babel/code-frame': 7.23.5
      error-ex: 1.3.2
      json-parse-even-better-errors: 2.3.1
      lines-and-columns: 1.2.4
    dev: true

  /parseurl@1.3.3:
    resolution: {integrity: sha512-CiyeOxFT/JZyN5m0z9PfXw4SCBJ6Sygz1Dpl0wqjlhDEGGBP1GnsUVEL0p63hoG1fcj3fHynXi9NYO4nWOL+qQ==}
    engines: {node: '>= 0.8'}
    dev: true

  /pascal-case@3.1.2:
    resolution: {integrity: sha512-uWlGT3YSnK9x3BQJaOdcZwrnV6hPpd8jFH1/ucpiLRPh/2zCVJKS19E4GvYHvaCcACn3foXZ0cLB9Wrx1KGe5g==}
    dependencies:
      no-case: 3.0.4
      tslib: 2.6.1
    dev: true

  /path-case@3.0.4:
    resolution: {integrity: sha512-qO4qCFjXqVTrcbPt/hQfhTQ+VhFsqNKOPtytgNKkKxSoEp3XPUQ8ObFuePylOIok5gjn69ry8XiULxCwot3Wfg==}
    dependencies:
      dot-case: 3.0.4
      tslib: 2.6.1
    dev: true

  /path-exists@4.0.0:
    resolution: {integrity: sha512-ak9Qy5Q7jYb2Wwcey5Fpvg2KoAc/ZIhLSLOSBmRmygPsGwkVVt0fZa0qrtMz+m6tJTAHfZQ8FnmB4MG4LWy7/w==}
    engines: {node: '>=8'}
    dev: true

  /path-is-absolute@1.0.1:
    resolution: {integrity: sha512-AVbw3UJ2e9bq64vSaS9Am0fje1Pa8pbGqTTsmXfaIiMpnr5DlDhfJOuLj9Sf95ZPVDAUerDfEk88MPmPe7UCQg==}
    engines: {node: '>=0.10.0'}
    dev: true

  /path-key@3.1.1:
    resolution: {integrity: sha512-ojmeN0qd+y0jszEtoY48r0Peq5dwMEkIlCOu6Q5f41lfkswXuKtYrhgoTpLnyIcHm24Uhqx+5Tqm2InSwLhE6Q==}
    engines: {node: '>=8'}
    dev: true

  /path-key@4.0.0:
    resolution: {integrity: sha512-haREypq7xkM7ErfgIyA0z+Bj4AGKlMSdlQE2jvJo6huWD1EdkKYV+G/T4nq0YEF2vgTT8kqMFKo1uHn950r4SQ==}
    engines: {node: '>=12'}
    dev: true

  /path-parse@1.0.7:
    resolution: {integrity: sha512-LDJzPVEEEPR+y48z93A0Ed0yXb8pAByGWo/k5YYdYgpY2/2EsOsksJrq7lOHxryrVOn1ejG6oAp8ahvOIQD8sw==}
    dev: true

  /path-scurry@1.10.1:
    resolution: {integrity: sha512-MkhCqzzBEpPvxxQ71Md0b1Kk51W01lrYvlMzSUaIzNsODdd7mqhiimSZlr+VegAz5Z6Vzt9Xg2ttE//XBhH3EQ==}
    engines: {node: '>=16 || 14 >=14.17'}
    dependencies:
      lru-cache: 10.0.1
      minipass: 7.0.3
    dev: true

  /path-to-regexp@0.1.7:
    resolution: {integrity: sha512-5DFkuoqlv1uYQKxy8omFBeJPQcdoE07Kv2sferDCrAq1ohOU+MSDswDIbnx3YAM60qIOnYa53wBhXW0EbMonrQ==}
    dev: true

  /path-type@4.0.0:
    resolution: {integrity: sha512-gDKb8aZMDeD/tZWs9P6+q0J9Mwkdl6xMV8TjnGP3qJVJ06bdMgkbBlLU8IdfOsIsFz2BW1rNVT3XuNEl8zPAvw==}
    engines: {node: '>=8'}
    dev: true

  /path-type@5.0.0:
    resolution: {integrity: sha512-5HviZNaZcfqP95rwpv+1HDgUamezbqdSYTyzjTvwtJSnIH+3vnbmWsItli8OFEndS984VT55M3jduxZbX351gg==}
    engines: {node: '>=12'}
    dev: true

  /performance-now@2.1.0:
    resolution: {integrity: sha512-7EAHlyLHI56VEIdK57uwHdHKIaAGbnXPiw0yWbarQZOKaKpvUIgW0jWRVLiatnM+XXlSwsanIBH/hzGMJulMow==}
    dev: true

  /picocolors@1.0.0:
    resolution: {integrity: sha512-1fygroTLlHu66zi26VoTDv8yRgm0Fccecssto+MhsZ0D/DGW2sm8E8AjW7NU5VVTRt5GxbeZ5qBuJr+HyLYkjQ==}
    dev: true

  /picomatch@2.3.1:
    resolution: {integrity: sha512-JU3teHTNjmE2VCGFzuY8EXzCDVwEqB2a8fsIvwaStHhAWJEeVd1o1QD80CU6+ZdEXXSLbSsuLwJjkCBWqRQUVA==}
    engines: {node: '>=8.6'}
    dev: true

  /pluralize@8.0.0:
    resolution: {integrity: sha512-Nc3IT5yHzflTfbjgqWcCPpo7DaKy4FnpB0l/zCAW0Tc7jxAiuqSxHasntB3D7887LSrA93kDJ9IXovxJYxyLCA==}
    engines: {node: '>=4'}
    dev: true

  /prelude-ls@1.2.1:
    resolution: {integrity: sha512-vkcDPrRZo1QZLbn5RLGPpg/WmIQ65qoWWhcGKf/b5eplkkarX0m9z8ppCat4mlOqUsWpyNuYgO3VRyrYHSzX5g==}
    engines: {node: '>= 0.8.0'}
    dev: true

  /prettier-linter-helpers@1.0.0:
    resolution: {integrity: sha512-GbK2cP9nraSSUF9N2XwUwqfzlAFlMNYYl+ShE/V+H8a9uNl/oUqB1w2EL54Jh0OlyRSd8RfWYJ3coVS4TROP2w==}
    engines: {node: '>=6.0.0'}
    dependencies:
      fast-diff: 1.3.0
    dev: true

  /prettier@2.8.8:
    resolution: {integrity: sha512-tdN8qQGvNjw4CHbY+XXk0JgCXn9QiF21a55rBe5LJAU+kDyC4WQn4+awm2Xfk2lQMk5fKup9XgzTZtGkjBdP9Q==}
    engines: {node: '>=10.13.0'}
    hasBin: true
    dev: true

  /prettier@3.1.0:
    resolution: {integrity: sha512-TQLvXjq5IAibjh8EpBIkNKxO749UEWABoiIZehEPiY4GNpVdhaFKqSTu+QrlU6D2dPAfubRmtJTi4K4YkQ5eXw==}
    engines: {node: '>=14'}
    hasBin: true
    dev: true

  /prettier@3.1.1:
    resolution: {integrity: sha512-22UbSzg8luF4UuZtzgiUOfcGM8s4tjBv6dJRT7j275NXsy2jb4aJa4NNveul5x4eqlF1wuhuR2RElK71RvmVaw==}
    engines: {node: '>=14'}
    hasBin: true
    dev: true

  /process-nextick-args@2.0.1:
    resolution: {integrity: sha512-3ouUOpQhtgrbOa17J7+uxOTpITYWaGP7/AhoR3+A+/1e9skrzelGi/dXzEYyvbxubEF6Wn2ypscTKiKJFFn1ag==}
    dev: true

  /process@0.11.10:
    resolution: {integrity: sha512-cdGef/drWFoydD1JsMzuFf8100nZl+GT+yacc2bEced5f9Rjk4z+WtFUTBu9PhOi9j/jfmBPu0mMEY4wIdAF8A==}
    engines: {node: '>= 0.6.0'}
    dev: true

  /prompts@2.4.2:
    resolution: {integrity: sha512-NxNv/kLguCA7p3jE8oL2aEBsrJWgAakBpgmgK6lpPWV+WuOmY6r2/zbAVnP+T8bQlA0nzHXSJSJW0Hq7ylaD2Q==}
    engines: {node: '>= 6'}
    dependencies:
      kleur: 3.0.3
      sisteransi: 1.0.5
    dev: true

  /proxy-addr@2.0.7:
    resolution: {integrity: sha512-llQsMLSUDUPT44jdrU/O37qlnifitDP+ZwrmmZcoSKyLKvtZxpyV0n2/bD/N4tBAAZ/gJEdZU7KMraoK1+XYAg==}
    engines: {node: '>= 0.10'}
    dependencies:
      forwarded: 0.2.0
      ipaddr.js: 1.9.1
    dev: true

  /psl@1.9.0:
    resolution: {integrity: sha512-E/ZsdU4HLs/68gYzgGTkMicWTLPdAftJLfJFlLUAAKZGkStNU72sZjT66SnMDVOfOWY/YAoiD7Jxa9iHvngcag==}
    dev: true

  /punycode@2.3.0:
    resolution: {integrity: sha512-rRV+zQD8tVFys26lAGR9WUuS4iUAngJScM+ZRSKtvl5tKeZ2t5bvdNFdNHBW9FWR4guGHlgmsZ1G7BSm2wTbuA==}
    engines: {node: '>=6'}
    dev: true

  /qs@6.11.0:
    resolution: {integrity: sha512-MvjoMCJwEarSbUYk5O+nmoSzSutSsTwF85zcHPQ9OrlFoZOYIjaqBAJIqIXjptyD5vThxGq52Xu/MaJzRkIk4Q==}
    engines: {node: '>=0.6'}
    dependencies:
      side-channel: 1.0.4
    dev: true

  /qs@6.5.3:
    resolution: {integrity: sha512-qxXIEh4pCGfHICj1mAJQ2/2XVZkjCDTcEgfoSQxc/fYivUZxTkk7L3bDBJSoNrEzXI17oUO5Dp07ktqE5KzczA==}
    engines: {node: '>=0.6'}
    dev: true

  /queue-microtask@1.2.3:
    resolution: {integrity: sha512-NuaNSa6flKT5JaSYQzJok04JzTL1CA6aGhv5rfLW3PgqA+M2ChpZQnAC8h8i4ZFkBS8X5RqkDBHA7r4hej3K9A==}
    dev: true

  /randombytes@2.1.0:
    resolution: {integrity: sha512-vYl3iOX+4CKUWuxGi9Ukhie6fsqXqS9FE2Zaic4tNFD2N2QQaXOMFbuKK4QmDHC0JO6B1Zp41J0LpT0oR68amQ==}
    dependencies:
      safe-buffer: 5.2.1
    dev: true

  /range-parser@1.2.1:
    resolution: {integrity: sha512-Hrgsx+orqoygnmhFbKaHE6c296J+HTAQXoxEF6gNupROmmGJRoyzfG3ccAveqCBrwr/2yxQ5BVd/GTl5agOwSg==}
    engines: {node: '>= 0.6'}
    dev: true

  /raw-body@2.5.1:
    resolution: {integrity: sha512-qqJBtEyVgS0ZmPGdCFPWJ3FreoqvG4MVQln/kCgF7Olq95IbOp0/BWyMwbdtn4VTvkM8Y7khCQ2Xgk/tcrCXig==}
    engines: {node: '>= 0.8'}
    dependencies:
      bytes: 3.1.2
      http-errors: 2.0.0
      iconv-lite: 0.4.24
      unpipe: 1.0.0
    dev: true

  /raw-body@2.5.2:
    resolution: {integrity: sha512-8zGqypfENjCIqGhgXToC8aB2r7YrBX+AQAfIPs/Mlk+BtPTztOvTS01NRW/3Eh60J+a48lt8qsCzirQ6loCVfA==}
    engines: {node: '>= 0.8'}
    dependencies:
      bytes: 3.1.2
      http-errors: 2.0.0
      iconv-lite: 0.4.24
      unpipe: 1.0.0
    dev: true

  /read-pkg-up@7.0.1:
    resolution: {integrity: sha512-zK0TB7Xd6JpCLmlLmufqykGE+/TlOePD6qKClNW7hHDKFh/J7/7gCWGR7joEQEW1bKq3a3yUZSObOoWLFQ4ohg==}
    engines: {node: '>=8'}
    dependencies:
      find-up: 4.1.0
      read-pkg: 5.2.0
      type-fest: 0.8.1
    dev: true

  /read-pkg@5.2.0:
    resolution: {integrity: sha512-Ug69mNOpfvKDAc2Q8DRpMjjzdtrnv9HcSMX+4VsZxD1aZ6ZzrIE7rlzXBtWTyhULSMKg076AW6WR5iZpD0JiOg==}
    engines: {node: '>=8'}
    dependencies:
      '@types/normalize-package-data': 2.4.1
      normalize-package-data: 2.5.0
      parse-json: 5.2.0
      type-fest: 0.6.0
    dev: true

  /read-yaml-file@2.1.0:
    resolution: {integrity: sha512-UkRNRIwnhG+y7hpqnycCL/xbTk7+ia9VuVTC0S+zVbwd65DI9eUpRMfsWIGrCWxTU/mi+JW8cHQCrv+zfCbEPQ==}
    engines: {node: '>=10.13'}
    dependencies:
      js-yaml: 4.1.0
      strip-bom: 4.0.0
    dev: true

  /readable-stream@2.3.8:
    resolution: {integrity: sha512-8p0AUk4XODgIewSi0l8Epjs+EVnWiK7NoDIEGU0HhE7+ZyY8D1IMY7odu5lRrFXGg71L15KG8QrPmum45RTtdA==}
    dependencies:
      core-util-is: 1.0.2
      inherits: 2.0.4
      isarray: 1.0.0
      process-nextick-args: 2.0.1
      safe-buffer: 5.1.2
      string_decoder: 1.1.1
      util-deprecate: 1.0.2
    dev: true

  /readable-stream@3.6.2:
    resolution: {integrity: sha512-9u/sniCrY3D5WdsERHzHE4G2YCXqoG5FTHUiCC4SIbr6XcLZBY05ya9EKjYek9O5xOAwjGq+1JdGBAS7Q9ScoA==}
    engines: {node: '>= 6'}
    dependencies:
      inherits: 2.0.4
      string_decoder: 1.3.0
      util-deprecate: 1.0.2
    dev: true

  /readdirp@3.6.0:
    resolution: {integrity: sha512-hOS089on8RduqdbhvQ5Z37A0ESjsqz6qnRcffsMU3495FuTdqSm+7bhJ29JvIOsBDEEnan5DPu9t3To9VRlMzA==}
    engines: {node: '>=8.10.0'}
    dependencies:
      picomatch: 2.3.1
    dev: true

  /regexp-tree@0.1.27:
    resolution: {integrity: sha512-iETxpjK6YoRWJG5o6hXLwvjYAoW+FEZn9os0PD/b6AP6xQwsa/Y7lCVgIixBbUPMfhu+i2LtdeAqVTgGlQarfA==}
    hasBin: true
    dev: true

  /regexp.prototype.flags@1.5.0:
    resolution: {integrity: sha512-0SutC3pNudRKgquxGoRGIz946MZVHqbNfPjBdxeOhBrdgDKlRoXmYLQN9xRbrR09ZXWeGAdPuif7egofn6v5LA==}
    engines: {node: '>= 0.4'}
    dependencies:
      call-bind: 1.0.2
      define-properties: 1.2.0
      functions-have-names: 1.2.3
    dev: true

  /regjsparser@0.10.0:
    resolution: {integrity: sha512-qx+xQGZVsy55CH0a1hiVwHmqjLryfh7wQyF5HO07XJ9f7dQMY/gPQHhlyDkIzJKC+x2fUCpCcUODUUUFrm7SHA==}
    hasBin: true
    dependencies:
      jsesc: 0.5.0
    dev: true

  /regjsparser@0.9.1:
    resolution: {integrity: sha512-dQUtn90WanSNl+7mQKcXAgZxvUe7Z0SqXlgzv0za4LwiUhyzBC58yQO3liFoUgu8GiJVInAhJjkj1N0EtQ5nkQ==}
    hasBin: true
    dependencies:
      jsesc: 0.5.0
    dev: true

  /request-promise-core@1.1.4(request@2.88.2):
    resolution: {integrity: sha512-TTbAfBBRdWD7aNNOoVOBH4pN/KigV6LyapYNNlAPA8JwbovRti1E88m3sYAwsLi5ryhPKsE9APwnjFTgdUjTpw==}
    engines: {node: '>=0.10.0'}
    peerDependencies:
      request: ^2.34
    dependencies:
      lodash: 4.17.21
      request: 2.88.2
    dev: true

  /request-promise-native@1.0.9(request@2.88.2):
    resolution: {integrity: sha512-wcW+sIUiWnKgNY0dqCpOZkUbF/I+YPi+f09JZIDa39Ec+q82CpSYniDp+ISgTTbKmnpJWASeJBPZmoxH84wt3g==}
    engines: {node: '>=0.12.0'}
    deprecated: request-promise-native has been deprecated because it extends the now deprecated request package, see https://github.com/request/request/issues/3142
    peerDependencies:
      request: ^2.34
    dependencies:
      request: 2.88.2
      request-promise-core: 1.1.4(request@2.88.2)
      stealthy-require: 1.1.1
      tough-cookie: 2.5.0
    dev: true

  /request@2.88.2:
    resolution: {integrity: sha512-MsvtOrfG9ZcrOwAW+Qi+F6HbD0CWXEh9ou77uOb7FM2WPhwT7smM833PzanhJLsgXjN89Ir6V2PczXNnMpwKhw==}
    engines: {node: '>= 6'}
    deprecated: request has been deprecated, see https://github.com/request/request/issues/3142
    dependencies:
      aws-sign2: 0.7.0
      aws4: 1.12.0
      caseless: 0.12.0
      combined-stream: 1.0.8
      extend: 3.0.2
      forever-agent: 0.6.1
      form-data: 2.3.3
      har-validator: 5.1.5
      http-signature: 1.2.0
      is-typedarray: 1.0.0
      isstream: 0.1.2
      json-stringify-safe: 5.0.1
      mime-types: 2.1.35
      oauth-sign: 0.9.0
      performance-now: 2.1.0
      qs: 6.5.3
      safe-buffer: 5.2.1
      tough-cookie: 2.5.0
      tunnel-agent: 0.6.0
      uuid: 3.4.0
    dev: true

  /require-directory@2.1.1:
    resolution: {integrity: sha512-fGxEI7+wsG9xrvdjsrlmL22OMTTiHRwAMroiEeMgq8gzoLC/PQr7RsRDSTLUg/bZAZtF+TVIkHc6/4RIKrui+Q==}
    engines: {node: '>=0.10.0'}
    dev: true

  /require-from-string@2.0.2:
    resolution: {integrity: sha512-Xf0nWe6RseziFMu+Ap9biiUbmplq6S9/p+7w7YXP/JBHhrUDDUhwa+vANyubuqfZWTveU//DYVGsDG7RKL/vEw==}
    engines: {node: '>=0.10.0'}
    dev: true

  /resolve-from@4.0.0:
    resolution: {integrity: sha512-pb/MYmXstAkysRFx8piNI1tGFNQIFA3vkE3Gq4EuA1dF6gHp/+vgZqsCGJapvy8N3Q+4o7FwvquPJcnZ7RYy4g==}
    engines: {node: '>=4'}
    dev: true

  /resolve@1.22.4:
    resolution: {integrity: sha512-PXNdCiPqDqeUou+w1C2eTQbNfxKSuMxqTCuvlmmMsk1NWHL5fRrhY6Pl0qEYYc6+QqGClco1Qj8XnjPego4wfg==}
    hasBin: true
    dependencies:
      is-core-module: 2.13.0
      path-parse: 1.0.7
      supports-preserve-symlinks-flag: 1.0.0
    dev: true

  /reusify@1.0.4:
    resolution: {integrity: sha512-U9nH88a3fc/ekCF1l0/UP1IosiuIjyTh7hBvXVMHYgVcfGvt897Xguj2UOLDeI5BG2m7/uwyaLVT6fbtCwTyzw==}
    engines: {iojs: '>=1.0.0', node: '>=0.10.0'}
    dev: true

  /rimraf@3.0.2:
    resolution: {integrity: sha512-JZkJMZkAGFFPP2YqXZXPbMlMBgsxzE8ILs4lMIX/2o0L9UBw9O/Y3o6wFw/i9YLapcUJWwqbi3kdxIPdC62TIA==}
    hasBin: true
    dependencies:
      glob: 7.2.3
    dev: true

  /rimraf@5.0.0:
    resolution: {integrity: sha512-Jf9llaP+RvaEVS5nPShYFhtXIrb3LRKP281ib3So0KkeZKo2wIKyq0Re7TOSwanasA423PSr6CCIL4bP6T040g==}
    engines: {node: '>=14'}
    hasBin: true
    dependencies:
      glob: 10.3.3
    dev: true

  /run-applescript@5.0.0:
    resolution: {integrity: sha512-XcT5rBksx1QdIhlFOCtgZkB99ZEouFZ1E2Kc2LHqNW13U3/74YGdkQRmThTwxy4QIyookibDKYZOPqX//6BlAg==}
    engines: {node: '>=12'}
    dependencies:
      execa: 5.1.1
    dev: true

  /run-parallel@1.2.0:
    resolution: {integrity: sha512-5l4VyZR86LZ/lDxZTR6jqL8AFE2S0IFLMP26AbjsLVADxHdhB/c0GUsH+y39UfCi3dzz8OlQuPmnaJOMoDHQBA==}
    dependencies:
      queue-microtask: 1.2.3
    dev: true

  /safe-array-concat@1.0.0:
    resolution: {integrity: sha512-9dVEFruWIsnie89yym+xWTAYASdpw3CJV7Li/6zBewGf9z2i1j31rP6jnY0pHEO4QZh6N0K11bFjWmdR8UGdPQ==}
    engines: {node: '>=0.4'}
    dependencies:
      call-bind: 1.0.2
      get-intrinsic: 1.2.1
      has-symbols: 1.0.3
      isarray: 2.0.5
    dev: true

  /safe-buffer@5.1.2:
    resolution: {integrity: sha512-Gd2UZBJDkXlY7GbJxfsE8/nvKkUEU1G38c1siN6QP6a9PT9MmHB8GnpscSmMJSoF8LOIrt8ud/wPtojys4G6+g==}
    dev: true

  /safe-buffer@5.2.1:
    resolution: {integrity: sha512-rp3So07KcdmmKbGvgaNxQSJr7bGVSVk5S9Eq1F+ppbRo70+YeaDxkw5Dd8NPN+GD6bjnYm2VuPuCXmpuYvmCXQ==}
    dev: true

  /safe-regex-test@1.0.0:
    resolution: {integrity: sha512-JBUUzyOgEwXQY1NuPtvcj/qcBDbDmEvWufhlnXZIm75DEHp+afM1r1ujJpJsV/gSM4t59tpDyPi1sd6ZaPFfsA==}
    dependencies:
      call-bind: 1.0.2
      get-intrinsic: 1.2.1
      is-regex: 1.1.4
    dev: true

  /safe-regex@2.1.1:
    resolution: {integrity: sha512-rx+x8AMzKb5Q5lQ95Zoi6ZbJqwCLkqi3XuJXp5P3rT8OEc6sZCJG5AE5dU3lsgRr/F4Bs31jSlVN+j5KrsGu9A==}
    dependencies:
      regexp-tree: 0.1.27
    dev: true

  /safe-stable-stringify@2.4.3:
    resolution: {integrity: sha512-e2bDA2WJT0wxseVd4lsDP4+3ONX6HpMXQa1ZhFQ7SU+GjvORCmShbCMltrtIDfkYhVHrOcPtj+KhmDBdPdZD1g==}
    engines: {node: '>=10'}
    dev: true

  /safer-buffer@2.1.2:
    resolution: {integrity: sha512-YZo3K82SD7Riyi0E1EQPojLz7kpepnSQI9IyPbHHg1XXXevb5dJI7tpyN2ADxGcQbHG7vcyRHk0cbwqcQriUtg==}
    dev: true

  /sax@1.2.4:
    resolution: {integrity: sha512-NqVDv9TpANUjFm0N8uM5GxL36UgKi9/atZw+x7YFnQ8ckwFGKrl4xX4yWtrey3UJm5nP1kUbnYgLopqWNSRhWw==}
    dev: true

  /semver@5.7.2:
    resolution: {integrity: sha512-cBznnQ9KjJqU67B52RMC65CMarK2600WFnbkcaiwWq3xy/5haFJlshgnpjovMVJ+Hff49d8GEn0b87C5pDQ10g==}
    hasBin: true
    dev: true

  /semver@6.3.1:
    resolution: {integrity: sha512-BR7VvDCVHO+q2xBEWskxS6DJE1qRnb7DxzUrogb71CWoSficBxYsiAGd+Kl0mmq/MprG9yArRkyrQxTO6XjMzA==}
    hasBin: true
    dev: true

  /semver@7.5.0:
    resolution: {integrity: sha512-+XC0AD/R7Q2mPSRuy2Id0+CGTZ98+8f+KvwirxOKIEyid+XSx6HbC63p+O4IndTHuX5Z+JxQ0TghCkO5Cg/2HA==}
    engines: {node: '>=10'}
    hasBin: true
    dependencies:
      lru-cache: 6.0.0
    dev: true

  /semver@7.5.4:
    resolution: {integrity: sha512-1bCSESV6Pv+i21Hvpxp3Dx+pSD8lIPt8uVjRrxAUt/nbswYc+tK6Y2btiULjd4+fnq15PX+nqQDC7Oft7WkwcA==}
    engines: {node: '>=10'}
    hasBin: true
    dependencies:
      lru-cache: 6.0.0

  /send@0.18.0:
    resolution: {integrity: sha512-qqWzuOjSFOuqPjFe4NOsMLafToQQwBSOEpS+FwEt3A2V3vKubTquT3vmLTQpFgMXp8AlFWFuP1qKaJZOtPpVXg==}
    engines: {node: '>= 0.8.0'}
    dependencies:
      debug: 2.6.9
      depd: 2.0.0
      destroy: 1.2.0
      encodeurl: 1.0.2
      escape-html: 1.0.3
      etag: 1.8.1
      fresh: 0.5.2
      http-errors: 2.0.0
      mime: 1.6.0
      ms: 2.1.3
      on-finished: 2.4.1
      range-parser: 1.2.1
      statuses: 2.0.1
    transitivePeerDependencies:
      - supports-color
    dev: true

  /sentence-case@3.0.4:
    resolution: {integrity: sha512-8LS0JInaQMCRoQ7YUytAo/xUu5W2XnQxV2HI/6uM6U7CITS1RqPElr30V6uIqyMKM9lJGRVFy5/4CuzcixNYSg==}
    dependencies:
      no-case: 3.0.4
      tslib: 2.6.1
      upper-case-first: 2.0.2
    dev: true

  /serialize-javascript@6.0.0:
    resolution: {integrity: sha512-Qr3TosvguFt8ePWqsvRfrKyQXIiW+nGbYpy8XK24NQHE83caxWt+mIymTT19DGFbNWNLfEwsrkSmN64lVWB9ag==}
    dependencies:
      randombytes: 2.1.0
    dev: true

  /serve-static@1.15.0:
    resolution: {integrity: sha512-XGuRDNjXUijsUL0vl6nSD7cwURuzEgglbOaFuZM9g3kwDXOWVTck0jLzjPzGD+TazWbboZYu52/9/XPdUgne9g==}
    engines: {node: '>= 0.8.0'}
    dependencies:
      encodeurl: 1.0.2
      escape-html: 1.0.3
      parseurl: 1.3.3
      send: 0.18.0
    transitivePeerDependencies:
      - supports-color
    dev: true

  /setprototypeof@1.2.0:
    resolution: {integrity: sha512-E5LDX7Wrp85Kil5bhZv46j8jOeboKq5JMmYM3gVGdGH8xFpPWXUMsNrlODCrkoxMEeNi/XZIwuRvY4XNwYMJpw==}
    dev: true

  /shebang-command@2.0.0:
    resolution: {integrity: sha512-kHxr2zZpYtdmrN1qDjrrX/Z1rR1kG8Dx+gkpK1G4eXmvXswmcE1hTWBWYUzlraYw1/yZp6YuDY77YtvbN0dmDA==}
    engines: {node: '>=8'}
    dependencies:
      shebang-regex: 3.0.0
    dev: true

  /shebang-regex@3.0.0:
    resolution: {integrity: sha512-7++dFhtcx3353uBaq8DDR4NuxBetBzC7ZQOhmTQInHEd6bSrXdiEyzCvG07Z44UYdLShWUyXt5M/yhz8ekcb1A==}
    engines: {node: '>=8'}
    dev: true

  /side-channel@1.0.4:
    resolution: {integrity: sha512-q5XPytqFEIKHkGdiMIrY10mvLRvnQh42/+GoBlFW3b2LXLE2xxJpZFdm94we0BaoV3RwJyGqg5wS7epxTv0Zvw==}
    dependencies:
      call-bind: 1.0.2
      get-intrinsic: 1.2.1
      object-inspect: 1.12.3
    dev: true

  /signal-exit@3.0.7:
    resolution: {integrity: sha512-wnD2ZE+l+SPC/uoS0vXeE9L1+0wuaMqKlfz9AMUo38JsyLSBWSFcHR1Rri62LZc12vLr1gb3jl7iwQhgwpAbGQ==}
    dev: true

  /signal-exit@4.1.0:
    resolution: {integrity: sha512-bzyZ1e88w9O1iNJbKnOlvYTrWPDl46O1bG0D3XInv+9tkPrxrN8jUUTiFlDkkmKWgn1M6CfIA13SuGqOa9Korw==}
    engines: {node: '>=14'}
    dev: true

  /simple-swizzle@0.2.2:
    resolution: {integrity: sha512-JA//kQgZtbuY83m+xT+tXJkmJncGMTFT+C+g2h2R9uxkYIrE2yy9sgmcLhCnw57/WSD+Eh3J97FPEDFnbXnDUg==}
    dependencies:
      is-arrayish: 0.3.2
    dev: true

  /sisteransi@1.0.5:
    resolution: {integrity: sha512-bLGGlR1QxBcynn2d5YmDX4MGjlZvy2MRBDRNHLJ8VI6l6+9FUiyTFNJ0IveOSP0bcXgVDPRcfGqA0pjaqUpfVg==}
    dev: true

  /slash@3.0.0:
    resolution: {integrity: sha512-g9Q1haeby36OSStwb4ntCGGGaKsaVSjQ68fBxoQcutl5fS1vuY18H3wSt3jFyFtrkx+Kz0V1G85A4MyAdDMi2Q==}
    engines: {node: '>=8'}
    dev: true

  /slash@4.0.0:
    resolution: {integrity: sha512-3dOsAHXXUkQTpOYcoAxLIorMTp4gIQr5IW3iVb7A7lFIp0VHhnynm9izx6TssdrIcVIESAlVjtnO2K8bg+Coew==}
    engines: {node: '>=12'}
    dev: true

  /slash@5.1.0:
    resolution: {integrity: sha512-ZA6oR3T/pEyuqwMgAKT0/hAv8oAXckzbkmR0UkUosQ+Mc4RxGoJkRmwHgHufaenlyAgE1Mxgpdcrf75y6XcnDg==}
    engines: {node: '>=14.16'}
    dev: true

  /snake-case@3.0.4:
    resolution: {integrity: sha512-LAOh4z89bGQvl9pFfNF8V146i7o7/CqFPbqzYgP+yYzDIDeS9HaNFtXABamRW+AQzEVODcvE79ljJ+8a9YSdMg==}
    dependencies:
      dot-case: 3.0.4
      tslib: 2.6.1
    dev: true

  /source-map-support@0.5.21:
    resolution: {integrity: sha512-uBHU3L3czsIyYXKX88fdrGovxdSCoTGDRZ6SYXtSRxLZUzHg5P/66Ht6uoUlHu9EZod+inXhKo3qQgwXUT/y1w==}
    dependencies:
      buffer-from: 1.1.2
      source-map: 0.6.1
    dev: true

  /source-map@0.6.1:
    resolution: {integrity: sha512-UjgapumWlbMhkBgzT7Ykc5YXUT46F0iKu8SGXq0bcwP5dz/h0Plj6enJqjz1Zbq2l5WaqYnrVbwWOWMyF3F47g==}
    engines: {node: '>=0.10.0'}
    dev: true

  /spdx-correct@3.2.0:
    resolution: {integrity: sha512-kN9dJbvnySHULIluDHy32WHRUu3Og7B9sbY7tsFLctQkIqnMh3hErYgdMjTYuqmcXX+lK5T1lnUt3G7zNswmZA==}
    dependencies:
      spdx-expression-parse: 3.0.1
      spdx-license-ids: 3.0.13
    dev: true

  /spdx-exceptions@2.3.0:
    resolution: {integrity: sha512-/tTrYOC7PPI1nUAgx34hUpqXuyJG+DTHJTnIULG4rDygi4xu/tfgmq1e1cIRwRzwZgo4NLySi+ricLkZkw4i5A==}
    dev: true

  /spdx-expression-parse@3.0.1:
    resolution: {integrity: sha512-cbqHunsQWnJNE6KhVSMsMeH5H/L9EpymbzqTQ3uLwNCLZ1Q481oWaofqH7nO6V07xlXwY6PhQdQ2IedWx/ZK4Q==}
    dependencies:
      spdx-exceptions: 2.3.0
      spdx-license-ids: 3.0.13
    dev: true

  /spdx-license-ids@3.0.13:
    resolution: {integrity: sha512-XkD+zwiqXHikFZm4AX/7JSCXA98U5Db4AFd5XUg/+9UNtnH75+Z9KxtpYiJZx36mUDVOwH83pl7yvCer6ewM3w==}
    dev: true

  /sshpk@1.17.0:
    resolution: {integrity: sha512-/9HIEs1ZXGhSPE8X6Ccm7Nam1z8KcoCqPdI7ecm1N33EzAetWahvQWVqLZtaZQ+IDKX4IyA2o0gBzqIMkAagHQ==}
    engines: {node: '>=0.10.0'}
    hasBin: true
    dependencies:
      asn1: 0.2.6
      assert-plus: 1.0.0
      bcrypt-pbkdf: 1.0.2
      dashdash: 1.14.1
      ecc-jsbn: 0.1.2
      getpass: 0.1.7
      jsbn: 0.1.1
      safer-buffer: 2.1.2
      tweetnacl: 0.14.5
    dev: true

  /stack-trace@0.0.10:
    resolution: {integrity: sha512-KGzahc7puUKkzyMt+IqAep+TVNbKP+k2Lmwhub39m1AsTSkaDutx56aDCo+HLDzf/D26BIHTJWNiTG1KAJiQCg==}
    dev: true

  /statuses@2.0.1:
    resolution: {integrity: sha512-RwNA9Z/7PrK06rYLIzFMlaF+l73iwpzsqRIFgbMLbTcLD6cOao82TaWefPXQvB2fOC4AjuYSEndS7N/mTCbkdQ==}
    engines: {node: '>= 0.8'}
    dev: true

  /stealthy-require@1.1.1:
    resolution: {integrity: sha512-ZnWpYnYugiOVEY5GkcuJK1io5V8QmNYChG62gSit9pQVGErXtrKuPC55ITaVSukmMta5qpMU7vqLt2Lnni4f/g==}
    engines: {node: '>=0.10.0'}
    dev: true

  /stop-iteration-iterator@1.0.0:
    resolution: {integrity: sha512-iCGQj+0l0HOdZ2AEeBADlsRC+vsnDsZsbdSiH1yNSjcfKM7fdpCMfqAL/dwF5BLiw/XhRft/Wax6zQbhq2BcjQ==}
    engines: {node: '>= 0.4'}
    dependencies:
      internal-slot: 1.0.5
    dev: true

  /stoppable@1.1.0:
    resolution: {integrity: sha512-KXDYZ9dszj6bzvnEMRYvxgeTHU74QBFL54XKtP3nyMuJ81CFYtABZ3bAzL2EdFUaEwJOBOgENyFj3R7oTzDyyw==}
    engines: {node: '>=4', npm: '>=6'}
    dev: true

  /streamsearch@1.1.0:
    resolution: {integrity: sha512-Mcc5wHehp9aXz1ax6bZUyY5afg9u2rv5cqQI3mRrYkGC8rW2hM02jWuwjtL++LS5qinSyhj2QfLyNsuc+VsExg==}
    engines: {node: '>=10.0.0'}
    dev: true

  /string-width@4.2.3:
    resolution: {integrity: sha512-wKyQRQpjJ0sIp62ErSZdGsjMJWsap5oRNihHhu6G7JVO/9jIB6UyevL+tXuOqrng8j/cxKTWyWUwvSTriiZz/g==}
    engines: {node: '>=8'}
    dependencies:
      emoji-regex: 8.0.0
      is-fullwidth-code-point: 3.0.0
      strip-ansi: 6.0.1
    dev: true

  /string-width@5.1.2:
    resolution: {integrity: sha512-HnLOCR3vjcY8beoNLtcjZ5/nxn2afmME6lhrDrebokqMap+XbeW8n9TXpPDOqdGK5qcI3oT0GKTW6wC7EMiVqA==}
    engines: {node: '>=12'}
    dependencies:
      eastasianwidth: 0.2.0
      emoji-regex: 9.2.2
      strip-ansi: 7.1.0
    dev: true

  /string.prototype.repeat@0.2.0:
    resolution: {integrity: sha512-1BH+X+1hSthZFW+X+JaUkjkkUPwIlLEMJBLANN3hOob3RhEk5snLWNECDnYbgn/m5c5JV7Ersu1Yubaf+05cIA==}
    dev: true

  /string.prototype.trim@1.2.7:
    resolution: {integrity: sha512-p6TmeT1T3411M8Cgg9wBTMRtY2q9+PNy9EV1i2lIXUN/btt763oIfxwN3RR8VU6wHX8j/1CFy0L+YuThm6bgOg==}
    engines: {node: '>= 0.4'}
    dependencies:
      call-bind: 1.0.2
      define-properties: 1.2.0
      es-abstract: 1.22.1
    dev: true

  /string.prototype.trimend@1.0.6:
    resolution: {integrity: sha512-JySq+4mrPf9EsDBEDYMOb/lM7XQLulwg5R/m1r0PXEFqrV0qHvl58sdTilSXtKOflCsK2E8jxf+GKC0T07RWwQ==}
    dependencies:
      call-bind: 1.0.2
      define-properties: 1.2.0
      es-abstract: 1.22.1
    dev: true

  /string.prototype.trimstart@1.0.6:
    resolution: {integrity: sha512-omqjMDaY92pbn5HOX7f9IccLA+U1tA9GvtU4JrodiXFfYB7jPzzHpRzpglLAjtUV6bB557zwClJezTqnAiYnQA==}
    dependencies:
      call-bind: 1.0.2
      define-properties: 1.2.0
      es-abstract: 1.22.1
    dev: true

  /string_decoder@1.1.1:
    resolution: {integrity: sha512-n/ShnvDi6FHbbVfviro+WojiFzv+s8MPMHBczVePfUpDJLwoLT0ht1l4YwBCbi8pJAveEEdnkHyPyTP/mzRfwg==}
    dependencies:
      safe-buffer: 5.1.2
    dev: true

  /string_decoder@1.3.0:
    resolution: {integrity: sha512-hkRX8U1WjJFd8LsDJ2yQ/wWWxaopEsABU1XfkM8A+j0+85JAGppt16cr1Whg6KIbb4okU6Mql6BOj+uup/wKeA==}
    dependencies:
      safe-buffer: 5.2.1
    dev: true

  /strip-ansi@6.0.1:
    resolution: {integrity: sha512-Y38VPSHcqkFrCpFnQ9vuSXmquuv5oXOKpGeT6aGrr3o3Gc9AlVa6JBfUSOCnbxGGZF+/0ooI7KrPuUSztUdU5A==}
    engines: {node: '>=8'}
    dependencies:
      ansi-regex: 5.0.1
    dev: true

  /strip-ansi@7.1.0:
    resolution: {integrity: sha512-iq6eVVI64nQQTRYq2KtEg2d2uU7LElhTJwsH4YzIHZshxlgZms/wIc4VoDQTlG/IvVIrBKG06CrZnp0qv7hkcQ==}
    engines: {node: '>=12'}
    dependencies:
      ansi-regex: 6.0.1
    dev: true

  /strip-bom@3.0.0:
    resolution: {integrity: sha512-vavAMRXOgBVNF6nyEEmL3DBK19iRpDcoIwW+swQ+CbGiu7lju6t+JklA1MHweoWtadgt4ISVUsXLyDq34ddcwA==}
    engines: {node: '>=4'}
    dev: true

  /strip-bom@4.0.0:
    resolution: {integrity: sha512-3xurFv5tEgii33Zi8Jtp55wEIILR9eh34FAW00PZf+JnSsTmV/ioewSgQl97JHvgjoRGwPShsWm+IdrxB35d0w==}
    engines: {node: '>=8'}
    dev: true

  /strip-final-newline@2.0.0:
    resolution: {integrity: sha512-BrpvfNAE3dcvq7ll3xVumzjKjZQ5tI1sEUIKr3Uoks0XUl45St3FlatVqef9prk4jRDzhW6WZg+3bk93y6pLjA==}
    engines: {node: '>=6'}
    dev: true

  /strip-final-newline@3.0.0:
    resolution: {integrity: sha512-dOESqjYr96iWYylGObzd39EuNTa5VJxyvVAEm5Jnh7KGo75V43Hk1odPQkNDyXNmUR6k+gEiDVXnjB8HJ3crXw==}
    engines: {node: '>=12'}
    dev: true

  /strip-indent@3.0.0:
    resolution: {integrity: sha512-laJTa3Jb+VQpaC6DseHhF7dXVqHTfJPCRDaEbid/drOhgitgYku/letMUqOXFoWV0zIIUbjpdH2t+tYj4bQMRQ==}
    engines: {node: '>=8'}
    dependencies:
      min-indent: 1.0.1
    dev: true

  /strip-json-comments@3.1.1:
    resolution: {integrity: sha512-6fPc+R4ihwqP6N/aIv2f1gMH8lOVtWQHoqC4yK6oSDVVocumAsfCqjkXnqiYMhmMwS/mEHLp7Vehlt3ql6lEig==}
    engines: {node: '>=8'}
    dev: true

  /supports-color@5.5.0:
    resolution: {integrity: sha512-QjVjwdXIt408MIiAqCX4oUKsgU2EqAGzs2Ppkm4aQYbjm+ZEWEcW4SfFNTr4uMNZma0ey4f5lgLrkB0aX0QMow==}
    engines: {node: '>=4'}
    dependencies:
      has-flag: 3.0.0
    dev: true

  /supports-color@7.2.0:
    resolution: {integrity: sha512-qpCAvRl9stuOHveKsn7HncJRvv501qIacKzQlO/+Lwxc9+0q2wLyv4Dfvt80/DPn2pqOBsJdDiogXGR9+OvwRw==}
    engines: {node: '>=8'}
    dependencies:
      has-flag: 4.0.0
    dev: true

  /supports-color@8.1.1:
    resolution: {integrity: sha512-MpUEN2OodtUzxvKQl72cUF7RQ5EiHsGvSsVG0ia9c5RbWGL2CI4C7EpPS8UTBIplnlzZiNuV56w+FuNxy3ty2Q==}
    engines: {node: '>=10'}
    dependencies:
      has-flag: 4.0.0
    dev: true

  /supports-preserve-symlinks-flag@1.0.0:
    resolution: {integrity: sha512-ot0WnXS9fgdkgIcePe6RHNk1WA8+muPa6cSjeR3V8K27q9BB1rTE3R1p7Hv0z1ZyAc8s6Vvv8DIyWf681MAt0w==}
    engines: {node: '>= 0.4'}
    dev: true

  /synckit@0.8.5:
    resolution: {integrity: sha512-L1dapNV6vu2s/4Sputv8xGsCdAVlb5nRDMFU/E27D44l5U6cw1g0dGd45uLc+OXjNMmF4ntiMdCimzcjFKQI8Q==}
    engines: {node: ^14.18.0 || >=16.0.0}
    dependencies:
      '@pkgr/utils': 2.4.2
      tslib: 2.6.1
    dev: true

  /syncpack@9.8.6:
    resolution: {integrity: sha512-4S4cUoKK9WenA/Wdk9GvlekzPR9PxC7sqcsUIsK4ypsa/pIYv8Ju1vxGNvp6Y1yI2S9EdCk0QJsB3/wRB8XYVw==}
    engines: {node: '>=14'}
    hasBin: true
    dependencies:
      chalk: 4.1.2
      commander: 10.0.1
      cosmiconfig: 8.1.3
      fs-extra: 11.1.1
      glob: 8.1.0
      minimatch: 6.2.0
      read-yaml-file: 2.1.0
      semver: 7.5.0
      tightrope: 0.1.0
      zod: 3.21.4
    dev: true

  /test-exclude@6.0.0:
    resolution: {integrity: sha512-cAGWPIyOHU6zlmg88jwm7VRyXnMN7iV68OGAbYDk/Mh/xC/pzVPlQtY6ngoIH/5/tciuhGfvESU8GrHrcxD56w==}
    engines: {node: '>=8'}
    dependencies:
      '@istanbuljs/schema': 0.1.3
      glob: 7.2.3
      minimatch: 3.1.2
    dev: true

  /text-hex@1.0.0:
    resolution: {integrity: sha512-uuVGNWzgJ4yhRaNSiubPY7OjISw4sw4E5Uv0wbjp+OzcbmVU/rsT8ujgcXJhn9ypzsgr5vlzpPqP+MBBKcGvbg==}
    dev: true

  /text-table@0.2.0:
    resolution: {integrity: sha512-N+8UisAXDGk8PFXP4HAzVR9nbfmVJ3zYLAWiTIoqC5v5isinhr+r5uaO8+7r3BMfuNIufIsA7RdpVgacC2cSpw==}
    dev: true

  /tightrope@0.1.0:
    resolution: {integrity: sha512-HHHNYdCAIYwl1jOslQBT455zQpdeSo8/A346xpIb/uuqhSg+tCvYNsP5f11QW+z9VZ3vSX8YIfzTApjjuGH63w==}
    engines: {node: '>=14'}
    dev: true

  /titleize@3.0.0:
    resolution: {integrity: sha512-KxVu8EYHDPBdUYdKZdKtU2aj2XfEx9AfjXxE/Aj0vT06w2icA09Vus1rh6eSu1y01akYg6BjIK/hxyLJINoMLQ==}
    engines: {node: '>=12'}
    dev: true

  /to-regex-range@5.0.1:
    resolution: {integrity: sha512-65P7iz6X5yEr1cwcgvQxbbIw7Uk3gOy5dIdtZ4rDveLqhrdJP+Li/Hx6tyK0NEb+2GCyneCMJiGqrADCSNk8sQ==}
    engines: {node: '>=8.0'}
    dependencies:
      is-number: 7.0.0
    dev: true

  /toidentifier@1.0.1:
    resolution: {integrity: sha512-o5sSPKEkg/DIQNmH43V0/uerLrpzVedkUh8tGNvaeXpfpuwjKenlSox/2O/BTlZUtEe+JG7s5YhEz608PlAHRA==}
    engines: {node: '>=0.6'}
    dev: true

  /tough-cookie@2.5.0:
    resolution: {integrity: sha512-nlLsUzgm1kfLXSXfRZMc1KLAugd4hqJHDTvc2hDIwS3mZAfMEuMbc03SujMF+GEcpaX/qboeycw6iO8JwVv2+g==}
    engines: {node: '>=0.8'}
    dependencies:
      psl: 1.9.0
      punycode: 2.3.0
    dev: true

  /tr46@0.0.3:
    resolution: {integrity: sha512-N3WMsuqV66lT30CrXNbEjx4GEwlow3v6rr4mCcv6prnfwhS01rkgyFdjPNBYd9br7LpXV1+Emh01fHnq2Gdgrw==}
    dev: true

  /triple-beam@1.4.1:
    resolution: {integrity: sha512-aZbgViZrg1QNcG+LULa7nhZpJTZSLm/mXnHXnbAbjmN5aSa0y7V+wvv6+4WaBtpISJzThKy+PIPxc1Nq1EJ9mg==}
    engines: {node: '>= 14.0.0'}
    dev: true

  /ts-api-utils@1.0.1(typescript@5.1.3):
    resolution: {integrity: sha512-lC/RGlPmwdrIBFTX59wwNzqh7aR2otPNPR/5brHZm/XKFYKsfqxihXUe9pU3JI+3vGkl+vyCoNNnPhJn3aLK1A==}
    engines: {node: '>=16.13.0'}
    peerDependencies:
      typescript: '>=4.2.0'
    dependencies:
      typescript: 5.1.3
    dev: true

  /ts-api-utils@1.0.1(typescript@5.3.3):
    resolution: {integrity: sha512-lC/RGlPmwdrIBFTX59wwNzqh7aR2otPNPR/5brHZm/XKFYKsfqxihXUe9pU3JI+3vGkl+vyCoNNnPhJn3aLK1A==}
    engines: {node: '>=16.13.0'}
    peerDependencies:
      typescript: '>=4.2.0'
    dependencies:
      typescript: 5.3.3
    dev: true

  /tsconfig-paths@3.14.2:
    resolution: {integrity: sha512-o/9iXgCYc5L/JxCHPe3Hvh8Q/2xm5Z+p18PESBU6Ff33695QnCHBEjcytY2q19ua7Mbl/DavtBOLq+oG0RCL+g==}
    dependencies:
      '@types/json5': 0.0.29
      json5: 1.0.2
      minimist: 1.2.8
      strip-bom: 3.0.0
    dev: true

  /tslib@1.14.1:
    resolution: {integrity: sha512-Xni35NKzjgMrwevysHTCArtLDpPvye8zV/0E4EyYn43P7/7qvQwPh9BGkHewbMulVntbigmcT7rdX3BNo9wRJg==}
    dev: true

  /tslib@2.6.1:
    resolution: {integrity: sha512-t0hLfiEKfMUoqhG+U1oid7Pva4bbDPHYfJNiB7BiIjRkj1pyC++4N3huJfqY6aRH6VTB0rvtzQwjM4K6qpfOig==}

  /tsutils@3.21.0(typescript@5.3.3):
    resolution: {integrity: sha512-mHKK3iUXL+3UF6xL5k0PEhKRUBKPBCv/+RkEOpjRWxxx27KKRBmmA60A9pgOUvMi8GKhRMPEmjBRPzs2W7O1OA==}
    engines: {node: '>= 6'}
    peerDependencies:
      typescript: '>=2.8.0 || >= 3.2.0-dev || >= 3.3.0-dev || >= 3.4.0-dev || >= 3.5.0-dev || >= 3.6.0-dev || >= 3.6.0-beta || >= 3.7.0-dev || >= 3.7.0-beta'
    dependencies:
      tslib: 1.14.1
      typescript: 5.3.3
    dev: true

  /tunnel-agent@0.6.0:
    resolution: {integrity: sha512-McnNiV1l8RYeY8tBgEpuodCC1mLUdbSN+CYBL7kJsJNInOP8UjDDEwdk6Mw60vdLLrr5NHKZhMAOSrR2NZuQ+w==}
    dependencies:
      safe-buffer: 5.2.1
    dev: true

  /tunnel@0.0.6:
    resolution: {integrity: sha512-1h/Lnq9yajKY2PEbBadPXj3VxsDDu844OnaAo52UVmIzIvwwtBPIuNvkjuzBlTWpfJyUbG3ez0KSBibQkj4ojg==}
    engines: {node: '>=0.6.11 <=0.7.0 || >=0.7.3'}
    dev: true

  /tweetnacl@0.14.5:
    resolution: {integrity: sha512-KXXFFdAbFXY4geFIwoyNK+f5Z1b7swfXABfL7HXCmoIWMKU3dmS26672A4EeQtDzLKy7SXmfBu51JolvEKwtGA==}
    dev: true

  /type-check@0.4.0:
    resolution: {integrity: sha512-XleUoc9uwGXqjWwXaUTZAmzMcFZ5858QA2vvx1Ur5xIcixXIP+8LnFDgRplU30us6teqdlskFfu+ae4K79Ooew==}
    engines: {node: '>= 0.8.0'}
    dependencies:
      prelude-ls: 1.2.1
    dev: true

  /type-fest@0.20.2:
    resolution: {integrity: sha512-Ne+eE4r0/iWnpAxD852z3A+N0Bt5RN//NjJwRd2VFHEmrywxf5vsZlh4R6lixl6B+wz/8d+maTSAkN1FIkI3LQ==}
    engines: {node: '>=10'}
    dev: true

  /type-fest@0.6.0:
    resolution: {integrity: sha512-q+MB8nYR1KDLrgr4G5yemftpMC7/QLqVndBmEEdqzmNj5dcFOO4Oo8qlwZE3ULT3+Zim1F8Kq4cBnikNhlCMlg==}
    engines: {node: '>=8'}
    dev: true

  /type-fest@0.8.1:
    resolution: {integrity: sha512-4dbzIzqvjtgiM5rw1k5rEHtBANKmdudhGyBEajN01fEyhaAIhsoKNy6y7+IN93IfpFtwY9iqi7kD+xwKhQsNJA==}
    engines: {node: '>=8'}
    dev: true

  /type-is@1.6.18:
    resolution: {integrity: sha512-TkRKr9sUTxEH8MdfuCSP7VizJyzRNMjj2J2do2Jr3Kym598JVdEksuzPQCnlFPW4ky9Q+iA+ma9BGm06XQBy8g==}
    engines: {node: '>= 0.6'}
    dependencies:
      media-typer: 0.3.0
      mime-types: 2.1.35
    dev: true

  /typed-array-buffer@1.0.0:
    resolution: {integrity: sha512-Y8KTSIglk9OZEr8zywiIHG/kmQ7KWyjseXs1CbSo8vC42w7hg2HgYTxSWwP0+is7bWDc1H+Fo026CpHFwm8tkw==}
    engines: {node: '>= 0.4'}
    dependencies:
      call-bind: 1.0.2
      get-intrinsic: 1.2.1
      is-typed-array: 1.1.12
    dev: true

  /typed-array-byte-length@1.0.0:
    resolution: {integrity: sha512-Or/+kvLxNpeQ9DtSydonMxCx+9ZXOswtwJn17SNLvhptaXYDJvkFFP5zbfU/uLmvnBJlI4yrnXRxpdWH/M5tNA==}
    engines: {node: '>= 0.4'}
    dependencies:
      call-bind: 1.0.2
      for-each: 0.3.3
      has-proto: 1.0.1
      is-typed-array: 1.1.12
    dev: true

  /typed-array-byte-offset@1.0.0:
    resolution: {integrity: sha512-RD97prjEt9EL8YgAgpOkf3O4IF9lhJFr9g0htQkm0rchFp/Vx7LW5Q8fSXXub7BXAODyUQohRMyOc3faCPd0hg==}
    engines: {node: '>= 0.4'}
    dependencies:
      available-typed-arrays: 1.0.5
      call-bind: 1.0.2
      for-each: 0.3.3
      has-proto: 1.0.1
      is-typed-array: 1.1.12
    dev: true

  /typed-array-length@1.0.4:
    resolution: {integrity: sha512-KjZypGq+I/H7HI5HlOoGHkWUUGq+Q0TPhQurLbyrVrvnKTBgzLhIJ7j6J/XTQOi0d1RjyZ0wdas8bKs2p0x3Ng==}
    dependencies:
      call-bind: 1.0.2
      for-each: 0.3.3
      is-typed-array: 1.1.12
    dev: true

  /typedarray@0.0.6:
    resolution: {integrity: sha512-/aCDEGatGvZ2BIk+HmLf4ifCJFwvKFNb9/JeZPMulfgFracn9QFcAf5GO8B/mweUjSoblS5In0cWhqpfs/5PQA==}
    dev: true

  /typescript@5.1.3:
    resolution: {integrity: sha512-XH627E9vkeqhlZFQuL+UsyAXEnibT0kWR2FWONlr4sTjvxyJYnyefgrkyECLzM5NenmKzRAy2rR/OlYLA1HkZw==}
    engines: {node: '>=14.17'}
    hasBin: true
    dev: true

  /typescript@5.3.3:
    resolution: {integrity: sha512-pXWcraxM0uxAS+tN0AG/BF2TyqmHO014Z070UsJ+pFvYuRSq8KH8DmWpnbXe0pEPDHXZV3FcAbJkijJ5oNEnWw==}
    engines: {node: '>=14.17'}
    hasBin: true
    dev: true

  /unbox-primitive@1.0.2:
    resolution: {integrity: sha512-61pPlCD9h51VoreyJ0BReideM3MDKMKnh6+V9L08331ipq6Q8OFXZYiqP6n/tbHx4s5I9uRhcye6BrbkizkBDw==}
    dependencies:
      call-bind: 1.0.2
      has-bigints: 1.0.2
      has-symbols: 1.0.3
      which-boxed-primitive: 1.0.2
    dev: true

  /underscore@1.13.6:
    resolution: {integrity: sha512-+A5Sja4HP1M08MaXya7p5LvjuM7K6q/2EaC0+iovj/wOcMsTzMvDFbasi/oSapiwOlt252IqsKqPjCl7huKS0A==}
    dev: true

  /unicorn-magic@0.1.0:
    resolution: {integrity: sha512-lRfVq8fE8gz6QMBuDM6a+LO3IAzTi05H6gCVaUpir2E1Rwpo4ZUog45KpNXKC/Mn3Yb9UDuHumeFTo9iV/D9FQ==}
    engines: {node: '>=18'}
    dev: true

  /universalify@2.0.0:
    resolution: {integrity: sha512-hAZsKq7Yy11Zu1DE0OzWjw7nnLZmJZYTDZZyEFHZdUhV8FkH5MCfoU1XMaxXovpyW5nq5scPqq0ZDP9Zyl04oQ==}
    engines: {node: '>= 10.0.0'}
    dev: true

  /unpipe@1.0.0:
    resolution: {integrity: sha512-pjy2bYhSsufwWlKwPc+l3cN7+wuJlK6uz0YdJEOlQDbl6jo/YlPi4mb8agUkVC8BF7V8NuzeyPNqRksA3hztKQ==}
    engines: {node: '>= 0.8'}
    dev: true

  /untildify@4.0.0:
    resolution: {integrity: sha512-KK8xQ1mkzZeg9inewmFVDNkg3l5LUhoq9kN6iWYB/CC9YMG8HA+c1Q8HwDe6dEX7kErrEVNVBO3fWsVq5iDgtw==}
    engines: {node: '>=8'}
    dev: true

  /upper-case-first@2.0.2:
    resolution: {integrity: sha512-514ppYHBaKwfJRK/pNC6c/OxfGa0obSnAl106u97Ed0I625Nin96KAjttZF6ZL3e1XLtphxnqrOi9iWgm+u+bg==}
    dependencies:
      tslib: 2.6.1
    dev: true

  /upper-case@2.0.2:
    resolution: {integrity: sha512-KgdgDGJt2TpuwBUIjgG6lzw2GWFRCW9Qkfkiv0DxqHHLYJHmtmdUIKcZd8rHgFSjopVTlw6ggzCm1b8MFQwikg==}
    dependencies:
      tslib: 2.6.1
    dev: true

  /uri-js@4.4.1:
    resolution: {integrity: sha512-7rKUyy33Q1yc98pQ1DAmLtwX109F7TIfWlW1Ydo8Wl1ii1SeHieeh0HHfPeL2fMXK6z0s8ecKs9frCuLJvndBg==}
    dependencies:
      punycode: 2.3.0
    dev: true

  /util-deprecate@1.0.2:
    resolution: {integrity: sha512-EPD5q1uXyFxJpCrLnCc1nHnq3gOa6DZBocAIiI2TaSCA7VCJ1UJDMagCzIkXNsUYfD1daK//LTEQ8xiIbrHtcw==}
    dev: true

  /utils-merge@1.0.1:
    resolution: {integrity: sha512-pMZTvIkT1d+TFGvDOqodOclx0QWkkgi6Tdoa8gC8ffGAAqz9pzPTZWAybbsHHoED/ztMtkv/VoYTYyShUn81hA==}
    engines: {node: '>= 0.4.0'}
    dev: true

  /uuid@3.4.0:
    resolution: {integrity: sha512-HjSDRw6gZE5JMggctHBcjVak08+KEVhSIiDzFnT9S9aegmp85S/bReBVTb4QTFaRNptJ9kuYaNhnbNEOkbKb/A==}
    deprecated: Please upgrade  to version 7 or higher.  Older versions may use Math.random() in certain circumstances, which is known to be problematic.  See https://v8.dev/blog/math-random for details.
    hasBin: true
    dev: true

  /uuid@8.3.2:
    resolution: {integrity: sha512-+NYs2QeMWy+GWFOEm9xnn6HCDp0l7QBD7ml8zLUmJ+93Q5NF0NocErnwkTkXVFNiX3/fpC6afS8Dhb/gz7R7eg==}
    hasBin: true
    dev: true

  /v8-to-istanbul@9.1.0:
    resolution: {integrity: sha512-6z3GW9x8G1gd+JIIgQQQxXuiJtCXeAjp6RaPEPLv62mH3iPHPxV6W3robxtCzNErRo6ZwTmzWhsbNvjyEBKzKA==}
    engines: {node: '>=10.12.0'}
    dependencies:
      '@jridgewell/trace-mapping': 0.3.19
      '@types/istanbul-lib-coverage': 2.0.4
      convert-source-map: 1.9.0
    dev: true

  /validate-npm-package-license@3.0.4:
    resolution: {integrity: sha512-DpKm2Ui/xN7/HQKCtpZxoRWBhZ9Z0kqtygG8XCgNQ8ZlDnxuQmWhj566j8fN4Cu3/JmbhsDo7fcAJq4s9h27Ew==}
    dependencies:
      spdx-correct: 3.2.0
      spdx-expression-parse: 3.0.1
    dev: true

  /vary@1.1.2:
    resolution: {integrity: sha512-BNGbWLfd0eUPabhkXUVm0j8uuvREyTh5ovRa/dyow/BqAbZJyC+5fU+IzQOzmAKzYqYRAISoRhdQr3eIZ/PXqg==}
    engines: {node: '>= 0.8'}
    dev: true

  /verror@1.10.0:
    resolution: {integrity: sha512-ZZKSmDAEFOijERBLkmYfJ+vmk3w+7hOLYDNkRCuRuMJGEmqYNCNLyBBFwWKVMhfwaEF3WOd0Zlw86U/WC/+nYw==}
    engines: {'0': node >=0.6.0}
    dependencies:
      assert-plus: 1.0.0
      core-util-is: 1.0.2
      extsprintf: 1.3.0
    dev: true

  /vscode-jsonrpc@8.2.0:
    resolution: {integrity: sha512-C+r0eKJUIfiDIfwJhria30+TYWPtuHJXHtI7J0YlOmKAo7ogxP20T0zxB7HZQIFhIyvoBPwWskjxrvAtfjyZfA==}
    engines: {node: '>=14.0.0'}
    dev: true

  /vscode-languageserver-protocol@3.17.5:
    resolution: {integrity: sha512-mb1bvRJN8SVznADSGWM9u/b07H7Ecg0I3OgXDuLdn307rl/J3A9YD6/eYOssqhecL27hK1IPZAsaqh00i/Jljg==}
    dependencies:
      vscode-jsonrpc: 8.2.0
      vscode-languageserver-types: 3.17.5
    dev: true

  /vscode-languageserver-textdocument@1.0.8:
    resolution: {integrity: sha512-1bonkGqQs5/fxGT5UchTgjGVnfysL0O8v1AYMBjqTbWQTFn721zaPGDYFkOKtfDgFiSgXM3KwaG3FMGfW4Ed9Q==}
    dev: true

  /vscode-languageserver-types@3.17.5:
    resolution: {integrity: sha512-Ld1VelNuX9pdF39h2Hgaeb5hEZM2Z3jUrrMgWQAu82jMtZp7p3vJT3BzToKtZI7NgQssZje5o0zryOrhQvzQAg==}
    dev: true

  /vscode-languageserver@9.0.1:
    resolution: {integrity: sha512-woByF3PDpkHFUreUa7Hos7+pUWdeWMXRd26+ZX2A8cFx6v/JPTtd4/uN0/jB6XQHYaOlHbio03NTHCqrgG5n7g==}
    hasBin: true
    dependencies:
      vscode-languageserver-protocol: 3.17.5
    dev: true

  /web-streams-polyfill@3.2.1:
    resolution: {integrity: sha512-e0MO3wdXWKrLbL0DgGnUV7WHVuw9OUvL4hjgnPkIeEvESk74gAITi5G606JtZPp39cd8HA9VQzCIvA49LpPN5Q==}
    engines: {node: '>= 8'}
    dev: true

  /webidl-conversions@3.0.1:
    resolution: {integrity: sha512-2JAn3z8AR6rjK8Sm8orRC0h/bcl/DqL7tRPdGZ4I1CjdF+EaMLmYxBHyXuKL849eucPFhvBoxMsflfOb8kxaeQ==}
    dev: true

  /whatwg-url@5.0.0:
    resolution: {integrity: sha512-saE57nupxk6v3HY35+jzBwYa0rKSy0XR8JSxZPwgLr7ys0IBzhGviA1/TUGJLmSVqs8pb9AnvICXEuOHLprYTw==}
    dependencies:
      tr46: 0.0.3
      webidl-conversions: 3.0.1
    dev: true

  /which-boxed-primitive@1.0.2:
    resolution: {integrity: sha512-bwZdv0AKLpplFY2KZRX6TvyuN7ojjr7lwkg6ml0roIy9YeuSr7JS372qlNW18UQYzgYK9ziGcerWqZOmEn9VNg==}
    dependencies:
      is-bigint: 1.0.4
      is-boolean-object: 1.1.2
      is-number-object: 1.0.7
      is-string: 1.0.7
      is-symbol: 1.0.4
    dev: true

  /which-collection@1.0.1:
    resolution: {integrity: sha512-W8xeTUwaln8i3K/cY1nGXzdnVZlidBcagyNFtBdD5kxnb4TvGKR7FfSIS3mYpwWS1QUCutfKz8IY8RjftB0+1A==}
    dependencies:
      is-map: 2.0.2
      is-set: 2.0.2
      is-weakmap: 2.0.1
      is-weakset: 2.0.2
    dev: true

  /which-typed-array@1.1.11:
    resolution: {integrity: sha512-qe9UWWpkeG5yzZ0tNYxDmd7vo58HDBc39mZ0xWWpolAGADdFOzkfamWLDxkOWcvHQKVmdTyQdLD4NOfjLWTKew==}
    engines: {node: '>= 0.4'}
    dependencies:
      available-typed-arrays: 1.0.5
      call-bind: 1.0.2
      for-each: 0.3.3
      gopd: 1.0.1
      has-tostringtag: 1.0.0
    dev: true

  /which@2.0.2:
    resolution: {integrity: sha512-BLI3Tl1TW3Pvl70l3yq3Y64i+awpwXqsGBYWkkqMtnbXgrMD+yj7rhW0kuEDxzJaYXGjEW5ogapKNMEKNMjibA==}
    engines: {node: '>= 8'}
    hasBin: true
    dependencies:
      isexe: 2.0.0
    dev: true

  /winston-transport@4.5.0:
    resolution: {integrity: sha512-YpZzcUzBedhlTAfJg6vJDlyEai/IFMIVcaEZZyl3UXIl4gmqRpU7AE89AHLkbzLUsv0NVmw7ts+iztqKxxPW1Q==}
    engines: {node: '>= 6.4.0'}
    dependencies:
      logform: 2.5.1
      readable-stream: 3.6.2
      triple-beam: 1.4.1
    dev: true

  /winston@3.10.0:
    resolution: {integrity: sha512-nT6SIDaE9B7ZRO0u3UvdrimG0HkB7dSTAgInQnNR2SOPJ4bvq5q79+pXLftKmP52lJGW15+H5MCK0nM9D3KB/g==}
    engines: {node: '>= 12.0.0'}
    dependencies:
      '@colors/colors': 1.5.0
      '@dabh/diagnostics': 2.0.3
      async: 3.2.4
      is-stream: 2.0.1
      logform: 2.5.1
      one-time: 1.0.0
      readable-stream: 3.6.2
      safe-stable-stringify: 2.4.3
      stack-trace: 0.0.10
      triple-beam: 1.4.1
      winston-transport: 4.5.0
    dev: true

  /workerpool@6.2.1:
    resolution: {integrity: sha512-ILEIE97kDZvF9Wb9f6h5aXK4swSlKGUcOEGiIYb2OOu/IrDU9iwj0fD//SsA6E5ibwJxpEvhullJY4Sl4GcpAw==}
    dev: true

  /wrap-ansi@7.0.0:
    resolution: {integrity: sha512-YVGIj2kamLSTxw6NsZjoBxfSwsn0ycdesmc4p+Q21c5zPuZ1pl+NfxVdxPtdHvmNVOQ6XSYG4AUtyt/Fi7D16Q==}
    engines: {node: '>=10'}
    dependencies:
      ansi-styles: 4.3.0
      string-width: 4.2.3
      strip-ansi: 6.0.1
    dev: true

  /wrap-ansi@8.1.0:
    resolution: {integrity: sha512-si7QWI6zUMq56bESFvagtmzMdGOtoxfR+Sez11Mobfc7tm+VkUckk9bW2UeffTGVUbOksxmSw0AA2gs8g71NCQ==}
    engines: {node: '>=12'}
    dependencies:
      ansi-styles: 6.2.1
      string-width: 5.1.2
      strip-ansi: 7.1.0
    dev: true

  /wrappy@1.0.2:
    resolution: {integrity: sha512-l4Sp/DRseor9wL6EvV2+TuQn63dMkPjZ/sp9XkghTEbV9KlPS1xUsZ3u7/IQO4wxtcFB4bgpQPRcR3QCvezPcQ==}
    dev: true

  /xml2js@0.4.23:
    resolution: {integrity: sha512-ySPiMjM0+pLDftHgXY4By0uswI3SPKLDw/i3UXbnO8M/p28zqexCUoPmQFrYD+/1BzhGJSs2i1ERWKJAtiLrug==}
    engines: {node: '>=4.0.0'}
    dependencies:
      sax: 1.2.4
      xmlbuilder: 11.0.1
    dev: true

  /xml2js@0.5.0:
    resolution: {integrity: sha512-drPFnkQJik/O+uPKpqSgr22mpuFHqKdbS835iAQrUC73L2F5WkboIRd63ai/2Yg6I1jzifPFKH2NTK+cfglkIA==}
    engines: {node: '>=4.0.0'}
    dependencies:
      sax: 1.2.4
      xmlbuilder: 11.0.1
    dev: true

  /xmlbuilder@11.0.1:
    resolution: {integrity: sha512-fDlsI/kFEx7gLvbecc0/ohLG50fugQp8ryHzMTuW9vSa1GJ0XYWKnhsUx7oie3G98+r56aTQIUB4kht42R3JvA==}
    engines: {node: '>=4.0'}
    dev: true

  /xtend@4.0.2:
    resolution: {integrity: sha512-LKYU1iAXJXUgAXn9URjiu+MWhyUXHsvfp7mcuYm9dSUKK0/CjtrUwFAxD82/mCWbtLsGjFIad0wIsod4zrTAEQ==}
    engines: {node: '>=0.4'}
    dev: true

  /y18n@5.0.8:
    resolution: {integrity: sha512-0pfFzegeDWJHJIAmTLRP2DwHjdF5s7jo9tuztdQxAhINCdvS+3nGINqPd00AphqJR/0LhANUS6/+7SCb98YOfA==}
    engines: {node: '>=10'}
    dev: true

  /yallist@4.0.0:
    resolution: {integrity: sha512-3wdGidZyq5PB084XLES5TpOSRA3wjXAlIWMhum2kRcv/41Sn2emQ0dycQW4uZXLejwKvg6EsvbdlVL+FYEct7A==}

  /yaml@2.3.4:
    resolution: {integrity: sha512-8aAvwVUSHpfEqTQ4w/KMlf3HcRdt50E5ODIQJBw1fQ5RL34xabzxtUlzTXVqc4rkZsPbvrXKWnABCD7kWSmocA==}
    engines: {node: '>= 14'}
    dev: true

  /yargs-parser@20.2.4:
    resolution: {integrity: sha512-WOkpgNhPTlE73h4VFAFsOnomJVaovO8VqLDzy5saChRBFQFBoMYirowyW+Q9HB4HFF4Z7VZTiG3iSzJJA29yRA==}
    engines: {node: '>=10'}
    dev: true

  /yargs-parser@20.2.9:
    resolution: {integrity: sha512-y11nGElTIV+CT3Zv9t7VKl+Q3hTQoT9a1Qzezhhl6Rp21gJ/IVTW7Z3y9EWXhuUBC2Shnf+DX0antecpAwSP8w==}
    engines: {node: '>=10'}
    dev: true

  /yargs-parser@21.1.1:
    resolution: {integrity: sha512-tVpsJW7DdjecAiFpbIB1e3qxIQsE6NoPc5/eTdrbbIC4h0LVsWhnoa3g+m2HclBIujHzsxZ4VJVA+GUuc2/LBw==}
    engines: {node: '>=12'}
    dev: true

  /yargs-unparser@2.0.0:
    resolution: {integrity: sha512-7pRTIA9Qc1caZ0bZ6RYRGbHJthJWuakf+WmHK0rVeLkNrrGhfoabBNdue6kdINI6r4if7ocq9aD/n7xwKOdzOA==}
    engines: {node: '>=10'}
    dependencies:
      camelcase: 6.3.0
      decamelize: 4.0.0
      flat: 5.0.2
      is-plain-obj: 2.1.0
    dev: true

  /yargs@16.2.0:
    resolution: {integrity: sha512-D1mvvtDG0L5ft/jGWkLpG1+m0eQxOfaBvTNELraWj22wSVUMWxZUvYgJYcKh6jGGIkJFhH4IZPQhR4TKpc8mBw==}
    engines: {node: '>=10'}
    dependencies:
      cliui: 7.0.4
      escalade: 3.1.1
      get-caller-file: 2.0.5
      require-directory: 2.1.1
      string-width: 4.2.3
      y18n: 5.0.8
      yargs-parser: 20.2.9
    dev: true

  /yargs@17.7.2:
    resolution: {integrity: sha512-7dSzzRQ++CKnNI/krKnYRV7JKKPUXMEh61soaHKg9mrWEhzFWhFnxPxGl+69cD1Ou63C13NUPCnmIcrvqCuM6w==}
    engines: {node: '>=12'}
    dependencies:
      cliui: 8.0.1
      escalade: 3.1.1
      get-caller-file: 2.0.5
      require-directory: 2.1.1
      string-width: 4.2.3
      y18n: 5.0.8
      yargs-parser: 21.1.1
    dev: true

  /yocto-queue@0.1.0:
    resolution: {integrity: sha512-rVksvsnNCdJ/ohGc6xgPwyN8eheCxsiLM8mxuE/t/mOVqJewPuO1miLpTHQiRgTKCLexL4MeAFVagts7HmNZ2Q==}
    engines: {node: '>=10'}
    dev: true

  /zod@3.21.4:
    resolution: {integrity: sha512-m46AKbrzKVzOzs/DZgVnG5H55N1sv1M8qZU3A8RIKbs3mrACDNeIOeilDymVb2HdmP8uwshOCF4uJ8uM9rCqJw==}
<<<<<<< HEAD
    dev: true

  '@artprodcus3.artifacts.visualstudio.com/A0fb41ef4-5012-48a9-bf39-4ee3de03ee35/29ec6040-b234-4e31-b139-33dc4287b756/_apis/artifact/cGlwZWxpbmVhcnRpZmFjdDovL2F6dXJlLXNkay9wcm9qZWN0SWQvMjllYzYwNDAtYjIzNC00ZTMxLWIxMzktMzNkYzQyODdiNzU2L2J1aWxkSWQvMzM4OTIzOC9hcnRpZmFjdE5hbWUvcGFja2FnZXM1/content?format=file&subPath=%252Fazure-tools-typespec-client-generator-core-0.38.0-pr-94.20240108.8.tgz(@typespec/compiler@0.51.0)(@typespec/http@0.51.0)(@typespec/rest@0.51.0)(@typespec/versioning@0.51.0)':
    resolution: {tarball: https://artprodcus3.artifacts.visualstudio.com/A0fb41ef4-5012-48a9-bf39-4ee3de03ee35/29ec6040-b234-4e31-b139-33dc4287b756/_apis/artifact/cGlwZWxpbmVhcnRpZmFjdDovL2F6dXJlLXNkay9wcm9qZWN0SWQvMjllYzYwNDAtYjIzNC00ZTMxLWIxMzktMzNkYzQyODdiNzU2L2J1aWxkSWQvMzM4OTIzOC9hcnRpZmFjdE5hbWUvcGFja2FnZXM1/content?format=file&subPath=%2Fazure-tools-typespec-client-generator-core-0.38.0-pr-94.20240108.8.tgz}
    id: '@artprodcus3.artifacts.visualstudio.com/A0fb41ef4-5012-48a9-bf39-4ee3de03ee35/29ec6040-b234-4e31-b139-33dc4287b756/_apis/artifact/cGlwZWxpbmVhcnRpZmFjdDovL2F6dXJlLXNkay9wcm9qZWN0SWQvMjllYzYwNDAtYjIzNC00ZTMxLWIxMzktMzNkYzQyODdiNzU2L2J1aWxkSWQvMzM4OTIzOC9hcnRpZmFjdE5hbWUvcGFja2FnZXM1/content?format=file&subPath=%252Fazure-tools-typespec-client-generator-core-0.38.0-pr-94.20240108.8.tgz'
    name: '@azure-tools/typespec-client-generator-core'
    version: 0.38.0-pr-94.20240108.8
    engines: {node: '>=18.0.0'}
    peerDependencies:
      '@typespec/compiler': ~0.51.0
      '@typespec/http': ~0.51.0
      '@typespec/rest': ~0.51.0
      '@typespec/versioning': ~0.51.0
    dependencies:
      '@typespec/compiler': 0.51.0
      '@typespec/http': 0.51.0(@typespec/compiler@0.51.0)
      '@typespec/rest': 0.51.0(@typespec/compiler@0.51.0)(@typespec/http@0.51.0)
      '@typespec/versioning': 0.51.0(@typespec/compiler@0.51.0)
      change-case: 5.3.0
      pluralize: 8.0.0
    dev: true

settings:
  autoInstallPeers: true
  excludeLinksFromLockfile: false
=======
    dev: true
>>>>>>> 00e6bfde
<|MERGE_RESOLUTION|>--- conflicted
+++ resolved
@@ -1,8 +1,4 @@
 lockfileVersion: '6.0'
-
-settings:
-  autoInstallPeers: true
-  excludeLinksFromLockfile: false
 
 importers:
 
@@ -74,13 +70,8 @@
         specifier: '>=0.38.0 <1.0.0'
         version: 0.38.0(@azure-tools/typespec-autorest@0.38.0)(@azure-tools/typespec-azure-core@0.38.0)(@typespec/compiler@0.52.0)(@typespec/http@0.52.0)(@typespec/openapi@0.52.0)(@typespec/rest@0.52.0)(@typespec/versioning@0.52.0)
       '@azure-tools/typespec-client-generator-core':
-<<<<<<< HEAD
-        specifier: https://artprodcus3.artifacts.visualstudio.com/A0fb41ef4-5012-48a9-bf39-4ee3de03ee35/29ec6040-b234-4e31-b139-33dc4287b756/_apis/artifact/cGlwZWxpbmVhcnRpZmFjdDovL2F6dXJlLXNkay9wcm9qZWN0SWQvMjllYzYwNDAtYjIzNC00ZTMxLWIxMzktMzNkYzQyODdiNzU2L2J1aWxkSWQvMzM4OTIzOC9hcnRpZmFjdE5hbWUvcGFja2FnZXM1/content?format=file&subPath=%2Fazure-tools-typespec-client-generator-core-0.38.0-pr-94.20240108.8.tgz
-        version: '@artprodcus3.artifacts.visualstudio.com/A0fb41ef4-5012-48a9-bf39-4ee3de03ee35/29ec6040-b234-4e31-b139-33dc4287b756/_apis/artifact/cGlwZWxpbmVhcnRpZmFjdDovL2F6dXJlLXNkay9wcm9qZWN0SWQvMjllYzYwNDAtYjIzNC00ZTMxLWIxMzktMzNkYzQyODdiNzU2L2J1aWxkSWQvMzM4OTIzOC9hcnRpZmFjdE5hbWUvcGFja2FnZXM1/content?format=file&subPath=%252Fazure-tools-typespec-client-generator-core-0.38.0-pr-94.20240108.8.tgz(@typespec/compiler@0.51.0)(@typespec/http@0.51.0)(@typespec/rest@0.51.0)(@typespec/versioning@0.51.0)'
-=======
         specifier: 0.39.0-dev.5
         version: 0.39.0-dev.5(@typespec/compiler@0.52.0)(@typespec/http@0.52.0)(@typespec/rest@0.52.0)(@typespec/versioning@0.52.0)
->>>>>>> 00e6bfde
       '@types/js-yaml':
         specifier: ~4.0.5
         version: 4.0.5
@@ -345,8 +336,6 @@
       '@typespec/rest': 0.52.0(@typespec/compiler@0.52.0)(@typespec/http@0.52.0)
     dev: true
 
-<<<<<<< HEAD
-=======
   /@azure-tools/typespec-azure-resource-manager@0.38.0(@azure-tools/typespec-autorest@0.38.0)(@azure-tools/typespec-azure-core@0.38.0)(@typespec/compiler@0.52.0)(@typespec/http@0.52.0)(@typespec/openapi@0.52.0)(@typespec/rest@0.52.0)(@typespec/versioning@0.52.0):
     resolution: {integrity: sha512-jWMwIzT5WCokIW0IOTi/yqc5UsO47Mw+k9CGBwSmggYug/hmDELz+AfNyL/0T+rM2eF+5R/IrMKFI4Hq/OE9vQ==}
     engines: {node: '>=18.0.0'}
@@ -385,7 +374,6 @@
       pluralize: 8.0.0
     dev: true
 
->>>>>>> 00e6bfde
   /@azure/abort-controller@1.1.0:
     resolution: {integrity: sha512-TrRLIoSQVzfAJX9H1JeFjzAoDGcoK1IYX1UImfceTZpsyYfWr09Ss1aHW1y5TrrR3iq6RZLBwJ3E24uwPhwahw==}
     engines: {node: '>=12.0.0'}
@@ -894,7 +882,7 @@
       '@types/node': 18.16.3
     dev: true
 
-  /@typescript-eslint/eslint-plugin@6.4.0(@typescript-eslint/parser@6.19.1)(eslint@8.56.0)(typescript@5.3.3):
+  /@typescript-eslint/eslint-plugin@6.4.0(@typescript-eslint/parser@6.20.0)(eslint@8.56.0)(typescript@5.3.3):
     resolution: {integrity: sha512-62o2Hmc7Gs3p8SLfbXcipjWAa6qk2wZGChXG2JbBtYpwSRmti/9KHLqfbLs9uDigOexG+3PaQ9G2g3201FWLKg==}
     engines: {node: ^16.0.0 || >=18.0.0}
     peerDependencies:
@@ -906,7 +894,7 @@
         optional: true
     dependencies:
       '@eslint-community/regexpp': 4.6.2
-      '@typescript-eslint/parser': 6.19.1(eslint@8.44.0)(typescript@5.1.3)
+      '@typescript-eslint/parser': 6.20.0(eslint@8.44.0)(typescript@5.1.3)
       '@typescript-eslint/scope-manager': 6.4.0
       '@typescript-eslint/type-utils': 6.4.0(eslint@8.56.0)(typescript@5.3.3)
       '@typescript-eslint/utils': 6.4.0(eslint@8.56.0)(typescript@5.3.3)
@@ -923,8 +911,8 @@
       - supports-color
     dev: true
 
-  /@typescript-eslint/parser@6.19.1(eslint@8.44.0)(typescript@5.1.3):
-    resolution: {integrity: sha512-WEfX22ziAh6pRE9jnbkkLGp/4RhTpffr2ZK5bJ18M8mIfA8A+k97U9ZyaXCEJRlmMHh7R9MJZWXp/r73DzINVQ==}
+  /@typescript-eslint/parser@6.20.0(eslint@8.44.0)(typescript@5.1.3):
+    resolution: {integrity: sha512-bYerPDF/H5v6V76MdMYhjwmwgMA+jlPVqjSDq2cRqMi8bP5sR3Z+RLOiOMad3nsnmDVmn2gAFCyNgh/dIrfP/w==}
     engines: {node: ^16.0.0 || >=18.0.0}
     peerDependencies:
       eslint: ^7.0.0 || ^8.0.0
@@ -933,10 +921,10 @@
       typescript:
         optional: true
     dependencies:
-      '@typescript-eslint/scope-manager': 6.19.1
-      '@typescript-eslint/types': 6.19.1
-      '@typescript-eslint/typescript-estree': 6.19.1(typescript@5.1.3)
-      '@typescript-eslint/visitor-keys': 6.19.1
+      '@typescript-eslint/scope-manager': 6.20.0
+      '@typescript-eslint/types': 6.20.0
+      '@typescript-eslint/typescript-estree': 6.20.0(typescript@5.1.3)
+      '@typescript-eslint/visitor-keys': 6.20.0
       debug: 4.3.4(supports-color@8.1.1)
       eslint: 8.44.0
       typescript: 5.1.3
@@ -944,12 +932,12 @@
       - supports-color
     dev: true
 
-  /@typescript-eslint/scope-manager@6.19.1:
-    resolution: {integrity: sha512-4CdXYjKf6/6aKNMSly/BP4iCSOpvMmqtDzRtqFyyAae3z5kkqEjKndR5vDHL8rSuMIIWP8u4Mw4VxLyxZW6D5w==}
+  /@typescript-eslint/scope-manager@6.20.0:
+    resolution: {integrity: sha512-p4rvHQRDTI1tGGMDFQm+GtxP1ZHyAh64WANVoyEcNMpaTFn3ox/3CcgtIlELnRfKzSs/DwYlDccJEtr3O6qBvA==}
     engines: {node: ^16.0.0 || >=18.0.0}
     dependencies:
-      '@typescript-eslint/types': 6.19.1
-      '@typescript-eslint/visitor-keys': 6.19.1
+      '@typescript-eslint/types': 6.20.0
+      '@typescript-eslint/visitor-keys': 6.20.0
     dev: true
 
   /@typescript-eslint/scope-manager@6.4.0:
@@ -980,8 +968,8 @@
       - supports-color
     dev: true
 
-  /@typescript-eslint/types@6.19.1:
-    resolution: {integrity: sha512-6+bk6FEtBhvfYvpHsDgAL3uo4BfvnTnoge5LrrCj2eJN8g3IJdLTD4B/jK3Q6vo4Ql/Hoip9I8aB6fF+6RfDqg==}
+  /@typescript-eslint/types@6.20.0:
+    resolution: {integrity: sha512-MM9mfZMAhiN4cOEcUOEx+0HmuaW3WBfukBZPCfwSqFnQy0grXYtngKCqpQN339X3RrwtzspWJrpbrupKYUSBXQ==}
     engines: {node: ^16.0.0 || >=18.0.0}
     dev: true
 
@@ -990,8 +978,8 @@
     engines: {node: ^16.0.0 || >=18.0.0}
     dev: true
 
-  /@typescript-eslint/typescript-estree@6.19.1(typescript@5.1.3):
-    resolution: {integrity: sha512-aFdAxuhzBFRWhy+H20nYu19+Km+gFfwNO4TEqyszkMcgBDYQjmPJ61erHxuT2ESJXhlhrO7I5EFIlZ+qGR8oVA==}
+  /@typescript-eslint/typescript-estree@6.20.0(typescript@5.1.3):
+    resolution: {integrity: sha512-RnRya9q5m6YYSpBN7IzKu9FmLcYtErkDkc8/dKv81I9QiLLtVBHrjz+Ev/crAqgMNW2FCsoZF4g2QUylMnJz+g==}
     engines: {node: ^16.0.0 || >=18.0.0}
     peerDependencies:
       typescript: '*'
@@ -999,8 +987,8 @@
       typescript:
         optional: true
     dependencies:
-      '@typescript-eslint/types': 6.19.1
-      '@typescript-eslint/visitor-keys': 6.19.1
+      '@typescript-eslint/types': 6.20.0
+      '@typescript-eslint/visitor-keys': 6.20.0
       debug: 4.3.4(supports-color@8.1.1)
       globby: 11.1.0
       is-glob: 4.0.3
@@ -1012,8 +1000,8 @@
       - supports-color
     dev: true
 
-  /@typescript-eslint/typescript-estree@6.19.1(typescript@5.3.3):
-    resolution: {integrity: sha512-aFdAxuhzBFRWhy+H20nYu19+Km+gFfwNO4TEqyszkMcgBDYQjmPJ61erHxuT2ESJXhlhrO7I5EFIlZ+qGR8oVA==}
+  /@typescript-eslint/typescript-estree@6.20.0(typescript@5.3.3):
+    resolution: {integrity: sha512-RnRya9q5m6YYSpBN7IzKu9FmLcYtErkDkc8/dKv81I9QiLLtVBHrjz+Ev/crAqgMNW2FCsoZF4g2QUylMnJz+g==}
     engines: {node: ^16.0.0 || >=18.0.0}
     peerDependencies:
       typescript: '*'
@@ -1021,8 +1009,8 @@
       typescript:
         optional: true
     dependencies:
-      '@typescript-eslint/types': 6.19.1
-      '@typescript-eslint/visitor-keys': 6.19.1
+      '@typescript-eslint/types': 6.20.0
+      '@typescript-eslint/visitor-keys': 6.20.0
       debug: 4.3.4(supports-color@8.1.1)
       globby: 11.1.0
       is-glob: 4.0.3
@@ -1055,8 +1043,8 @@
       - supports-color
     dev: true
 
-  /@typescript-eslint/utils@6.19.1(eslint@8.56.0)(typescript@5.3.3):
-    resolution: {integrity: sha512-JvjfEZuP5WoMqwh9SPAPDSHSg9FBHHGhjPugSRxu5jMfjvBpq5/sGTD+9M9aQ5sh6iJ8AY/Kk/oUYVEMAPwi7w==}
+  /@typescript-eslint/utils@6.20.0(eslint@8.56.0)(typescript@5.3.3):
+    resolution: {integrity: sha512-/EKuw+kRu2vAqCoDwDCBtDRU6CTKbUmwwI7SH7AashZ+W+7o8eiyy6V2cdOqN49KsTcASWsC5QeghYuRDTyOOg==}
     engines: {node: ^16.0.0 || >=18.0.0}
     peerDependencies:
       eslint: ^7.0.0 || ^8.0.0
@@ -1064,9 +1052,9 @@
       '@eslint-community/eslint-utils': 4.4.0(eslint@8.56.0)
       '@types/json-schema': 7.0.12
       '@types/semver': 7.5.0
-      '@typescript-eslint/scope-manager': 6.19.1
-      '@typescript-eslint/types': 6.19.1
-      '@typescript-eslint/typescript-estree': 6.19.1(typescript@5.3.3)
+      '@typescript-eslint/scope-manager': 6.20.0
+      '@typescript-eslint/types': 6.20.0
+      '@typescript-eslint/typescript-estree': 6.20.0(typescript@5.3.3)
       eslint: 8.56.0
       semver: 7.5.4
     transitivePeerDependencies:
@@ -1093,11 +1081,11 @@
       - typescript
     dev: true
 
-  /@typescript-eslint/visitor-keys@6.19.1:
-    resolution: {integrity: sha512-gkdtIO+xSO/SmI0W68DBg4u1KElmIUo3vXzgHyGPs6cxgB0sa3TlptRAAE0hUY1hM6FcDKEv7aIwiTGm76cXfQ==}
+  /@typescript-eslint/visitor-keys@6.20.0:
+    resolution: {integrity: sha512-E8Cp98kRe4gKHjJD4NExXKz/zOJ1A2hhZc+IMVD6i7w4yjIvh6VyuRI0gRtxAsXtoC35uGMaQ9rjI2zJaXDEAw==}
     engines: {node: ^16.0.0 || >=18.0.0}
     dependencies:
-      '@typescript-eslint/types': 6.19.1
+      '@typescript-eslint/types': 6.20.0
       eslint-visitor-keys: 3.4.3
     dev: true
 
@@ -1153,14 +1141,14 @@
     resolution: {integrity: sha512-jtfU4S2Q+wtcVOdfAKzuZsfK6xurEqRHYYji7QIhNfqd1IF8zWDpIDUR8ONy15mjcb3Gc4NLi0nLvpqxY9zm5g==}
     dependencies:
       '@rushstack/eslint-patch': 1.3.2
-      '@typescript-eslint/eslint-plugin': 6.4.0(@typescript-eslint/parser@6.19.1)(eslint@8.56.0)(typescript@5.3.3)
-      '@typescript-eslint/parser': 6.19.1(eslint@8.44.0)(typescript@5.1.3)
+      '@typescript-eslint/eslint-plugin': 6.4.0(@typescript-eslint/parser@6.20.0)(eslint@8.56.0)(typescript@5.3.3)
+      '@typescript-eslint/parser': 6.20.0(eslint@8.44.0)(typescript@5.1.3)
       eslint: 8.56.0
       eslint-config-prettier: 8.10.0(eslint@8.56.0)
       eslint-plugin-deprecation: 2.0.0(eslint@8.56.0)(typescript@5.3.3)
       eslint-plugin-prettier: 5.0.0(eslint-config-prettier@8.10.0)(eslint@8.56.0)(prettier@3.1.1)
       eslint-plugin-unicorn: 47.0.0(eslint@8.56.0)
-      eslint-plugin-vitest: 0.3.20(@typescript-eslint/eslint-plugin@6.4.0)(eslint@8.56.0)(typescript@5.3.3)
+      eslint-plugin-vitest: 0.3.21(@typescript-eslint/eslint-plugin@6.4.0)(eslint@8.56.0)(typescript@5.3.3)
       typescript: 5.3.3
     transitivePeerDependencies:
       - '@types/eslint'
@@ -2335,8 +2323,8 @@
       strip-indent: 3.0.0
     dev: true
 
-  /eslint-plugin-vitest@0.3.20(@typescript-eslint/eslint-plugin@6.4.0)(eslint@8.56.0)(typescript@5.3.3):
-    resolution: {integrity: sha512-O05k4j9TGMOkkghj9dRgpeLDyOSiVIxQWgNDPfhYPm5ioJsehcYV/zkRLekQs+c8+RBCVXucSED3fYOyy2EoWA==}
+  /eslint-plugin-vitest@0.3.21(@typescript-eslint/eslint-plugin@6.4.0)(eslint@8.56.0)(typescript@5.3.3):
+    resolution: {integrity: sha512-oYwR1MrwaBw/OG6CKU+SJYleAc442w6CWL1RTQl5WLwy8X3sh0bgHIQk5iEtmTak3Q+XAvZglr0bIoDOjFdkcw==}
     engines: {node: ^18.0.0 || >= 20.0.0}
     peerDependencies:
       '@typescript-eslint/eslint-plugin': '*'
@@ -2348,8 +2336,8 @@
       vitest:
         optional: true
     dependencies:
-      '@typescript-eslint/eslint-plugin': 6.4.0(@typescript-eslint/parser@6.19.1)(eslint@8.56.0)(typescript@5.3.3)
-      '@typescript-eslint/utils': 6.19.1(eslint@8.56.0)(typescript@5.3.3)
+      '@typescript-eslint/eslint-plugin': 6.4.0(@typescript-eslint/parser@6.20.0)(eslint@8.56.0)(typescript@5.3.3)
+      '@typescript-eslint/utils': 6.20.0(eslint@8.56.0)(typescript@5.3.3)
       eslint: 8.56.0
     transitivePeerDependencies:
       - supports-color
@@ -2609,17 +2597,6 @@
     resolution: {integrity: sha512-VxPP4NqbUjj6MaAOafWeUn2cXWLcCtljklUtZf0Ind4XQ+QPtmA0b18zZy0jIQx+ExRVCR/ZQpBmik5lXshNsw==}
     dev: true
 
-  /fast-glob@3.3.1:
-    resolution: {integrity: sha512-kNFPyjhh5cKjrUltxs+wFx+ZkbRaxxmZ+X0ZU31SOsxCEtP9VPgtq2teZw1DebupL5GmDaNQ6yKMMVcM41iqDg==}
-    engines: {node: '>=8.6.0'}
-    dependencies:
-      '@nodelib/fs.stat': 2.0.5
-      '@nodelib/fs.walk': 1.2.8
-      glob-parent: 5.1.2
-      merge2: 1.4.1
-      micromatch: 4.0.5
-    dev: true
-
   /fast-glob@3.3.2:
     resolution: {integrity: sha512-oX2ruAFQwf/Orj8m737Y5adxDQO0LAB7/S5MnxCdTNDd4p6BsyIVsv9JQsATbTSq8KHRpLwIHbVlUNatxd+1Ow==}
     engines: {node: '>=8.6.0'}
@@ -2965,7 +2942,7 @@
     engines: {node: ^12.20.0 || ^14.13.1 || >=16.0.0}
     dependencies:
       dir-glob: 3.0.1
-      fast-glob: 3.3.1
+      fast-glob: 3.3.2
       ignore: 5.2.4
       merge2: 1.4.1
       slash: 4.0.0
@@ -5441,32 +5418,8 @@
 
   /zod@3.21.4:
     resolution: {integrity: sha512-m46AKbrzKVzOzs/DZgVnG5H55N1sv1M8qZU3A8RIKbs3mrACDNeIOeilDymVb2HdmP8uwshOCF4uJ8uM9rCqJw==}
-<<<<<<< HEAD
-    dev: true
-
-  '@artprodcus3.artifacts.visualstudio.com/A0fb41ef4-5012-48a9-bf39-4ee3de03ee35/29ec6040-b234-4e31-b139-33dc4287b756/_apis/artifact/cGlwZWxpbmVhcnRpZmFjdDovL2F6dXJlLXNkay9wcm9qZWN0SWQvMjllYzYwNDAtYjIzNC00ZTMxLWIxMzktMzNkYzQyODdiNzU2L2J1aWxkSWQvMzM4OTIzOC9hcnRpZmFjdE5hbWUvcGFja2FnZXM1/content?format=file&subPath=%252Fazure-tools-typespec-client-generator-core-0.38.0-pr-94.20240108.8.tgz(@typespec/compiler@0.51.0)(@typespec/http@0.51.0)(@typespec/rest@0.51.0)(@typespec/versioning@0.51.0)':
-    resolution: {tarball: https://artprodcus3.artifacts.visualstudio.com/A0fb41ef4-5012-48a9-bf39-4ee3de03ee35/29ec6040-b234-4e31-b139-33dc4287b756/_apis/artifact/cGlwZWxpbmVhcnRpZmFjdDovL2F6dXJlLXNkay9wcm9qZWN0SWQvMjllYzYwNDAtYjIzNC00ZTMxLWIxMzktMzNkYzQyODdiNzU2L2J1aWxkSWQvMzM4OTIzOC9hcnRpZmFjdE5hbWUvcGFja2FnZXM1/content?format=file&subPath=%2Fazure-tools-typespec-client-generator-core-0.38.0-pr-94.20240108.8.tgz}
-    id: '@artprodcus3.artifacts.visualstudio.com/A0fb41ef4-5012-48a9-bf39-4ee3de03ee35/29ec6040-b234-4e31-b139-33dc4287b756/_apis/artifact/cGlwZWxpbmVhcnRpZmFjdDovL2F6dXJlLXNkay9wcm9qZWN0SWQvMjllYzYwNDAtYjIzNC00ZTMxLWIxMzktMzNkYzQyODdiNzU2L2J1aWxkSWQvMzM4OTIzOC9hcnRpZmFjdE5hbWUvcGFja2FnZXM1/content?format=file&subPath=%252Fazure-tools-typespec-client-generator-core-0.38.0-pr-94.20240108.8.tgz'
-    name: '@azure-tools/typespec-client-generator-core'
-    version: 0.38.0-pr-94.20240108.8
-    engines: {node: '>=18.0.0'}
-    peerDependencies:
-      '@typespec/compiler': ~0.51.0
-      '@typespec/http': ~0.51.0
-      '@typespec/rest': ~0.51.0
-      '@typespec/versioning': ~0.51.0
-    dependencies:
-      '@typespec/compiler': 0.51.0
-      '@typespec/http': 0.51.0(@typespec/compiler@0.51.0)
-      '@typespec/rest': 0.51.0(@typespec/compiler@0.51.0)(@typespec/http@0.51.0)
-      '@typespec/versioning': 0.51.0(@typespec/compiler@0.51.0)
-      change-case: 5.3.0
-      pluralize: 8.0.0
     dev: true
 
 settings:
   autoInstallPeers: true
-  excludeLinksFromLockfile: false
-=======
-    dev: true
->>>>>>> 00e6bfde
+  excludeLinksFromLockfile: false