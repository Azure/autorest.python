--- conflicted
+++ resolved
@@ -60,13 +60,8 @@
         specifier: ~1.0.2
         version: 1.0.2
       '@typespec/http-client-python':
-<<<<<<< HEAD
         specifier: /Users/isabellacai/Desktop/github/typespec/packages/http-client-python/typespec-http-client-python-0.14.0.tgz
         version: file:../typespec/packages/http-client-python/typespec-http-client-python-0.14.0.tgz(iurth4uuk4s6znzuuc7ncenk2q)
-=======
-        specifier: ~0.14.1-dev.2
-        version: 0.14.1-dev.2(iurth4uuk4s6znzuuc7ncenk2q)
->>>>>>> 51f03db3
       fs-extra:
         specifier: ~11.2.0
         version: 11.2.0
@@ -87,13 +82,8 @@
   packages/typespec-python:
     dependencies:
       '@typespec/http-client-python':
-<<<<<<< HEAD
         specifier: /Users/isabellacai/Desktop/github/typespec/packages/http-client-python/typespec-http-client-python-0.14.0.tgz
         version: file:../typespec/packages/http-client-python/typespec-http-client-python-0.14.0.tgz(iurth4uuk4s6znzuuc7ncenk2q)
-=======
-        specifier: ~0.14.1-dev.2
-        version: 0.14.1-dev.2(iurth4uuk4s6znzuuc7ncenk2q)
->>>>>>> 51f03db3
       fs-extra:
         specifier: ~11.2.0
         version: 11.2.0
@@ -1678,14 +1668,9 @@
     peerDependencies:
       '@typespec/compiler': ^1.2.1
 
-<<<<<<< HEAD
   '@typespec/http-client-python@file:../typespec/packages/http-client-python/typespec-http-client-python-0.14.0.tgz':
-    resolution: {integrity: sha512-C2Xbi9ao/3l5m/emXIl/Yb7nGWLuoIt3wQmmdOIPFdEKTORdAyOLa0x7PeawzSS7t18GZtIcAB5Qr3uvEMjeDw==, tarball: file:../typespec/packages/http-client-python/typespec-http-client-python-0.14.0.tgz}
+    resolution: {integrity: sha512-zPYqoQGixirxALVmurSGwsiM7FaQ3xwyMe/rk4OJVP+SLIiTr4JWRMHTRA6JI6d1+iIm+9OY8HEDfVHtdA/vNA==, tarball: file:../typespec/packages/http-client-python/typespec-http-client-python-0.14.0.tgz}
     version: 0.14.0
-=======
-  '@typespec/http-client-python@0.14.1-dev.2':
-    resolution: {integrity: sha512-omocYPyiMA/rkUD7qdcZk24UUQOcWBQgqiKH6nxwOrV9jZMVlt49HWeZS+koVJku0Y6q9lot1NaGsWuxto1yEg==}
->>>>>>> 51f03db3
     engines: {node: '>=20.0.0'}
     peerDependencies:
       '@azure-tools/typespec-autorest': '>=0.58.0 <1.0.0'
@@ -6437,11 +6422,7 @@
     dependencies:
       '@typespec/compiler': 1.2.1(@types/node@22.13.17)
 
-<<<<<<< HEAD
   '@typespec/http-client-python@file:../typespec/packages/http-client-python/typespec-http-client-python-0.14.0.tgz(iurth4uuk4s6znzuuc7ncenk2q)':
-=======
-  '@typespec/http-client-python@0.14.1-dev.2(iurth4uuk4s6znzuuc7ncenk2q)':
->>>>>>> 51f03db3
     dependencies:
       '@azure-tools/typespec-autorest': 0.58.0(vddu6w2yloigenmssnpyjivoim)
       '@azure-tools/typespec-azure-core': 0.58.0(@typespec/compiler@1.2.1(@types/node@22.13.17))(@typespec/http@1.2.1(@typespec/compiler@1.2.1(@types/node@22.13.17))(@typespec/streams@0.72.1(@typespec/compiler@1.2.1(@types/node@22.13.17))))(@typespec/rest@0.72.1(@typespec/compiler@1.2.1(@types/node@22.13.17))(@typespec/http@1.2.1(@typespec/compiler@1.2.1(@types/node@22.13.17))(@typespec/streams@0.72.1(@typespec/compiler@1.2.1(@types/node@22.13.17)))))
