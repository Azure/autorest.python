# coding=utf-8
# --------------------------------------------------------------------------
# Copyright (c) Microsoft Corporation. All rights reserved.
# Licensed under the MIT License. See License.txt in the project root for license information.
# Code generated by Microsoft (R) AutoRest Code Generator.
# Changes may cause incorrect behavior and will be lost if the code is regenerated.
# --------------------------------------------------------------------------
import functools
from typing import Any, Callable, Dict, Generic, Optional, TypeVar
import warnings

from azure.core.exceptions import (
    ClientAuthenticationError,
    HttpResponseError,
    ResourceExistsError,
    ResourceNotFoundError,
    map_error,
)
from azure.core.pipeline import PipelineResponse
from azure.core.pipeline.transport import HttpResponse
from azure.core.rest import HttpRequest
from azure.core.tracing.decorator import distributed_trace
from msrest import Serializer

from .._vendor import _format_url_section

T = TypeVar("T")
ClsType = Optional[Callable[[PipelineResponse[HttpRequest, HttpResponse], T, Dict[str, Any]], Any]]

_SERIALIZER = Serializer()
_SERIALIZER.client_side_validation = False


def build_contants_put_no_model_as_string_no_required_two_value_no_default_request(
    *, input: Optional[str] = None, **kwargs: Any
) -> HttpRequest:
    # Construct URL
<<<<<<< HEAD
    url = kwargs.pop("template_url", "/constants/putNoModelAsStringNoRequiredTwoValueNoDefault")
=======
    url = '/constants/putNoModelAsStringNoRequiredTwoValueNoDefault'
>>>>>>> 28e0de1f

    # Construct parameters
    query_parameters = kwargs.pop("params", {})  # type: Dict[str, Any]
    if input is not None:
        query_parameters["input"] = _SERIALIZER.query("input", input, "str")

    return HttpRequest(method="PUT", url=url, params=query_parameters, **kwargs)


def build_contants_put_no_model_as_string_no_required_two_value_default_request(
    *, input: Optional[str] = "value1", **kwargs: Any
) -> HttpRequest:
    # Construct URL
<<<<<<< HEAD
    url = kwargs.pop("template_url", "/constants/putNoModelAsStringNoRequiredTwoValueDefault")
=======
    url = '/constants/putNoModelAsStringNoRequiredTwoValueDefault'
>>>>>>> 28e0de1f

    # Construct parameters
    query_parameters = kwargs.pop("params", {})  # type: Dict[str, Any]
    if input is not None:
        query_parameters["input"] = _SERIALIZER.query("input", input, "str")

    return HttpRequest(method="PUT", url=url, params=query_parameters, **kwargs)


def build_contants_put_no_model_as_string_no_required_one_value_no_default_request(
    *, input: Optional[str] = "value1", **kwargs: Any
) -> HttpRequest:
    # Construct URL
<<<<<<< HEAD
    url = kwargs.pop("template_url", "/constants/putNoModelAsStringNoRequiredOneValueNoDefault")
=======
    url = '/constants/putNoModelAsStringNoRequiredOneValueNoDefault'
>>>>>>> 28e0de1f

    # Construct parameters
    query_parameters = kwargs.pop("params", {})  # type: Dict[str, Any]
    if input is not None:
        query_parameters["input"] = _SERIALIZER.query("input", input, "str")

    return HttpRequest(method="PUT", url=url, params=query_parameters, **kwargs)


def build_contants_put_no_model_as_string_no_required_one_value_default_request(
    *, input: Optional[str] = "value1", **kwargs: Any
) -> HttpRequest:
    # Construct URL
<<<<<<< HEAD
    url = kwargs.pop("template_url", "/constants/putNoModelAsStringNoRequiredOneValueDefault")
=======
    url = '/constants/putNoModelAsStringNoRequiredOneValueDefault'
>>>>>>> 28e0de1f

    # Construct parameters
    query_parameters = kwargs.pop("params", {})  # type: Dict[str, Any]
    if input is not None:
        query_parameters["input"] = _SERIALIZER.query("input", input, "str")

    return HttpRequest(method="PUT", url=url, params=query_parameters, **kwargs)


def build_contants_put_no_model_as_string_required_two_value_no_default_request(
    *, input: str, **kwargs: Any
) -> HttpRequest:
    # Construct URL
<<<<<<< HEAD
    url = kwargs.pop("template_url", "/constants/putNoModelAsStringRequiredTwoValueNoDefault")
=======
    url = '/constants/putNoModelAsStringRequiredTwoValueNoDefault'
>>>>>>> 28e0de1f

    # Construct parameters
    query_parameters = kwargs.pop("params", {})  # type: Dict[str, Any]
    query_parameters["input"] = _SERIALIZER.query("input", input, "str")

    return HttpRequest(method="PUT", url=url, params=query_parameters, **kwargs)


def build_contants_put_no_model_as_string_required_two_value_default_request(
    *, input: str = "value1", **kwargs: Any
) -> HttpRequest:
    # Construct URL
<<<<<<< HEAD
    url = kwargs.pop("template_url", "/constants/putNoModelAsStringRequiredTwoValueDefault")
=======
    url = '/constants/putNoModelAsStringRequiredTwoValueDefault'
>>>>>>> 28e0de1f

    # Construct parameters
    query_parameters = kwargs.pop("params", {})  # type: Dict[str, Any]
    query_parameters["input"] = _SERIALIZER.query("input", input, "str")

    return HttpRequest(method="PUT", url=url, params=query_parameters, **kwargs)


def build_contants_put_no_model_as_string_required_one_value_no_default_request(**kwargs: Any) -> HttpRequest:
    input = kwargs.pop("input", "value1")  # type: str

    # Construct URL
<<<<<<< HEAD
    url = kwargs.pop("template_url", "/constants/putNoModelAsStringRequiredOneValueNoDefault")
=======
    url = '/constants/putNoModelAsStringRequiredOneValueNoDefault'
>>>>>>> 28e0de1f

    # Construct parameters
    query_parameters = kwargs.pop("params", {})  # type: Dict[str, Any]
    query_parameters["input"] = _SERIALIZER.query("input", input, "str")

    return HttpRequest(method="PUT", url=url, params=query_parameters, **kwargs)


def build_contants_put_no_model_as_string_required_one_value_default_request(**kwargs: Any) -> HttpRequest:
    input = kwargs.pop("input", "value1")  # type: str

    # Construct URL
<<<<<<< HEAD
    url = kwargs.pop("template_url", "/constants/putNoModelAsStringRequiredOneValueDefault")
=======
    url = '/constants/putNoModelAsStringRequiredOneValueDefault'
>>>>>>> 28e0de1f

    # Construct parameters
    query_parameters = kwargs.pop("params", {})  # type: Dict[str, Any]
    query_parameters["input"] = _SERIALIZER.query("input", input, "str")

    return HttpRequest(method="PUT", url=url, params=query_parameters, **kwargs)


def build_contants_put_model_as_string_no_required_two_value_no_default_request(
    *, input: Optional[str] = None, **kwargs: Any
) -> HttpRequest:
    # Construct URL
<<<<<<< HEAD
    url = kwargs.pop("template_url", "/constants/putModelAsStringNoRequiredTwoValueNoDefault")
=======
    url = '/constants/putModelAsStringNoRequiredTwoValueNoDefault'
>>>>>>> 28e0de1f

    # Construct parameters
    query_parameters = kwargs.pop("params", {})  # type: Dict[str, Any]
    if input is not None:
        query_parameters["input"] = _SERIALIZER.query("input", input, "str")

    return HttpRequest(method="PUT", url=url, params=query_parameters, **kwargs)


def build_contants_put_model_as_string_no_required_two_value_default_request(
    *, input: Optional[str] = "value1", **kwargs: Any
) -> HttpRequest:
    # Construct URL
<<<<<<< HEAD
    url = kwargs.pop("template_url", "/constants/putModelAsStringNoRequiredTwoValueDefault")
=======
    url = '/constants/putModelAsStringNoRequiredTwoValueDefault'
>>>>>>> 28e0de1f

    # Construct parameters
    query_parameters = kwargs.pop("params", {})  # type: Dict[str, Any]
    if input is not None:
        query_parameters["input"] = _SERIALIZER.query("input", input, "str")

    return HttpRequest(method="PUT", url=url, params=query_parameters, **kwargs)


def build_contants_put_model_as_string_no_required_one_value_no_default_request(
    *, input: Optional[str] = None, **kwargs: Any
) -> HttpRequest:
    # Construct URL
<<<<<<< HEAD
    url = kwargs.pop("template_url", "/constants/putModelAsStringNoRequiredOneValueNoDefault")
=======
    url = '/constants/putModelAsStringNoRequiredOneValueNoDefault'
>>>>>>> 28e0de1f

    # Construct parameters
    query_parameters = kwargs.pop("params", {})  # type: Dict[str, Any]
    if input is not None:
        query_parameters["input"] = _SERIALIZER.query("input", input, "str")

    return HttpRequest(method="PUT", url=url, params=query_parameters, **kwargs)


def build_contants_put_model_as_string_no_required_one_value_default_request(
    *, input: Optional[str] = "value1", **kwargs: Any
) -> HttpRequest:
    # Construct URL
<<<<<<< HEAD
    url = kwargs.pop("template_url", "/constants/putModelAsStringNoRequiredOneValueDefault")
=======
    url = '/constants/putModelAsStringNoRequiredOneValueDefault'
>>>>>>> 28e0de1f

    # Construct parameters
    query_parameters = kwargs.pop("params", {})  # type: Dict[str, Any]
    if input is not None:
        query_parameters["input"] = _SERIALIZER.query("input", input, "str")

    return HttpRequest(method="PUT", url=url, params=query_parameters, **kwargs)


def build_contants_put_model_as_string_required_two_value_no_default_request(
    *, input: str, **kwargs: Any
) -> HttpRequest:
    # Construct URL
<<<<<<< HEAD
    url = kwargs.pop("template_url", "/constants/putModelAsStringRequiredTwoValueNoDefault")
=======
    url = '/constants/putModelAsStringRequiredTwoValueNoDefault'
>>>>>>> 28e0de1f

    # Construct parameters
    query_parameters = kwargs.pop("params", {})  # type: Dict[str, Any]
    query_parameters["input"] = _SERIALIZER.query("input", input, "str")

    return HttpRequest(method="PUT", url=url, params=query_parameters, **kwargs)


def build_contants_put_model_as_string_required_two_value_default_request(
    *, input: str = "value1", **kwargs: Any
) -> HttpRequest:
    # Construct URL
<<<<<<< HEAD
    url = kwargs.pop("template_url", "/constants/putModelAsStringRequiredTwoValueDefault")
=======
    url = '/constants/putModelAsStringRequiredTwoValueDefault'
>>>>>>> 28e0de1f

    # Construct parameters
    query_parameters = kwargs.pop("params", {})  # type: Dict[str, Any]
    query_parameters["input"] = _SERIALIZER.query("input", input, "str")

    return HttpRequest(method="PUT", url=url, params=query_parameters, **kwargs)


def build_contants_put_model_as_string_required_one_value_no_default_request(
    *, input: str, **kwargs: Any
) -> HttpRequest:
    # Construct URL
<<<<<<< HEAD
    url = kwargs.pop("template_url", "/constants/putModelAsStringRequiredOneValueNoDefault")
=======
    url = '/constants/putModelAsStringRequiredOneValueNoDefault'
>>>>>>> 28e0de1f

    # Construct parameters
    query_parameters = kwargs.pop("params", {})  # type: Dict[str, Any]
    query_parameters["input"] = _SERIALIZER.query("input", input, "str")

    return HttpRequest(method="PUT", url=url, params=query_parameters, **kwargs)


def build_contants_put_model_as_string_required_one_value_default_request(
    *, input: str = "value1", **kwargs: Any
) -> HttpRequest:
    # Construct URL
<<<<<<< HEAD
    url = kwargs.pop("template_url", "/constants/putModelAsStringRequiredOneValueDefault")
=======
    url = '/constants/putModelAsStringRequiredOneValueDefault'
>>>>>>> 28e0de1f

    # Construct parameters
    query_parameters = kwargs.pop("params", {})  # type: Dict[str, Any]
    query_parameters["input"] = _SERIALIZER.query("input", input, "str")

    return HttpRequest(method="PUT", url=url, params=query_parameters, **kwargs)


def build_contants_put_client_constants_request(**kwargs: Any) -> HttpRequest:
    header_constant = kwargs.pop("header_constant", True)  # type: bool
    query_constant = kwargs.pop("query_constant", 100)  # type: int
    path_constant = kwargs.pop("path_constant", "path")  # type: str

    # Construct URL
<<<<<<< HEAD
    url = kwargs.pop("template_url", "/constants/clientConstants/{path-constant}")
=======
    url = '/constants/clientConstants/{path-constant}'
>>>>>>> 28e0de1f
    path_format_arguments = {
        "path-constant": _SERIALIZER.url("path_constant", path_constant, "str"),
    }

    url = _format_url_section(url, **path_format_arguments)

    # Construct parameters
    query_parameters = kwargs.pop("params", {})  # type: Dict[str, Any]
    query_parameters["query-constant"] = _SERIALIZER.query("query_constant", query_constant, "int")

    # Construct headers
    header_parameters = kwargs.pop("headers", {})  # type: Dict[str, Any]
    header_parameters["header-constant"] = _SERIALIZER.header("header_constant", header_constant, "bool")

    return HttpRequest(method="PUT", url=url, params=query_parameters, headers=header_parameters, **kwargs)


class ContantsOperations(object):
    """ContantsOperations operations.

    You should not instantiate this class directly. Instead, you should create a Client instance that
    instantiates it for you and attaches it as an attribute.

    :param client: Client for service requests.
    :param config: Configuration of service client.
    :param serializer: An object model serializer.
    :param deserializer: An object model deserializer.
    """

    def __init__(self, client, config, serializer, deserializer):
        self._client = client
        self._serialize = serializer
        self._deserialize = deserializer
        self._config = config

    @distributed_trace
    def put_no_model_as_string_no_required_two_value_no_default(
        self, *, input: Optional[str] = None, **kwargs: Any
    ) -> None:
        """Puts constants to the testserver.

        Puts constants to the testserver.

        :keyword input: Possible values are: "value1" or "value2".
        :paramtype input: str
        :return: None
        :rtype: None
        :raises: ~azure.core.exceptions.HttpResponseError
        """
        cls = kwargs.pop("cls", None)  # type: ClsType[None]
        error_map = {401: ClientAuthenticationError, 404: ResourceNotFoundError, 409: ResourceExistsError}
        error_map.update(kwargs.pop("error_map", {}))

        request = build_contants_put_no_model_as_string_no_required_two_value_no_default_request(
            input=input,
        )
        request.url = self._client.format_url(request.url)

        pipeline_response = self._client._pipeline.run(request, stream=False, **kwargs)
        response = pipeline_response.http_response

        if response.status_code not in [201]:
            map_error(status_code=response.status_code, response=response, error_map=error_map)
            raise HttpResponseError(response=response)

        if cls:
            return cls(pipeline_response, None, {})

    put_no_model_as_string_no_required_two_value_no_default.metadata = {"url": "/constants/putNoModelAsStringNoRequiredTwoValueNoDefault"}  # type: ignore

    @distributed_trace
    def put_no_model_as_string_no_required_two_value_default(
        self, *, input: Optional[str] = "value1", **kwargs: Any
    ) -> None:
        """Puts constants to the testserver.

        Puts constants to the testserver.

        :keyword input: Possible values are: "value1" or "value2".
        :paramtype input: str
        :return: None
        :rtype: None
        :raises: ~azure.core.exceptions.HttpResponseError
        """
        cls = kwargs.pop("cls", None)  # type: ClsType[None]
        error_map = {401: ClientAuthenticationError, 404: ResourceNotFoundError, 409: ResourceExistsError}
        error_map.update(kwargs.pop("error_map", {}))

        request = build_contants_put_no_model_as_string_no_required_two_value_default_request(
            input=input,
        )
        request.url = self._client.format_url(request.url)

        pipeline_response = self._client._pipeline.run(request, stream=False, **kwargs)
        response = pipeline_response.http_response

        if response.status_code not in [201]:
            map_error(status_code=response.status_code, response=response, error_map=error_map)
            raise HttpResponseError(response=response)

        if cls:
            return cls(pipeline_response, None, {})

    put_no_model_as_string_no_required_two_value_default.metadata = {"url": "/constants/putNoModelAsStringNoRequiredTwoValueDefault"}  # type: ignore

    @distributed_trace
    def put_no_model_as_string_no_required_one_value_no_default(
        self, *, input: Optional[str] = "value1", **kwargs: Any
    ) -> None:
        """Puts constants to the testserver.

        Puts constants to the testserver.

        :keyword input: The default value is "value1".
        :paramtype input: str
        :return: None
        :rtype: None
        :raises: ~azure.core.exceptions.HttpResponseError
        """
        cls = kwargs.pop("cls", None)  # type: ClsType[None]
        error_map = {401: ClientAuthenticationError, 404: ResourceNotFoundError, 409: ResourceExistsError}
        error_map.update(kwargs.pop("error_map", {}))

        request = build_contants_put_no_model_as_string_no_required_one_value_no_default_request(
            input=input,
        )
        request.url = self._client.format_url(request.url)

        pipeline_response = self._client._pipeline.run(request, stream=False, **kwargs)
        response = pipeline_response.http_response

        if response.status_code not in [201]:
            map_error(status_code=response.status_code, response=response, error_map=error_map)
            raise HttpResponseError(response=response)

        if cls:
            return cls(pipeline_response, None, {})

    put_no_model_as_string_no_required_one_value_no_default.metadata = {"url": "/constants/putNoModelAsStringNoRequiredOneValueNoDefault"}  # type: ignore

    @distributed_trace
    def put_no_model_as_string_no_required_one_value_default(
        self, *, input: Optional[str] = "value1", **kwargs: Any
    ) -> None:
        """Puts constants to the testserver.

        Puts constants to the testserver.

        :keyword input: The default value is "value1".
        :paramtype input: str
        :return: None
        :rtype: None
        :raises: ~azure.core.exceptions.HttpResponseError
        """
        cls = kwargs.pop("cls", None)  # type: ClsType[None]
        error_map = {401: ClientAuthenticationError, 404: ResourceNotFoundError, 409: ResourceExistsError}
        error_map.update(kwargs.pop("error_map", {}))

        request = build_contants_put_no_model_as_string_no_required_one_value_default_request(
            input=input,
        )
        request.url = self._client.format_url(request.url)

        pipeline_response = self._client._pipeline.run(request, stream=False, **kwargs)
        response = pipeline_response.http_response

        if response.status_code not in [201]:
            map_error(status_code=response.status_code, response=response, error_map=error_map)
            raise HttpResponseError(response=response)

        if cls:
            return cls(pipeline_response, None, {})

    put_no_model_as_string_no_required_one_value_default.metadata = {"url": "/constants/putNoModelAsStringNoRequiredOneValueDefault"}  # type: ignore

    @distributed_trace
    def put_no_model_as_string_required_two_value_no_default(self, *, input: str, **kwargs: Any) -> None:
        """Puts constants to the testserver.

        Puts constants to the testserver.

        :keyword input: Possible values are: "value1" or "value2".
        :paramtype input: str
        :return: None
        :rtype: None
        :raises: ~azure.core.exceptions.HttpResponseError
        """
        cls = kwargs.pop("cls", None)  # type: ClsType[None]
        error_map = {401: ClientAuthenticationError, 404: ResourceNotFoundError, 409: ResourceExistsError}
        error_map.update(kwargs.pop("error_map", {}))

        request = build_contants_put_no_model_as_string_required_two_value_no_default_request(
            input=input,
        )
        request.url = self._client.format_url(request.url)

        pipeline_response = self._client._pipeline.run(request, stream=False, **kwargs)
        response = pipeline_response.http_response

        if response.status_code not in [201]:
            map_error(status_code=response.status_code, response=response, error_map=error_map)
            raise HttpResponseError(response=response)

        if cls:
            return cls(pipeline_response, None, {})

    put_no_model_as_string_required_two_value_no_default.metadata = {"url": "/constants/putNoModelAsStringRequiredTwoValueNoDefault"}  # type: ignore

    @distributed_trace
    def put_no_model_as_string_required_two_value_default(self, *, input: str = "value1", **kwargs: Any) -> None:
        """Puts constants to the testserver.

        Puts constants to the testserver.

        :keyword input: Possible values are: "value1" or "value2".
        :paramtype input: str
        :return: None
        :rtype: None
        :raises: ~azure.core.exceptions.HttpResponseError
        """
        cls = kwargs.pop("cls", None)  # type: ClsType[None]
        error_map = {401: ClientAuthenticationError, 404: ResourceNotFoundError, 409: ResourceExistsError}
        error_map.update(kwargs.pop("error_map", {}))

        request = build_contants_put_no_model_as_string_required_two_value_default_request(
            input=input,
        )
        request.url = self._client.format_url(request.url)

        pipeline_response = self._client._pipeline.run(request, stream=False, **kwargs)
        response = pipeline_response.http_response

        if response.status_code not in [201]:
            map_error(status_code=response.status_code, response=response, error_map=error_map)
            raise HttpResponseError(response=response)

        if cls:
            return cls(pipeline_response, None, {})

    put_no_model_as_string_required_two_value_default.metadata = {"url": "/constants/putNoModelAsStringRequiredTwoValueDefault"}  # type: ignore

    @distributed_trace
    def put_no_model_as_string_required_one_value_no_default(self, **kwargs: Any) -> None:
        """Puts constants to the testserver.

        Puts constants to the testserver.

        :keyword input: The default value is "value1". Note that overriding this default value may
         result in unsupported behavior.
        :paramtype input: str
        :return: None
        :rtype: None
        :raises: ~azure.core.exceptions.HttpResponseError
        """
        cls = kwargs.pop("cls", None)  # type: ClsType[None]
        error_map = {401: ClientAuthenticationError, 404: ResourceNotFoundError, 409: ResourceExistsError}
        error_map.update(kwargs.pop("error_map", {}))

        input = kwargs.pop("input", "value1")  # type: str

        request = build_contants_put_no_model_as_string_required_one_value_no_default_request(
            input=input,
        )
        request.url = self._client.format_url(request.url)

        pipeline_response = self._client._pipeline.run(request, stream=False, **kwargs)
        response = pipeline_response.http_response

        if response.status_code not in [201]:
            map_error(status_code=response.status_code, response=response, error_map=error_map)
            raise HttpResponseError(response=response)

        if cls:
            return cls(pipeline_response, None, {})

    put_no_model_as_string_required_one_value_no_default.metadata = {"url": "/constants/putNoModelAsStringRequiredOneValueNoDefault"}  # type: ignore

    @distributed_trace
    def put_no_model_as_string_required_one_value_default(self, **kwargs: Any) -> None:
        """Puts constants to the testserver.

        Puts constants to the testserver.

        :keyword input: The default value is "value1". Note that overriding this default value may
         result in unsupported behavior.
        :paramtype input: str
        :return: None
        :rtype: None
        :raises: ~azure.core.exceptions.HttpResponseError
        """
        cls = kwargs.pop("cls", None)  # type: ClsType[None]
        error_map = {401: ClientAuthenticationError, 404: ResourceNotFoundError, 409: ResourceExistsError}
        error_map.update(kwargs.pop("error_map", {}))

        input = kwargs.pop("input", "value1")  # type: str

        request = build_contants_put_no_model_as_string_required_one_value_default_request(
            input=input,
        )
        request.url = self._client.format_url(request.url)

        pipeline_response = self._client._pipeline.run(request, stream=False, **kwargs)
        response = pipeline_response.http_response

        if response.status_code not in [201]:
            map_error(status_code=response.status_code, response=response, error_map=error_map)
            raise HttpResponseError(response=response)

        if cls:
            return cls(pipeline_response, None, {})

    put_no_model_as_string_required_one_value_default.metadata = {"url": "/constants/putNoModelAsStringRequiredOneValueDefault"}  # type: ignore

    @distributed_trace
    def put_model_as_string_no_required_two_value_no_default(
        self, *, input: Optional[str] = None, **kwargs: Any
    ) -> None:
        """Puts constants to the testserver.

        Puts constants to the testserver.

        :keyword input: Possible values are: "value1" or "value2".
        :paramtype input: str
        :return: None
        :rtype: None
        :raises: ~azure.core.exceptions.HttpResponseError
        """
        cls = kwargs.pop("cls", None)  # type: ClsType[None]
        error_map = {401: ClientAuthenticationError, 404: ResourceNotFoundError, 409: ResourceExistsError}
        error_map.update(kwargs.pop("error_map", {}))

        request = build_contants_put_model_as_string_no_required_two_value_no_default_request(
            input=input,
        )
        request.url = self._client.format_url(request.url)

        pipeline_response = self._client._pipeline.run(request, stream=False, **kwargs)
        response = pipeline_response.http_response

        if response.status_code not in [201]:
            map_error(status_code=response.status_code, response=response, error_map=error_map)
            raise HttpResponseError(response=response)

        if cls:
            return cls(pipeline_response, None, {})

    put_model_as_string_no_required_two_value_no_default.metadata = {"url": "/constants/putModelAsStringNoRequiredTwoValueNoDefault"}  # type: ignore

    @distributed_trace
    def put_model_as_string_no_required_two_value_default(
        self, *, input: Optional[str] = "value1", **kwargs: Any
    ) -> None:
        """Puts constants to the testserver.

        Puts constants to the testserver.

        :keyword input: Possible values are: "value1" or "value2".
        :paramtype input: str
        :return: None
        :rtype: None
        :raises: ~azure.core.exceptions.HttpResponseError
        """
        cls = kwargs.pop("cls", None)  # type: ClsType[None]
        error_map = {401: ClientAuthenticationError, 404: ResourceNotFoundError, 409: ResourceExistsError}
        error_map.update(kwargs.pop("error_map", {}))

        request = build_contants_put_model_as_string_no_required_two_value_default_request(
            input=input,
        )
        request.url = self._client.format_url(request.url)

        pipeline_response = self._client._pipeline.run(request, stream=False, **kwargs)
        response = pipeline_response.http_response

        if response.status_code not in [201]:
            map_error(status_code=response.status_code, response=response, error_map=error_map)
            raise HttpResponseError(response=response)

        if cls:
            return cls(pipeline_response, None, {})

    put_model_as_string_no_required_two_value_default.metadata = {"url": "/constants/putModelAsStringNoRequiredTwoValueDefault"}  # type: ignore

    @distributed_trace
    def put_model_as_string_no_required_one_value_no_default(
        self, *, input: Optional[str] = None, **kwargs: Any
    ) -> None:
        """Puts constants to the testserver.

        Puts constants to the testserver.

        :keyword input: "value1"
        :paramtype input: str
        :return: None
        :rtype: None
        :raises: ~azure.core.exceptions.HttpResponseError
        """
        cls = kwargs.pop("cls", None)  # type: ClsType[None]
        error_map = {401: ClientAuthenticationError, 404: ResourceNotFoundError, 409: ResourceExistsError}
        error_map.update(kwargs.pop("error_map", {}))

        request = build_contants_put_model_as_string_no_required_one_value_no_default_request(
            input=input,
        )
        request.url = self._client.format_url(request.url)

        pipeline_response = self._client._pipeline.run(request, stream=False, **kwargs)
        response = pipeline_response.http_response

        if response.status_code not in [201]:
            map_error(status_code=response.status_code, response=response, error_map=error_map)
            raise HttpResponseError(response=response)

        if cls:
            return cls(pipeline_response, None, {})

    put_model_as_string_no_required_one_value_no_default.metadata = {"url": "/constants/putModelAsStringNoRequiredOneValueNoDefault"}  # type: ignore

    @distributed_trace
    def put_model_as_string_no_required_one_value_default(
        self, *, input: Optional[str] = "value1", **kwargs: Any
    ) -> None:
        """Puts constants to the testserver.

        Puts constants to the testserver.

        :keyword input: "value1"
        :paramtype input: str
        :return: None
        :rtype: None
        :raises: ~azure.core.exceptions.HttpResponseError
        """
        cls = kwargs.pop("cls", None)  # type: ClsType[None]
        error_map = {401: ClientAuthenticationError, 404: ResourceNotFoundError, 409: ResourceExistsError}
        error_map.update(kwargs.pop("error_map", {}))

        request = build_contants_put_model_as_string_no_required_one_value_default_request(
            input=input,
        )
        request.url = self._client.format_url(request.url)

        pipeline_response = self._client._pipeline.run(request, stream=False, **kwargs)
        response = pipeline_response.http_response

        if response.status_code not in [201]:
            map_error(status_code=response.status_code, response=response, error_map=error_map)
            raise HttpResponseError(response=response)

        if cls:
            return cls(pipeline_response, None, {})

    put_model_as_string_no_required_one_value_default.metadata = {"url": "/constants/putModelAsStringNoRequiredOneValueDefault"}  # type: ignore

    @distributed_trace
    def put_model_as_string_required_two_value_no_default(self, *, input: str, **kwargs: Any) -> None:
        """Puts constants to the testserver.

        Puts constants to the testserver.

        :keyword input: Possible values are: "value1" or "value2".
        :paramtype input: str
        :return: None
        :rtype: None
        :raises: ~azure.core.exceptions.HttpResponseError
        """
        cls = kwargs.pop("cls", None)  # type: ClsType[None]
        error_map = {401: ClientAuthenticationError, 404: ResourceNotFoundError, 409: ResourceExistsError}
        error_map.update(kwargs.pop("error_map", {}))

        request = build_contants_put_model_as_string_required_two_value_no_default_request(
            input=input,
        )
        request.url = self._client.format_url(request.url)

        pipeline_response = self._client._pipeline.run(request, stream=False, **kwargs)
        response = pipeline_response.http_response

        if response.status_code not in [201]:
            map_error(status_code=response.status_code, response=response, error_map=error_map)
            raise HttpResponseError(response=response)

        if cls:
            return cls(pipeline_response, None, {})

    put_model_as_string_required_two_value_no_default.metadata = {"url": "/constants/putModelAsStringRequiredTwoValueNoDefault"}  # type: ignore

    @distributed_trace
    def put_model_as_string_required_two_value_default(self, *, input: str = "value1", **kwargs: Any) -> None:
        """Puts constants to the testserver.

        Puts constants to the testserver.

        :keyword input: Possible values are: "value1" or "value2".
        :paramtype input: str
        :return: None
        :rtype: None
        :raises: ~azure.core.exceptions.HttpResponseError
        """
        cls = kwargs.pop("cls", None)  # type: ClsType[None]
        error_map = {401: ClientAuthenticationError, 404: ResourceNotFoundError, 409: ResourceExistsError}
        error_map.update(kwargs.pop("error_map", {}))

        request = build_contants_put_model_as_string_required_two_value_default_request(
            input=input,
        )
        request.url = self._client.format_url(request.url)

        pipeline_response = self._client._pipeline.run(request, stream=False, **kwargs)
        response = pipeline_response.http_response

        if response.status_code not in [201]:
            map_error(status_code=response.status_code, response=response, error_map=error_map)
            raise HttpResponseError(response=response)

        if cls:
            return cls(pipeline_response, None, {})

    put_model_as_string_required_two_value_default.metadata = {"url": "/constants/putModelAsStringRequiredTwoValueDefault"}  # type: ignore

    @distributed_trace
    def put_model_as_string_required_one_value_no_default(self, *, input: str, **kwargs: Any) -> None:
        """Puts constants to the testserver.

        Puts constants to the testserver.

        :keyword input: "value1"
        :paramtype input: str
        :return: None
        :rtype: None
        :raises: ~azure.core.exceptions.HttpResponseError
        """
        cls = kwargs.pop("cls", None)  # type: ClsType[None]
        error_map = {401: ClientAuthenticationError, 404: ResourceNotFoundError, 409: ResourceExistsError}
        error_map.update(kwargs.pop("error_map", {}))

        request = build_contants_put_model_as_string_required_one_value_no_default_request(
            input=input,
        )
        request.url = self._client.format_url(request.url)

        pipeline_response = self._client._pipeline.run(request, stream=False, **kwargs)
        response = pipeline_response.http_response

        if response.status_code not in [201]:
            map_error(status_code=response.status_code, response=response, error_map=error_map)
            raise HttpResponseError(response=response)

        if cls:
            return cls(pipeline_response, None, {})

    put_model_as_string_required_one_value_no_default.metadata = {"url": "/constants/putModelAsStringRequiredOneValueNoDefault"}  # type: ignore

    @distributed_trace
    def put_model_as_string_required_one_value_default(self, *, input: str = "value1", **kwargs: Any) -> None:
        """Puts constants to the testserver.

        Puts constants to the testserver.

        :keyword input: "value1"
        :paramtype input: str
        :return: None
        :rtype: None
        :raises: ~azure.core.exceptions.HttpResponseError
        """
        cls = kwargs.pop("cls", None)  # type: ClsType[None]
        error_map = {401: ClientAuthenticationError, 404: ResourceNotFoundError, 409: ResourceExistsError}
        error_map.update(kwargs.pop("error_map", {}))

        request = build_contants_put_model_as_string_required_one_value_default_request(
            input=input,
        )
        request.url = self._client.format_url(request.url)

        pipeline_response = self._client._pipeline.run(request, stream=False, **kwargs)
        response = pipeline_response.http_response

        if response.status_code not in [201]:
            map_error(status_code=response.status_code, response=response, error_map=error_map)
            raise HttpResponseError(response=response)

        if cls:
            return cls(pipeline_response, None, {})

    put_model_as_string_required_one_value_default.metadata = {"url": "/constants/putModelAsStringRequiredOneValueDefault"}  # type: ignore

    @distributed_trace
    def put_client_constants(self, **kwargs: Any) -> None:
        """Pass constants from the client to this function. Will pass in constant path, query, and header
        parameters.

        :return: None
        :rtype: None
        :raises: ~azure.core.exceptions.HttpResponseError
        """
        cls = kwargs.pop("cls", None)  # type: ClsType[None]
        error_map = {401: ClientAuthenticationError, 404: ResourceNotFoundError, 409: ResourceExistsError}
        error_map.update(kwargs.pop("error_map", {}))

        request = build_contants_put_client_constants_request(
            header_constant=self._config.header_constant,
            query_constant=self._config.query_constant,
            path_constant=self._config.path_constant,
        )
        request.url = self._client.format_url(request.url)

        pipeline_response = self._client._pipeline.run(request, stream=False, **kwargs)
        response = pipeline_response.http_response

        if response.status_code not in [200]:
            map_error(status_code=response.status_code, response=response, error_map=error_map)
            raise HttpResponseError(response=response)

        if cls:
            return cls(pipeline_response, None, {})

    put_client_constants.metadata = {"url": "/constants/clientConstants/{path-constant}"}  # type: ignore<|MERGE_RESOLUTION|>--- conflicted
+++ resolved
@@ -35,11 +35,7 @@
     *, input: Optional[str] = None, **kwargs: Any
 ) -> HttpRequest:
     # Construct URL
-<<<<<<< HEAD
-    url = kwargs.pop("template_url", "/constants/putNoModelAsStringNoRequiredTwoValueNoDefault")
-=======
-    url = '/constants/putNoModelAsStringNoRequiredTwoValueNoDefault'
->>>>>>> 28e0de1f
+    url = "/constants/putNoModelAsStringNoRequiredTwoValueNoDefault"
 
     # Construct parameters
     query_parameters = kwargs.pop("params", {})  # type: Dict[str, Any]
@@ -53,11 +49,7 @@
     *, input: Optional[str] = "value1", **kwargs: Any
 ) -> HttpRequest:
     # Construct URL
-<<<<<<< HEAD
-    url = kwargs.pop("template_url", "/constants/putNoModelAsStringNoRequiredTwoValueDefault")
-=======
-    url = '/constants/putNoModelAsStringNoRequiredTwoValueDefault'
->>>>>>> 28e0de1f
+    url = "/constants/putNoModelAsStringNoRequiredTwoValueDefault"
 
     # Construct parameters
     query_parameters = kwargs.pop("params", {})  # type: Dict[str, Any]
@@ -71,11 +63,7 @@
     *, input: Optional[str] = "value1", **kwargs: Any
 ) -> HttpRequest:
     # Construct URL
-<<<<<<< HEAD
-    url = kwargs.pop("template_url", "/constants/putNoModelAsStringNoRequiredOneValueNoDefault")
-=======
-    url = '/constants/putNoModelAsStringNoRequiredOneValueNoDefault'
->>>>>>> 28e0de1f
+    url = "/constants/putNoModelAsStringNoRequiredOneValueNoDefault"
 
     # Construct parameters
     query_parameters = kwargs.pop("params", {})  # type: Dict[str, Any]
@@ -89,11 +77,7 @@
     *, input: Optional[str] = "value1", **kwargs: Any
 ) -> HttpRequest:
     # Construct URL
-<<<<<<< HEAD
-    url = kwargs.pop("template_url", "/constants/putNoModelAsStringNoRequiredOneValueDefault")
-=======
-    url = '/constants/putNoModelAsStringNoRequiredOneValueDefault'
->>>>>>> 28e0de1f
+    url = "/constants/putNoModelAsStringNoRequiredOneValueDefault"
 
     # Construct parameters
     query_parameters = kwargs.pop("params", {})  # type: Dict[str, Any]
@@ -107,11 +91,7 @@
     *, input: str, **kwargs: Any
 ) -> HttpRequest:
     # Construct URL
-<<<<<<< HEAD
-    url = kwargs.pop("template_url", "/constants/putNoModelAsStringRequiredTwoValueNoDefault")
-=======
-    url = '/constants/putNoModelAsStringRequiredTwoValueNoDefault'
->>>>>>> 28e0de1f
+    url = "/constants/putNoModelAsStringRequiredTwoValueNoDefault"
 
     # Construct parameters
     query_parameters = kwargs.pop("params", {})  # type: Dict[str, Any]
@@ -124,11 +104,7 @@
     *, input: str = "value1", **kwargs: Any
 ) -> HttpRequest:
     # Construct URL
-<<<<<<< HEAD
-    url = kwargs.pop("template_url", "/constants/putNoModelAsStringRequiredTwoValueDefault")
-=======
-    url = '/constants/putNoModelAsStringRequiredTwoValueDefault'
->>>>>>> 28e0de1f
+    url = "/constants/putNoModelAsStringRequiredTwoValueDefault"
 
     # Construct parameters
     query_parameters = kwargs.pop("params", {})  # type: Dict[str, Any]
@@ -141,11 +117,7 @@
     input = kwargs.pop("input", "value1")  # type: str
 
     # Construct URL
-<<<<<<< HEAD
-    url = kwargs.pop("template_url", "/constants/putNoModelAsStringRequiredOneValueNoDefault")
-=======
-    url = '/constants/putNoModelAsStringRequiredOneValueNoDefault'
->>>>>>> 28e0de1f
+    url = "/constants/putNoModelAsStringRequiredOneValueNoDefault"
 
     # Construct parameters
     query_parameters = kwargs.pop("params", {})  # type: Dict[str, Any]
@@ -158,11 +130,7 @@
     input = kwargs.pop("input", "value1")  # type: str
 
     # Construct URL
-<<<<<<< HEAD
-    url = kwargs.pop("template_url", "/constants/putNoModelAsStringRequiredOneValueDefault")
-=======
-    url = '/constants/putNoModelAsStringRequiredOneValueDefault'
->>>>>>> 28e0de1f
+    url = "/constants/putNoModelAsStringRequiredOneValueDefault"
 
     # Construct parameters
     query_parameters = kwargs.pop("params", {})  # type: Dict[str, Any]
@@ -175,11 +143,7 @@
     *, input: Optional[str] = None, **kwargs: Any
 ) -> HttpRequest:
     # Construct URL
-<<<<<<< HEAD
-    url = kwargs.pop("template_url", "/constants/putModelAsStringNoRequiredTwoValueNoDefault")
-=======
-    url = '/constants/putModelAsStringNoRequiredTwoValueNoDefault'
->>>>>>> 28e0de1f
+    url = "/constants/putModelAsStringNoRequiredTwoValueNoDefault"
 
     # Construct parameters
     query_parameters = kwargs.pop("params", {})  # type: Dict[str, Any]
@@ -193,11 +157,7 @@
     *, input: Optional[str] = "value1", **kwargs: Any
 ) -> HttpRequest:
     # Construct URL
-<<<<<<< HEAD
-    url = kwargs.pop("template_url", "/constants/putModelAsStringNoRequiredTwoValueDefault")
-=======
-    url = '/constants/putModelAsStringNoRequiredTwoValueDefault'
->>>>>>> 28e0de1f
+    url = "/constants/putModelAsStringNoRequiredTwoValueDefault"
 
     # Construct parameters
     query_parameters = kwargs.pop("params", {})  # type: Dict[str, Any]
@@ -211,11 +171,7 @@
     *, input: Optional[str] = None, **kwargs: Any
 ) -> HttpRequest:
     # Construct URL
-<<<<<<< HEAD
-    url = kwargs.pop("template_url", "/constants/putModelAsStringNoRequiredOneValueNoDefault")
-=======
-    url = '/constants/putModelAsStringNoRequiredOneValueNoDefault'
->>>>>>> 28e0de1f
+    url = "/constants/putModelAsStringNoRequiredOneValueNoDefault"
 
     # Construct parameters
     query_parameters = kwargs.pop("params", {})  # type: Dict[str, Any]
@@ -229,11 +185,7 @@
     *, input: Optional[str] = "value1", **kwargs: Any
 ) -> HttpRequest:
     # Construct URL
-<<<<<<< HEAD
-    url = kwargs.pop("template_url", "/constants/putModelAsStringNoRequiredOneValueDefault")
-=======
-    url = '/constants/putModelAsStringNoRequiredOneValueDefault'
->>>>>>> 28e0de1f
+    url = "/constants/putModelAsStringNoRequiredOneValueDefault"
 
     # Construct parameters
     query_parameters = kwargs.pop("params", {})  # type: Dict[str, Any]
@@ -247,11 +199,7 @@
     *, input: str, **kwargs: Any
 ) -> HttpRequest:
     # Construct URL
-<<<<<<< HEAD
-    url = kwargs.pop("template_url", "/constants/putModelAsStringRequiredTwoValueNoDefault")
-=======
-    url = '/constants/putModelAsStringRequiredTwoValueNoDefault'
->>>>>>> 28e0de1f
+    url = "/constants/putModelAsStringRequiredTwoValueNoDefault"
 
     # Construct parameters
     query_parameters = kwargs.pop("params", {})  # type: Dict[str, Any]
@@ -264,11 +212,7 @@
     *, input: str = "value1", **kwargs: Any
 ) -> HttpRequest:
     # Construct URL
-<<<<<<< HEAD
-    url = kwargs.pop("template_url", "/constants/putModelAsStringRequiredTwoValueDefault")
-=======
-    url = '/constants/putModelAsStringRequiredTwoValueDefault'
->>>>>>> 28e0de1f
+    url = "/constants/putModelAsStringRequiredTwoValueDefault"
 
     # Construct parameters
     query_parameters = kwargs.pop("params", {})  # type: Dict[str, Any]
@@ -281,11 +225,7 @@
     *, input: str, **kwargs: Any
 ) -> HttpRequest:
     # Construct URL
-<<<<<<< HEAD
-    url = kwargs.pop("template_url", "/constants/putModelAsStringRequiredOneValueNoDefault")
-=======
-    url = '/constants/putModelAsStringRequiredOneValueNoDefault'
->>>>>>> 28e0de1f
+    url = "/constants/putModelAsStringRequiredOneValueNoDefault"
 
     # Construct parameters
     query_parameters = kwargs.pop("params", {})  # type: Dict[str, Any]
@@ -298,11 +238,7 @@
     *, input: str = "value1", **kwargs: Any
 ) -> HttpRequest:
     # Construct URL
-<<<<<<< HEAD
-    url = kwargs.pop("template_url", "/constants/putModelAsStringRequiredOneValueDefault")
-=======
-    url = '/constants/putModelAsStringRequiredOneValueDefault'
->>>>>>> 28e0de1f
+    url = "/constants/putModelAsStringRequiredOneValueDefault"
 
     # Construct parameters
     query_parameters = kwargs.pop("params", {})  # type: Dict[str, Any]
@@ -317,11 +253,7 @@
     path_constant = kwargs.pop("path_constant", "path")  # type: str
 
     # Construct URL
-<<<<<<< HEAD
-    url = kwargs.pop("template_url", "/constants/clientConstants/{path-constant}")
-=======
-    url = '/constants/clientConstants/{path-constant}'
->>>>>>> 28e0de1f
+    url = "/constants/clientConstants/{path-constant}"
     path_format_arguments = {
         "path-constant": _SERIALIZER.url("path_constant", path_constant, "str"),
     }
