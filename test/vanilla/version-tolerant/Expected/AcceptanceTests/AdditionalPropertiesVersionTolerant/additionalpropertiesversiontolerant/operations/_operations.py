# coding=utf-8
# --------------------------------------------------------------------------
# Copyright (c) Microsoft Corporation. All rights reserved.
# Licensed under the MIT License. See License.txt in the project root for license information.
# Code generated by Microsoft (R) AutoRest Code Generator.
# Changes may cause incorrect behavior and will be lost if the code is regenerated.
# --------------------------------------------------------------------------
import functools
from typing import TYPE_CHECKING
import warnings

from azure.core.exceptions import (
    ClientAuthenticationError,
    HttpResponseError,
    ResourceExistsError,
    ResourceNotFoundError,
    map_error,
)
from azure.core.pipeline import PipelineResponse
from azure.core.pipeline.transport import HttpResponse
from azure.core.rest import HttpRequest
from azure.core.tracing.decorator import distributed_trace
from msrest import Serializer

from .._vendor import _get_from_dict

if TYPE_CHECKING:
    # pylint: disable=unused-import,ungrouped-imports
    from typing import Any, Callable, Dict, Generic, Optional, TypeVar

    T = TypeVar("T")
    JSONType = Any
    ClsType = Optional[Callable[[PipelineResponse[HttpRequest, HttpResponse], T, Dict[str, Any]], Any]]

_SERIALIZER = Serializer()
_SERIALIZER.client_side_validation = False
# fmt: off

def build_pets_create_ap_true_request(
    **kwargs  # type: Any
):
    # type: (...) -> HttpRequest
    _headers = kwargs.pop("headers", {}) or {}  # type: Dict[str, Any]

    content_type = kwargs.pop('content_type', _get_from_dict(_headers, 'Content-Type') or None)  # type: Optional[str]

    accept = _get_from_dict(_headers, 'Accept') or "application/json"

    # Construct URL
    url = '/additionalProperties/true'

    # Construct headers
    if content_type is not None:
        _headers['Content-Type'] = _SERIALIZER.header("content_type", content_type, 'str')
    _headers['Accept'] = _SERIALIZER.header("accept", accept, 'str')

    return HttpRequest(
        method="PUT",
        url=url,
        headers=_headers,
        **kwargs
    )


def build_pets_create_cat_ap_true_request(
    **kwargs  # type: Any
):
    # type: (...) -> HttpRequest
    _headers = kwargs.pop("headers", {}) or {}  # type: Dict[str, Any]

    content_type = kwargs.pop('content_type', _get_from_dict(_headers, 'Content-Type') or None)  # type: Optional[str]

    accept = _get_from_dict(_headers, 'Accept') or "application/json"

    # Construct URL
    url = '/additionalProperties/true-subclass'

    # Construct headers
    if content_type is not None:
        _headers['Content-Type'] = _SERIALIZER.header("content_type", content_type, 'str')
    _headers['Accept'] = _SERIALIZER.header("accept", accept, 'str')

    return HttpRequest(
        method="PUT",
        url=url,
        headers=_headers,
        **kwargs
    )


def build_pets_create_ap_object_request(
    **kwargs  # type: Any
):
    # type: (...) -> HttpRequest
    _headers = kwargs.pop("headers", {}) or {}  # type: Dict[str, Any]

    content_type = kwargs.pop('content_type', _get_from_dict(_headers, 'Content-Type') or None)  # type: Optional[str]

    accept = _get_from_dict(_headers, 'Accept') or "application/json"

    # Construct URL
    url = '/additionalProperties/type/object'

    # Construct headers
    if content_type is not None:
        _headers['Content-Type'] = _SERIALIZER.header("content_type", content_type, 'str')
    _headers['Accept'] = _SERIALIZER.header("accept", accept, 'str')

    return HttpRequest(
        method="PUT",
        url=url,
        headers=_headers,
        **kwargs
    )


def build_pets_create_ap_string_request(
    **kwargs  # type: Any
):
    # type: (...) -> HttpRequest
    _headers = kwargs.pop("headers", {}) or {}  # type: Dict[str, Any]

    content_type = kwargs.pop('content_type', _get_from_dict(_headers, 'Content-Type') or None)  # type: Optional[str]

    accept = _get_from_dict(_headers, 'Accept') or "application/json"

    # Construct URL
    url = '/additionalProperties/type/string'

    # Construct headers
    if content_type is not None:
        _headers['Content-Type'] = _SERIALIZER.header("content_type", content_type, 'str')
    _headers['Accept'] = _SERIALIZER.header("accept", accept, 'str')

    return HttpRequest(
        method="PUT",
        url=url,
        headers=_headers,
        **kwargs
    )


def build_pets_create_ap_in_properties_request(
    **kwargs  # type: Any
):
    # type: (...) -> HttpRequest
    _headers = kwargs.pop("headers", {}) or {}  # type: Dict[str, Any]

    content_type = kwargs.pop('content_type', _get_from_dict(_headers, 'Content-Type') or None)  # type: Optional[str]

    accept = _get_from_dict(_headers, 'Accept') or "application/json"

    # Construct URL
    url = '/additionalProperties/in/properties'

    # Construct headers
    if content_type is not None:
        _headers['Content-Type'] = _SERIALIZER.header("content_type", content_type, 'str')
    _headers['Accept'] = _SERIALIZER.header("accept", accept, 'str')

    return HttpRequest(
        method="PUT",
        url=url,
        headers=_headers,
        **kwargs
    )


def build_pets_create_ap_in_properties_with_ap_string_request(
    **kwargs  # type: Any
):
    # type: (...) -> HttpRequest
    _headers = kwargs.pop("headers", {}) or {}  # type: Dict[str, Any]

    content_type = kwargs.pop('content_type', _get_from_dict(_headers, 'Content-Type') or None)  # type: Optional[str]

    accept = _get_from_dict(_headers, 'Accept') or "application/json"

    # Construct URL
    url = '/additionalProperties/in/properties/with/additionalProperties/string'

    # Construct headers
    if content_type is not None:
        _headers['Content-Type'] = _SERIALIZER.header("content_type", content_type, 'str')
    _headers['Accept'] = _SERIALIZER.header("accept", accept, 'str')

    return HttpRequest(
        method="PUT",
        url=url,
        headers=_headers,
        **kwargs
    )

# fmt: on
class PetsOperations(object):
    """PetsOperations operations.

    You should not instantiate this class directly. Instead, you should create a Client instance that
    instantiates it for you and attaches it as an attribute.

    :param client: Client for service requests.
    :param config: Configuration of service client.
    :param serializer: An object model serializer.
    :param deserializer: An object model deserializer.
    """

    def __init__(self, client, config, serializer, deserializer):
        self._client = client
        self._serialize = serializer
        self._deserialize = deserializer
        self._config = config

    @distributed_trace
    def create_ap_true(
        self,
        create_parameters,  # type: JSONType
        **kwargs  # type: Any
    ):
        # type: (...) -> JSONType
        """Create a Pet which contains more properties than what is defined.

        :param create_parameters:
        :type create_parameters: JSONType
        :return: JSON object
        :rtype: JSONType
        :raises: ~azure.core.exceptions.HttpResponseError

        Example:
            .. code-block:: python

                # JSON input template you can fill out and use as your body input.
                create_parameters = {
                    "id": 0,  # Required.
                    "name": "str",  # Optional.
                    "status": bool  # Optional.
                }

                # response body for status code(s): 200
                response.json() == {
                    "id": 0,  # Required.
                    "name": "str",  # Optional.
                    "status": bool  # Optional.
                }
        """
        cls = kwargs.pop("cls", None)  # type: ClsType[JSONType]
        _headers = kwargs.pop("headers", {}) or {}  # type: Dict[str, Any]
        _params = kwargs.pop("params", {}) or {}  # type: Dict[str, Any]

        error_map = {401: ClientAuthenticationError, 404: ResourceNotFoundError, 409: ResourceExistsError}
        error_map.update(kwargs.pop("error_map", {}) or {})

        content_type = kwargs.pop(
            "content_type", _get_from_dict(_headers, "Content-Type") or "application/json"
        )  # type: Optional[str]

        _json = create_parameters

        request = build_pets_create_ap_true_request(
            content_type=content_type,
            json=_json,
<<<<<<< HEAD
            template_url=self.create_ap_true.metadata["url"],
            headers=_headers,
            params=_params,
=======
>>>>>>> a075765c
        )
        request.url = self._client.format_url(request.url)

        pipeline_response = self._client._pipeline.run(request, stream=False, **kwargs)
        response = pipeline_response.http_response

        if response.status_code not in [200]:
            map_error(status_code=response.status_code, response=response, error_map=error_map)
            raise HttpResponseError(response=response)

        if response.content:
            deserialized = response.json()
        else:
            deserialized = None

        if cls:
            return cls(pipeline_response, deserialized, {})

        return deserialized

    create_ap_true.metadata = {"url": "/additionalProperties/true"}  # type: ignore

    @distributed_trace
    def create_cat_ap_true(
        self,
        create_parameters,  # type: JSONType
        **kwargs  # type: Any
    ):
        # type: (...) -> JSONType
        """Create a CatAPTrue which contains more properties than what is defined.

        :param create_parameters:
        :type create_parameters: JSONType
        :return: JSON object
        :rtype: JSONType
        :raises: ~azure.core.exceptions.HttpResponseError

        Example:
            .. code-block:: python

                # JSON input template you can fill out and use as your body input.
                create_parameters = {
                    "friendly": bool,  # Optional.
                    "id": 0,  # Required.
                    "name": "str",  # Optional.
                    "status": bool  # Optional.
                }

                # response body for status code(s): 200
                response.json() == {
                    "friendly": bool,  # Optional.
                    "id": 0,  # Required.
                    "name": "str",  # Optional.
                    "status": bool  # Optional.
                }
        """
        cls = kwargs.pop("cls", None)  # type: ClsType[JSONType]
        _headers = kwargs.pop("headers", {}) or {}  # type: Dict[str, Any]
        _params = kwargs.pop("params", {}) or {}  # type: Dict[str, Any]

        error_map = {401: ClientAuthenticationError, 404: ResourceNotFoundError, 409: ResourceExistsError}
        error_map.update(kwargs.pop("error_map", {}) or {})

        content_type = kwargs.pop(
            "content_type", _get_from_dict(_headers, "Content-Type") or "application/json"
        )  # type: Optional[str]

        _json = create_parameters

        request = build_pets_create_cat_ap_true_request(
            content_type=content_type,
            json=_json,
<<<<<<< HEAD
            template_url=self.create_cat_ap_true.metadata["url"],
            headers=_headers,
            params=_params,
=======
>>>>>>> a075765c
        )
        request.url = self._client.format_url(request.url)

        pipeline_response = self._client._pipeline.run(request, stream=False, **kwargs)
        response = pipeline_response.http_response

        if response.status_code not in [200]:
            map_error(status_code=response.status_code, response=response, error_map=error_map)
            raise HttpResponseError(response=response)

        if response.content:
            deserialized = response.json()
        else:
            deserialized = None

        if cls:
            return cls(pipeline_response, deserialized, {})

        return deserialized

    create_cat_ap_true.metadata = {"url": "/additionalProperties/true-subclass"}  # type: ignore

    @distributed_trace
    def create_ap_object(
        self,
        create_parameters,  # type: JSONType
        **kwargs  # type: Any
    ):
        # type: (...) -> JSONType
        """Create a Pet which contains more properties than what is defined.

        :param create_parameters:
        :type create_parameters: JSONType
        :return: JSON object
        :rtype: JSONType
        :raises: ~azure.core.exceptions.HttpResponseError

        Example:
            .. code-block:: python

                # JSON input template you can fill out and use as your body input.
                create_parameters = {
                    "id": 0,  # Required.
                    "name": "str",  # Optional.
                    "status": bool  # Optional.
                }

                # response body for status code(s): 200
                response.json() == {
                    "id": 0,  # Required.
                    "name": "str",  # Optional.
                    "status": bool  # Optional.
                }
        """
        cls = kwargs.pop("cls", None)  # type: ClsType[JSONType]
        _headers = kwargs.pop("headers", {}) or {}  # type: Dict[str, Any]
        _params = kwargs.pop("params", {}) or {}  # type: Dict[str, Any]

        error_map = {401: ClientAuthenticationError, 404: ResourceNotFoundError, 409: ResourceExistsError}
        error_map.update(kwargs.pop("error_map", {}) or {})

        content_type = kwargs.pop(
            "content_type", _get_from_dict(_headers, "Content-Type") or "application/json"
        )  # type: Optional[str]

        _json = create_parameters

        request = build_pets_create_ap_object_request(
            content_type=content_type,
            json=_json,
<<<<<<< HEAD
            template_url=self.create_ap_object.metadata["url"],
            headers=_headers,
            params=_params,
=======
>>>>>>> a075765c
        )
        request.url = self._client.format_url(request.url)

        pipeline_response = self._client._pipeline.run(request, stream=False, **kwargs)
        response = pipeline_response.http_response

        if response.status_code not in [200]:
            map_error(status_code=response.status_code, response=response, error_map=error_map)
            raise HttpResponseError(response=response)

        if response.content:
            deserialized = response.json()
        else:
            deserialized = None

        if cls:
            return cls(pipeline_response, deserialized, {})

        return deserialized

    create_ap_object.metadata = {"url": "/additionalProperties/type/object"}  # type: ignore

    @distributed_trace
    def create_ap_string(
        self,
        create_parameters,  # type: JSONType
        **kwargs  # type: Any
    ):
        # type: (...) -> JSONType
        """Create a Pet which contains more properties than what is defined.

        :param create_parameters:
        :type create_parameters: JSONType
        :return: JSON object
        :rtype: JSONType
        :raises: ~azure.core.exceptions.HttpResponseError

        Example:
            .. code-block:: python

                # JSON input template you can fill out and use as your body input.
                create_parameters = {
                    "id": 0,  # Required.
                    "name": "str",  # Optional.
                    "status": bool  # Optional.
                }

                # response body for status code(s): 200
                response.json() == {
                    "id": 0,  # Required.
                    "name": "str",  # Optional.
                    "status": bool  # Optional.
                }
        """
        cls = kwargs.pop("cls", None)  # type: ClsType[JSONType]
        _headers = kwargs.pop("headers", {}) or {}  # type: Dict[str, Any]
        _params = kwargs.pop("params", {}) or {}  # type: Dict[str, Any]

        error_map = {401: ClientAuthenticationError, 404: ResourceNotFoundError, 409: ResourceExistsError}
        error_map.update(kwargs.pop("error_map", {}) or {})

        content_type = kwargs.pop(
            "content_type", _get_from_dict(_headers, "Content-Type") or "application/json"
        )  # type: Optional[str]

        _json = create_parameters

        request = build_pets_create_ap_string_request(
            content_type=content_type,
            json=_json,
<<<<<<< HEAD
            template_url=self.create_ap_string.metadata["url"],
            headers=_headers,
            params=_params,
=======
>>>>>>> a075765c
        )
        request.url = self._client.format_url(request.url)

        pipeline_response = self._client._pipeline.run(request, stream=False, **kwargs)
        response = pipeline_response.http_response

        if response.status_code not in [200]:
            map_error(status_code=response.status_code, response=response, error_map=error_map)
            raise HttpResponseError(response=response)

        if response.content:
            deserialized = response.json()
        else:
            deserialized = None

        if cls:
            return cls(pipeline_response, deserialized, {})

        return deserialized

    create_ap_string.metadata = {"url": "/additionalProperties/type/string"}  # type: ignore

    @distributed_trace
    def create_ap_in_properties(
        self,
        create_parameters,  # type: JSONType
        **kwargs  # type: Any
    ):
        # type: (...) -> JSONType
        """Create a Pet which contains more properties than what is defined.

        :param create_parameters:
        :type create_parameters: JSONType
        :return: JSON object
        :rtype: JSONType
        :raises: ~azure.core.exceptions.HttpResponseError

        Example:
            .. code-block:: python

                # JSON input template you can fill out and use as your body input.
                create_parameters = {
                    "id": 0,  # Required.
                    "name": "str",  # Optional.
                    "status": bool  # Optional.
                }

                # response body for status code(s): 200
                response.json() == {
                    "id": 0,  # Required.
                    "name": "str",  # Optional.
                    "status": bool  # Optional.
                }
        """
        cls = kwargs.pop("cls", None)  # type: ClsType[JSONType]
        _headers = kwargs.pop("headers", {}) or {}  # type: Dict[str, Any]
        _params = kwargs.pop("params", {}) or {}  # type: Dict[str, Any]

        error_map = {401: ClientAuthenticationError, 404: ResourceNotFoundError, 409: ResourceExistsError}
        error_map.update(kwargs.pop("error_map", {}) or {})

        content_type = kwargs.pop(
            "content_type", _get_from_dict(_headers, "Content-Type") or "application/json"
        )  # type: Optional[str]

        _json = create_parameters

        request = build_pets_create_ap_in_properties_request(
            content_type=content_type,
            json=_json,
<<<<<<< HEAD
            template_url=self.create_ap_in_properties.metadata["url"],
            headers=_headers,
            params=_params,
=======
>>>>>>> a075765c
        )
        request.url = self._client.format_url(request.url)

        pipeline_response = self._client._pipeline.run(request, stream=False, **kwargs)
        response = pipeline_response.http_response

        if response.status_code not in [200]:
            map_error(status_code=response.status_code, response=response, error_map=error_map)
            raise HttpResponseError(response=response)

        if response.content:
            deserialized = response.json()
        else:
            deserialized = None

        if cls:
            return cls(pipeline_response, deserialized, {})

        return deserialized

    create_ap_in_properties.metadata = {"url": "/additionalProperties/in/properties"}  # type: ignore

    @distributed_trace
    def create_ap_in_properties_with_ap_string(
        self,
        create_parameters,  # type: JSONType
        **kwargs  # type: Any
    ):
        # type: (...) -> JSONType
        """Create a Pet which contains more properties than what is defined.

        :param create_parameters:
        :type create_parameters: JSONType
        :return: JSON object
        :rtype: JSONType
        :raises: ~azure.core.exceptions.HttpResponseError

        Example:
            .. code-block:: python

                # JSON input template you can fill out and use as your body input.
                create_parameters = {
                    "@odata.location": "str",  # Required.
                    "additionalProperties": {
                        "str": 0.0  # Optional. Dictionary of :code:`<number>`.
                    },
                    "id": 0,  # Required.
                    "name": "str",  # Optional.
                    "status": bool  # Optional.
                }

                # response body for status code(s): 200
                response.json() == {
                    "@odata.location": "str",  # Required.
                    "additionalProperties": {
                        "str": 0.0  # Optional. Dictionary of :code:`<number>`.
                    },
                    "id": 0,  # Required.
                    "name": "str",  # Optional.
                    "status": bool  # Optional.
                }
        """
        cls = kwargs.pop("cls", None)  # type: ClsType[JSONType]
        _headers = kwargs.pop("headers", {}) or {}  # type: Dict[str, Any]
        _params = kwargs.pop("params", {}) or {}  # type: Dict[str, Any]

        error_map = {401: ClientAuthenticationError, 404: ResourceNotFoundError, 409: ResourceExistsError}
        error_map.update(kwargs.pop("error_map", {}) or {})

        content_type = kwargs.pop(
            "content_type", _get_from_dict(_headers, "Content-Type") or "application/json"
        )  # type: Optional[str]

        _json = create_parameters

        request = build_pets_create_ap_in_properties_with_ap_string_request(
            content_type=content_type,
            json=_json,
<<<<<<< HEAD
            template_url=self.create_ap_in_properties_with_ap_string.metadata["url"],
            headers=_headers,
            params=_params,
=======
>>>>>>> a075765c
        )
        request.url = self._client.format_url(request.url)

        pipeline_response = self._client._pipeline.run(request, stream=False, **kwargs)
        response = pipeline_response.http_response

        if response.status_code not in [200]:
            map_error(status_code=response.status_code, response=response, error_map=error_map)
            raise HttpResponseError(response=response)

        if response.content:
            deserialized = response.json()
        else:
            deserialized = None

        if cls:
            return cls(pipeline_response, deserialized, {})

        return deserialized

    create_ap_in_properties_with_ap_string.metadata = {"url": "/additionalProperties/in/properties/with/additionalProperties/string"}  # type: ignore<|MERGE_RESOLUTION|>--- conflicted
+++ resolved
@@ -258,12 +258,8 @@
         request = build_pets_create_ap_true_request(
             content_type=content_type,
             json=_json,
-<<<<<<< HEAD
-            template_url=self.create_ap_true.metadata["url"],
             headers=_headers,
             params=_params,
-=======
->>>>>>> a075765c
         )
         request.url = self._client.format_url(request.url)
 
@@ -336,12 +332,8 @@
         request = build_pets_create_cat_ap_true_request(
             content_type=content_type,
             json=_json,
-<<<<<<< HEAD
-            template_url=self.create_cat_ap_true.metadata["url"],
             headers=_headers,
             params=_params,
-=======
->>>>>>> a075765c
         )
         request.url = self._client.format_url(request.url)
 
@@ -412,12 +404,8 @@
         request = build_pets_create_ap_object_request(
             content_type=content_type,
             json=_json,
-<<<<<<< HEAD
-            template_url=self.create_ap_object.metadata["url"],
             headers=_headers,
             params=_params,
-=======
->>>>>>> a075765c
         )
         request.url = self._client.format_url(request.url)
 
@@ -488,12 +476,8 @@
         request = build_pets_create_ap_string_request(
             content_type=content_type,
             json=_json,
-<<<<<<< HEAD
-            template_url=self.create_ap_string.metadata["url"],
             headers=_headers,
             params=_params,
-=======
->>>>>>> a075765c
         )
         request.url = self._client.format_url(request.url)
 
@@ -564,12 +548,8 @@
         request = build_pets_create_ap_in_properties_request(
             content_type=content_type,
             json=_json,
-<<<<<<< HEAD
-            template_url=self.create_ap_in_properties.metadata["url"],
             headers=_headers,
             params=_params,
-=======
->>>>>>> a075765c
         )
         request.url = self._client.format_url(request.url)
 
@@ -648,12 +628,8 @@
         request = build_pets_create_ap_in_properties_with_ap_string_request(
             content_type=content_type,
             json=_json,
-<<<<<<< HEAD
-            template_url=self.create_ap_in_properties_with_ap_string.metadata["url"],
             headers=_headers,
             params=_params,
-=======
->>>>>>> a075765c
         )
         request.url = self._client.format_url(request.url)
 
