--- conflicted
+++ resolved
@@ -64,11 +64,7 @@
                 # multiapi is in a separate test folder
                 missing_features_or_bugs[name] = 1
             if "LLC" in name:
-<<<<<<< HEAD
-                # multiapi is in a separate test folder
-=======
                 # llc is in a separate test folder
->>>>>>> b58b108d
                 missing_features_or_bugs[name] = 1
         print("Optional coverage:")
         self._print_report(optional_report, not_supported, missing_features_or_bugs)
