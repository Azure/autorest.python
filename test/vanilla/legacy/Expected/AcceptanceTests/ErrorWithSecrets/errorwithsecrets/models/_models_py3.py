--- conflicted
+++ resolved
@@ -8,13 +8,7 @@
 
 from typing import Any, Dict, List, Optional, TYPE_CHECKING, Union
 
-<<<<<<< HEAD
-from azure.core.exceptions import HttpResponseError
-
 from .. import _serialization
-=======
-import msrest.serialization
->>>>>>> 73696e8b
 
 if TYPE_CHECKING:
     # pylint: disable=unused-import,ungrouped-imports
