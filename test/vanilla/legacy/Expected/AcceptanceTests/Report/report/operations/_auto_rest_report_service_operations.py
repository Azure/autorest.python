--- conflicted
+++ resolved
@@ -7,6 +7,8 @@
 # Changes may cause incorrect behavior and will be lost if the code is regenerated.
 # --------------------------------------------------------------------------
 from typing import Any, Callable, Dict, Optional, TypeVar
+
+from msrest import Serializer
 
 from azure.core.exceptions import (
     ClientAuthenticationError,
@@ -22,12 +24,7 @@
 from azure.core.utils import case_insensitive_dict
 
 from .. import models as _models
-<<<<<<< HEAD
-from .._serialization import Serializer
-from .._vendor import _convert_request
-=======
 from .._vendor import MixinABC, _convert_request
->>>>>>> db029e99
 
 T = TypeVar("T")
 ClsType = Optional[Callable[[PipelineResponse[HttpRequest, HttpResponse], T, Dict[str, Any]], Any]]
