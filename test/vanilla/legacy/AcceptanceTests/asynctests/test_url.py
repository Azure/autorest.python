--- conflicted
+++ resolved
@@ -229,13 +229,10 @@
     async def test_array_string_miscellaneous(self, client, test_array_query):
         await client.queries.array_string_pipes_valid(test_array_query)
         await client.queries.array_string_ssv_valid(test_array_query)
-<<<<<<< HEAD
-=======
 
     @pytest.mark.asyncio
     @pytest.mark.skip(reason="https://github.com/aio-libs/aiohttp/issues/5904")
     async def test_array_string_tsv_valid(self, client, test_array_query):
->>>>>>> 244984f8
         await client.queries.array_string_tsv_valid(test_array_query)
 
     @pytest.mark.asyncio
