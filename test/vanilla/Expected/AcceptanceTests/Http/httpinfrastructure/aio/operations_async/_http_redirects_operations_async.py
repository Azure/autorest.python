--- conflicted
+++ resolved
@@ -52,13 +52,8 @@
         :rtype: None
         :raises: ~azure.core.exceptions.HttpResponseError
         """
-<<<<<<< HEAD
-        cls: ClsType[None] = kwargs.pop('cls', None)
-        error_map = kwargs.pop('error_map', {404: ResourceNotFoundError, 409: ResourceExistsError})
-=======
-        cls = kwargs.pop('cls', None)  # type: ClsType[None]
-        error_map = kwargs.pop('error_map', {})
->>>>>>> 52fef714
+        cls = kwargs.pop('cls', None)  # type: ClsType[None]
+        error_map = kwargs.pop('error_map', {404: ResourceNotFoundError, 409: ResourceExistsError})
 
         # Construct URL
         url = self.head300.metadata['url']
@@ -100,13 +95,8 @@
         :rtype: None or list[str]
         :raises: ~azure.core.exceptions.HttpResponseError
         """
-<<<<<<< HEAD
-        cls: ClsType[List[str]] = kwargs.pop('cls', None)
-        error_map = kwargs.pop('error_map', {404: ResourceNotFoundError, 409: ResourceExistsError})
-=======
         cls = kwargs.pop('cls', None)  # type: ClsType[List[str]]
-        error_map = kwargs.pop('error_map', {})
->>>>>>> 52fef714
+        error_map = kwargs.pop('error_map', {404: ResourceNotFoundError, 409: ResourceExistsError})
 
         # Construct URL
         url = self.get300.metadata['url']
@@ -152,13 +142,8 @@
         :rtype: None
         :raises: ~azure.core.exceptions.HttpResponseError
         """
-<<<<<<< HEAD
-        cls: ClsType[None] = kwargs.pop('cls', None)
-        error_map = kwargs.pop('error_map', {404: ResourceNotFoundError, 409: ResourceExistsError})
-=======
-        cls = kwargs.pop('cls', None)  # type: ClsType[None]
-        error_map = kwargs.pop('error_map', {})
->>>>>>> 52fef714
+        cls = kwargs.pop('cls', None)  # type: ClsType[None]
+        error_map = kwargs.pop('error_map', {404: ResourceNotFoundError, 409: ResourceExistsError})
 
         # Construct URL
         url = self.head301.metadata['url']
@@ -200,13 +185,8 @@
         :rtype: None
         :raises: ~azure.core.exceptions.HttpResponseError
         """
-<<<<<<< HEAD
-        cls: ClsType[None] = kwargs.pop('cls', None)
-        error_map = kwargs.pop('error_map', {404: ResourceNotFoundError, 409: ResourceExistsError})
-=======
-        cls = kwargs.pop('cls', None)  # type: ClsType[None]
-        error_map = kwargs.pop('error_map', {})
->>>>>>> 52fef714
+        cls = kwargs.pop('cls', None)  # type: ClsType[None]
+        error_map = kwargs.pop('error_map', {404: ResourceNotFoundError, 409: ResourceExistsError})
 
         # Construct URL
         url = self.get301.metadata['url']
@@ -248,13 +228,8 @@
         :rtype: None
         :raises: ~azure.core.exceptions.HttpResponseError
         """
-<<<<<<< HEAD
-        cls: ClsType[None] = kwargs.pop('cls', None)
-        error_map = kwargs.pop('error_map', {404: ResourceNotFoundError, 409: ResourceExistsError})
-=======
-        cls = kwargs.pop('cls', None)  # type: ClsType[None]
-        error_map = kwargs.pop('error_map', {})
->>>>>>> 52fef714
+        cls = kwargs.pop('cls', None)  # type: ClsType[None]
+        error_map = kwargs.pop('error_map', {404: ResourceNotFoundError, 409: ResourceExistsError})
         boolean_value = True
 
         # Construct URL
@@ -304,13 +279,8 @@
         :rtype: None
         :raises: ~azure.core.exceptions.HttpResponseError
         """
-<<<<<<< HEAD
-        cls: ClsType[None] = kwargs.pop('cls', None)
-        error_map = kwargs.pop('error_map', {404: ResourceNotFoundError, 409: ResourceExistsError})
-=======
-        cls = kwargs.pop('cls', None)  # type: ClsType[None]
-        error_map = kwargs.pop('error_map', {})
->>>>>>> 52fef714
+        cls = kwargs.pop('cls', None)  # type: ClsType[None]
+        error_map = kwargs.pop('error_map', {404: ResourceNotFoundError, 409: ResourceExistsError})
 
         # Construct URL
         url = self.head302.metadata['url']
@@ -352,13 +322,8 @@
         :rtype: None
         :raises: ~azure.core.exceptions.HttpResponseError
         """
-<<<<<<< HEAD
-        cls: ClsType[None] = kwargs.pop('cls', None)
-        error_map = kwargs.pop('error_map', {404: ResourceNotFoundError, 409: ResourceExistsError})
-=======
-        cls = kwargs.pop('cls', None)  # type: ClsType[None]
-        error_map = kwargs.pop('error_map', {})
->>>>>>> 52fef714
+        cls = kwargs.pop('cls', None)  # type: ClsType[None]
+        error_map = kwargs.pop('error_map', {404: ResourceNotFoundError, 409: ResourceExistsError})
 
         # Construct URL
         url = self.get302.metadata['url']
@@ -400,13 +365,8 @@
         :rtype: None
         :raises: ~azure.core.exceptions.HttpResponseError
         """
-<<<<<<< HEAD
-        cls: ClsType[None] = kwargs.pop('cls', None)
-        error_map = kwargs.pop('error_map', {404: ResourceNotFoundError, 409: ResourceExistsError})
-=======
-        cls = kwargs.pop('cls', None)  # type: ClsType[None]
-        error_map = kwargs.pop('error_map', {})
->>>>>>> 52fef714
+        cls = kwargs.pop('cls', None)  # type: ClsType[None]
+        error_map = kwargs.pop('error_map', {404: ResourceNotFoundError, 409: ResourceExistsError})
         boolean_value = True
 
         # Construct URL
@@ -456,13 +416,8 @@
         :rtype: None
         :raises: ~azure.core.exceptions.HttpResponseError
         """
-<<<<<<< HEAD
-        cls: ClsType[None] = kwargs.pop('cls', None)
-        error_map = kwargs.pop('error_map', {404: ResourceNotFoundError, 409: ResourceExistsError})
-=======
-        cls = kwargs.pop('cls', None)  # type: ClsType[None]
-        error_map = kwargs.pop('error_map', {})
->>>>>>> 52fef714
+        cls = kwargs.pop('cls', None)  # type: ClsType[None]
+        error_map = kwargs.pop('error_map', {404: ResourceNotFoundError, 409: ResourceExistsError})
         boolean_value = True
 
         # Construct URL
@@ -513,13 +468,8 @@
         :rtype: None
         :raises: ~azure.core.exceptions.HttpResponseError
         """
-<<<<<<< HEAD
-        cls: ClsType[None] = kwargs.pop('cls', None)
-        error_map = kwargs.pop('error_map', {404: ResourceNotFoundError, 409: ResourceExistsError})
-=======
-        cls = kwargs.pop('cls', None)  # type: ClsType[None]
-        error_map = kwargs.pop('error_map', {})
->>>>>>> 52fef714
+        cls = kwargs.pop('cls', None)  # type: ClsType[None]
+        error_map = kwargs.pop('error_map', {404: ResourceNotFoundError, 409: ResourceExistsError})
 
         # Construct URL
         url = self.head307.metadata['url']
@@ -561,13 +511,8 @@
         :rtype: None
         :raises: ~azure.core.exceptions.HttpResponseError
         """
-<<<<<<< HEAD
-        cls: ClsType[None] = kwargs.pop('cls', None)
-        error_map = kwargs.pop('error_map', {404: ResourceNotFoundError, 409: ResourceExistsError})
-=======
-        cls = kwargs.pop('cls', None)  # type: ClsType[None]
-        error_map = kwargs.pop('error_map', {})
->>>>>>> 52fef714
+        cls = kwargs.pop('cls', None)  # type: ClsType[None]
+        error_map = kwargs.pop('error_map', {404: ResourceNotFoundError, 409: ResourceExistsError})
 
         # Construct URL
         url = self.get307.metadata['url']
@@ -609,13 +554,8 @@
         :rtype: None
         :raises: ~azure.core.exceptions.HttpResponseError
         """
-<<<<<<< HEAD
-        cls: ClsType[None] = kwargs.pop('cls', None)
-        error_map = kwargs.pop('error_map', {404: ResourceNotFoundError, 409: ResourceExistsError})
-=======
-        cls = kwargs.pop('cls', None)  # type: ClsType[None]
-        error_map = kwargs.pop('error_map', {})
->>>>>>> 52fef714
+        cls = kwargs.pop('cls', None)  # type: ClsType[None]
+        error_map = kwargs.pop('error_map', {404: ResourceNotFoundError, 409: ResourceExistsError})
 
         # Construct URL
         url = self.options307.metadata['url']
@@ -657,13 +597,8 @@
         :rtype: None
         :raises: ~azure.core.exceptions.HttpResponseError
         """
-<<<<<<< HEAD
-        cls: ClsType[None] = kwargs.pop('cls', None)
-        error_map = kwargs.pop('error_map', {404: ResourceNotFoundError, 409: ResourceExistsError})
-=======
-        cls = kwargs.pop('cls', None)  # type: ClsType[None]
-        error_map = kwargs.pop('error_map', {})
->>>>>>> 52fef714
+        cls = kwargs.pop('cls', None)  # type: ClsType[None]
+        error_map = kwargs.pop('error_map', {404: ResourceNotFoundError, 409: ResourceExistsError})
         boolean_value = True
 
         # Construct URL
@@ -714,13 +649,8 @@
         :rtype: None
         :raises: ~azure.core.exceptions.HttpResponseError
         """
-<<<<<<< HEAD
-        cls: ClsType[None] = kwargs.pop('cls', None)
-        error_map = kwargs.pop('error_map', {404: ResourceNotFoundError, 409: ResourceExistsError})
-=======
-        cls = kwargs.pop('cls', None)  # type: ClsType[None]
-        error_map = kwargs.pop('error_map', {})
->>>>>>> 52fef714
+        cls = kwargs.pop('cls', None)  # type: ClsType[None]
+        error_map = kwargs.pop('error_map', {404: ResourceNotFoundError, 409: ResourceExistsError})
         boolean_value = True
 
         # Construct URL
@@ -771,13 +701,8 @@
         :rtype: None
         :raises: ~azure.core.exceptions.HttpResponseError
         """
-<<<<<<< HEAD
-        cls: ClsType[None] = kwargs.pop('cls', None)
-        error_map = kwargs.pop('error_map', {404: ResourceNotFoundError, 409: ResourceExistsError})
-=======
-        cls = kwargs.pop('cls', None)  # type: ClsType[None]
-        error_map = kwargs.pop('error_map', {})
->>>>>>> 52fef714
+        cls = kwargs.pop('cls', None)  # type: ClsType[None]
+        error_map = kwargs.pop('error_map', {404: ResourceNotFoundError, 409: ResourceExistsError})
         boolean_value = True
 
         # Construct URL
@@ -828,13 +753,8 @@
         :rtype: None
         :raises: ~azure.core.exceptions.HttpResponseError
         """
-<<<<<<< HEAD
-        cls: ClsType[None] = kwargs.pop('cls', None)
-        error_map = kwargs.pop('error_map', {404: ResourceNotFoundError, 409: ResourceExistsError})
-=======
-        cls = kwargs.pop('cls', None)  # type: ClsType[None]
-        error_map = kwargs.pop('error_map', {})
->>>>>>> 52fef714
+        cls = kwargs.pop('cls', None)  # type: ClsType[None]
+        error_map = kwargs.pop('error_map', {404: ResourceNotFoundError, 409: ResourceExistsError})
         boolean_value = True
 
         # Construct URL
