# coding=utf-8
# --------------------------------------------------------------------------
# Copyright (c) Microsoft Corporation. All rights reserved.
# Licensed under the MIT License. See License.txt in the project root for license information.
# Code generated by Microsoft (R) AutoRest Code Generator.
# Changes may cause incorrect behavior and will be lost if the code is regenerated.
# --------------------------------------------------------------------------
from typing import Any, Callable, Dict, Generic, List, Optional, TypeVar
import warnings

<<<<<<< HEAD
from azure.core.exceptions import ResourceNotFoundError, map_error
=======
from azure.core.exceptions import HttpResponseError, map_error
>>>>>>> e7a8d33c
from azure.core.pipeline import PipelineResponse
from azure.core.pipeline.transport import AsyncHttpResponse, HttpRequest
from azure.core.tracing.decorator_async import distributed_trace_async

from ... import models

T = TypeVar('T')
ClsType = Optional[Callable[[PipelineResponse[HttpRequest, AsyncHttpResponse], T, Dict[str, Any]], Any]]

class HttpRedirectsOperations:
    """HttpRedirectsOperations async operations.

    You should not instantiate directly this class, but create a Client instance that will create it for you and attach it as attribute.

    :ivar models: Alias to model classes used in this operation group.
    :type models: ~httpinfrastructure.models
    :param client: Client for service requests.
    :param config: Configuration of service client.
    :param serializer: An object model serializer.
    :param deserializer: An object model deserializer.
    """

    models = models

    def __init__(self, client, config, serializer, deserializer) -> None:
        self._client = client
        self._serialize = serializer
        self._deserialize = deserializer
        self._config = config

    @distributed_trace_async
    async def head300(
        self,
        **kwargs
    ) -> None:
        """Return 300 status code and redirect to /http/success/200.

        :keyword callable cls: A custom type or function that will be passed the direct response
        :return: None or the result of cls(response)
        :rtype: None
        :raises: ~azure.core.HttpResponseError
        """
<<<<<<< HEAD
        error_map = kwargs.pop('error_map', {404: ResourceNotFoundError})
=======
        cls: ClsType[None] = kwargs.pop('cls', None )
        error_map = kwargs.pop('error_map', {})
>>>>>>> e7a8d33c

        # Construct URL
        url = self.head300.metadata['url']

        # Construct parameters
        query_parameters: Dict[str, Any] = {}

        # Construct headers
        header_parameters: Dict[str, Any] = {}

        # Construct and send request
        request = self._client.head(url, query_parameters, header_parameters)
        pipeline_response = await self._client._pipeline.run(request, stream=False, **kwargs)
        response = pipeline_response.http_response

        if response.status_code not in [200, 300]:
            map_error(status_code=response.status_code, response=response, error_map=error_map)
            error = self._deserialize(models.Error, response)
            raise HttpResponseError(response=response, model=error)

        response_headers = {}
        if response.status_code == 300:
            response_headers['Location']=self._deserialize('str', response.headers.get('Location'))

        if cls:
          return cls(pipeline_response, None, response_headers)

    head300.metadata = {'url': '/http/redirect/300'}

    @distributed_trace_async
    async def get300(
        self,
        **kwargs
    ) -> List[str]:
        """Return 300 status code and redirect to /http/success/200.

        :keyword callable cls: A custom type or function that will be passed the direct response
        :return:  or list or the result of cls(response)
        :rtype: None or list[str]
        :raises: ~azure.core.HttpResponseError
        """
<<<<<<< HEAD
        error_map = kwargs.pop('error_map', {404: ResourceNotFoundError})
=======
        cls: ClsType[List[str]] = kwargs.pop('cls', None )
        error_map = kwargs.pop('error_map', {})
>>>>>>> e7a8d33c

        # Construct URL
        url = self.get300.metadata['url']

        # Construct parameters
        query_parameters: Dict[str, Any] = {}

        # Construct headers
        header_parameters: Dict[str, Any] = {}
        header_parameters['Accept'] = 'application/json'

        # Construct and send request
        request = self._client.get(url, query_parameters, header_parameters)
        pipeline_response = await self._client._pipeline.run(request, stream=False, **kwargs)
        response = pipeline_response.http_response

        if response.status_code not in [200, 300]:
            map_error(status_code=response.status_code, response=response, error_map=error_map)
            error = self._deserialize(models.Error, response)
            raise HttpResponseError(response=response, model=error)

        response_headers = {}
        deserialized = None
        if response.status_code == 300:
            response_headers['Location']=self._deserialize('str', response.headers.get('Location'))
            deserialized = self._deserialize('[str]', pipeline_response)

        if cls:
          return cls(pipeline_response, deserialized, response_headers)

        return deserialized
    get300.metadata = {'url': '/http/redirect/300'}

    @distributed_trace_async
    async def head301(
        self,
        **kwargs
    ) -> None:
        """Return 301 status code and redirect to /http/success/200.

        :keyword callable cls: A custom type or function that will be passed the direct response
        :return: None or the result of cls(response)
        :rtype: None
        :raises: ~azure.core.HttpResponseError
        """
<<<<<<< HEAD
        error_map = kwargs.pop('error_map', {404: ResourceNotFoundError})
=======
        cls: ClsType[None] = kwargs.pop('cls', None )
        error_map = kwargs.pop('error_map', {})
>>>>>>> e7a8d33c

        # Construct URL
        url = self.head301.metadata['url']

        # Construct parameters
        query_parameters: Dict[str, Any] = {}

        # Construct headers
        header_parameters: Dict[str, Any] = {}

        # Construct and send request
        request = self._client.head(url, query_parameters, header_parameters)
        pipeline_response = await self._client._pipeline.run(request, stream=False, **kwargs)
        response = pipeline_response.http_response

        if response.status_code not in [200, 301]:
            map_error(status_code=response.status_code, response=response, error_map=error_map)
            error = self._deserialize(models.Error, response)
            raise HttpResponseError(response=response, model=error)

        response_headers = {}
        if response.status_code == 301:
            response_headers['Location']=self._deserialize('str', response.headers.get('Location'))

        if cls:
          return cls(pipeline_response, None, response_headers)

    head301.metadata = {'url': '/http/redirect/301'}

    @distributed_trace_async
    async def get301(
        self,
        **kwargs
    ) -> None:
        """Return 301 status code and redirect to /http/success/200.

        :keyword callable cls: A custom type or function that will be passed the direct response
        :return: None or the result of cls(response)
        :rtype: None
        :raises: ~azure.core.HttpResponseError
        """
<<<<<<< HEAD
        error_map = kwargs.pop('error_map', {404: ResourceNotFoundError})
=======
        cls: ClsType[None] = kwargs.pop('cls', None )
        error_map = kwargs.pop('error_map', {})
>>>>>>> e7a8d33c

        # Construct URL
        url = self.get301.metadata['url']

        # Construct parameters
        query_parameters: Dict[str, Any] = {}

        # Construct headers
        header_parameters: Dict[str, Any] = {}

        # Construct and send request
        request = self._client.get(url, query_parameters, header_parameters)
        pipeline_response = await self._client._pipeline.run(request, stream=False, **kwargs)
        response = pipeline_response.http_response

        if response.status_code not in [200, 301]:
            map_error(status_code=response.status_code, response=response, error_map=error_map)
            error = self._deserialize(models.Error, response)
            raise HttpResponseError(response=response, model=error)

        response_headers = {}
        if response.status_code == 301:
            response_headers['Location']=self._deserialize('str', response.headers.get('Location'))

        if cls:
          return cls(pipeline_response, None, response_headers)

    get301.metadata = {'url': '/http/redirect/301'}

    @distributed_trace_async
    async def put301(
        self,
        **kwargs
    ) -> None:
        """Put true Boolean value in request returns 301.  This request should not be automatically redirected, but should return the received 301 to the caller for evaluation.

        :keyword callable cls: A custom type or function that will be passed the direct response
        :return: None or the result of cls(response)
        :rtype: None
        :raises: ~azure.core.HttpResponseError
        """
<<<<<<< HEAD
        error_map = kwargs.pop('error_map', {404: ResourceNotFoundError})
=======
        cls: ClsType[None] = kwargs.pop('cls', None )
        error_map = kwargs.pop('error_map', {})
>>>>>>> e7a8d33c
        boolean_value = True

        # Construct URL
        url = self.put301.metadata['url']

        # Construct parameters
        query_parameters: Dict[str, Any] = {}

        # Construct headers
        header_parameters: Dict[str, Any] = {}
        header_parameters['Content-Type'] = 'application/json'

        # Construct body
        if boolean_value is not None:
            body_content = self._serialize.body(boolean_value, 'bool')
        else:
            body_content = None

        # Construct and send request
        request = self._client.put(url, query_parameters, header_parameters, body_content)
        pipeline_response = await self._client._pipeline.run(request, stream=False, **kwargs)
        response = pipeline_response.http_response

        if response.status_code not in [301]:
            map_error(status_code=response.status_code, response=response, error_map=error_map)
            error = self._deserialize(models.Error, response)
            raise HttpResponseError(response=response, model=error)

        response_headers = {}
        response_headers['Location']=self._deserialize('str', response.headers.get('Location'))

        if cls:
          return cls(pipeline_response, None, response_headers)

    put301.metadata = {'url': '/http/redirect/301'}

    @distributed_trace_async
    async def head302(
        self,
        **kwargs
    ) -> None:
        """Return 302 status code and redirect to /http/success/200.

        :keyword callable cls: A custom type or function that will be passed the direct response
        :return: None or the result of cls(response)
        :rtype: None
        :raises: ~azure.core.HttpResponseError
        """
<<<<<<< HEAD
        error_map = kwargs.pop('error_map', {404: ResourceNotFoundError})
=======
        cls: ClsType[None] = kwargs.pop('cls', None )
        error_map = kwargs.pop('error_map', {})
>>>>>>> e7a8d33c

        # Construct URL
        url = self.head302.metadata['url']

        # Construct parameters
        query_parameters: Dict[str, Any] = {}

        # Construct headers
        header_parameters: Dict[str, Any] = {}

        # Construct and send request
        request = self._client.head(url, query_parameters, header_parameters)
        pipeline_response = await self._client._pipeline.run(request, stream=False, **kwargs)
        response = pipeline_response.http_response

        if response.status_code not in [200, 302]:
            map_error(status_code=response.status_code, response=response, error_map=error_map)
            error = self._deserialize(models.Error, response)
            raise HttpResponseError(response=response, model=error)

        response_headers = {}
        if response.status_code == 302:
            response_headers['Location']=self._deserialize('str', response.headers.get('Location'))

        if cls:
          return cls(pipeline_response, None, response_headers)

    head302.metadata = {'url': '/http/redirect/302'}

    @distributed_trace_async
    async def get302(
        self,
        **kwargs
    ) -> None:
        """Return 302 status code and redirect to /http/success/200.

        :keyword callable cls: A custom type or function that will be passed the direct response
        :return: None or the result of cls(response)
        :rtype: None
        :raises: ~azure.core.HttpResponseError
        """
<<<<<<< HEAD
        error_map = kwargs.pop('error_map', {404: ResourceNotFoundError})
=======
        cls: ClsType[None] = kwargs.pop('cls', None )
        error_map = kwargs.pop('error_map', {})
>>>>>>> e7a8d33c

        # Construct URL
        url = self.get302.metadata['url']

        # Construct parameters
        query_parameters: Dict[str, Any] = {}

        # Construct headers
        header_parameters: Dict[str, Any] = {}

        # Construct and send request
        request = self._client.get(url, query_parameters, header_parameters)
        pipeline_response = await self._client._pipeline.run(request, stream=False, **kwargs)
        response = pipeline_response.http_response

        if response.status_code not in [200, 302]:
            map_error(status_code=response.status_code, response=response, error_map=error_map)
            error = self._deserialize(models.Error, response)
            raise HttpResponseError(response=response, model=error)

        response_headers = {}
        if response.status_code == 302:
            response_headers['Location']=self._deserialize('str', response.headers.get('Location'))

        if cls:
          return cls(pipeline_response, None, response_headers)

    get302.metadata = {'url': '/http/redirect/302'}

    @distributed_trace_async
    async def patch302(
        self,
        **kwargs
    ) -> None:
        """Patch true Boolean value in request returns 302.  This request should not be automatically redirected, but should return the received 302 to the caller for evaluation.

        :keyword callable cls: A custom type or function that will be passed the direct response
        :return: None or the result of cls(response)
        :rtype: None
        :raises: ~azure.core.HttpResponseError
        """
<<<<<<< HEAD
        error_map = kwargs.pop('error_map', {404: ResourceNotFoundError})
=======
        cls: ClsType[None] = kwargs.pop('cls', None )
        error_map = kwargs.pop('error_map', {})
>>>>>>> e7a8d33c
        boolean_value = True

        # Construct URL
        url = self.patch302.metadata['url']

        # Construct parameters
        query_parameters: Dict[str, Any] = {}

        # Construct headers
        header_parameters: Dict[str, Any] = {}
        header_parameters['Content-Type'] = 'application/json'

        # Construct body
        if boolean_value is not None:
            body_content = self._serialize.body(boolean_value, 'bool')
        else:
            body_content = None

        # Construct and send request
        request = self._client.patch(url, query_parameters, header_parameters, body_content)
        pipeline_response = await self._client._pipeline.run(request, stream=False, **kwargs)
        response = pipeline_response.http_response

        if response.status_code not in [302]:
            map_error(status_code=response.status_code, response=response, error_map=error_map)
            error = self._deserialize(models.Error, response)
            raise HttpResponseError(response=response, model=error)

        response_headers = {}
        response_headers['Location']=self._deserialize('str', response.headers.get('Location'))

        if cls:
          return cls(pipeline_response, None, response_headers)

    patch302.metadata = {'url': '/http/redirect/302'}

    @distributed_trace_async
    async def post303(
        self,
        **kwargs
    ) -> None:
        """Post true Boolean value in request returns 303.  This request should be automatically redirected usign a get, ultimately returning a 200 status code.

        :keyword callable cls: A custom type or function that will be passed the direct response
        :return: None or the result of cls(response)
        :rtype: None
        :raises: ~azure.core.HttpResponseError
        """
<<<<<<< HEAD
        error_map = kwargs.pop('error_map', {404: ResourceNotFoundError})
=======
        cls: ClsType[None] = kwargs.pop('cls', None )
        error_map = kwargs.pop('error_map', {})
>>>>>>> e7a8d33c
        boolean_value = True

        # Construct URL
        url = self.post303.metadata['url']

        # Construct parameters
        query_parameters: Dict[str, Any] = {}

        # Construct headers
        header_parameters: Dict[str, Any] = {}
        header_parameters['Content-Type'] = 'application/json'

        # Construct body
        if boolean_value is not None:
            body_content = self._serialize.body(boolean_value, 'bool')
        else:
            body_content = None

        # Construct and send request
        request = self._client.post(url, query_parameters, header_parameters, body_content)
        pipeline_response = await self._client._pipeline.run(request, stream=False, **kwargs)
        response = pipeline_response.http_response

        if response.status_code not in [200, 303]:
            map_error(status_code=response.status_code, response=response, error_map=error_map)
            error = self._deserialize(models.Error, response)
            raise HttpResponseError(response=response, model=error)

        response_headers = {}
        if response.status_code == 303:
            response_headers['Location']=self._deserialize('str', response.headers.get('Location'))

        if cls:
          return cls(pipeline_response, None, response_headers)

    post303.metadata = {'url': '/http/redirect/303'}

    @distributed_trace_async
    async def head307(
        self,
        **kwargs
    ) -> None:
        """Redirect with 307, resulting in a 200 success.

        :keyword callable cls: A custom type or function that will be passed the direct response
        :return: None or the result of cls(response)
        :rtype: None
        :raises: ~azure.core.HttpResponseError
        """
<<<<<<< HEAD
        error_map = kwargs.pop('error_map', {404: ResourceNotFoundError})
=======
        cls: ClsType[None] = kwargs.pop('cls', None )
        error_map = kwargs.pop('error_map', {})
>>>>>>> e7a8d33c

        # Construct URL
        url = self.head307.metadata['url']

        # Construct parameters
        query_parameters: Dict[str, Any] = {}

        # Construct headers
        header_parameters: Dict[str, Any] = {}

        # Construct and send request
        request = self._client.head(url, query_parameters, header_parameters)
        pipeline_response = await self._client._pipeline.run(request, stream=False, **kwargs)
        response = pipeline_response.http_response

        if response.status_code not in [200, 307]:
            map_error(status_code=response.status_code, response=response, error_map=error_map)
            error = self._deserialize(models.Error, response)
            raise HttpResponseError(response=response, model=error)

        response_headers = {}
        if response.status_code == 307:
            response_headers['Location']=self._deserialize('str', response.headers.get('Location'))

        if cls:
          return cls(pipeline_response, None, response_headers)

    head307.metadata = {'url': '/http/redirect/307'}

    @distributed_trace_async
    async def get307(
        self,
        **kwargs
    ) -> None:
        """Redirect get with 307, resulting in a 200 success.

        :keyword callable cls: A custom type or function that will be passed the direct response
        :return: None or the result of cls(response)
        :rtype: None
        :raises: ~azure.core.HttpResponseError
        """
<<<<<<< HEAD
        error_map = kwargs.pop('error_map', {404: ResourceNotFoundError})
=======
        cls: ClsType[None] = kwargs.pop('cls', None )
        error_map = kwargs.pop('error_map', {})
>>>>>>> e7a8d33c

        # Construct URL
        url = self.get307.metadata['url']

        # Construct parameters
        query_parameters: Dict[str, Any] = {}

        # Construct headers
        header_parameters: Dict[str, Any] = {}

        # Construct and send request
        request = self._client.get(url, query_parameters, header_parameters)
        pipeline_response = await self._client._pipeline.run(request, stream=False, **kwargs)
        response = pipeline_response.http_response

        if response.status_code not in [200, 307]:
            map_error(status_code=response.status_code, response=response, error_map=error_map)
            error = self._deserialize(models.Error, response)
            raise HttpResponseError(response=response, model=error)

        response_headers = {}
        if response.status_code == 307:
            response_headers['Location']=self._deserialize('str', response.headers.get('Location'))

        if cls:
          return cls(pipeline_response, None, response_headers)

    get307.metadata = {'url': '/http/redirect/307'}

    @distributed_trace_async
    async def options307(
        self,
        **kwargs
    ) -> None:
        """options redirected with 307, resulting in a 200 after redirect.

        :keyword callable cls: A custom type or function that will be passed the direct response
        :return: None or the result of cls(response)
        :rtype: None
        :raises: ~azure.core.HttpResponseError
        """
<<<<<<< HEAD
        error_map = kwargs.pop('error_map', {404: ResourceNotFoundError})
=======
        cls: ClsType[None] = kwargs.pop('cls', None )
        error_map = kwargs.pop('error_map', {})
>>>>>>> e7a8d33c

        # Construct URL
        url = self.options307.metadata['url']

        # Construct parameters
        query_parameters: Dict[str, Any] = {}

        # Construct headers
        header_parameters: Dict[str, Any] = {}

        # Construct and send request
        request = self._client.options(url, query_parameters, header_parameters)
        pipeline_response = await self._client._pipeline.run(request, stream=False, **kwargs)
        response = pipeline_response.http_response

        if response.status_code not in [200, 307]:
            map_error(status_code=response.status_code, response=response, error_map=error_map)
            error = self._deserialize(models.Error, response)
            raise HttpResponseError(response=response, model=error)

        response_headers = {}
        if response.status_code == 307:
            response_headers['Location']=self._deserialize('str', response.headers.get('Location'))

        if cls:
          return cls(pipeline_response, None, response_headers)

    options307.metadata = {'url': '/http/redirect/307'}

    @distributed_trace_async
    async def put307(
        self,
        **kwargs
    ) -> None:
        """Put redirected with 307, resulting in a 200 after redirect.

        :keyword callable cls: A custom type or function that will be passed the direct response
        :return: None or the result of cls(response)
        :rtype: None
        :raises: ~azure.core.HttpResponseError
        """
<<<<<<< HEAD
        error_map = kwargs.pop('error_map', {404: ResourceNotFoundError})
=======
        cls: ClsType[None] = kwargs.pop('cls', None )
        error_map = kwargs.pop('error_map', {})
>>>>>>> e7a8d33c
        boolean_value = True

        # Construct URL
        url = self.put307.metadata['url']

        # Construct parameters
        query_parameters: Dict[str, Any] = {}

        # Construct headers
        header_parameters: Dict[str, Any] = {}
        header_parameters['Content-Type'] = 'application/json'

        # Construct body
        if boolean_value is not None:
            body_content = self._serialize.body(boolean_value, 'bool')
        else:
            body_content = None

        # Construct and send request
        request = self._client.put(url, query_parameters, header_parameters, body_content)
        pipeline_response = await self._client._pipeline.run(request, stream=False, **kwargs)
        response = pipeline_response.http_response

        if response.status_code not in [200, 307]:
            map_error(status_code=response.status_code, response=response, error_map=error_map)
            error = self._deserialize(models.Error, response)
            raise HttpResponseError(response=response, model=error)

        response_headers = {}
        if response.status_code == 307:
            response_headers['Location']=self._deserialize('str', response.headers.get('Location'))

        if cls:
          return cls(pipeline_response, None, response_headers)

    put307.metadata = {'url': '/http/redirect/307'}

    @distributed_trace_async
    async def patch307(
        self,
        **kwargs
    ) -> None:
        """Patch redirected with 307, resulting in a 200 after redirect.

        :keyword callable cls: A custom type or function that will be passed the direct response
        :return: None or the result of cls(response)
        :rtype: None
        :raises: ~azure.core.HttpResponseError
        """
<<<<<<< HEAD
        error_map = kwargs.pop('error_map', {404: ResourceNotFoundError})
=======
        cls: ClsType[None] = kwargs.pop('cls', None )
        error_map = kwargs.pop('error_map', {})
>>>>>>> e7a8d33c
        boolean_value = True

        # Construct URL
        url = self.patch307.metadata['url']

        # Construct parameters
        query_parameters: Dict[str, Any] = {}

        # Construct headers
        header_parameters: Dict[str, Any] = {}
        header_parameters['Content-Type'] = 'application/json'

        # Construct body
        if boolean_value is not None:
            body_content = self._serialize.body(boolean_value, 'bool')
        else:
            body_content = None

        # Construct and send request
        request = self._client.patch(url, query_parameters, header_parameters, body_content)
        pipeline_response = await self._client._pipeline.run(request, stream=False, **kwargs)
        response = pipeline_response.http_response

        if response.status_code not in [200, 307]:
            map_error(status_code=response.status_code, response=response, error_map=error_map)
            error = self._deserialize(models.Error, response)
            raise HttpResponseError(response=response, model=error)

        response_headers = {}
        if response.status_code == 307:
            response_headers['Location']=self._deserialize('str', response.headers.get('Location'))

        if cls:
          return cls(pipeline_response, None, response_headers)

    patch307.metadata = {'url': '/http/redirect/307'}

    @distributed_trace_async
    async def post307(
        self,
        **kwargs
    ) -> None:
        """Post redirected with 307, resulting in a 200 after redirect.

        :keyword callable cls: A custom type or function that will be passed the direct response
        :return: None or the result of cls(response)
        :rtype: None
        :raises: ~azure.core.HttpResponseError
        """
<<<<<<< HEAD
        error_map = kwargs.pop('error_map', {404: ResourceNotFoundError})
=======
        cls: ClsType[None] = kwargs.pop('cls', None )
        error_map = kwargs.pop('error_map', {})
>>>>>>> e7a8d33c
        boolean_value = True

        # Construct URL
        url = self.post307.metadata['url']

        # Construct parameters
        query_parameters: Dict[str, Any] = {}

        # Construct headers
        header_parameters: Dict[str, Any] = {}
        header_parameters['Content-Type'] = 'application/json'

        # Construct body
        if boolean_value is not None:
            body_content = self._serialize.body(boolean_value, 'bool')
        else:
            body_content = None

        # Construct and send request
        request = self._client.post(url, query_parameters, header_parameters, body_content)
        pipeline_response = await self._client._pipeline.run(request, stream=False, **kwargs)
        response = pipeline_response.http_response

        if response.status_code not in [200, 307]:
            map_error(status_code=response.status_code, response=response, error_map=error_map)
            error = self._deserialize(models.Error, response)
            raise HttpResponseError(response=response, model=error)

        response_headers = {}
        if response.status_code == 307:
            response_headers['Location']=self._deserialize('str', response.headers.get('Location'))

        if cls:
          return cls(pipeline_response, None, response_headers)

    post307.metadata = {'url': '/http/redirect/307'}

    @distributed_trace_async
    async def delete307(
        self,
        **kwargs
    ) -> None:
        """Delete redirected with 307, resulting in a 200 after redirect.

        :keyword callable cls: A custom type or function that will be passed the direct response
        :return: None or the result of cls(response)
        :rtype: None
        :raises: ~azure.core.HttpResponseError
        """
<<<<<<< HEAD
        error_map = kwargs.pop('error_map', {404: ResourceNotFoundError})
=======
        cls: ClsType[None] = kwargs.pop('cls', None )
        error_map = kwargs.pop('error_map', {})
>>>>>>> e7a8d33c
        boolean_value = True

        # Construct URL
        url = self.delete307.metadata['url']

        # Construct parameters
        query_parameters: Dict[str, Any] = {}

        # Construct headers
        header_parameters: Dict[str, Any] = {}
        header_parameters['Content-Type'] = 'application/json'

        # Construct body
        if boolean_value is not None:
            body_content = self._serialize.body(boolean_value, 'bool')
        else:
            body_content = None

        # Construct and send request
        request = self._client.delete(url, query_parameters, header_parameters, body_content)
        pipeline_response = await self._client._pipeline.run(request, stream=False, **kwargs)
        response = pipeline_response.http_response

        if response.status_code not in [200, 307]:
            map_error(status_code=response.status_code, response=response, error_map=error_map)
            error = self._deserialize(models.Error, response)
            raise HttpResponseError(response=response, model=error)

        response_headers = {}
        if response.status_code == 307:
            response_headers['Location']=self._deserialize('str', response.headers.get('Location'))

        if cls:
          return cls(pipeline_response, None, response_headers)

    delete307.metadata = {'url': '/http/redirect/307'}<|MERGE_RESOLUTION|>--- conflicted
+++ resolved
@@ -8,11 +8,7 @@
 from typing import Any, Callable, Dict, Generic, List, Optional, TypeVar
 import warnings
 
-<<<<<<< HEAD
-from azure.core.exceptions import ResourceNotFoundError, map_error
-=======
-from azure.core.exceptions import HttpResponseError, map_error
->>>>>>> e7a8d33c
+from azure.core.exceptions import HttpResponseError, ResourceNotFoundError, map_error
 from azure.core.pipeline import PipelineResponse
 from azure.core.pipeline.transport import AsyncHttpResponse, HttpRequest
 from azure.core.tracing.decorator_async import distributed_trace_async
@@ -55,12 +51,8 @@
         :rtype: None
         :raises: ~azure.core.HttpResponseError
         """
-<<<<<<< HEAD
-        error_map = kwargs.pop('error_map', {404: ResourceNotFoundError})
-=======
-        cls: ClsType[None] = kwargs.pop('cls', None )
-        error_map = kwargs.pop('error_map', {})
->>>>>>> e7a8d33c
+        cls: ClsType[None] = kwargs.pop('cls', None )
+        error_map = kwargs.pop('error_map', {404: ResourceNotFoundError})
 
         # Construct URL
         url = self.head300.metadata['url']
@@ -102,12 +94,8 @@
         :rtype: None or list[str]
         :raises: ~azure.core.HttpResponseError
         """
-<<<<<<< HEAD
-        error_map = kwargs.pop('error_map', {404: ResourceNotFoundError})
-=======
         cls: ClsType[List[str]] = kwargs.pop('cls', None )
-        error_map = kwargs.pop('error_map', {})
->>>>>>> e7a8d33c
+        error_map = kwargs.pop('error_map', {404: ResourceNotFoundError})
 
         # Construct URL
         url = self.get300.metadata['url']
@@ -153,12 +141,8 @@
         :rtype: None
         :raises: ~azure.core.HttpResponseError
         """
-<<<<<<< HEAD
-        error_map = kwargs.pop('error_map', {404: ResourceNotFoundError})
-=======
-        cls: ClsType[None] = kwargs.pop('cls', None )
-        error_map = kwargs.pop('error_map', {})
->>>>>>> e7a8d33c
+        cls: ClsType[None] = kwargs.pop('cls', None )
+        error_map = kwargs.pop('error_map', {404: ResourceNotFoundError})
 
         # Construct URL
         url = self.head301.metadata['url']
@@ -200,12 +184,8 @@
         :rtype: None
         :raises: ~azure.core.HttpResponseError
         """
-<<<<<<< HEAD
-        error_map = kwargs.pop('error_map', {404: ResourceNotFoundError})
-=======
-        cls: ClsType[None] = kwargs.pop('cls', None )
-        error_map = kwargs.pop('error_map', {})
->>>>>>> e7a8d33c
+        cls: ClsType[None] = kwargs.pop('cls', None )
+        error_map = kwargs.pop('error_map', {404: ResourceNotFoundError})
 
         # Construct URL
         url = self.get301.metadata['url']
@@ -247,12 +227,8 @@
         :rtype: None
         :raises: ~azure.core.HttpResponseError
         """
-<<<<<<< HEAD
-        error_map = kwargs.pop('error_map', {404: ResourceNotFoundError})
-=======
-        cls: ClsType[None] = kwargs.pop('cls', None )
-        error_map = kwargs.pop('error_map', {})
->>>>>>> e7a8d33c
+        cls: ClsType[None] = kwargs.pop('cls', None )
+        error_map = kwargs.pop('error_map', {404: ResourceNotFoundError})
         boolean_value = True
 
         # Construct URL
@@ -301,12 +277,8 @@
         :rtype: None
         :raises: ~azure.core.HttpResponseError
         """
-<<<<<<< HEAD
-        error_map = kwargs.pop('error_map', {404: ResourceNotFoundError})
-=======
-        cls: ClsType[None] = kwargs.pop('cls', None )
-        error_map = kwargs.pop('error_map', {})
->>>>>>> e7a8d33c
+        cls: ClsType[None] = kwargs.pop('cls', None )
+        error_map = kwargs.pop('error_map', {404: ResourceNotFoundError})
 
         # Construct URL
         url = self.head302.metadata['url']
@@ -348,12 +320,8 @@
         :rtype: None
         :raises: ~azure.core.HttpResponseError
         """
-<<<<<<< HEAD
-        error_map = kwargs.pop('error_map', {404: ResourceNotFoundError})
-=======
-        cls: ClsType[None] = kwargs.pop('cls', None )
-        error_map = kwargs.pop('error_map', {})
->>>>>>> e7a8d33c
+        cls: ClsType[None] = kwargs.pop('cls', None )
+        error_map = kwargs.pop('error_map', {404: ResourceNotFoundError})
 
         # Construct URL
         url = self.get302.metadata['url']
@@ -395,12 +363,8 @@
         :rtype: None
         :raises: ~azure.core.HttpResponseError
         """
-<<<<<<< HEAD
-        error_map = kwargs.pop('error_map', {404: ResourceNotFoundError})
-=======
-        cls: ClsType[None] = kwargs.pop('cls', None )
-        error_map = kwargs.pop('error_map', {})
->>>>>>> e7a8d33c
+        cls: ClsType[None] = kwargs.pop('cls', None )
+        error_map = kwargs.pop('error_map', {404: ResourceNotFoundError})
         boolean_value = True
 
         # Construct URL
@@ -449,12 +413,8 @@
         :rtype: None
         :raises: ~azure.core.HttpResponseError
         """
-<<<<<<< HEAD
-        error_map = kwargs.pop('error_map', {404: ResourceNotFoundError})
-=======
-        cls: ClsType[None] = kwargs.pop('cls', None )
-        error_map = kwargs.pop('error_map', {})
->>>>>>> e7a8d33c
+        cls: ClsType[None] = kwargs.pop('cls', None )
+        error_map = kwargs.pop('error_map', {404: ResourceNotFoundError})
         boolean_value = True
 
         # Construct URL
@@ -504,12 +464,8 @@
         :rtype: None
         :raises: ~azure.core.HttpResponseError
         """
-<<<<<<< HEAD
-        error_map = kwargs.pop('error_map', {404: ResourceNotFoundError})
-=======
-        cls: ClsType[None] = kwargs.pop('cls', None )
-        error_map = kwargs.pop('error_map', {})
->>>>>>> e7a8d33c
+        cls: ClsType[None] = kwargs.pop('cls', None )
+        error_map = kwargs.pop('error_map', {404: ResourceNotFoundError})
 
         # Construct URL
         url = self.head307.metadata['url']
@@ -551,12 +507,8 @@
         :rtype: None
         :raises: ~azure.core.HttpResponseError
         """
-<<<<<<< HEAD
-        error_map = kwargs.pop('error_map', {404: ResourceNotFoundError})
-=======
-        cls: ClsType[None] = kwargs.pop('cls', None )
-        error_map = kwargs.pop('error_map', {})
->>>>>>> e7a8d33c
+        cls: ClsType[None] = kwargs.pop('cls', None )
+        error_map = kwargs.pop('error_map', {404: ResourceNotFoundError})
 
         # Construct URL
         url = self.get307.metadata['url']
@@ -598,12 +550,8 @@
         :rtype: None
         :raises: ~azure.core.HttpResponseError
         """
-<<<<<<< HEAD
-        error_map = kwargs.pop('error_map', {404: ResourceNotFoundError})
-=======
-        cls: ClsType[None] = kwargs.pop('cls', None )
-        error_map = kwargs.pop('error_map', {})
->>>>>>> e7a8d33c
+        cls: ClsType[None] = kwargs.pop('cls', None )
+        error_map = kwargs.pop('error_map', {404: ResourceNotFoundError})
 
         # Construct URL
         url = self.options307.metadata['url']
@@ -645,12 +593,8 @@
         :rtype: None
         :raises: ~azure.core.HttpResponseError
         """
-<<<<<<< HEAD
-        error_map = kwargs.pop('error_map', {404: ResourceNotFoundError})
-=======
-        cls: ClsType[None] = kwargs.pop('cls', None )
-        error_map = kwargs.pop('error_map', {})
->>>>>>> e7a8d33c
+        cls: ClsType[None] = kwargs.pop('cls', None )
+        error_map = kwargs.pop('error_map', {404: ResourceNotFoundError})
         boolean_value = True
 
         # Construct URL
@@ -700,12 +644,8 @@
         :rtype: None
         :raises: ~azure.core.HttpResponseError
         """
-<<<<<<< HEAD
-        error_map = kwargs.pop('error_map', {404: ResourceNotFoundError})
-=======
-        cls: ClsType[None] = kwargs.pop('cls', None )
-        error_map = kwargs.pop('error_map', {})
->>>>>>> e7a8d33c
+        cls: ClsType[None] = kwargs.pop('cls', None )
+        error_map = kwargs.pop('error_map', {404: ResourceNotFoundError})
         boolean_value = True
 
         # Construct URL
@@ -755,12 +695,8 @@
         :rtype: None
         :raises: ~azure.core.HttpResponseError
         """
-<<<<<<< HEAD
-        error_map = kwargs.pop('error_map', {404: ResourceNotFoundError})
-=======
-        cls: ClsType[None] = kwargs.pop('cls', None )
-        error_map = kwargs.pop('error_map', {})
->>>>>>> e7a8d33c
+        cls: ClsType[None] = kwargs.pop('cls', None )
+        error_map = kwargs.pop('error_map', {404: ResourceNotFoundError})
         boolean_value = True
 
         # Construct URL
@@ -810,12 +746,8 @@
         :rtype: None
         :raises: ~azure.core.HttpResponseError
         """
-<<<<<<< HEAD
-        error_map = kwargs.pop('error_map', {404: ResourceNotFoundError})
-=======
-        cls: ClsType[None] = kwargs.pop('cls', None )
-        error_map = kwargs.pop('error_map', {})
->>>>>>> e7a8d33c
+        cls: ClsType[None] = kwargs.pop('cls', None )
+        error_map = kwargs.pop('error_map', {404: ResourceNotFoundError})
         boolean_value = True
 
         # Construct URL
