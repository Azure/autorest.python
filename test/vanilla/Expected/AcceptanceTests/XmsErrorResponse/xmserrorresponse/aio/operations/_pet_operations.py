--- conflicted
+++ resolved
@@ -176,11 +176,7 @@
             401: ClientAuthenticationError,
             404: ResourceNotFoundError,
             409: ResourceExistsError,
-<<<<<<< HEAD
-            500: lambda response: HttpResponseError(response=response, model=self._deserialize(models.PetActionError, response)),
-=======
             500: lambda response: HttpResponseError(response=response, model=self._deserialize(_models.PetActionError, response)),
->>>>>>> 49afdc2f
         }
         error_map.update(kwargs.pop('error_map', {}))
         accept = "application/json"
@@ -203,11 +199,7 @@
 
         if response.status_code not in [200]:
             map_error(status_code=response.status_code, response=response, error_map=error_map)
-<<<<<<< HEAD
-            error = self._deserialize(models.PetActionError, response)
-=======
             error = self._deserialize(_models.PetActionError, response)
->>>>>>> 49afdc2f
             raise HttpResponseError(response=response, model=error)
 
         if cls:
