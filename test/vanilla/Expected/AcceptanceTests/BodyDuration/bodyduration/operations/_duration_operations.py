# coding=utf-8
# --------------------------------------------------------------------------
# Copyright (c) Microsoft Corporation. All rights reserved.
# Licensed under the MIT License. See License.txt in the project root for license information.
# Code generated by Microsoft (R) AutoRest Code Generator.
# Changes may cause incorrect behavior and will be lost if the code is regenerated.
# --------------------------------------------------------------------------
import datetime
from typing import Any, Callable, Dict, Generic, Optional, TypeVar
import warnings

from azure.core.exceptions import HttpResponseError, ResourceExistsError, ResourceNotFoundError, map_error
from azure.core.pipeline import PipelineResponse
from azure.core.pipeline.transport import HttpRequest, HttpResponse
from azure.core.tracing.decorator import distributed_trace

from .. import models

T = TypeVar('T')
ClsType = Optional[Callable[[PipelineResponse[HttpRequest, HttpResponse], T, Dict[str, Any]], Any]]

class DurationOperations(object):
    """DurationOperations operations.

    You should not instantiate this class directly. Instead, you should create a Client instance that
    instantiates it for you and attaches it as an attribute.

    :ivar models: Alias to model classes used in this operation group.
    :type models: ~bodyduration.models
    :param client: Client for service requests.
    :param config: Configuration of service client.
    :param serializer: An object model serializer.
    :param deserializer: An object model deserializer.
    """

    models = models

    def __init__(self, client, config, serializer, deserializer):
        self._client = client
        self._serialize = serializer
        self._deserialize = deserializer
        self._config = config

    @distributed_trace
    def get_null(
        self,
        **kwargs  # type: Any
    ):
        # type: (...) -> datetime.timedelta
        """Get null duration value.

        :keyword callable cls: A custom type or function that will be passed the direct response
        :return: timedelta or the result of cls(response)
        :rtype: ~datetime.timedelta
        :raises: ~azure.core.exceptions.HttpResponseError
        """
<<<<<<< HEAD
        cls = kwargs.pop('cls', None )  # type: ClsType[datetime.timedelta]
        error_map = kwargs.pop('error_map', {404: ResourceNotFoundError, 409: ResourceExistsError})
=======
        cls = kwargs.pop('cls', None)  # type: ClsType[datetime.timedelta]
        error_map = kwargs.pop('error_map', {})
>>>>>>> dc697c66

        # Construct URL
        url = self.get_null.metadata['url']

        # Construct parameters
        query_parameters = {}

        # Construct headers
        header_parameters = {}
        header_parameters['Accept'] = 'application/json'

        # Construct and send request
        request = self._client.get(url, query_parameters, header_parameters)
        pipeline_response = self._client._pipeline.run(request, stream=False, **kwargs)
        response = pipeline_response.http_response

        if response.status_code not in [200]:
            map_error(status_code=response.status_code, response=response, error_map=error_map)
            error = self._deserialize(models.Error, response)
            raise HttpResponseError(response=response, model=error)

        deserialized = self._deserialize('duration', pipeline_response)

        if cls:
          return cls(pipeline_response, deserialized, {})

        return deserialized
    get_null.metadata = {'url': '/duration/null'}

    @distributed_trace
    def put_positive_duration(
        self,
        duration_body,  # type: datetime.timedelta
        **kwargs  # type: Any
    ):
        # type: (...) -> None
        """Put a positive duration value.

        :param duration_body:
        :type duration_body: ~datetime.timedelta
        :keyword callable cls: A custom type or function that will be passed the direct response
        :return: None or the result of cls(response)
        :rtype: None
        :raises: ~azure.core.exceptions.HttpResponseError
        """
<<<<<<< HEAD
        cls = kwargs.pop('cls', None )  # type: ClsType[None]
        error_map = kwargs.pop('error_map', {404: ResourceNotFoundError, 409: ResourceExistsError})
=======
        cls = kwargs.pop('cls', None)  # type: ClsType[None]
        error_map = kwargs.pop('error_map', {})
>>>>>>> dc697c66

        # Construct URL
        url = self.put_positive_duration.metadata['url']

        # Construct parameters
        query_parameters = {}

        # Construct headers
        header_parameters = {}
        header_parameters['Content-Type'] = 'application/json'

        # Construct body
        body_content = self._serialize.body(duration_body, 'duration')

        # Construct and send request
        request = self._client.put(url, query_parameters, header_parameters, body_content)
        pipeline_response = self._client._pipeline.run(request, stream=False, **kwargs)
        response = pipeline_response.http_response

        if response.status_code not in [200]:
            map_error(status_code=response.status_code, response=response, error_map=error_map)
            error = self._deserialize(models.Error, response)
            raise HttpResponseError(response=response, model=error)

        if cls:
          return cls(pipeline_response, None, {})

    put_positive_duration.metadata = {'url': '/duration/positiveduration'}

    @distributed_trace
    def get_positive_duration(
        self,
        **kwargs  # type: Any
    ):
        # type: (...) -> datetime.timedelta
        """Get a positive duration value.

        :keyword callable cls: A custom type or function that will be passed the direct response
        :return: timedelta or the result of cls(response)
        :rtype: ~datetime.timedelta
        :raises: ~azure.core.exceptions.HttpResponseError
        """
<<<<<<< HEAD
        cls = kwargs.pop('cls', None )  # type: ClsType[datetime.timedelta]
        error_map = kwargs.pop('error_map', {404: ResourceNotFoundError, 409: ResourceExistsError})
=======
        cls = kwargs.pop('cls', None)  # type: ClsType[datetime.timedelta]
        error_map = kwargs.pop('error_map', {})
>>>>>>> dc697c66

        # Construct URL
        url = self.get_positive_duration.metadata['url']

        # Construct parameters
        query_parameters = {}

        # Construct headers
        header_parameters = {}
        header_parameters['Accept'] = 'application/json'

        # Construct and send request
        request = self._client.get(url, query_parameters, header_parameters)
        pipeline_response = self._client._pipeline.run(request, stream=False, **kwargs)
        response = pipeline_response.http_response

        if response.status_code not in [200]:
            map_error(status_code=response.status_code, response=response, error_map=error_map)
            error = self._deserialize(models.Error, response)
            raise HttpResponseError(response=response, model=error)

        deserialized = self._deserialize('duration', pipeline_response)

        if cls:
          return cls(pipeline_response, deserialized, {})

        return deserialized
    get_positive_duration.metadata = {'url': '/duration/positiveduration'}

    @distributed_trace
    def get_invalid(
        self,
        **kwargs  # type: Any
    ):
        # type: (...) -> datetime.timedelta
        """Get an invalid duration value.

        :keyword callable cls: A custom type or function that will be passed the direct response
        :return: timedelta or the result of cls(response)
        :rtype: ~datetime.timedelta
        :raises: ~azure.core.exceptions.HttpResponseError
        """
<<<<<<< HEAD
        cls = kwargs.pop('cls', None )  # type: ClsType[datetime.timedelta]
        error_map = kwargs.pop('error_map', {404: ResourceNotFoundError, 409: ResourceExistsError})
=======
        cls = kwargs.pop('cls', None)  # type: ClsType[datetime.timedelta]
        error_map = kwargs.pop('error_map', {})
>>>>>>> dc697c66

        # Construct URL
        url = self.get_invalid.metadata['url']

        # Construct parameters
        query_parameters = {}

        # Construct headers
        header_parameters = {}
        header_parameters['Accept'] = 'application/json'

        # Construct and send request
        request = self._client.get(url, query_parameters, header_parameters)
        pipeline_response = self._client._pipeline.run(request, stream=False, **kwargs)
        response = pipeline_response.http_response

        if response.status_code not in [200]:
            map_error(status_code=response.status_code, response=response, error_map=error_map)
            error = self._deserialize(models.Error, response)
            raise HttpResponseError(response=response, model=error)

        deserialized = self._deserialize('duration', pipeline_response)

        if cls:
          return cls(pipeline_response, deserialized, {})

        return deserialized
    get_invalid.metadata = {'url': '/duration/invalid'}<|MERGE_RESOLUTION|>--- conflicted
+++ resolved
@@ -54,13 +54,8 @@
         :rtype: ~datetime.timedelta
         :raises: ~azure.core.exceptions.HttpResponseError
         """
-<<<<<<< HEAD
-        cls = kwargs.pop('cls', None )  # type: ClsType[datetime.timedelta]
-        error_map = kwargs.pop('error_map', {404: ResourceNotFoundError, 409: ResourceExistsError})
-=======
         cls = kwargs.pop('cls', None)  # type: ClsType[datetime.timedelta]
-        error_map = kwargs.pop('error_map', {})
->>>>>>> dc697c66
+        error_map = kwargs.pop('error_map', {404: ResourceNotFoundError, 409: ResourceExistsError})
 
         # Construct URL
         url = self.get_null.metadata['url']
@@ -106,13 +101,8 @@
         :rtype: None
         :raises: ~azure.core.exceptions.HttpResponseError
         """
-<<<<<<< HEAD
-        cls = kwargs.pop('cls', None )  # type: ClsType[None]
-        error_map = kwargs.pop('error_map', {404: ResourceNotFoundError, 409: ResourceExistsError})
-=======
         cls = kwargs.pop('cls', None)  # type: ClsType[None]
-        error_map = kwargs.pop('error_map', {})
->>>>>>> dc697c66
+        error_map = kwargs.pop('error_map', {404: ResourceNotFoundError, 409: ResourceExistsError})
 
         # Construct URL
         url = self.put_positive_duration.metadata['url']
@@ -155,13 +145,8 @@
         :rtype: ~datetime.timedelta
         :raises: ~azure.core.exceptions.HttpResponseError
         """
-<<<<<<< HEAD
-        cls = kwargs.pop('cls', None )  # type: ClsType[datetime.timedelta]
-        error_map = kwargs.pop('error_map', {404: ResourceNotFoundError, 409: ResourceExistsError})
-=======
         cls = kwargs.pop('cls', None)  # type: ClsType[datetime.timedelta]
-        error_map = kwargs.pop('error_map', {})
->>>>>>> dc697c66
+        error_map = kwargs.pop('error_map', {404: ResourceNotFoundError, 409: ResourceExistsError})
 
         # Construct URL
         url = self.get_positive_duration.metadata['url']
@@ -204,13 +189,8 @@
         :rtype: ~datetime.timedelta
         :raises: ~azure.core.exceptions.HttpResponseError
         """
-<<<<<<< HEAD
-        cls = kwargs.pop('cls', None )  # type: ClsType[datetime.timedelta]
-        error_map = kwargs.pop('error_map', {404: ResourceNotFoundError, 409: ResourceExistsError})
-=======
         cls = kwargs.pop('cls', None)  # type: ClsType[datetime.timedelta]
-        error_map = kwargs.pop('error_map', {})
->>>>>>> dc697c66
+        error_map = kwargs.pop('error_map', {404: ResourceNotFoundError, 409: ResourceExistsError})
 
         # Construct URL
         url = self.get_invalid.metadata['url']
