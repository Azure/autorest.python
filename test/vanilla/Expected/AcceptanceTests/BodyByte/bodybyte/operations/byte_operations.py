--- conflicted
+++ resolved
@@ -58,16 +58,9 @@
         if custom_headers:
             header_parameters.update(custom_headers)
 
-        body_content = None
-        # Construct and send request
-<<<<<<< HEAD
-        request = self._client.get(url, query_parameters)
-        response = self._client.send(
-            request, header_parameters, body_content, stream=False, **operation_config)
-=======
-        request = self._client.get(url, query_parameters, header_parameters)
-        response = self._client.send(request, stream=False, **operation_config)
->>>>>>> 054552d1
+        # Construct and send request
+        request = self._client.get(url, query_parameters, header_parameters)
+        response = self._client.send(request, stream=False, **operation_config)
 
         if response.status_code not in [200]:
             raise models.ErrorException(self._deserialize, response)
@@ -108,16 +101,9 @@
         if custom_headers:
             header_parameters.update(custom_headers)
 
-        body_content = None
-        # Construct and send request
-<<<<<<< HEAD
-        request = self._client.get(url, query_parameters)
-        response = self._client.send(
-            request, header_parameters, body_content, stream=False, **operation_config)
-=======
-        request = self._client.get(url, query_parameters, header_parameters)
-        response = self._client.send(request, stream=False, **operation_config)
->>>>>>> 054552d1
+        # Construct and send request
+        request = self._client.get(url, query_parameters, header_parameters)
+        response = self._client.send(request, stream=False, **operation_config)
 
         if response.status_code not in [200]:
             raise models.ErrorException(self._deserialize, response)
@@ -158,16 +144,9 @@
         if custom_headers:
             header_parameters.update(custom_headers)
 
-        body_content = None
-        # Construct and send request
-<<<<<<< HEAD
-        request = self._client.get(url, query_parameters)
-        response = self._client.send(
-            request, header_parameters, body_content, stream=False, **operation_config)
-=======
-        request = self._client.get(url, query_parameters, header_parameters)
-        response = self._client.send(request, stream=False, **operation_config)
->>>>>>> 054552d1
+        # Construct and send request
+        request = self._client.get(url, query_parameters, header_parameters)
+        response = self._client.send(request, stream=False, **operation_config)
 
         if response.status_code not in [200]:
             raise models.ErrorException(self._deserialize, response)
@@ -251,16 +230,9 @@
         if custom_headers:
             header_parameters.update(custom_headers)
 
-        body_content = None
-        # Construct and send request
-<<<<<<< HEAD
-        request = self._client.get(url, query_parameters)
-        response = self._client.send(
-            request, header_parameters, body_content, stream=False, **operation_config)
-=======
-        request = self._client.get(url, query_parameters, header_parameters)
-        response = self._client.send(request, stream=False, **operation_config)
->>>>>>> 054552d1
+        # Construct and send request
+        request = self._client.get(url, query_parameters, header_parameters)
+        response = self._client.send(request, stream=False, **operation_config)
 
         if response.status_code not in [200]:
             raise models.ErrorException(self._deserialize, response)
