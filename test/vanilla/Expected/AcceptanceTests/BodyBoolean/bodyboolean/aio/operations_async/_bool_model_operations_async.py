# coding=utf-8
# --------------------------------------------------------------------------
# Copyright (c) Microsoft Corporation. All rights reserved.
# Licensed under the MIT License. See License.txt in the project root for license information.
# Code generated by Microsoft (R) AutoRest Code Generator.
# Changes may cause incorrect behavior and will be lost if the code is regenerated.
# --------------------------------------------------------------------------
from typing import Any, Callable, Dict, Generic, Optional, TypeVar
import warnings

from azure.core.exceptions import map_error
from azure.core.pipeline import PipelineResponse
from azure.core.pipeline.transport import AsyncHttpResponse, HttpRequest
from azure.core.tracing.decorator_async import distributed_trace_async

from ... import models

T = TypeVar('T')
ClsType = Optional[Callable[[PipelineResponse[HttpRequest, AsyncHttpResponse], T, Dict[str, Any]], Any]]

def _cls_type_annotation(return_type):
    return Optional[Callable[[AsyncHttpResponse, return_type, Dict[str, Any]], Any]]


class BoolOperations:
    """BoolOperations async operations.

    You should not instantiate directly this class, but create a Client instance that will create it for you and attach it as attribute.

    :ivar models: Alias to model classes used in this operation group.
    :type models: ~bodyboolean.models
    :param client: Client for service requests.
    :param config: Configuration of service client.
    :param serializer: An object model serializer.
    :param deserializer: An object model deserializer.
    """

    models = models

    def __init__(self, client, config, serializer, deserializer) -> None:
        self._client = client
        self._serialize = serializer
        self._deserialize = deserializer
        self._config = config

    @distributed_trace_async
    async def get_true(
        self,
<<<<<<< HEAD
        cls: ClsType[bool] = None,
=======
        cls: _cls_type_annotation(bool) = None,
>>>>>>> 3fad5370
        **kwargs: Any
    ) -> bool:
        """Get true Boolean value.

        FIXME: add operation.summary

        :param callable cls: A custom type or function that will be passed the direct response
        :return: bool or the result of cls(response)
        :rtype: bool
        :raises: ~bodyboolean.models.ErrorException:
        """
        error_map = kwargs.pop('error_map', {})

        # Construct URL
        url = self.get_true.metadata['url']

        # Construct parameters
        query_parameters = {}


        # Construct headers
        header_parameters = {}
        header_parameters['Accept'] = 'application/json'


        # Construct and send request
        request = self._client.get(url, query_parameters, header_parameters)
        pipeline_response = await self._client._pipeline.run(request, stream=False, **kwargs)
        response = pipeline_response.http_response

        if response.status_code not in [200]:
            map_error(status_code=response.status_code, response=response, error_map=error_map)
            raise models.ErrorException.from_response(response, self._deserialize)

        deserialized = self._deserialize('bool', pipeline_response)

        if cls:
          return cls(pipeline_response, deserialized, {})

        return deserialized
    get_true.metadata = {'url': '/bool/true'}

    @distributed_trace_async
    async def put_true(
        self,
<<<<<<< HEAD
        cls: ClsType[None] = None,
=======
        cls: _cls_type_annotation(None) = None,
>>>>>>> 3fad5370
        **kwargs: Any
    ) -> None:
        """Set Boolean value true.

        FIXME: add operation.summary

        :param callable cls: A custom type or function that will be passed the direct response
        :return: None or the result of cls(response)
        :rtype: None
        :raises: ~bodyboolean.models.ErrorException:
        """
        error_map = kwargs.pop('error_map', {})
        bool_body = True

        # Construct URL
        url = self.put_true.metadata['url']

        # Construct parameters
        query_parameters = {}


        # Construct headers
        header_parameters = {}
        header_parameters['Content-Type'] = 'application/json'


        # Construct body
        body_content = self._serialize.body(bool_body, 'bool')

        # Construct and send request
        request = self._client.put(url, query_parameters, header_parameters, body_content)
        pipeline_response = await self._client._pipeline.run(request, stream=False, **kwargs)
        response = pipeline_response.http_response

        if response.status_code not in [200]:
            map_error(status_code=response.status_code, response=response, error_map=error_map)
            raise models.ErrorException.from_response(response, self._deserialize)

        if cls:
          return cls(pipeline_response, None, {})

    put_true.metadata = {'url': '/bool/true'}

    @distributed_trace_async
    async def get_false(
        self,
<<<<<<< HEAD
        cls: ClsType[bool] = None,
=======
        cls: _cls_type_annotation(bool) = None,
>>>>>>> 3fad5370
        **kwargs: Any
    ) -> bool:
        """Get false Boolean value.

        FIXME: add operation.summary

        :param callable cls: A custom type or function that will be passed the direct response
        :return: bool or the result of cls(response)
        :rtype: bool
        :raises: ~bodyboolean.models.ErrorException:
        """
        error_map = kwargs.pop('error_map', {})

        # Construct URL
        url = self.get_false.metadata['url']

        # Construct parameters
        query_parameters = {}


        # Construct headers
        header_parameters = {}
        header_parameters['Accept'] = 'application/json'


        # Construct and send request
        request = self._client.get(url, query_parameters, header_parameters)
        pipeline_response = await self._client._pipeline.run(request, stream=False, **kwargs)
        response = pipeline_response.http_response

        if response.status_code not in [200]:
            map_error(status_code=response.status_code, response=response, error_map=error_map)
            raise models.ErrorException.from_response(response, self._deserialize)

        deserialized = self._deserialize('bool', pipeline_response)

        if cls:
          return cls(pipeline_response, deserialized, {})

        return deserialized
    get_false.metadata = {'url': '/bool/false'}

    @distributed_trace_async
    async def put_false(
        self,
<<<<<<< HEAD
        cls: ClsType[None] = None,
=======
        cls: _cls_type_annotation(None) = None,
>>>>>>> 3fad5370
        **kwargs: Any
    ) -> None:
        """Set Boolean value false.

        FIXME: add operation.summary

        :param callable cls: A custom type or function that will be passed the direct response
        :return: None or the result of cls(response)
        :rtype: None
        :raises: ~bodyboolean.models.ErrorException:
        """
        error_map = kwargs.pop('error_map', {})
        bool_body = False

        # Construct URL
        url = self.put_false.metadata['url']

        # Construct parameters
        query_parameters = {}


        # Construct headers
        header_parameters = {}
        header_parameters['Content-Type'] = 'application/json'


        # Construct body
        body_content = self._serialize.body(bool_body, 'bool')

        # Construct and send request
        request = self._client.put(url, query_parameters, header_parameters, body_content)
        pipeline_response = await self._client._pipeline.run(request, stream=False, **kwargs)
        response = pipeline_response.http_response

        if response.status_code not in [200]:
            map_error(status_code=response.status_code, response=response, error_map=error_map)
            raise models.ErrorException.from_response(response, self._deserialize)

        if cls:
          return cls(pipeline_response, None, {})

    put_false.metadata = {'url': '/bool/false'}

    @distributed_trace_async
    async def get_null(
        self,
<<<<<<< HEAD
        cls: ClsType[bool] = None,
=======
        cls: _cls_type_annotation(bool) = None,
>>>>>>> 3fad5370
        **kwargs: Any
    ) -> bool:
        """Get null Boolean value.

        FIXME: add operation.summary

        :param callable cls: A custom type or function that will be passed the direct response
        :return: bool or the result of cls(response)
        :rtype: bool
        :raises: ~bodyboolean.models.ErrorException:
        """
        error_map = kwargs.pop('error_map', {})

        # Construct URL
        url = self.get_null.metadata['url']

        # Construct parameters
        query_parameters = {}


        # Construct headers
        header_parameters = {}
        header_parameters['Accept'] = 'application/json'


        # Construct and send request
        request = self._client.get(url, query_parameters, header_parameters)
        pipeline_response = await self._client._pipeline.run(request, stream=False, **kwargs)
        response = pipeline_response.http_response

        if response.status_code not in [200]:
            map_error(status_code=response.status_code, response=response, error_map=error_map)
            raise models.ErrorException.from_response(response, self._deserialize)

        deserialized = self._deserialize('bool', pipeline_response)

        if cls:
          return cls(pipeline_response, deserialized, {})

        return deserialized
    get_null.metadata = {'url': '/bool/null'}

    @distributed_trace_async
    async def get_invalid(
        self,
<<<<<<< HEAD
        cls: ClsType[bool] = None,
=======
        cls: _cls_type_annotation(bool) = None,
>>>>>>> 3fad5370
        **kwargs: Any
    ) -> bool:
        """Get invalid Boolean value.

        FIXME: add operation.summary

        :param callable cls: A custom type or function that will be passed the direct response
        :return: bool or the result of cls(response)
        :rtype: bool
        :raises: ~bodyboolean.models.ErrorException:
        """
        error_map = kwargs.pop('error_map', {})

        # Construct URL
        url = self.get_invalid.metadata['url']

        # Construct parameters
        query_parameters = {}


        # Construct headers
        header_parameters = {}
        header_parameters['Accept'] = 'application/json'


        # Construct and send request
        request = self._client.get(url, query_parameters, header_parameters)
        pipeline_response = await self._client._pipeline.run(request, stream=False, **kwargs)
        response = pipeline_response.http_response

        if response.status_code not in [200]:
            map_error(status_code=response.status_code, response=response, error_map=error_map)
            raise models.ErrorException.from_response(response, self._deserialize)

        deserialized = self._deserialize('bool', pipeline_response)

        if cls:
          return cls(pipeline_response, deserialized, {})

        return deserialized
    get_invalid.metadata = {'url': '/bool/invalid'}<|MERGE_RESOLUTION|>--- conflicted
+++ resolved
@@ -46,11 +46,7 @@
     @distributed_trace_async
     async def get_true(
         self,
-<<<<<<< HEAD
         cls: ClsType[bool] = None,
-=======
-        cls: _cls_type_annotation(bool) = None,
->>>>>>> 3fad5370
         **kwargs: Any
     ) -> bool:
         """Get true Boolean value.
@@ -96,11 +92,7 @@
     @distributed_trace_async
     async def put_true(
         self,
-<<<<<<< HEAD
         cls: ClsType[None] = None,
-=======
-        cls: _cls_type_annotation(None) = None,
->>>>>>> 3fad5370
         **kwargs: Any
     ) -> None:
         """Set Boolean value true.
@@ -147,11 +139,7 @@
     @distributed_trace_async
     async def get_false(
         self,
-<<<<<<< HEAD
         cls: ClsType[bool] = None,
-=======
-        cls: _cls_type_annotation(bool) = None,
->>>>>>> 3fad5370
         **kwargs: Any
     ) -> bool:
         """Get false Boolean value.
@@ -197,11 +185,7 @@
     @distributed_trace_async
     async def put_false(
         self,
-<<<<<<< HEAD
         cls: ClsType[None] = None,
-=======
-        cls: _cls_type_annotation(None) = None,
->>>>>>> 3fad5370
         **kwargs: Any
     ) -> None:
         """Set Boolean value false.
@@ -248,11 +232,7 @@
     @distributed_trace_async
     async def get_null(
         self,
-<<<<<<< HEAD
         cls: ClsType[bool] = None,
-=======
-        cls: _cls_type_annotation(bool) = None,
->>>>>>> 3fad5370
         **kwargs: Any
     ) -> bool:
         """Get null Boolean value.
@@ -298,11 +278,7 @@
     @distributed_trace_async
     async def get_invalid(
         self,
-<<<<<<< HEAD
         cls: ClsType[bool] = None,
-=======
-        cls: _cls_type_annotation(bool) = None,
->>>>>>> 3fad5370
         **kwargs: Any
     ) -> bool:
         """Get invalid Boolean value.
