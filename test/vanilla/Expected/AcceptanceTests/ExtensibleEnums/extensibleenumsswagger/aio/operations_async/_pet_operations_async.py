# coding=utf-8
# --------------------------------------------------------------------------
# Copyright (c) Microsoft Corporation. All rights reserved.
# Licensed under the MIT License. See License.txt in the project root for license information.
# Code generated by Microsoft (R) AutoRest Code Generator.
# Changes may cause incorrect behavior and will be lost if the code is regenerated.
# --------------------------------------------------------------------------
from typing import Any, Callable, Dict, Generic, Optional, TypeVar
import warnings

from azure.core.exceptions import HttpResponseError, ResourceExistsError, ResourceNotFoundError, map_error
from azure.core.pipeline import PipelineResponse
from azure.core.pipeline.transport import AsyncHttpResponse, HttpRequest
from azure.core.tracing.decorator_async import distributed_trace_async

from ... import models

T = TypeVar('T')
ClsType = Optional[Callable[[PipelineResponse[HttpRequest, AsyncHttpResponse], T, Dict[str, Any]], Any]]

class PetOperations:
    """PetOperations async operations.

    You should not instantiate this class directly. Instead, you should create a Client instance that
    instantiates it for you and attaches it as an attribute.

    :ivar models: Alias to model classes used in this operation group.
    :type models: ~extensibleenumsswagger.models
    :param client: Client for service requests.
    :param config: Configuration of service client.
    :param serializer: An object model serializer.
    :param deserializer: An object model deserializer.
    """

    models = models

    def __init__(self, client, config, serializer, deserializer) -> None:
        self._client = client
        self._serialize = serializer
        self._deserialize = deserializer
        self._config = config

    @distributed_trace_async
    async def get_by_pet_id(
        self,
        pet_id: str,
        **kwargs
    ) -> "models.Pet":
        """get_by_pet_id.

        :param pet_id: Pet id.
        :type pet_id: str
        :keyword callable cls: A custom type or function that will be passed the direct response
        :return: Pet or the result of cls(response)
        :rtype: ~extensibleenumsswagger.models.Pet
        :raises: ~azure.core.exceptions.HttpResponseError
        """
<<<<<<< HEAD
        cls: ClsType["models.Pet"] = kwargs.pop('cls', None )
        error_map = kwargs.pop('error_map', {404: ResourceNotFoundError, 409: ResourceExistsError})
=======
        cls: ClsType["models.Pet"] = kwargs.pop('cls', None)
        error_map = kwargs.pop('error_map', {})
>>>>>>> dc697c66

        # Construct URL
        url = self.get_by_pet_id.metadata['url']
        path_format_arguments = {
            'petId': self._serialize.url("pet_id", pet_id, 'str'),
        }
        url = self._client.format_url(url, **path_format_arguments)

        # Construct parameters
        query_parameters: Dict[str, Any] = {}

        # Construct headers
        header_parameters: Dict[str, Any] = {}
        header_parameters['Accept'] = 'application/json'

        # Construct and send request
        request = self._client.get(url, query_parameters, header_parameters)
        pipeline_response = await self._client._pipeline.run(request, stream=False, **kwargs)
        response = pipeline_response.http_response

        if response.status_code not in [200]:
            map_error(status_code=response.status_code, response=response, error_map=error_map)
            raise HttpResponseError(response=response)

        deserialized = self._deserialize('Pet', pipeline_response)

        if cls:
          return cls(pipeline_response, deserialized, {})

        return deserialized
    get_by_pet_id.metadata = {'url': '/extensibleenums/pet/{petId}'}

    @distributed_trace_async
    async def add_pet(
        self,
        pet_param: Optional["models.Pet"] = None,
        **kwargs
    ) -> "models.Pet":
        """add_pet.

        :param pet_param:
        :type pet_param: ~extensibleenumsswagger.models.Pet
        :keyword callable cls: A custom type or function that will be passed the direct response
        :return: Pet or the result of cls(response)
        :rtype: ~extensibleenumsswagger.models.Pet
        :raises: ~azure.core.exceptions.HttpResponseError
        """
<<<<<<< HEAD
        cls: ClsType["models.Pet"] = kwargs.pop('cls', None )
        error_map = kwargs.pop('error_map', {404: ResourceNotFoundError, 409: ResourceExistsError})
=======
        cls: ClsType["models.Pet"] = kwargs.pop('cls', None)
        error_map = kwargs.pop('error_map', {})
>>>>>>> dc697c66

        # Construct URL
        url = self.add_pet.metadata['url']

        # Construct parameters
        query_parameters: Dict[str, Any] = {}

        # Construct headers
        header_parameters: Dict[str, Any] = {}
        header_parameters['Accept'] = 'application/json'
        header_parameters['Content-Type'] = 'application/json'

        # Construct body
        if pet_param is not None:
            body_content = self._serialize.body(pet_param, 'Pet')
        else:
            body_content = None

        # Construct and send request
        request = self._client.post(url, query_parameters, header_parameters, body_content)
        pipeline_response = await self._client._pipeline.run(request, stream=False, **kwargs)
        response = pipeline_response.http_response

        if response.status_code not in [200]:
            map_error(status_code=response.status_code, response=response, error_map=error_map)
            raise HttpResponseError(response=response)

        deserialized = self._deserialize('Pet', pipeline_response)

        if cls:
          return cls(pipeline_response, deserialized, {})

        return deserialized
    add_pet.metadata = {'url': '/extensibleenums/pet/addPet'}<|MERGE_RESOLUTION|>--- conflicted
+++ resolved
@@ -55,13 +55,8 @@
         :rtype: ~extensibleenumsswagger.models.Pet
         :raises: ~azure.core.exceptions.HttpResponseError
         """
-<<<<<<< HEAD
-        cls: ClsType["models.Pet"] = kwargs.pop('cls', None )
+        cls: ClsType["models.Pet"] = kwargs.pop('cls', None)
         error_map = kwargs.pop('error_map', {404: ResourceNotFoundError, 409: ResourceExistsError})
-=======
-        cls: ClsType["models.Pet"] = kwargs.pop('cls', None)
-        error_map = kwargs.pop('error_map', {})
->>>>>>> dc697c66
 
         # Construct URL
         url = self.get_by_pet_id.metadata['url']
@@ -109,13 +104,8 @@
         :rtype: ~extensibleenumsswagger.models.Pet
         :raises: ~azure.core.exceptions.HttpResponseError
         """
-<<<<<<< HEAD
-        cls: ClsType["models.Pet"] = kwargs.pop('cls', None )
+        cls: ClsType["models.Pet"] = kwargs.pop('cls', None)
         error_map = kwargs.pop('error_map', {404: ResourceNotFoundError, 409: ResourceExistsError})
-=======
-        cls: ClsType["models.Pet"] = kwargs.pop('cls', None)
-        error_map = kwargs.pop('error_map', {})
->>>>>>> dc697c66
 
         # Construct URL
         url = self.add_pet.metadata['url']
