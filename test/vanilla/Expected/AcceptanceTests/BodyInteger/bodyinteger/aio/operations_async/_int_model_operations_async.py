# coding=utf-8
# --------------------------------------------------------------------------
# Copyright (c) Microsoft Corporation. All rights reserved.
# Licensed under the MIT License. See License.txt in the project root for license information.
# Code generated by Microsoft (R) AutoRest Code Generator.
# Changes may cause incorrect behavior and will be lost if the code is regenerated.
# --------------------------------------------------------------------------
import datetime
from typing import Any, Callable, Dict, Generic, Optional, TypeVar
import warnings

from azure.core.exceptions import map_error
from azure.core.pipeline import PipelineResponse
from azure.core.pipeline.transport import AsyncHttpResponse, HttpRequest
from azure.core.tracing.decorator_async import distributed_trace_async

from ... import models

T = TypeVar('T')
ClsType = Optional[Callable[[PipelineResponse[HttpRequest, AsyncHttpResponse], T, Dict[str, Any]], Any]]

def _cls_type_annotation(return_type):
    return Optional[Callable[[AsyncHttpResponse, return_type, Dict[str, Any]], Any]]


class IntOperations:
    """IntOperations async operations.

    You should not instantiate directly this class, but create a Client instance that will create it for you and attach it as attribute.

    :ivar models: Alias to model classes used in this operation group.
    :type models: ~bodyinteger.models
    :param client: Client for service requests.
    :param config: Configuration of service client.
    :param serializer: An object model serializer.
    :param deserializer: An object model deserializer.
    """

    models = models

    def __init__(self, client, config, serializer, deserializer) -> None:
        self._client = client
        self._serialize = serializer
        self._deserialize = deserializer
        self._config = config

    @distributed_trace_async
    async def get_null(
        self,
<<<<<<< HEAD
        cls: ClsType[int] = None,
=======
        cls: _cls_type_annotation(int) = None,
>>>>>>> 3fad5370
        **kwargs: Any
    ) -> int:
        """Get null Int value.

        FIXME: add operation.summary

        :param callable cls: A custom type or function that will be passed the direct response
        :return: int or the result of cls(response)
        :rtype: int
        :raises: ~bodyinteger.models.ErrorException:
        """
        error_map = kwargs.pop('error_map', {})

        # Construct URL
        url = self.get_null.metadata['url']

        # Construct parameters
        query_parameters = {}


        # Construct headers
        header_parameters = {}
        header_parameters['Accept'] = 'application/json'


        # Construct and send request
        request = self._client.get(url, query_parameters, header_parameters)
        pipeline_response = await self._client._pipeline.run(request, stream=False, **kwargs)
        response = pipeline_response.http_response

        if response.status_code not in [200]:
            map_error(status_code=response.status_code, response=response, error_map=error_map)
            raise models.ErrorException.from_response(response, self._deserialize)

        deserialized = self._deserialize('int', pipeline_response)

        if cls:
          return cls(pipeline_response, deserialized, {})

        return deserialized
    get_null.metadata = {'url': '/int/null'}

    @distributed_trace_async
    async def get_invalid(
        self,
<<<<<<< HEAD
        cls: ClsType[int] = None,
=======
        cls: _cls_type_annotation(int) = None,
>>>>>>> 3fad5370
        **kwargs: Any
    ) -> int:
        """Get invalid Int value.

        FIXME: add operation.summary

        :param callable cls: A custom type or function that will be passed the direct response
        :return: int or the result of cls(response)
        :rtype: int
        :raises: ~bodyinteger.models.ErrorException:
        """
        error_map = kwargs.pop('error_map', {})

        # Construct URL
        url = self.get_invalid.metadata['url']

        # Construct parameters
        query_parameters = {}


        # Construct headers
        header_parameters = {}
        header_parameters['Accept'] = 'application/json'


        # Construct and send request
        request = self._client.get(url, query_parameters, header_parameters)
        pipeline_response = await self._client._pipeline.run(request, stream=False, **kwargs)
        response = pipeline_response.http_response

        if response.status_code not in [200]:
            map_error(status_code=response.status_code, response=response, error_map=error_map)
            raise models.ErrorException.from_response(response, self._deserialize)

        deserialized = self._deserialize('int', pipeline_response)

        if cls:
          return cls(pipeline_response, deserialized, {})

        return deserialized
    get_invalid.metadata = {'url': '/int/invalid'}

    @distributed_trace_async
    async def get_overflow_int32(
        self,
<<<<<<< HEAD
        cls: ClsType[int] = None,
=======
        cls: _cls_type_annotation(int) = None,
>>>>>>> 3fad5370
        **kwargs: Any
    ) -> int:
        """Get overflow Int32 value.

        FIXME: add operation.summary

        :param callable cls: A custom type or function that will be passed the direct response
        :return: int or the result of cls(response)
        :rtype: int
        :raises: ~bodyinteger.models.ErrorException:
        """
        error_map = kwargs.pop('error_map', {})

        # Construct URL
        url = self.get_overflow_int32.metadata['url']

        # Construct parameters
        query_parameters = {}


        # Construct headers
        header_parameters = {}
        header_parameters['Accept'] = 'application/json'


        # Construct and send request
        request = self._client.get(url, query_parameters, header_parameters)
        pipeline_response = await self._client._pipeline.run(request, stream=False, **kwargs)
        response = pipeline_response.http_response

        if response.status_code not in [200]:
            map_error(status_code=response.status_code, response=response, error_map=error_map)
            raise models.ErrorException.from_response(response, self._deserialize)

        deserialized = self._deserialize('int', pipeline_response)

        if cls:
          return cls(pipeline_response, deserialized, {})

        return deserialized
    get_overflow_int32.metadata = {'url': '/int/overflowint32'}

    @distributed_trace_async
    async def get_underflow_int32(
        self,
<<<<<<< HEAD
        cls: ClsType[int] = None,
=======
        cls: _cls_type_annotation(int) = None,
>>>>>>> 3fad5370
        **kwargs: Any
    ) -> int:
        """Get underflow Int32 value.

        FIXME: add operation.summary

        :param callable cls: A custom type or function that will be passed the direct response
        :return: int or the result of cls(response)
        :rtype: int
        :raises: ~bodyinteger.models.ErrorException:
        """
        error_map = kwargs.pop('error_map', {})

        # Construct URL
        url = self.get_underflow_int32.metadata['url']

        # Construct parameters
        query_parameters = {}


        # Construct headers
        header_parameters = {}
        header_parameters['Accept'] = 'application/json'


        # Construct and send request
        request = self._client.get(url, query_parameters, header_parameters)
        pipeline_response = await self._client._pipeline.run(request, stream=False, **kwargs)
        response = pipeline_response.http_response

        if response.status_code not in [200]:
            map_error(status_code=response.status_code, response=response, error_map=error_map)
            raise models.ErrorException.from_response(response, self._deserialize)

        deserialized = self._deserialize('int', pipeline_response)

        if cls:
          return cls(pipeline_response, deserialized, {})

        return deserialized
    get_underflow_int32.metadata = {'url': '/int/underflowint32'}

    @distributed_trace_async
    async def get_overflow_int64(
        self,
<<<<<<< HEAD
        cls: ClsType[int] = None,
=======
        cls: _cls_type_annotation(int) = None,
>>>>>>> 3fad5370
        **kwargs: Any
    ) -> int:
        """Get overflow Int64 value.

        FIXME: add operation.summary

        :param callable cls: A custom type or function that will be passed the direct response
        :return: long or the result of cls(response)
        :rtype: long
        :raises: ~bodyinteger.models.ErrorException:
        """
        error_map = kwargs.pop('error_map', {})

        # Construct URL
        url = self.get_overflow_int64.metadata['url']

        # Construct parameters
        query_parameters = {}


        # Construct headers
        header_parameters = {}
        header_parameters['Accept'] = 'application/json'


        # Construct and send request
        request = self._client.get(url, query_parameters, header_parameters)
        pipeline_response = await self._client._pipeline.run(request, stream=False, **kwargs)
        response = pipeline_response.http_response

        if response.status_code not in [200]:
            map_error(status_code=response.status_code, response=response, error_map=error_map)
            raise models.ErrorException.from_response(response, self._deserialize)

        deserialized = self._deserialize('long', pipeline_response)

        if cls:
          return cls(pipeline_response, deserialized, {})

        return deserialized
    get_overflow_int64.metadata = {'url': '/int/overflowint64'}

    @distributed_trace_async
    async def get_underflow_int64(
        self,
<<<<<<< HEAD
        cls: ClsType[int] = None,
=======
        cls: _cls_type_annotation(int) = None,
>>>>>>> 3fad5370
        **kwargs: Any
    ) -> int:
        """Get underflow Int64 value.

        FIXME: add operation.summary

        :param callable cls: A custom type or function that will be passed the direct response
        :return: long or the result of cls(response)
        :rtype: long
        :raises: ~bodyinteger.models.ErrorException:
        """
        error_map = kwargs.pop('error_map', {})

        # Construct URL
        url = self.get_underflow_int64.metadata['url']

        # Construct parameters
        query_parameters = {}


        # Construct headers
        header_parameters = {}
        header_parameters['Accept'] = 'application/json'


        # Construct and send request
        request = self._client.get(url, query_parameters, header_parameters)
        pipeline_response = await self._client._pipeline.run(request, stream=False, **kwargs)
        response = pipeline_response.http_response

        if response.status_code not in [200]:
            map_error(status_code=response.status_code, response=response, error_map=error_map)
            raise models.ErrorException.from_response(response, self._deserialize)

        deserialized = self._deserialize('long', pipeline_response)

        if cls:
          return cls(pipeline_response, deserialized, {})

        return deserialized
    get_underflow_int64.metadata = {'url': '/int/underflowint64'}

    @distributed_trace_async
    async def put_max32(
        self,
        int_body: int,
        *,
<<<<<<< HEAD
        cls: ClsType[None] = None,
=======
        cls: _cls_type_annotation(None) = None,
>>>>>>> 3fad5370
        **kwargs: Any
    ) -> None:
        """Put max int32 value.

        FIXME: add operation.summary

        :param int_body: 
        :type int_body: int
        :param callable cls: A custom type or function that will be passed the direct response
        :return: None or the result of cls(response)
        :rtype: None
        :raises: ~bodyinteger.models.ErrorException:
        """
        error_map = kwargs.pop('error_map', {})

        # Construct URL
        url = self.put_max32.metadata['url']

        # Construct parameters
        query_parameters = {}


        # Construct headers
        header_parameters = {}
        header_parameters['Content-Type'] = 'application/json'


        # Construct body
        body_content = self._serialize.body(int_body, 'int')

        # Construct and send request
        request = self._client.put(url, query_parameters, header_parameters, body_content)
        pipeline_response = await self._client._pipeline.run(request, stream=False, **kwargs)
        response = pipeline_response.http_response

        if response.status_code not in [200]:
            map_error(status_code=response.status_code, response=response, error_map=error_map)
            raise models.ErrorException.from_response(response, self._deserialize)

        if cls:
          return cls(pipeline_response, None, {})

    put_max32.metadata = {'url': '/int/max/32'}

    @distributed_trace_async
    async def put_max64(
        self,
        int_body: int,
        *,
<<<<<<< HEAD
        cls: ClsType[None] = None,
=======
        cls: _cls_type_annotation(None) = None,
>>>>>>> 3fad5370
        **kwargs: Any
    ) -> None:
        """Put max int64 value.

        FIXME: add operation.summary

        :param int_body: 
        :type int_body: long
        :param callable cls: A custom type or function that will be passed the direct response
        :return: None or the result of cls(response)
        :rtype: None
        :raises: ~bodyinteger.models.ErrorException:
        """
        error_map = kwargs.pop('error_map', {})

        # Construct URL
        url = self.put_max64.metadata['url']

        # Construct parameters
        query_parameters = {}


        # Construct headers
        header_parameters = {}
        header_parameters['Content-Type'] = 'application/json'


        # Construct body
        body_content = self._serialize.body(int_body, 'long')

        # Construct and send request
        request = self._client.put(url, query_parameters, header_parameters, body_content)
        pipeline_response = await self._client._pipeline.run(request, stream=False, **kwargs)
        response = pipeline_response.http_response

        if response.status_code not in [200]:
            map_error(status_code=response.status_code, response=response, error_map=error_map)
            raise models.ErrorException.from_response(response, self._deserialize)

        if cls:
          return cls(pipeline_response, None, {})

    put_max64.metadata = {'url': '/int/max/64'}

    @distributed_trace_async
    async def put_min32(
        self,
        int_body: int,
        *,
<<<<<<< HEAD
        cls: ClsType[None] = None,
=======
        cls: _cls_type_annotation(None) = None,
>>>>>>> 3fad5370
        **kwargs: Any
    ) -> None:
        """Put min int32 value.

        FIXME: add operation.summary

        :param int_body: 
        :type int_body: int
        :param callable cls: A custom type or function that will be passed the direct response
        :return: None or the result of cls(response)
        :rtype: None
        :raises: ~bodyinteger.models.ErrorException:
        """
        error_map = kwargs.pop('error_map', {})

        # Construct URL
        url = self.put_min32.metadata['url']

        # Construct parameters
        query_parameters = {}


        # Construct headers
        header_parameters = {}
        header_parameters['Content-Type'] = 'application/json'


        # Construct body
        body_content = self._serialize.body(int_body, 'int')

        # Construct and send request
        request = self._client.put(url, query_parameters, header_parameters, body_content)
        pipeline_response = await self._client._pipeline.run(request, stream=False, **kwargs)
        response = pipeline_response.http_response

        if response.status_code not in [200]:
            map_error(status_code=response.status_code, response=response, error_map=error_map)
            raise models.ErrorException.from_response(response, self._deserialize)

        if cls:
          return cls(pipeline_response, None, {})

    put_min32.metadata = {'url': '/int/min/32'}

    @distributed_trace_async
    async def put_min64(
        self,
        int_body: int,
        *,
<<<<<<< HEAD
        cls: ClsType[None] = None,
=======
        cls: _cls_type_annotation(None) = None,
>>>>>>> 3fad5370
        **kwargs: Any
    ) -> None:
        """Put min int64 value.

        FIXME: add operation.summary

        :param int_body: 
        :type int_body: long
        :param callable cls: A custom type or function that will be passed the direct response
        :return: None or the result of cls(response)
        :rtype: None
        :raises: ~bodyinteger.models.ErrorException:
        """
        error_map = kwargs.pop('error_map', {})

        # Construct URL
        url = self.put_min64.metadata['url']

        # Construct parameters
        query_parameters = {}


        # Construct headers
        header_parameters = {}
        header_parameters['Content-Type'] = 'application/json'


        # Construct body
        body_content = self._serialize.body(int_body, 'long')

        # Construct and send request
        request = self._client.put(url, query_parameters, header_parameters, body_content)
        pipeline_response = await self._client._pipeline.run(request, stream=False, **kwargs)
        response = pipeline_response.http_response

        if response.status_code not in [200]:
            map_error(status_code=response.status_code, response=response, error_map=error_map)
            raise models.ErrorException.from_response(response, self._deserialize)

        if cls:
          return cls(pipeline_response, None, {})

    put_min64.metadata = {'url': '/int/min/64'}

    @distributed_trace_async
    async def get_unix_time(
        self,
<<<<<<< HEAD
        cls: ClsType[datetime.datetime] = None,
=======
        cls: _cls_type_annotation(datetime.datetime) = None,
>>>>>>> 3fad5370
        **kwargs: Any
    ) -> datetime.datetime:
        """Get datetime encoded as Unix time value.

        FIXME: add operation.summary

        :param callable cls: A custom type or function that will be passed the direct response
        :return: datetime or the result of cls(response)
        :rtype: ~datetime.datetime
        :raises: ~bodyinteger.models.ErrorException:
        """
        error_map = kwargs.pop('error_map', {})

        # Construct URL
        url = self.get_unix_time.metadata['url']

        # Construct parameters
        query_parameters = {}


        # Construct headers
        header_parameters = {}
        header_parameters['Accept'] = 'application/json'


        # Construct and send request
        request = self._client.get(url, query_parameters, header_parameters)
        pipeline_response = await self._client._pipeline.run(request, stream=False, **kwargs)
        response = pipeline_response.http_response

        if response.status_code not in [200]:
            map_error(status_code=response.status_code, response=response, error_map=error_map)
            raise models.ErrorException.from_response(response, self._deserialize)

        deserialized = self._deserialize('unix-time', pipeline_response)

        if cls:
          return cls(pipeline_response, deserialized, {})

        return deserialized
    get_unix_time.metadata = {'url': '/int/unixtime'}

    @distributed_trace_async
    async def put_unix_time_date(
        self,
        int_body: datetime.datetime,
        *,
<<<<<<< HEAD
        cls: ClsType[None] = None,
=======
        cls: _cls_type_annotation(None) = None,
>>>>>>> 3fad5370
        **kwargs: Any
    ) -> None:
        """Put datetime encoded as Unix time.

        FIXME: add operation.summary

        :param int_body: 
        :type int_body: ~datetime.datetime
        :param callable cls: A custom type or function that will be passed the direct response
        :return: None or the result of cls(response)
        :rtype: None
        :raises: ~bodyinteger.models.ErrorException:
        """
        error_map = kwargs.pop('error_map', {})

        # Construct URL
        url = self.put_unix_time_date.metadata['url']

        # Construct parameters
        query_parameters = {}


        # Construct headers
        header_parameters = {}
        header_parameters['Content-Type'] = 'application/json'


        # Construct body
        body_content = self._serialize.body(int_body, 'unix-time')

        # Construct and send request
        request = self._client.put(url, query_parameters, header_parameters, body_content)
        pipeline_response = await self._client._pipeline.run(request, stream=False, **kwargs)
        response = pipeline_response.http_response

        if response.status_code not in [200]:
            map_error(status_code=response.status_code, response=response, error_map=error_map)
            raise models.ErrorException.from_response(response, self._deserialize)

        if cls:
          return cls(pipeline_response, None, {})

    put_unix_time_date.metadata = {'url': '/int/unixtime'}

    @distributed_trace_async
    async def get_invalid_unix_time(
        self,
<<<<<<< HEAD
        cls: ClsType[datetime.datetime] = None,
=======
        cls: _cls_type_annotation(datetime.datetime) = None,
>>>>>>> 3fad5370
        **kwargs: Any
    ) -> datetime.datetime:
        """Get invalid Unix time value.

        FIXME: add operation.summary

        :param callable cls: A custom type or function that will be passed the direct response
        :return: datetime or the result of cls(response)
        :rtype: ~datetime.datetime
        :raises: ~bodyinteger.models.ErrorException:
        """
        error_map = kwargs.pop('error_map', {})

        # Construct URL
        url = self.get_invalid_unix_time.metadata['url']

        # Construct parameters
        query_parameters = {}


        # Construct headers
        header_parameters = {}
        header_parameters['Accept'] = 'application/json'


        # Construct and send request
        request = self._client.get(url, query_parameters, header_parameters)
        pipeline_response = await self._client._pipeline.run(request, stream=False, **kwargs)
        response = pipeline_response.http_response

        if response.status_code not in [200]:
            map_error(status_code=response.status_code, response=response, error_map=error_map)
            raise models.ErrorException.from_response(response, self._deserialize)

        deserialized = self._deserialize('unix-time', pipeline_response)

        if cls:
          return cls(pipeline_response, deserialized, {})

        return deserialized
    get_invalid_unix_time.metadata = {'url': '/int/invalidunixtime'}

    @distributed_trace_async
    async def get_null_unix_time(
        self,
<<<<<<< HEAD
        cls: ClsType[datetime.datetime] = None,
=======
        cls: _cls_type_annotation(datetime.datetime) = None,
>>>>>>> 3fad5370
        **kwargs: Any
    ) -> datetime.datetime:
        """Get null Unix time value.

        FIXME: add operation.summary

        :param callable cls: A custom type or function that will be passed the direct response
        :return: datetime or the result of cls(response)
        :rtype: ~datetime.datetime
        :raises: ~bodyinteger.models.ErrorException:
        """
        error_map = kwargs.pop('error_map', {})

        # Construct URL
        url = self.get_null_unix_time.metadata['url']

        # Construct parameters
        query_parameters = {}


        # Construct headers
        header_parameters = {}
        header_parameters['Accept'] = 'application/json'


        # Construct and send request
        request = self._client.get(url, query_parameters, header_parameters)
        pipeline_response = await self._client._pipeline.run(request, stream=False, **kwargs)
        response = pipeline_response.http_response

        if response.status_code not in [200]:
            map_error(status_code=response.status_code, response=response, error_map=error_map)
            raise models.ErrorException.from_response(response, self._deserialize)

        deserialized = self._deserialize('unix-time', pipeline_response)

        if cls:
          return cls(pipeline_response, deserialized, {})

        return deserialized
    get_null_unix_time.metadata = {'url': '/int/nullunixtime'}<|MERGE_RESOLUTION|>--- conflicted
+++ resolved
@@ -47,11 +47,7 @@
     @distributed_trace_async
     async def get_null(
         self,
-<<<<<<< HEAD
         cls: ClsType[int] = None,
-=======
-        cls: _cls_type_annotation(int) = None,
->>>>>>> 3fad5370
         **kwargs: Any
     ) -> int:
         """Get null Int value.
@@ -97,11 +93,7 @@
     @distributed_trace_async
     async def get_invalid(
         self,
-<<<<<<< HEAD
         cls: ClsType[int] = None,
-=======
-        cls: _cls_type_annotation(int) = None,
->>>>>>> 3fad5370
         **kwargs: Any
     ) -> int:
         """Get invalid Int value.
@@ -147,11 +139,7 @@
     @distributed_trace_async
     async def get_overflow_int32(
         self,
-<<<<<<< HEAD
         cls: ClsType[int] = None,
-=======
-        cls: _cls_type_annotation(int) = None,
->>>>>>> 3fad5370
         **kwargs: Any
     ) -> int:
         """Get overflow Int32 value.
@@ -197,11 +185,7 @@
     @distributed_trace_async
     async def get_underflow_int32(
         self,
-<<<<<<< HEAD
         cls: ClsType[int] = None,
-=======
-        cls: _cls_type_annotation(int) = None,
->>>>>>> 3fad5370
         **kwargs: Any
     ) -> int:
         """Get underflow Int32 value.
@@ -247,11 +231,7 @@
     @distributed_trace_async
     async def get_overflow_int64(
         self,
-<<<<<<< HEAD
         cls: ClsType[int] = None,
-=======
-        cls: _cls_type_annotation(int) = None,
->>>>>>> 3fad5370
         **kwargs: Any
     ) -> int:
         """Get overflow Int64 value.
@@ -297,11 +277,7 @@
     @distributed_trace_async
     async def get_underflow_int64(
         self,
-<<<<<<< HEAD
         cls: ClsType[int] = None,
-=======
-        cls: _cls_type_annotation(int) = None,
->>>>>>> 3fad5370
         **kwargs: Any
     ) -> int:
         """Get underflow Int64 value.
@@ -349,11 +325,7 @@
         self,
         int_body: int,
         *,
-<<<<<<< HEAD
         cls: ClsType[None] = None,
-=======
-        cls: _cls_type_annotation(None) = None,
->>>>>>> 3fad5370
         **kwargs: Any
     ) -> None:
         """Put max int32 value.
@@ -403,11 +375,7 @@
         self,
         int_body: int,
         *,
-<<<<<<< HEAD
         cls: ClsType[None] = None,
-=======
-        cls: _cls_type_annotation(None) = None,
->>>>>>> 3fad5370
         **kwargs: Any
     ) -> None:
         """Put max int64 value.
@@ -457,11 +425,7 @@
         self,
         int_body: int,
         *,
-<<<<<<< HEAD
         cls: ClsType[None] = None,
-=======
-        cls: _cls_type_annotation(None) = None,
->>>>>>> 3fad5370
         **kwargs: Any
     ) -> None:
         """Put min int32 value.
@@ -511,11 +475,7 @@
         self,
         int_body: int,
         *,
-<<<<<<< HEAD
         cls: ClsType[None] = None,
-=======
-        cls: _cls_type_annotation(None) = None,
->>>>>>> 3fad5370
         **kwargs: Any
     ) -> None:
         """Put min int64 value.
@@ -563,11 +523,7 @@
     @distributed_trace_async
     async def get_unix_time(
         self,
-<<<<<<< HEAD
         cls: ClsType[datetime.datetime] = None,
-=======
-        cls: _cls_type_annotation(datetime.datetime) = None,
->>>>>>> 3fad5370
         **kwargs: Any
     ) -> datetime.datetime:
         """Get datetime encoded as Unix time value.
@@ -615,11 +571,7 @@
         self,
         int_body: datetime.datetime,
         *,
-<<<<<<< HEAD
         cls: ClsType[None] = None,
-=======
-        cls: _cls_type_annotation(None) = None,
->>>>>>> 3fad5370
         **kwargs: Any
     ) -> None:
         """Put datetime encoded as Unix time.
@@ -667,11 +619,7 @@
     @distributed_trace_async
     async def get_invalid_unix_time(
         self,
-<<<<<<< HEAD
         cls: ClsType[datetime.datetime] = None,
-=======
-        cls: _cls_type_annotation(datetime.datetime) = None,
->>>>>>> 3fad5370
         **kwargs: Any
     ) -> datetime.datetime:
         """Get invalid Unix time value.
@@ -717,11 +665,7 @@
     @distributed_trace_async
     async def get_null_unix_time(
         self,
-<<<<<<< HEAD
         cls: ClsType[datetime.datetime] = None,
-=======
-        cls: _cls_type_annotation(datetime.datetime) = None,
->>>>>>> 3fad5370
         **kwargs: Any
     ) -> datetime.datetime:
         """Get null Unix time value.
