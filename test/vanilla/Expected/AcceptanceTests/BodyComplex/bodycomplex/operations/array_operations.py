--- conflicted
+++ resolved
@@ -59,16 +59,9 @@
         if custom_headers:
             header_parameters.update(custom_headers)
 
-        body_content = None
-        # Construct and send request
-<<<<<<< HEAD
-        request = self._client.get(url, query_parameters)
-        response = self._client.send(
-            request, header_parameters, body_content, stream=False, **operation_config)
-=======
+        # Construct and send request
         request = self._client.get(url, query_parameters, header_parameters)
         response = self._client.send(request, stream=False, **operation_config)
->>>>>>> 054552d1
 
         if response.status_code not in [200]:
             raise models.ErrorException(self._deserialize, response)
@@ -154,16 +147,9 @@
         if custom_headers:
             header_parameters.update(custom_headers)
 
-        body_content = None
-        # Construct and send request
-<<<<<<< HEAD
-        request = self._client.get(url, query_parameters)
-        response = self._client.send(
-            request, header_parameters, body_content, stream=False, **operation_config)
-=======
+        # Construct and send request
         request = self._client.get(url, query_parameters, header_parameters)
         response = self._client.send(request, stream=False, **operation_config)
->>>>>>> 054552d1
 
         if response.status_code not in [200]:
             raise models.ErrorException(self._deserialize, response)
@@ -250,16 +236,9 @@
         if custom_headers:
             header_parameters.update(custom_headers)
 
-        body_content = None
-        # Construct and send request
-<<<<<<< HEAD
-        request = self._client.get(url, query_parameters)
-        response = self._client.send(
-            request, header_parameters, body_content, stream=False, **operation_config)
-=======
+        # Construct and send request
         request = self._client.get(url, query_parameters, header_parameters)
         response = self._client.send(request, stream=False, **operation_config)
->>>>>>> 054552d1
 
         if response.status_code not in [200]:
             raise models.ErrorException(self._deserialize, response)
