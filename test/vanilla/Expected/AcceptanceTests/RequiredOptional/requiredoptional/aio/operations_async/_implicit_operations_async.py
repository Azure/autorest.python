# coding=utf-8
# --------------------------------------------------------------------------
# Copyright (c) Microsoft Corporation. All rights reserved.
# Licensed under the MIT License. See License.txt in the project root for license information.
# Code generated by Microsoft (R) AutoRest Code Generator.
# Changes may cause incorrect behavior and will be lost if the code is regenerated.
# --------------------------------------------------------------------------
from typing import Any, Callable, Dict, Generic, Optional, TypeVar
import warnings

from azure.core.exceptions import HttpResponseError, ResourceExistsError, ResourceNotFoundError, map_error
from azure.core.pipeline import PipelineResponse
from azure.core.pipeline.transport import AsyncHttpResponse, HttpRequest
from azure.core.tracing.decorator_async import distributed_trace_async

from ... import models

T = TypeVar('T')
ClsType = Optional[Callable[[PipelineResponse[HttpRequest, AsyncHttpResponse], T, Dict[str, Any]], Any]]

class ImplicitOperations:
    """ImplicitOperations async operations.

    You should not instantiate this class directly. Instead, you should create a Client instance that
    instantiates it for you and attaches it as an attribute.

    :ivar models: Alias to model classes used in this operation group.
    :type models: ~requiredoptional.models
    :param client: Client for service requests.
    :param config: Configuration of service client.
    :param serializer: An object model serializer.
    :param deserializer: An object model deserializer.
    """

    models = models

    def __init__(self, client, config, serializer, deserializer) -> None:
        self._client = client
        self._serialize = serializer
        self._deserialize = deserializer
        self._config = config

    @distributed_trace_async
    async def get_required_path(
        self,
        path_parameter: str,
        **kwargs
    ) -> None:
        """Test implicitly required path parameter.

        :param path_parameter:
        :type path_parameter: str
        :keyword callable cls: A custom type or function that will be passed the direct response
        :return: None or the result of cls(response)
        :rtype: None
        :raises: ~azure.core.exceptions.HttpResponseError
        """
<<<<<<< HEAD
        cls: ClsType[None] = kwargs.pop('cls', None )
        error_map = kwargs.pop('error_map', {404: ResourceNotFoundError, 409: ResourceExistsError})
=======
        cls: ClsType[None] = kwargs.pop('cls', None)
        error_map = kwargs.pop('error_map', {})
>>>>>>> dc697c66

        # Construct URL
        url = self.get_required_path.metadata['url']
        path_format_arguments = {
            'pathParameter': self._serialize.url("path_parameter", path_parameter, 'str'),
        }
        url = self._client.format_url(url, **path_format_arguments)

        # Construct parameters
        query_parameters: Dict[str, Any] = {}

        # Construct headers
        header_parameters: Dict[str, Any] = {}

        # Construct and send request
        request = self._client.get(url, query_parameters, header_parameters)
        pipeline_response = await self._client._pipeline.run(request, stream=False, **kwargs)
        response = pipeline_response.http_response

        if response.status_code not in [200]:
            map_error(status_code=response.status_code, response=response, error_map=error_map)
            error = self._deserialize(models.Error, response)
            raise HttpResponseError(response=response, model=error)

        if cls:
          return cls(pipeline_response, None, {})

    get_required_path.metadata = {'url': '/reqopt/implicit/required/path/{pathParameter}'}

    @distributed_trace_async
    async def put_optional_query(
        self,
        query_parameter: Optional[str] = None,
        **kwargs
    ) -> None:
        """Test implicitly optional query parameter.

        :param query_parameter:
        :type query_parameter: str
        :keyword callable cls: A custom type or function that will be passed the direct response
        :return: None or the result of cls(response)
        :rtype: None
        :raises: ~azure.core.exceptions.HttpResponseError
        """
<<<<<<< HEAD
        cls: ClsType[None] = kwargs.pop('cls', None )
        error_map = kwargs.pop('error_map', {404: ResourceNotFoundError, 409: ResourceExistsError})
=======
        cls: ClsType[None] = kwargs.pop('cls', None)
        error_map = kwargs.pop('error_map', {})
>>>>>>> dc697c66

        # Construct URL
        url = self.put_optional_query.metadata['url']

        # Construct parameters
        query_parameters: Dict[str, Any] = {}
        if query_parameter is not None:
            query_parameters['queryParameter'] = self._serialize.query("query_parameter", query_parameter, 'str')

        # Construct headers
        header_parameters: Dict[str, Any] = {}

        # Construct and send request
        request = self._client.put(url, query_parameters, header_parameters)
        pipeline_response = await self._client._pipeline.run(request, stream=False, **kwargs)
        response = pipeline_response.http_response

        if response.status_code not in [200]:
            map_error(status_code=response.status_code, response=response, error_map=error_map)
            error = self._deserialize(models.Error, response)
            raise HttpResponseError(response=response, model=error)

        if cls:
          return cls(pipeline_response, None, {})

    put_optional_query.metadata = {'url': '/reqopt/implicit/optional/query'}

    @distributed_trace_async
    async def put_optional_header(
        self,
        query_parameter: Optional[str] = None,
        **kwargs
    ) -> None:
        """Test implicitly optional header parameter.

        :param query_parameter:
        :type query_parameter: str
        :keyword callable cls: A custom type or function that will be passed the direct response
        :return: None or the result of cls(response)
        :rtype: None
        :raises: ~azure.core.exceptions.HttpResponseError
        """
<<<<<<< HEAD
        cls: ClsType[None] = kwargs.pop('cls', None )
        error_map = kwargs.pop('error_map', {404: ResourceNotFoundError, 409: ResourceExistsError})
=======
        cls: ClsType[None] = kwargs.pop('cls', None)
        error_map = kwargs.pop('error_map', {})
>>>>>>> dc697c66

        # Construct URL
        url = self.put_optional_header.metadata['url']

        # Construct parameters
        query_parameters: Dict[str, Any] = {}

        # Construct headers
        header_parameters: Dict[str, Any] = {}
        if query_parameter is not None:
            header_parameters['queryParameter'] = self._serialize.header("query_parameter", query_parameter, 'str')

        # Construct and send request
        request = self._client.put(url, query_parameters, header_parameters)
        pipeline_response = await self._client._pipeline.run(request, stream=False, **kwargs)
        response = pipeline_response.http_response

        if response.status_code not in [200]:
            map_error(status_code=response.status_code, response=response, error_map=error_map)
            error = self._deserialize(models.Error, response)
            raise HttpResponseError(response=response, model=error)

        if cls:
          return cls(pipeline_response, None, {})

    put_optional_header.metadata = {'url': '/reqopt/implicit/optional/header'}

    @distributed_trace_async
    async def put_optional_body(
        self,
        body_parameter: Optional[str] = None,
        **kwargs
    ) -> None:
        """Test implicitly optional body parameter.

        :param body_parameter:
        :type body_parameter: str
        :keyword callable cls: A custom type or function that will be passed the direct response
        :return: None or the result of cls(response)
        :rtype: None
        :raises: ~azure.core.exceptions.HttpResponseError
        """
<<<<<<< HEAD
        cls: ClsType[None] = kwargs.pop('cls', None )
        error_map = kwargs.pop('error_map', {404: ResourceNotFoundError, 409: ResourceExistsError})
=======
        cls: ClsType[None] = kwargs.pop('cls', None)
        error_map = kwargs.pop('error_map', {})
>>>>>>> dc697c66

        # Construct URL
        url = self.put_optional_body.metadata['url']

        # Construct parameters
        query_parameters: Dict[str, Any] = {}

        # Construct headers
        header_parameters: Dict[str, Any] = {}
        header_parameters['Content-Type'] = 'application/json'

        # Construct body
        if body_parameter is not None:
            body_content = self._serialize.body(body_parameter, 'str')
        else:
            body_content = None

        # Construct and send request
        request = self._client.put(url, query_parameters, header_parameters, body_content)
        pipeline_response = await self._client._pipeline.run(request, stream=False, **kwargs)
        response = pipeline_response.http_response

        if response.status_code not in [200]:
            map_error(status_code=response.status_code, response=response, error_map=error_map)
            error = self._deserialize(models.Error, response)
            raise HttpResponseError(response=response, model=error)

        if cls:
          return cls(pipeline_response, None, {})

    put_optional_body.metadata = {'url': '/reqopt/implicit/optional/body'}

    @distributed_trace_async
    async def get_required_global_path(
        self,
        **kwargs
    ) -> None:
        """Test implicitly required path parameter.

        :keyword callable cls: A custom type or function that will be passed the direct response
        :return: None or the result of cls(response)
        :rtype: None
        :raises: ~azure.core.exceptions.HttpResponseError
        """
<<<<<<< HEAD
        cls: ClsType[None] = kwargs.pop('cls', None )
        error_map = kwargs.pop('error_map', {404: ResourceNotFoundError, 409: ResourceExistsError})
=======
        cls: ClsType[None] = kwargs.pop('cls', None)
        error_map = kwargs.pop('error_map', {})
>>>>>>> dc697c66

        # Construct URL
        url = self.get_required_global_path.metadata['url']
        path_format_arguments = {
            'required-global-path': self._serialize.url("self._config.required_global_path", self._config.required_global_path, 'str'),
        }
        url = self._client.format_url(url, **path_format_arguments)

        # Construct parameters
        query_parameters: Dict[str, Any] = {}

        # Construct headers
        header_parameters: Dict[str, Any] = {}

        # Construct and send request
        request = self._client.get(url, query_parameters, header_parameters)
        pipeline_response = await self._client._pipeline.run(request, stream=False, **kwargs)
        response = pipeline_response.http_response

        if response.status_code not in [200]:
            map_error(status_code=response.status_code, response=response, error_map=error_map)
            error = self._deserialize(models.Error, response)
            raise HttpResponseError(response=response, model=error)

        if cls:
          return cls(pipeline_response, None, {})

    get_required_global_path.metadata = {'url': '/reqopt/global/required/path/{required-global-path}'}

    @distributed_trace_async
    async def get_required_global_query(
        self,
        **kwargs
    ) -> None:
        """Test implicitly required query parameter.

        :keyword callable cls: A custom type or function that will be passed the direct response
        :return: None or the result of cls(response)
        :rtype: None
        :raises: ~azure.core.exceptions.HttpResponseError
        """
<<<<<<< HEAD
        cls: ClsType[None] = kwargs.pop('cls', None )
        error_map = kwargs.pop('error_map', {404: ResourceNotFoundError, 409: ResourceExistsError})
=======
        cls: ClsType[None] = kwargs.pop('cls', None)
        error_map = kwargs.pop('error_map', {})
>>>>>>> dc697c66

        # Construct URL
        url = self.get_required_global_query.metadata['url']

        # Construct parameters
        query_parameters: Dict[str, Any] = {}
        query_parameters['required-global-query'] = self._serialize.query("self._config.required_global_query", self._config.required_global_query, 'str')

        # Construct headers
        header_parameters: Dict[str, Any] = {}

        # Construct and send request
        request = self._client.get(url, query_parameters, header_parameters)
        pipeline_response = await self._client._pipeline.run(request, stream=False, **kwargs)
        response = pipeline_response.http_response

        if response.status_code not in [200]:
            map_error(status_code=response.status_code, response=response, error_map=error_map)
            error = self._deserialize(models.Error, response)
            raise HttpResponseError(response=response, model=error)

        if cls:
          return cls(pipeline_response, None, {})

    get_required_global_query.metadata = {'url': '/reqopt/global/required/query'}

    @distributed_trace_async
    async def get_optional_global_query(
        self,
        **kwargs
    ) -> None:
        """Test implicitly optional query parameter.

        :keyword callable cls: A custom type or function that will be passed the direct response
        :return: None or the result of cls(response)
        :rtype: None
        :raises: ~azure.core.exceptions.HttpResponseError
        """
<<<<<<< HEAD
        cls: ClsType[None] = kwargs.pop('cls', None )
        error_map = kwargs.pop('error_map', {404: ResourceNotFoundError, 409: ResourceExistsError})
=======
        cls: ClsType[None] = kwargs.pop('cls', None)
        error_map = kwargs.pop('error_map', {})
>>>>>>> dc697c66

        # Construct URL
        url = self.get_optional_global_query.metadata['url']

        # Construct parameters
        query_parameters: Dict[str, Any] = {}
        if self._config.optional_global_query is not None:
            query_parameters['optional-global-query'] = self._serialize.query("self._config.optional_global_query", self._config.optional_global_query, 'int')

        # Construct headers
        header_parameters: Dict[str, Any] = {}

        # Construct and send request
        request = self._client.get(url, query_parameters, header_parameters)
        pipeline_response = await self._client._pipeline.run(request, stream=False, **kwargs)
        response = pipeline_response.http_response

        if response.status_code not in [200]:
            map_error(status_code=response.status_code, response=response, error_map=error_map)
            error = self._deserialize(models.Error, response)
            raise HttpResponseError(response=response, model=error)

        if cls:
          return cls(pipeline_response, None, {})

    get_optional_global_query.metadata = {'url': '/reqopt/global/optional/query'}<|MERGE_RESOLUTION|>--- conflicted
+++ resolved
@@ -55,13 +55,8 @@
         :rtype: None
         :raises: ~azure.core.exceptions.HttpResponseError
         """
-<<<<<<< HEAD
-        cls: ClsType[None] = kwargs.pop('cls', None )
-        error_map = kwargs.pop('error_map', {404: ResourceNotFoundError, 409: ResourceExistsError})
-=======
-        cls: ClsType[None] = kwargs.pop('cls', None)
-        error_map = kwargs.pop('error_map', {})
->>>>>>> dc697c66
+        cls: ClsType[None] = kwargs.pop('cls', None)
+        error_map = kwargs.pop('error_map', {404: ResourceNotFoundError, 409: ResourceExistsError})
 
         # Construct URL
         url = self.get_required_path.metadata['url']
@@ -106,13 +101,8 @@
         :rtype: None
         :raises: ~azure.core.exceptions.HttpResponseError
         """
-<<<<<<< HEAD
-        cls: ClsType[None] = kwargs.pop('cls', None )
-        error_map = kwargs.pop('error_map', {404: ResourceNotFoundError, 409: ResourceExistsError})
-=======
-        cls: ClsType[None] = kwargs.pop('cls', None)
-        error_map = kwargs.pop('error_map', {})
->>>>>>> dc697c66
+        cls: ClsType[None] = kwargs.pop('cls', None)
+        error_map = kwargs.pop('error_map', {404: ResourceNotFoundError, 409: ResourceExistsError})
 
         # Construct URL
         url = self.put_optional_query.metadata['url']
@@ -155,13 +145,8 @@
         :rtype: None
         :raises: ~azure.core.exceptions.HttpResponseError
         """
-<<<<<<< HEAD
-        cls: ClsType[None] = kwargs.pop('cls', None )
-        error_map = kwargs.pop('error_map', {404: ResourceNotFoundError, 409: ResourceExistsError})
-=======
-        cls: ClsType[None] = kwargs.pop('cls', None)
-        error_map = kwargs.pop('error_map', {})
->>>>>>> dc697c66
+        cls: ClsType[None] = kwargs.pop('cls', None)
+        error_map = kwargs.pop('error_map', {404: ResourceNotFoundError, 409: ResourceExistsError})
 
         # Construct URL
         url = self.put_optional_header.metadata['url']
@@ -204,13 +189,8 @@
         :rtype: None
         :raises: ~azure.core.exceptions.HttpResponseError
         """
-<<<<<<< HEAD
-        cls: ClsType[None] = kwargs.pop('cls', None )
-        error_map = kwargs.pop('error_map', {404: ResourceNotFoundError, 409: ResourceExistsError})
-=======
-        cls: ClsType[None] = kwargs.pop('cls', None)
-        error_map = kwargs.pop('error_map', {})
->>>>>>> dc697c66
+        cls: ClsType[None] = kwargs.pop('cls', None)
+        error_map = kwargs.pop('error_map', {404: ResourceNotFoundError, 409: ResourceExistsError})
 
         # Construct URL
         url = self.put_optional_body.metadata['url']
@@ -255,13 +235,8 @@
         :rtype: None
         :raises: ~azure.core.exceptions.HttpResponseError
         """
-<<<<<<< HEAD
-        cls: ClsType[None] = kwargs.pop('cls', None )
-        error_map = kwargs.pop('error_map', {404: ResourceNotFoundError, 409: ResourceExistsError})
-=======
-        cls: ClsType[None] = kwargs.pop('cls', None)
-        error_map = kwargs.pop('error_map', {})
->>>>>>> dc697c66
+        cls: ClsType[None] = kwargs.pop('cls', None)
+        error_map = kwargs.pop('error_map', {404: ResourceNotFoundError, 409: ResourceExistsError})
 
         # Construct URL
         url = self.get_required_global_path.metadata['url']
@@ -303,13 +278,8 @@
         :rtype: None
         :raises: ~azure.core.exceptions.HttpResponseError
         """
-<<<<<<< HEAD
-        cls: ClsType[None] = kwargs.pop('cls', None )
-        error_map = kwargs.pop('error_map', {404: ResourceNotFoundError, 409: ResourceExistsError})
-=======
-        cls: ClsType[None] = kwargs.pop('cls', None)
-        error_map = kwargs.pop('error_map', {})
->>>>>>> dc697c66
+        cls: ClsType[None] = kwargs.pop('cls', None)
+        error_map = kwargs.pop('error_map', {404: ResourceNotFoundError, 409: ResourceExistsError})
 
         # Construct URL
         url = self.get_required_global_query.metadata['url']
@@ -348,13 +318,8 @@
         :rtype: None
         :raises: ~azure.core.exceptions.HttpResponseError
         """
-<<<<<<< HEAD
-        cls: ClsType[None] = kwargs.pop('cls', None )
-        error_map = kwargs.pop('error_map', {404: ResourceNotFoundError, 409: ResourceExistsError})
-=======
-        cls: ClsType[None] = kwargs.pop('cls', None)
-        error_map = kwargs.pop('error_map', {})
->>>>>>> dc697c66
+        cls: ClsType[None] = kwargs.pop('cls', None)
+        error_map = kwargs.pop('error_map', {404: ResourceNotFoundError, 409: ResourceExistsError})
 
         # Construct URL
         url = self.get_optional_global_query.metadata['url']
