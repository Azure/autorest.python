--- conflicted
+++ resolved
@@ -65,16 +65,9 @@
         if custom_headers:
             header_parameters.update(custom_headers)
 
-        body_content = None
-        # Construct and send request
-<<<<<<< HEAD
-        request = self._client.get(url, query_parameters)
-        response = self._client.send(
-            request, header_parameters, body_content, stream=False, **operation_config)
-=======
+        # Construct and send request
         request = self._client.get(url, query_parameters, header_parameters)
         response = self._client.send(request, stream=False, **operation_config)
->>>>>>> 054552d1
 
         if response.status_code < 200 or response.status_code >= 300:
             raise models.ErrorException(self._deserialize, response)
@@ -113,16 +106,9 @@
         if custom_headers:
             header_parameters.update(custom_headers)
 
-        body_content = None
-        # Construct and send request
-<<<<<<< HEAD
-        request = self._client.put(url, query_parameters)
-        response = self._client.send(
-            request, header_parameters, body_content, stream=False, **operation_config)
-=======
+        # Construct and send request
         request = self._client.put(url, query_parameters, header_parameters)
         response = self._client.send(request, stream=False, **operation_config)
->>>>>>> 054552d1
 
         if response.status_code not in [200]:
             raise models.ErrorException(self._deserialize, response)
@@ -161,16 +147,9 @@
         if query_parameter is not None:
             header_parameters['queryParameter'] = self._serialize.header("query_parameter", query_parameter, 'str')
 
-        body_content = None
-        # Construct and send request
-<<<<<<< HEAD
-        request = self._client.put(url, query_parameters)
-        response = self._client.send(
-            request, header_parameters, body_content, stream=False, **operation_config)
-=======
+        # Construct and send request
         request = self._client.put(url, query_parameters, header_parameters)
         response = self._client.send(request, stream=False, **operation_config)
->>>>>>> 054552d1
 
         if response.status_code not in [200]:
             raise models.ErrorException(self._deserialize, response)
@@ -256,16 +235,9 @@
         if custom_headers:
             header_parameters.update(custom_headers)
 
-        body_content = None
-        # Construct and send request
-<<<<<<< HEAD
-        request = self._client.get(url, query_parameters)
-        response = self._client.send(
-            request, header_parameters, body_content, stream=False, **operation_config)
-=======
+        # Construct and send request
         request = self._client.get(url, query_parameters, header_parameters)
         response = self._client.send(request, stream=False, **operation_config)
->>>>>>> 054552d1
 
         if response.status_code < 200 or response.status_code >= 300:
             raise models.ErrorException(self._deserialize, response)
@@ -302,16 +274,9 @@
         if custom_headers:
             header_parameters.update(custom_headers)
 
-        body_content = None
-        # Construct and send request
-<<<<<<< HEAD
-        request = self._client.get(url, query_parameters)
-        response = self._client.send(
-            request, header_parameters, body_content, stream=False, **operation_config)
-=======
+        # Construct and send request
         request = self._client.get(url, query_parameters, header_parameters)
         response = self._client.send(request, stream=False, **operation_config)
->>>>>>> 054552d1
 
         if response.status_code < 200 or response.status_code >= 300:
             raise models.ErrorException(self._deserialize, response)
@@ -349,16 +314,9 @@
         if custom_headers:
             header_parameters.update(custom_headers)
 
-        body_content = None
-        # Construct and send request
-<<<<<<< HEAD
-        request = self._client.get(url, query_parameters)
-        response = self._client.send(
-            request, header_parameters, body_content, stream=False, **operation_config)
-=======
+        # Construct and send request
         request = self._client.get(url, query_parameters, header_parameters)
         response = self._client.send(request, stream=False, **operation_config)
->>>>>>> 054552d1
 
         if response.status_code < 200 or response.status_code >= 300:
             raise models.ErrorException(self._deserialize, response)
