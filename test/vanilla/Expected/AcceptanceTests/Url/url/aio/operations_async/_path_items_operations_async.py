# coding=utf-8
# --------------------------------------------------------------------------
# Copyright (c) Microsoft Corporation. All rights reserved.
# Licensed under the MIT License. See License.txt in the project root for license information.
# Code generated by Microsoft (R) AutoRest Code Generator.
# Changes may cause incorrect behavior and will be lost if the code is regenerated.
# --------------------------------------------------------------------------
from typing import Any, Callable, Dict, Generic, Optional, TypeVar
import warnings

<<<<<<< HEAD
from azure.core.exceptions import ResourceNotFoundError, map_error
=======
from azure.core.exceptions import HttpResponseError, map_error
>>>>>>> e7a8d33c
from azure.core.pipeline import PipelineResponse
from azure.core.pipeline.transport import AsyncHttpResponse, HttpRequest
from azure.core.tracing.decorator_async import distributed_trace_async

from ... import models

T = TypeVar('T')
ClsType = Optional[Callable[[PipelineResponse[HttpRequest, AsyncHttpResponse], T, Dict[str, Any]], Any]]

class PathItemsOperations:
    """PathItemsOperations async operations.

    You should not instantiate directly this class, but create a Client instance that will create it for you and attach it as attribute.

    :ivar models: Alias to model classes used in this operation group.
    :type models: ~url.models
    :param client: Client for service requests.
    :param config: Configuration of service client.
    :param serializer: An object model serializer.
    :param deserializer: An object model deserializer.
    """

    models = models

    def __init__(self, client, config, serializer, deserializer) -> None:
        self._client = client
        self._serialize = serializer
        self._deserialize = deserializer
        self._config = config

    @distributed_trace_async
    async def get_all_with_values(
        self,
        path_item_string_path: str,
        local_string_path: str,
        path_item_string_query: Optional[str] = None,
        local_string_query: Optional[str] = None,
        **kwargs
    ) -> None:
        """send globalStringPath='globalStringPath', pathItemStringPath='pathItemStringPath', localStringPath='localStringPath', globalStringQuery='globalStringQuery', pathItemStringQuery='pathItemStringQuery', localStringQuery='localStringQuery'.

        :param path_item_string_path: A string value 'pathItemStringPath' that appears in the path.
        :type path_item_string_path: str
        :param local_string_path: should contain value 'localStringPath'.
        :type local_string_path: str
        :param path_item_string_query: A string value 'pathItemStringQuery' that appears as a query
         parameter.
        :type path_item_string_query: str
        :param local_string_query: should contain value 'localStringQuery'.
        :type local_string_query: str
        :keyword callable cls: A custom type or function that will be passed the direct response
        :return: None or the result of cls(response)
        :rtype: None
        :raises: ~azure.core.HttpResponseError
        """
<<<<<<< HEAD
        error_map = kwargs.pop('error_map', {404: ResourceNotFoundError})
=======
        cls: ClsType[None] = kwargs.pop('cls', None )
        error_map = kwargs.pop('error_map', {})
>>>>>>> e7a8d33c

        # Construct URL
        url = self.get_all_with_values.metadata['url']
        path_format_arguments = {
            'pathItemStringPath': self._serialize.url("path_item_string_path", path_item_string_path, 'str'),
            'globalStringPath': self._serialize.url("self._config.global_string_path", self._config.global_string_path, 'str'),
            'localStringPath': self._serialize.url("local_string_path", local_string_path, 'str'),
        }
        url = self._client.format_url(url, **path_format_arguments)

        # Construct parameters
        query_parameters: Dict[str, Any] = {}
        if path_item_string_query is not None:
            query_parameters['pathItemStringQuery'] = self._serialize.query("path_item_string_query", path_item_string_query, 'str')
        if self._config.global_string_query is not None:
            query_parameters['globalStringQuery'] = self._serialize.query("self._config.global_string_query", self._config.global_string_query, 'str')
        if local_string_query is not None:
            query_parameters['localStringQuery'] = self._serialize.query("local_string_query", local_string_query, 'str')

        # Construct headers
        header_parameters: Dict[str, Any] = {}

        # Construct and send request
        request = self._client.get(url, query_parameters, header_parameters)
        pipeline_response = await self._client._pipeline.run(request, stream=False, **kwargs)
        response = pipeline_response.http_response

        if response.status_code not in [200]:
            map_error(status_code=response.status_code, response=response, error_map=error_map)
            error = self._deserialize(models.Error, response)
            raise HttpResponseError(response=response, model=error)

        if cls:
          return cls(pipeline_response, None, {})

    get_all_with_values.metadata = {'url': '/pathitem/nullable/globalStringPath/{globalStringPath}/pathItemStringPath/{pathItemStringPath}/localStringPath/{localStringPath}/globalStringQuery/pathItemStringQuery/localStringQuery'}

    @distributed_trace_async
    async def get_global_query_null(
        self,
        path_item_string_path: str,
        local_string_path: str,
        path_item_string_query: Optional[str] = None,
        local_string_query: Optional[str] = None,
        **kwargs
    ) -> None:
        """send globalStringPath='globalStringPath', pathItemStringPath='pathItemStringPath', localStringPath='localStringPath', globalStringQuery=null, pathItemStringQuery='pathItemStringQuery', localStringQuery='localStringQuery'.

        :param path_item_string_path: A string value 'pathItemStringPath' that appears in the path.
        :type path_item_string_path: str
        :param local_string_path: should contain value 'localStringPath'.
        :type local_string_path: str
        :param path_item_string_query: A string value 'pathItemStringQuery' that appears as a query
         parameter.
        :type path_item_string_query: str
        :param local_string_query: should contain value 'localStringQuery'.
        :type local_string_query: str
        :keyword callable cls: A custom type or function that will be passed the direct response
        :return: None or the result of cls(response)
        :rtype: None
        :raises: ~azure.core.HttpResponseError
        """
<<<<<<< HEAD
        error_map = kwargs.pop('error_map', {404: ResourceNotFoundError})
=======
        cls: ClsType[None] = kwargs.pop('cls', None )
        error_map = kwargs.pop('error_map', {})
>>>>>>> e7a8d33c

        # Construct URL
        url = self.get_global_query_null.metadata['url']
        path_format_arguments = {
            'pathItemStringPath': self._serialize.url("path_item_string_path", path_item_string_path, 'str'),
            'globalStringPath': self._serialize.url("self._config.global_string_path", self._config.global_string_path, 'str'),
            'localStringPath': self._serialize.url("local_string_path", local_string_path, 'str'),
        }
        url = self._client.format_url(url, **path_format_arguments)

        # Construct parameters
        query_parameters: Dict[str, Any] = {}
        if path_item_string_query is not None:
            query_parameters['pathItemStringQuery'] = self._serialize.query("path_item_string_query", path_item_string_query, 'str')
        if self._config.global_string_query is not None:
            query_parameters['globalStringQuery'] = self._serialize.query("self._config.global_string_query", self._config.global_string_query, 'str')
        if local_string_query is not None:
            query_parameters['localStringQuery'] = self._serialize.query("local_string_query", local_string_query, 'str')

        # Construct headers
        header_parameters: Dict[str, Any] = {}

        # Construct and send request
        request = self._client.get(url, query_parameters, header_parameters)
        pipeline_response = await self._client._pipeline.run(request, stream=False, **kwargs)
        response = pipeline_response.http_response

        if response.status_code not in [200]:
            map_error(status_code=response.status_code, response=response, error_map=error_map)
            error = self._deserialize(models.Error, response)
            raise HttpResponseError(response=response, model=error)

        if cls:
          return cls(pipeline_response, None, {})

    get_global_query_null.metadata = {'url': '/pathitem/nullable/globalStringPath/{globalStringPath}/pathItemStringPath/{pathItemStringPath}/localStringPath/{localStringPath}/null/pathItemStringQuery/localStringQuery'}

    @distributed_trace_async
    async def get_global_and_local_query_null(
        self,
        path_item_string_path: str,
        local_string_path: str,
        path_item_string_query: Optional[str] = None,
        local_string_query: Optional[str] = None,
        **kwargs
    ) -> None:
        """send globalStringPath=globalStringPath, pathItemStringPath='pathItemStringPath', localStringPath='localStringPath', globalStringQuery=null, pathItemStringQuery='pathItemStringQuery', localStringQuery=null.

        :param path_item_string_path: A string value 'pathItemStringPath' that appears in the path.
        :type path_item_string_path: str
        :param local_string_path: should contain value 'localStringPath'.
        :type local_string_path: str
        :param path_item_string_query: A string value 'pathItemStringQuery' that appears as a query
         parameter.
        :type path_item_string_query: str
        :param local_string_query: should contain value 'localStringQuery'.
        :type local_string_query: str
        :keyword callable cls: A custom type or function that will be passed the direct response
        :return: None or the result of cls(response)
        :rtype: None
        :raises: ~azure.core.HttpResponseError
        """
<<<<<<< HEAD
        error_map = kwargs.pop('error_map', {404: ResourceNotFoundError})
=======
        cls: ClsType[None] = kwargs.pop('cls', None )
        error_map = kwargs.pop('error_map', {})
>>>>>>> e7a8d33c

        # Construct URL
        url = self.get_global_and_local_query_null.metadata['url']
        path_format_arguments = {
            'pathItemStringPath': self._serialize.url("path_item_string_path", path_item_string_path, 'str'),
            'globalStringPath': self._serialize.url("self._config.global_string_path", self._config.global_string_path, 'str'),
            'localStringPath': self._serialize.url("local_string_path", local_string_path, 'str'),
        }
        url = self._client.format_url(url, **path_format_arguments)

        # Construct parameters
        query_parameters: Dict[str, Any] = {}
        if path_item_string_query is not None:
            query_parameters['pathItemStringQuery'] = self._serialize.query("path_item_string_query", path_item_string_query, 'str')
        if self._config.global_string_query is not None:
            query_parameters['globalStringQuery'] = self._serialize.query("self._config.global_string_query", self._config.global_string_query, 'str')
        if local_string_query is not None:
            query_parameters['localStringQuery'] = self._serialize.query("local_string_query", local_string_query, 'str')

        # Construct headers
        header_parameters: Dict[str, Any] = {}

        # Construct and send request
        request = self._client.get(url, query_parameters, header_parameters)
        pipeline_response = await self._client._pipeline.run(request, stream=False, **kwargs)
        response = pipeline_response.http_response

        if response.status_code not in [200]:
            map_error(status_code=response.status_code, response=response, error_map=error_map)
            error = self._deserialize(models.Error, response)
            raise HttpResponseError(response=response, model=error)

        if cls:
          return cls(pipeline_response, None, {})

    get_global_and_local_query_null.metadata = {'url': '/pathitem/nullable/globalStringPath/{globalStringPath}/pathItemStringPath/{pathItemStringPath}/localStringPath/{localStringPath}/null/pathItemStringQuery/null'}

    @distributed_trace_async
    async def get_local_path_item_query_null(
        self,
        path_item_string_path: str,
        local_string_path: str,
        path_item_string_query: Optional[str] = None,
        local_string_query: Optional[str] = None,
        **kwargs
    ) -> None:
        """send globalStringPath='globalStringPath', pathItemStringPath='pathItemStringPath', localStringPath='localStringPath', globalStringQuery='globalStringQuery', pathItemStringQuery=null, localStringQuery=null.

        :param path_item_string_path: A string value 'pathItemStringPath' that appears in the path.
        :type path_item_string_path: str
        :param local_string_path: should contain value 'localStringPath'.
        :type local_string_path: str
        :param path_item_string_query: A string value 'pathItemStringQuery' that appears as a query
         parameter.
        :type path_item_string_query: str
        :param local_string_query: should contain value 'localStringQuery'.
        :type local_string_query: str
        :keyword callable cls: A custom type or function that will be passed the direct response
        :return: None or the result of cls(response)
        :rtype: None
        :raises: ~azure.core.HttpResponseError
        """
<<<<<<< HEAD
        error_map = kwargs.pop('error_map', {404: ResourceNotFoundError})
=======
        cls: ClsType[None] = kwargs.pop('cls', None )
        error_map = kwargs.pop('error_map', {})
>>>>>>> e7a8d33c

        # Construct URL
        url = self.get_local_path_item_query_null.metadata['url']
        path_format_arguments = {
            'pathItemStringPath': self._serialize.url("path_item_string_path", path_item_string_path, 'str'),
            'globalStringPath': self._serialize.url("self._config.global_string_path", self._config.global_string_path, 'str'),
            'localStringPath': self._serialize.url("local_string_path", local_string_path, 'str'),
        }
        url = self._client.format_url(url, **path_format_arguments)

        # Construct parameters
        query_parameters: Dict[str, Any] = {}
        if path_item_string_query is not None:
            query_parameters['pathItemStringQuery'] = self._serialize.query("path_item_string_query", path_item_string_query, 'str')
        if self._config.global_string_query is not None:
            query_parameters['globalStringQuery'] = self._serialize.query("self._config.global_string_query", self._config.global_string_query, 'str')
        if local_string_query is not None:
            query_parameters['localStringQuery'] = self._serialize.query("local_string_query", local_string_query, 'str')

        # Construct headers
        header_parameters: Dict[str, Any] = {}

        # Construct and send request
        request = self._client.get(url, query_parameters, header_parameters)
        pipeline_response = await self._client._pipeline.run(request, stream=False, **kwargs)
        response = pipeline_response.http_response

        if response.status_code not in [200]:
            map_error(status_code=response.status_code, response=response, error_map=error_map)
            error = self._deserialize(models.Error, response)
            raise HttpResponseError(response=response, model=error)

        if cls:
          return cls(pipeline_response, None, {})

    get_local_path_item_query_null.metadata = {'url': '/pathitem/nullable/globalStringPath/{globalStringPath}/pathItemStringPath/{pathItemStringPath}/localStringPath/{localStringPath}/globalStringQuery/null/null'}<|MERGE_RESOLUTION|>--- conflicted
+++ resolved
@@ -8,11 +8,7 @@
 from typing import Any, Callable, Dict, Generic, Optional, TypeVar
 import warnings
 
-<<<<<<< HEAD
-from azure.core.exceptions import ResourceNotFoundError, map_error
-=======
-from azure.core.exceptions import HttpResponseError, map_error
->>>>>>> e7a8d33c
+from azure.core.exceptions import HttpResponseError, ResourceNotFoundError, map_error
 from azure.core.pipeline import PipelineResponse
 from azure.core.pipeline.transport import AsyncHttpResponse, HttpRequest
 from azure.core.tracing.decorator_async import distributed_trace_async
@@ -68,12 +64,8 @@
         :rtype: None
         :raises: ~azure.core.HttpResponseError
         """
-<<<<<<< HEAD
-        error_map = kwargs.pop('error_map', {404: ResourceNotFoundError})
-=======
-        cls: ClsType[None] = kwargs.pop('cls', None )
-        error_map = kwargs.pop('error_map', {})
->>>>>>> e7a8d33c
+        cls: ClsType[None] = kwargs.pop('cls', None )
+        error_map = kwargs.pop('error_map', {404: ResourceNotFoundError})
 
         # Construct URL
         url = self.get_all_with_values.metadata['url']
@@ -136,12 +128,8 @@
         :rtype: None
         :raises: ~azure.core.HttpResponseError
         """
-<<<<<<< HEAD
-        error_map = kwargs.pop('error_map', {404: ResourceNotFoundError})
-=======
-        cls: ClsType[None] = kwargs.pop('cls', None )
-        error_map = kwargs.pop('error_map', {})
->>>>>>> e7a8d33c
+        cls: ClsType[None] = kwargs.pop('cls', None )
+        error_map = kwargs.pop('error_map', {404: ResourceNotFoundError})
 
         # Construct URL
         url = self.get_global_query_null.metadata['url']
@@ -204,12 +192,8 @@
         :rtype: None
         :raises: ~azure.core.HttpResponseError
         """
-<<<<<<< HEAD
-        error_map = kwargs.pop('error_map', {404: ResourceNotFoundError})
-=======
-        cls: ClsType[None] = kwargs.pop('cls', None )
-        error_map = kwargs.pop('error_map', {})
->>>>>>> e7a8d33c
+        cls: ClsType[None] = kwargs.pop('cls', None )
+        error_map = kwargs.pop('error_map', {404: ResourceNotFoundError})
 
         # Construct URL
         url = self.get_global_and_local_query_null.metadata['url']
@@ -272,12 +256,8 @@
         :rtype: None
         :raises: ~azure.core.HttpResponseError
         """
-<<<<<<< HEAD
-        error_map = kwargs.pop('error_map', {404: ResourceNotFoundError})
-=======
-        cls: ClsType[None] = kwargs.pop('cls', None )
-        error_map = kwargs.pop('error_map', {})
->>>>>>> e7a8d33c
+        cls: ClsType[None] = kwargs.pop('cls', None )
+        error_map = kwargs.pop('error_map', {404: ResourceNotFoundError})
 
         # Construct URL
         url = self.get_local_path_item_query_null.metadata['url']
