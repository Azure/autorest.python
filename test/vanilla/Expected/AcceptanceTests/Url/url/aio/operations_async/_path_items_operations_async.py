--- conflicted
+++ resolved
@@ -65,13 +65,8 @@
         :rtype: None
         :raises: ~azure.core.exceptions.HttpResponseError
         """
-<<<<<<< HEAD
-        cls: ClsType[None] = kwargs.pop('cls', None)
-        error_map = kwargs.pop('error_map', {404: ResourceNotFoundError, 409: ResourceExistsError})
-=======
-        cls = kwargs.pop('cls', None)  # type: ClsType[None]
-        error_map = kwargs.pop('error_map', {})
->>>>>>> 52fef714
+        cls = kwargs.pop('cls', None)  # type: ClsType[None]
+        error_map = kwargs.pop('error_map', {404: ResourceNotFoundError, 409: ResourceExistsError})
 
         # Construct URL
         url = self.get_all_with_values.metadata['url']
@@ -134,13 +129,8 @@
         :rtype: None
         :raises: ~azure.core.exceptions.HttpResponseError
         """
-<<<<<<< HEAD
-        cls: ClsType[None] = kwargs.pop('cls', None)
-        error_map = kwargs.pop('error_map', {404: ResourceNotFoundError, 409: ResourceExistsError})
-=======
-        cls = kwargs.pop('cls', None)  # type: ClsType[None]
-        error_map = kwargs.pop('error_map', {})
->>>>>>> 52fef714
+        cls = kwargs.pop('cls', None)  # type: ClsType[None]
+        error_map = kwargs.pop('error_map', {404: ResourceNotFoundError, 409: ResourceExistsError})
 
         # Construct URL
         url = self.get_global_query_null.metadata['url']
@@ -203,13 +193,8 @@
         :rtype: None
         :raises: ~azure.core.exceptions.HttpResponseError
         """
-<<<<<<< HEAD
-        cls: ClsType[None] = kwargs.pop('cls', None)
-        error_map = kwargs.pop('error_map', {404: ResourceNotFoundError, 409: ResourceExistsError})
-=======
-        cls = kwargs.pop('cls', None)  # type: ClsType[None]
-        error_map = kwargs.pop('error_map', {})
->>>>>>> 52fef714
+        cls = kwargs.pop('cls', None)  # type: ClsType[None]
+        error_map = kwargs.pop('error_map', {404: ResourceNotFoundError, 409: ResourceExistsError})
 
         # Construct URL
         url = self.get_global_and_local_query_null.metadata['url']
@@ -271,13 +256,8 @@
         :rtype: None
         :raises: ~azure.core.exceptions.HttpResponseError
         """
-<<<<<<< HEAD
-        cls: ClsType[None] = kwargs.pop('cls', None)
-        error_map = kwargs.pop('error_map', {404: ResourceNotFoundError, 409: ResourceExistsError})
-=======
-        cls = kwargs.pop('cls', None)  # type: ClsType[None]
-        error_map = kwargs.pop('error_map', {})
->>>>>>> 52fef714
+        cls = kwargs.pop('cls', None)  # type: ClsType[None]
+        error_map = kwargs.pop('error_map', {404: ResourceNotFoundError, 409: ResourceExistsError})
 
         # Construct URL
         url = self.get_local_path_item_query_null.metadata['url']
