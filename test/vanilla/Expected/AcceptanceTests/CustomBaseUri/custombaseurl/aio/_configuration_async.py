--- conflicted
+++ resolved
@@ -21,11 +21,7 @@
     :type host: str
     """
 
-<<<<<<< HEAD
-    def __init__(self, host, **kwargs):
-=======
     def __init__(self, host: str, **kwargs):
->>>>>>> cf02649d
         if host is None:
             raise ValueError("Parameter 'host' must not be None.")
 
