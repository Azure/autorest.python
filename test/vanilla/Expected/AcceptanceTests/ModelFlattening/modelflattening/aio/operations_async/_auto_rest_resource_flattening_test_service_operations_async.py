# coding=utf-8
# --------------------------------------------------------------------------
# Copyright (c) Microsoft Corporation. All rights reserved.
# Licensed under the MIT License. See License.txt in the project root for license information.
# Code generated by Microsoft (R) AutoRest Code Generator.
# Changes may cause incorrect behavior and will be lost if the code is regenerated.
# --------------------------------------------------------------------------
from typing import Any, Callable, Dict, Generic, List, Optional, TypeVar
import warnings

from azure.core.exceptions import HttpResponseError, map_error
from azure.core.pipeline import PipelineResponse
from azure.core.pipeline.transport import AsyncHttpResponse, HttpRequest
from azure.core.tracing.decorator_async import distributed_trace_async

from ... import models

T = TypeVar('T')
ClsType = Optional[Callable[[PipelineResponse[HttpRequest, AsyncHttpResponse], T, Dict[str, Any]], Any]]

class AutoRestResourceFlatteningTestServiceOperationsMixin:

    @distributed_trace_async
    async def put_array(
        self,
        resource_array: Optional[List["Resource"]] = None,
        **kwargs
    ) -> None:
        """Put External Resource as an Array.

        :param resource_array: External Resource as an Array to put.
        :type resource_array: list[~modelflattening.models.Resource]
        :keyword callable cls: A custom type or function that will be passed the direct response
        :return: None or the result of cls(response)
        :rtype: None
<<<<<<< HEAD
        :raises: ~azure.core.HttpResponseError
=======
        :raises: ~azure.core.exceptions.HttpResponseError
>>>>>>> 0c6c0012
        """
        cls: ClsType[None] = kwargs.pop('cls', None)
        error_map = kwargs.pop('error_map', {})

        # Construct URL
        url = self.put_array.metadata['url']

        # Construct parameters
        query_parameters: Dict[str, Any] = {}

        # Construct headers
        header_parameters: Dict[str, Any] = {}
        header_parameters['Content-Type'] = 'application/json'

        # Construct body
        if resource_array is not None:
            body_content = self._serialize.body(resource_array, '[Resource]')
        else:
            body_content = None

        # Construct and send request
        request = self._client.put(url, query_parameters, header_parameters, body_content)
        pipeline_response = await self._client._pipeline.run(request, stream=False, **kwargs)
        response = pipeline_response.http_response

        if response.status_code not in [200]:
            map_error(status_code=response.status_code, response=response, error_map=error_map)
            error = self._deserialize(models.Error, response)
            raise HttpResponseError(response=response, model=error)

        if cls:
          return cls(pipeline_response, None, {})

    put_array.metadata = {'url': '/model-flatten/array'}

    @distributed_trace_async
    async def get_array(
        self,
        **kwargs
    ) -> List["FlattenedProduct"]:
        """Get External Resource as an Array.

        :keyword callable cls: A custom type or function that will be passed the direct response
        :return: list or the result of cls(response)
        :rtype: list[~modelflattening.models.FlattenedProduct]
<<<<<<< HEAD
        :raises: ~azure.core.HttpResponseError
=======
        :raises: ~azure.core.exceptions.HttpResponseError
>>>>>>> 0c6c0012
        """
        cls: ClsType[List["FlattenedProduct"]] = kwargs.pop('cls', None)
        error_map = kwargs.pop('error_map', {})

        # Construct URL
        url = self.get_array.metadata['url']

        # Construct parameters
        query_parameters: Dict[str, Any] = {}

        # Construct headers
        header_parameters: Dict[str, Any] = {}
        header_parameters['Accept'] = 'application/json'

        # Construct and send request
        request = self._client.get(url, query_parameters, header_parameters)
        pipeline_response = await self._client._pipeline.run(request, stream=False, **kwargs)
        response = pipeline_response.http_response

        if response.status_code not in [200]:
            map_error(status_code=response.status_code, response=response, error_map=error_map)
            error = self._deserialize(models.Error, response)
            raise HttpResponseError(response=response, model=error)

        deserialized = self._deserialize('[FlattenedProduct]', pipeline_response)

        if cls:
          return cls(pipeline_response, deserialized, {})

        return deserialized
    get_array.metadata = {'url': '/model-flatten/array'}

    @distributed_trace_async
    async def put_wrapped_array(
        self,
        resource_array: Optional[List["WrappedProduct"]] = None,
        **kwargs
    ) -> None:
        """No need to have a route in Express server for this operation. Used to verify the type flattened is not removed if it's referenced in an array.

        :param resource_array: External Resource as an Array to put.
        :type resource_array: list[~modelflattening.models.WrappedProduct]
        :keyword callable cls: A custom type or function that will be passed the direct response
        :return: None or the result of cls(response)
        :rtype: None
<<<<<<< HEAD
        :raises: ~azure.core.HttpResponseError
=======
        :raises: ~azure.core.exceptions.HttpResponseError
>>>>>>> 0c6c0012
        """
        cls: ClsType[None] = kwargs.pop('cls', None)
        error_map = kwargs.pop('error_map', {})

        # Construct URL
        url = self.put_wrapped_array.metadata['url']

        # Construct parameters
        query_parameters: Dict[str, Any] = {}

        # Construct headers
        header_parameters: Dict[str, Any] = {}
        header_parameters['Content-Type'] = 'application/json'

        # Construct body
        if resource_array is not None:
            body_content = self._serialize.body(resource_array, '[WrappedProduct]')
        else:
            body_content = None

        # Construct and send request
        request = self._client.put(url, query_parameters, header_parameters, body_content)
        pipeline_response = await self._client._pipeline.run(request, stream=False, **kwargs)
        response = pipeline_response.http_response

        if response.status_code not in [200]:
            map_error(status_code=response.status_code, response=response, error_map=error_map)
            error = self._deserialize(models.Error, response)
            raise HttpResponseError(response=response, model=error)

        if cls:
          return cls(pipeline_response, None, {})

    put_wrapped_array.metadata = {'url': '/model-flatten/wrappedarray'}

    @distributed_trace_async
    async def get_wrapped_array(
        self,
        **kwargs
    ) -> List["ProductWrapper"]:
        """No need to have a route in Express server for this operation. Used to verify the type flattened is not removed if it's referenced in an array.

        :keyword callable cls: A custom type or function that will be passed the direct response
        :return: list or the result of cls(response)
        :rtype: list[~modelflattening.models.ProductWrapper]
<<<<<<< HEAD
        :raises: ~azure.core.HttpResponseError
=======
        :raises: ~azure.core.exceptions.HttpResponseError
>>>>>>> 0c6c0012
        """
        cls: ClsType[List["ProductWrapper"]] = kwargs.pop('cls', None)
        error_map = kwargs.pop('error_map', {})

        # Construct URL
        url = self.get_wrapped_array.metadata['url']

        # Construct parameters
        query_parameters: Dict[str, Any] = {}

        # Construct headers
        header_parameters: Dict[str, Any] = {}
        header_parameters['Accept'] = 'application/json'

        # Construct and send request
        request = self._client.get(url, query_parameters, header_parameters)
        pipeline_response = await self._client._pipeline.run(request, stream=False, **kwargs)
        response = pipeline_response.http_response

        if response.status_code not in [200]:
            map_error(status_code=response.status_code, response=response, error_map=error_map)
            error = self._deserialize(models.Error, response)
            raise HttpResponseError(response=response, model=error)

        deserialized = self._deserialize('[ProductWrapper]', pipeline_response)

        if cls:
          return cls(pipeline_response, deserialized, {})

        return deserialized
    get_wrapped_array.metadata = {'url': '/model-flatten/wrappedarray'}

    @distributed_trace_async
    async def put_dictionary(
        self,
        resource_dictionary: Optional[Dict[str, "FlattenedProduct"]] = None,
        **kwargs
    ) -> None:
        """Put External Resource as a Dictionary.

        :param resource_dictionary: External Resource as a Dictionary to put.
        :type resource_dictionary: dict[str, ~modelflattening.models.FlattenedProduct]
        :keyword callable cls: A custom type or function that will be passed the direct response
        :return: None or the result of cls(response)
        :rtype: None
<<<<<<< HEAD
        :raises: ~azure.core.HttpResponseError
=======
        :raises: ~azure.core.exceptions.HttpResponseError
>>>>>>> 0c6c0012
        """
        cls: ClsType[None] = kwargs.pop('cls', None)
        error_map = kwargs.pop('error_map', {})

        # Construct URL
        url = self.put_dictionary.metadata['url']

        # Construct parameters
        query_parameters: Dict[str, Any] = {}

        # Construct headers
        header_parameters: Dict[str, Any] = {}
        header_parameters['Content-Type'] = 'application/json'

        # Construct body
        if resource_dictionary is not None:
            body_content = self._serialize.body(resource_dictionary, '{FlattenedProduct}')
        else:
            body_content = None

        # Construct and send request
        request = self._client.put(url, query_parameters, header_parameters, body_content)
        pipeline_response = await self._client._pipeline.run(request, stream=False, **kwargs)
        response = pipeline_response.http_response

        if response.status_code not in [200]:
            map_error(status_code=response.status_code, response=response, error_map=error_map)
            error = self._deserialize(models.Error, response)
            raise HttpResponseError(response=response, model=error)

        if cls:
          return cls(pipeline_response, None, {})

    put_dictionary.metadata = {'url': '/model-flatten/dictionary'}

    @distributed_trace_async
    async def get_dictionary(
        self,
        **kwargs
    ) -> Dict[str, "FlattenedProduct"]:
        """Get External Resource as a Dictionary.

        :keyword callable cls: A custom type or function that will be passed the direct response
        :return: dict or the result of cls(response)
        :rtype: dict[str, ~modelflattening.models.FlattenedProduct]
<<<<<<< HEAD
        :raises: ~azure.core.HttpResponseError
=======
        :raises: ~azure.core.exceptions.HttpResponseError
>>>>>>> 0c6c0012
        """
        cls: ClsType[Dict[str, "FlattenedProduct"]] = kwargs.pop('cls', None)
        error_map = kwargs.pop('error_map', {})

        # Construct URL
        url = self.get_dictionary.metadata['url']

        # Construct parameters
        query_parameters: Dict[str, Any] = {}

        # Construct headers
        header_parameters: Dict[str, Any] = {}
        header_parameters['Accept'] = 'application/json'

        # Construct and send request
        request = self._client.get(url, query_parameters, header_parameters)
        pipeline_response = await self._client._pipeline.run(request, stream=False, **kwargs)
        response = pipeline_response.http_response

        if response.status_code not in [200]:
            map_error(status_code=response.status_code, response=response, error_map=error_map)
            error = self._deserialize(models.Error, response)
            raise HttpResponseError(response=response, model=error)

        deserialized = self._deserialize('{FlattenedProduct}', pipeline_response)

        if cls:
          return cls(pipeline_response, deserialized, {})

        return deserialized
    get_dictionary.metadata = {'url': '/model-flatten/dictionary'}

    @distributed_trace_async
    async def put_resource_collection(
        self,
        resource_complex_object: Optional["models.ResourceCollection"] = None,
        **kwargs
    ) -> None:
        """Put External Resource as a ResourceCollection.

        :param resource_complex_object: External Resource as a ResourceCollection to put.
        :type resource_complex_object: ~modelflattening.models.ResourceCollection
        :keyword callable cls: A custom type or function that will be passed the direct response
        :return: None or the result of cls(response)
        :rtype: None
<<<<<<< HEAD
        :raises: ~azure.core.HttpResponseError
=======
        :raises: ~azure.core.exceptions.HttpResponseError
>>>>>>> 0c6c0012
        """
        cls: ClsType[None] = kwargs.pop('cls', None)
        error_map = kwargs.pop('error_map', {})

        # Construct URL
        url = self.put_resource_collection.metadata['url']

        # Construct parameters
        query_parameters: Dict[str, Any] = {}

        # Construct headers
        header_parameters: Dict[str, Any] = {}
        header_parameters['Content-Type'] = 'application/json'

        # Construct body
        if resource_complex_object is not None:
            body_content = self._serialize.body(resource_complex_object, 'ResourceCollection')
        else:
            body_content = None

        # Construct and send request
        request = self._client.put(url, query_parameters, header_parameters, body_content)
        pipeline_response = await self._client._pipeline.run(request, stream=False, **kwargs)
        response = pipeline_response.http_response

        if response.status_code not in [200]:
            map_error(status_code=response.status_code, response=response, error_map=error_map)
            error = self._deserialize(models.Error, response)
            raise HttpResponseError(response=response, model=error)

        if cls:
          return cls(pipeline_response, None, {})

    put_resource_collection.metadata = {'url': '/model-flatten/resourcecollection'}

    @distributed_trace_async
    async def get_resource_collection(
        self,
        **kwargs
    ) -> "models.ResourceCollection":
        """Get External Resource as a ResourceCollection.

        :keyword callable cls: A custom type or function that will be passed the direct response
        :return: ResourceCollection or the result of cls(response)
        :rtype: ~modelflattening.models.ResourceCollection
<<<<<<< HEAD
        :raises: ~azure.core.HttpResponseError
=======
        :raises: ~azure.core.exceptions.HttpResponseError
>>>>>>> 0c6c0012
        """
        cls: ClsType["models.ResourceCollection"] = kwargs.pop('cls', None)
        error_map = kwargs.pop('error_map', {})

        # Construct URL
        url = self.get_resource_collection.metadata['url']

        # Construct parameters
        query_parameters: Dict[str, Any] = {}

        # Construct headers
        header_parameters: Dict[str, Any] = {}
        header_parameters['Accept'] = 'application/json'

        # Construct and send request
        request = self._client.get(url, query_parameters, header_parameters)
        pipeline_response = await self._client._pipeline.run(request, stream=False, **kwargs)
        response = pipeline_response.http_response

        if response.status_code not in [200]:
            map_error(status_code=response.status_code, response=response, error_map=error_map)
            error = self._deserialize(models.Error, response)
            raise HttpResponseError(response=response, model=error)

        deserialized = self._deserialize('ResourceCollection', pipeline_response)

        if cls:
          return cls(pipeline_response, deserialized, {})

        return deserialized
    get_resource_collection.metadata = {'url': '/model-flatten/resourcecollection'}

    @distributed_trace_async
    async def put_simple_product(
        self,
        simple_body_product: Optional["models.SimpleProduct"] = None,
        **kwargs
    ) -> "models.SimpleProduct":
        """Put Simple Product with client flattening true on the model.

        :param simple_body_product: Simple body product to put.
        :type simple_body_product: ~modelflattening.models.SimpleProduct
        :keyword callable cls: A custom type or function that will be passed the direct response
        :return: SimpleProduct or the result of cls(response)
        :rtype: ~modelflattening.models.SimpleProduct
<<<<<<< HEAD
        :raises: ~azure.core.HttpResponseError
=======
        :raises: ~azure.core.exceptions.HttpResponseError
>>>>>>> 0c6c0012
        """
        cls: ClsType["models.SimpleProduct"] = kwargs.pop('cls', None)
        error_map = kwargs.pop('error_map', {})

        # Construct URL
        url = self.put_simple_product.metadata['url']

        # Construct parameters
        query_parameters: Dict[str, Any] = {}

        # Construct headers
        header_parameters: Dict[str, Any] = {}
        header_parameters['Accept'] = 'application/json'
        header_parameters['Content-Type'] = 'application/json'

        # Construct body
        if simple_body_product is not None:
            body_content = self._serialize.body(simple_body_product, 'SimpleProduct')
        else:
            body_content = None

        # Construct and send request
        request = self._client.put(url, query_parameters, header_parameters, body_content)
        pipeline_response = await self._client._pipeline.run(request, stream=False, **kwargs)
        response = pipeline_response.http_response

        if response.status_code not in [200]:
            map_error(status_code=response.status_code, response=response, error_map=error_map)
            error = self._deserialize(models.Error, response)
            raise HttpResponseError(response=response, model=error)

        deserialized = self._deserialize('SimpleProduct', pipeline_response)

        if cls:
          return cls(pipeline_response, deserialized, {})

        return deserialized
    put_simple_product.metadata = {'url': '/model-flatten/customFlattening'}

    @distributed_trace_async
    async def post_flattened_simple_product(
        self,
        product_id: str,
        description: Optional[str] = None,
        max_product_display_name: Optional[str] = None,
        generic_value: Optional[str] = None,
        odata_value: Optional[str] = None,
        **kwargs
    ) -> "models.SimpleProduct":
        """Put Flattened Simple Product with client flattening true on the parameter.

        :param product_id: Unique identifier representing a specific product for a given latitude &
         longitude. For example, uberX in San Francisco will have a different product_id than uberX in
         Los Angeles.
        :type product_id: str
        :param description: Description of product.
        :type description: str
        :param max_product_display_name: Display name of product.
        :type max_product_display_name: str
        :param generic_value: Generic URL value.
        :type generic_value: str
        :param odata_value: URL value.
        :type odata_value: str
        :keyword callable cls: A custom type or function that will be passed the direct response
        :return: SimpleProduct or the result of cls(response)
        :rtype: ~modelflattening.models.SimpleProduct
<<<<<<< HEAD
        :raises: ~azure.core.HttpResponseError
=======
        :raises: ~azure.core.exceptions.HttpResponseError
>>>>>>> 0c6c0012
        """
        cls: ClsType["models.SimpleProduct"] = kwargs.pop('cls', None)
        error_map = kwargs.pop('error_map', {})

        _simple_body_product = models.SimpleProduct(product_id=product_id, description=description, max_product_display_name=max_product_display_name, generic_value=generic_value, odata_value=odata_value)

        # Construct URL
        url = self.post_flattened_simple_product.metadata['url']

        # Construct parameters
        query_parameters: Dict[str, Any] = {}

        # Construct headers
        header_parameters: Dict[str, Any] = {}
        header_parameters['Accept'] = 'application/json'
        header_parameters['Content-Type'] = 'application/json'

        # Construct body
        if _simple_body_product is not None:
            body_content = self._serialize.body(_simple_body_product, 'SimpleProduct')
        else:
            body_content = None

        # Construct and send request
        request = self._client.post(url, query_parameters, header_parameters, body_content)
        pipeline_response = await self._client._pipeline.run(request, stream=False, **kwargs)
        response = pipeline_response.http_response

        if response.status_code not in [200]:
            map_error(status_code=response.status_code, response=response, error_map=error_map)
            error = self._deserialize(models.Error, response)
            raise HttpResponseError(response=response, model=error)

        deserialized = self._deserialize('SimpleProduct', pipeline_response)

        if cls:
          return cls(pipeline_response, deserialized, {})

        return deserialized
    post_flattened_simple_product.metadata = {'url': '/model-flatten/customFlattening'}

    @distributed_trace_async
    async def put_simple_product_with_grouping(
        self,
        flatten_parameter_group: "models.FlattenParameterGroup",
        **kwargs
    ) -> "models.SimpleProduct":
        """Put Simple Product with client flattening true on the model.

        :param flatten_parameter_group: Parameter group.
        :type flatten_parameter_group: ~modelflattening.models.FlattenParameterGroup
        :keyword callable cls: A custom type or function that will be passed the direct response
        :return: SimpleProduct or the result of cls(response)
        :rtype: ~modelflattening.models.SimpleProduct
<<<<<<< HEAD
        :raises: ~azure.core.HttpResponseError
=======
        :raises: ~azure.core.exceptions.HttpResponseError
>>>>>>> 0c6c0012
        """
        cls: ClsType["models.SimpleProduct"] = kwargs.pop('cls', None)
        error_map = kwargs.pop('error_map', {})
        
        _name = None
        _simple_body_product = None
        _product_id = None
        _description = None
        _max_product_display_name = None
        _generic_value = None
        _odata_value = None
        if flatten_parameter_group is not None:
            _name = flatten_parameter_group.name
            _simple_body_product = flatten_parameter_group.simple_body_product
            _product_id = flatten_parameter_group.product_id
            _description = flatten_parameter_group.description
            _max_product_display_name = flatten_parameter_group.max_product_display_name
            _generic_value = flatten_parameter_group.generic_value
            _odata_value = flatten_parameter_group.odata_value

        _simple_body_product = models.SimpleProduct(product_id=_product_id, description=_description, max_product_display_name=_max_product_display_name, generic_value=_generic_value, odata_value=_odata_value)

        # Construct URL
        url = self.put_simple_product_with_grouping.metadata['url']
        path_format_arguments = {
            'name': self._serialize.url("name", _name, 'str'),
        }
        url = self._client.format_url(url, **path_format_arguments)

        # Construct parameters
        query_parameters: Dict[str, Any] = {}

        # Construct headers
        header_parameters: Dict[str, Any] = {}
        header_parameters['Accept'] = 'application/json'
        header_parameters['Content-Type'] = 'application/json'

        # Construct body
        if _simple_body_product is not None:
            body_content = self._serialize.body(_simple_body_product, 'SimpleProduct')
        else:
            body_content = None

        # Construct and send request
        request = self._client.put(url, query_parameters, header_parameters, body_content)
        pipeline_response = await self._client._pipeline.run(request, stream=False, **kwargs)
        response = pipeline_response.http_response

        if response.status_code not in [200]:
            map_error(status_code=response.status_code, response=response, error_map=error_map)
            error = self._deserialize(models.Error, response)
            raise HttpResponseError(response=response, model=error)

        deserialized = self._deserialize('SimpleProduct', pipeline_response)

        if cls:
          return cls(pipeline_response, deserialized, {})

        return deserialized
    put_simple_product_with_grouping.metadata = {'url': '/model-flatten/customFlattening/parametergrouping/{name}/'}<|MERGE_RESOLUTION|>--- conflicted
+++ resolved
@@ -33,11 +33,7 @@
         :keyword callable cls: A custom type or function that will be passed the direct response
         :return: None or the result of cls(response)
         :rtype: None
-<<<<<<< HEAD
-        :raises: ~azure.core.HttpResponseError
-=======
-        :raises: ~azure.core.exceptions.HttpResponseError
->>>>>>> 0c6c0012
+        :raises: ~azure.core.exceptions.HttpResponseError
         """
         cls: ClsType[None] = kwargs.pop('cls', None)
         error_map = kwargs.pop('error_map', {})
@@ -83,11 +79,7 @@
         :keyword callable cls: A custom type or function that will be passed the direct response
         :return: list or the result of cls(response)
         :rtype: list[~modelflattening.models.FlattenedProduct]
-<<<<<<< HEAD
-        :raises: ~azure.core.HttpResponseError
-=======
-        :raises: ~azure.core.exceptions.HttpResponseError
->>>>>>> 0c6c0012
+        :raises: ~azure.core.exceptions.HttpResponseError
         """
         cls: ClsType[List["FlattenedProduct"]] = kwargs.pop('cls', None)
         error_map = kwargs.pop('error_map', {})
@@ -133,11 +125,7 @@
         :keyword callable cls: A custom type or function that will be passed the direct response
         :return: None or the result of cls(response)
         :rtype: None
-<<<<<<< HEAD
-        :raises: ~azure.core.HttpResponseError
-=======
-        :raises: ~azure.core.exceptions.HttpResponseError
->>>>>>> 0c6c0012
+        :raises: ~azure.core.exceptions.HttpResponseError
         """
         cls: ClsType[None] = kwargs.pop('cls', None)
         error_map = kwargs.pop('error_map', {})
@@ -183,11 +171,7 @@
         :keyword callable cls: A custom type or function that will be passed the direct response
         :return: list or the result of cls(response)
         :rtype: list[~modelflattening.models.ProductWrapper]
-<<<<<<< HEAD
-        :raises: ~azure.core.HttpResponseError
-=======
-        :raises: ~azure.core.exceptions.HttpResponseError
->>>>>>> 0c6c0012
+        :raises: ~azure.core.exceptions.HttpResponseError
         """
         cls: ClsType[List["ProductWrapper"]] = kwargs.pop('cls', None)
         error_map = kwargs.pop('error_map', {})
@@ -233,11 +217,7 @@
         :keyword callable cls: A custom type or function that will be passed the direct response
         :return: None or the result of cls(response)
         :rtype: None
-<<<<<<< HEAD
-        :raises: ~azure.core.HttpResponseError
-=======
-        :raises: ~azure.core.exceptions.HttpResponseError
->>>>>>> 0c6c0012
+        :raises: ~azure.core.exceptions.HttpResponseError
         """
         cls: ClsType[None] = kwargs.pop('cls', None)
         error_map = kwargs.pop('error_map', {})
@@ -283,11 +263,7 @@
         :keyword callable cls: A custom type or function that will be passed the direct response
         :return: dict or the result of cls(response)
         :rtype: dict[str, ~modelflattening.models.FlattenedProduct]
-<<<<<<< HEAD
-        :raises: ~azure.core.HttpResponseError
-=======
-        :raises: ~azure.core.exceptions.HttpResponseError
->>>>>>> 0c6c0012
+        :raises: ~azure.core.exceptions.HttpResponseError
         """
         cls: ClsType[Dict[str, "FlattenedProduct"]] = kwargs.pop('cls', None)
         error_map = kwargs.pop('error_map', {})
@@ -333,11 +309,7 @@
         :keyword callable cls: A custom type or function that will be passed the direct response
         :return: None or the result of cls(response)
         :rtype: None
-<<<<<<< HEAD
-        :raises: ~azure.core.HttpResponseError
-=======
-        :raises: ~azure.core.exceptions.HttpResponseError
->>>>>>> 0c6c0012
+        :raises: ~azure.core.exceptions.HttpResponseError
         """
         cls: ClsType[None] = kwargs.pop('cls', None)
         error_map = kwargs.pop('error_map', {})
@@ -383,11 +355,7 @@
         :keyword callable cls: A custom type or function that will be passed the direct response
         :return: ResourceCollection or the result of cls(response)
         :rtype: ~modelflattening.models.ResourceCollection
-<<<<<<< HEAD
-        :raises: ~azure.core.HttpResponseError
-=======
-        :raises: ~azure.core.exceptions.HttpResponseError
->>>>>>> 0c6c0012
+        :raises: ~azure.core.exceptions.HttpResponseError
         """
         cls: ClsType["models.ResourceCollection"] = kwargs.pop('cls', None)
         error_map = kwargs.pop('error_map', {})
@@ -433,11 +401,7 @@
         :keyword callable cls: A custom type or function that will be passed the direct response
         :return: SimpleProduct or the result of cls(response)
         :rtype: ~modelflattening.models.SimpleProduct
-<<<<<<< HEAD
-        :raises: ~azure.core.HttpResponseError
-=======
-        :raises: ~azure.core.exceptions.HttpResponseError
->>>>>>> 0c6c0012
+        :raises: ~azure.core.exceptions.HttpResponseError
         """
         cls: ClsType["models.SimpleProduct"] = kwargs.pop('cls', None)
         error_map = kwargs.pop('error_map', {})
@@ -504,11 +468,7 @@
         :keyword callable cls: A custom type or function that will be passed the direct response
         :return: SimpleProduct or the result of cls(response)
         :rtype: ~modelflattening.models.SimpleProduct
-<<<<<<< HEAD
-        :raises: ~azure.core.HttpResponseError
-=======
-        :raises: ~azure.core.exceptions.HttpResponseError
->>>>>>> 0c6c0012
+        :raises: ~azure.core.exceptions.HttpResponseError
         """
         cls: ClsType["models.SimpleProduct"] = kwargs.pop('cls', None)
         error_map = kwargs.pop('error_map', {})
@@ -563,11 +523,7 @@
         :keyword callable cls: A custom type or function that will be passed the direct response
         :return: SimpleProduct or the result of cls(response)
         :rtype: ~modelflattening.models.SimpleProduct
-<<<<<<< HEAD
-        :raises: ~azure.core.HttpResponseError
-=======
-        :raises: ~azure.core.exceptions.HttpResponseError
->>>>>>> 0c6c0012
+        :raises: ~azure.core.exceptions.HttpResponseError
         """
         cls: ClsType["models.SimpleProduct"] = kwargs.pop('cls', None)
         error_map = kwargs.pop('error_map', {})
