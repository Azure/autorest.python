# coding=utf-8
# --------------------------------------------------------------------------
# Copyright (c) Microsoft Corporation. All rights reserved.
# Licensed under the MIT License. See License.txt in the project root for license information.
# Code generated by Microsoft (R) AutoRest Code Generator.
# Changes may cause incorrect behavior and will be lost if the code is regenerated.
# --------------------------------------------------------------------------

try:
    from ._models_py3 import BaseProduct
    from ._models_py3 import Error, ErrorException
    from ._models_py3 import FlattenParameterGroup
    from ._models_py3 import FlattenedProduct
    from ._models_py3 import FlattenedProductProperties
    from ._models_py3 import GenericUrl
    from ._models_py3 import ProductUrl
    from ._models_py3 import ProductWrapper
    from ._models_py3 import Resource
    from ._models_py3 import ResourceCollection
    from ._models_py3 import SimpleProduct
    from ._models_py3 import SimpleProductProperties
    from ._models_py3 import WrappedProduct
except (SyntaxError, ImportError):
<<<<<<< HEAD
    from ._models import BaseProduct
    from ._models import Error, ErrorException
    from ._models import FlattenParameterGroup
    from ._models import FlattenedProduct
    from ._models import FlattenedProductProperties
    from ._models import GenericUrl
    from ._models import ProductUrl
    from ._models import ProductWrapper
    from ._models import Resource
    from ._models import ResourceCollection
    from ._models import SimpleProduct
    from ._models import SimpleProductProperties
    from ._models import WrappedProduct
=======
    from ._models import BaseProduct  # type: ignore
    from ._models import Error, ErrorException  # type: ignore
    from ._models import FlattenedProduct  # type: ignore
    from ._models import FlattenedProductProperties  # type: ignore
    from ._models import GenericUrl  # type: ignore
    from ._models import ProductUrl  # type: ignore
    from ._models import ProductWrapper  # type: ignore
    from ._models import Resource  # type: ignore
    from ._models import ResourceCollection  # type: ignore
    from ._models import SimpleProduct  # type: ignore
    from ._models import SimpleProductProperties  # type: ignore
    from ._models import WrappedProduct  # type: ignore
>>>>>>> c1277eaf
from ._auto_rest_resource_flattening_test_service_enums import (
    FlattenedProductPropertiesProvisioningStateValues,
)

__all__ = [
    'BaseProduct',
    'Error', 'ErrorException',
    'FlattenParameterGroup',
    'FlattenedProduct',
    'FlattenedProductProperties',
    'GenericUrl',
    'ProductUrl',
    'ProductWrapper',
    'Resource',
    'ResourceCollection',
    'SimpleProduct',
    'SimpleProductProperties',
    'WrappedProduct',
    'FlattenedProductPropertiesProvisioningStateValues',
]<|MERGE_RESOLUTION|>--- conflicted
+++ resolved
@@ -21,23 +21,9 @@
     from ._models_py3 import SimpleProductProperties
     from ._models_py3 import WrappedProduct
 except (SyntaxError, ImportError):
-<<<<<<< HEAD
-    from ._models import BaseProduct
-    from ._models import Error, ErrorException
-    from ._models import FlattenParameterGroup
-    from ._models import FlattenedProduct
-    from ._models import FlattenedProductProperties
-    from ._models import GenericUrl
-    from ._models import ProductUrl
-    from ._models import ProductWrapper
-    from ._models import Resource
-    from ._models import ResourceCollection
-    from ._models import SimpleProduct
-    from ._models import SimpleProductProperties
-    from ._models import WrappedProduct
-=======
     from ._models import BaseProduct  # type: ignore
     from ._models import Error, ErrorException  # type: ignore
+    from ._models import FlattenParameterGroup  # type: ignore
     from ._models import FlattenedProduct  # type: ignore
     from ._models import FlattenedProductProperties  # type: ignore
     from ._models import GenericUrl  # type: ignore
@@ -48,7 +34,6 @@
     from ._models import SimpleProduct  # type: ignore
     from ._models import SimpleProductProperties  # type: ignore
     from ._models import WrappedProduct  # type: ignore
->>>>>>> c1277eaf
 from ._auto_rest_resource_flattening_test_service_enums import (
     FlattenedProductPropertiesProvisioningStateValues,
 )
