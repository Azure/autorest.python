# coding=utf-8
# --------------------------------------------------------------------------
# Copyright (c) Microsoft Corporation. All rights reserved.
# Licensed under the MIT License. See License.txt in the project root for license information.
# Code generated by Microsoft (R) AutoRest Code Generator.
# Changes may cause incorrect behavior and will be lost if the code is regenerated.
# --------------------------------------------------------------------------
from typing import TYPE_CHECKING

from azure.core.rest import HttpRequest
from msrest import Serializer

if TYPE_CHECKING:
    # pylint: disable=unused-import,ungrouped-imports
<<<<<<< HEAD
    from typing import Any, Dict, Optional
=======
    from typing import Any, Optional, TypeVar

    T = TypeVar("T")
    JSONType = Any
>>>>>>> 02507c0e

_SERIALIZER = Serializer()


def _param_not_set(param_dict, rest_api_name_lower):
    return not any(k for k in param_dict if k.lower() == rest_api_name_lower)


# fmt: off

def build_get_valid_request(
    **kwargs  # type: Any
):
    # type: (...) -> HttpRequest
    """Get complex types that are polymorphic and have recursive references.

    See https://aka.ms/azsdk/python/protocol/quickstart for how to incorporate this request builder
    into your code flow.

    :return: Returns an :class:`~azure.core.rest.HttpRequest` that you will pass to the client's
     `send_request` method. See https://aka.ms/azsdk/python/protocol/quickstart for how to
     incorporate this response into your code flow.
    :rtype: ~azure.core.rest.HttpRequest

    Example:
        .. code-block:: python

            # response body for status code(s): 200
            response.json() == {
                "length": 0.0,  # Required. 
                "siblings": [
                    ...
                ],
                "species": "str",  # Optional.
                fishtype: fishtype
            }
    """

    accept = "application/json"
    # Construct URL
    url = kwargs.pop("template_url", '/complex/polymorphicrecursive/valid')

    # Construct headers
    header_parameters = kwargs.pop("headers", {}) or {}  # type: Dict[str, Any]
    if _param_not_set(header_parameters, "accept"):
        header_parameters['Accept'] = _SERIALIZER.header("accept", accept, 'str')

    return HttpRequest(
        method="GET",
        url=url,
        headers=header_parameters,
        **kwargs
    )


def build_put_valid_request(
    **kwargs  # type: Any
):
    # type: (...) -> HttpRequest
    """Put complex types that are polymorphic and have recursive references.

    See https://aka.ms/azsdk/python/protocol/quickstart for how to incorporate this request builder
    into your code flow.

    :keyword json: Pass in a JSON-serializable object (usually a dictionary). See the template in
     our example to find the input shape. Please put a salmon that looks like this:
     {
         "fishtype": "salmon",
         "species": "king",
         "length": 1,
         "age": 1,
         "location": "alaska",
         "iswild": true,
         "siblings": [
             {
                 "fishtype": "shark",
                 "species": "predator",
                 "length": 20,
                 "age": 6,
                 "siblings": [
                     {
                         "fishtype": "salmon",
                         "species": "coho",
                         "length": 2,
                         "age": 2,
                         "location": "atlantic",
                         "iswild": true,
                         "siblings": [
                             {
                                 "fishtype": "shark",
                                 "species": "predator",
                                 "length": 20,
                                 "age": 6
                             },
                             {
                                 "fishtype": "sawshark",
                                 "species": "dangerous",
                                 "length": 10,
                                 "age": 105
                             }
                         ]
                     },
                     {
                         "fishtype": "sawshark",
                         "species": "dangerous",
                         "length": 10,
                         "age": 105
                     }
                 ]
             },
             {
                 "fishtype": "sawshark",
                 "species": "dangerous",
                 "length": 10,
                 "age": 105
             }
         ]
     }.
    :paramtype json: JSONType
    :keyword content: Pass in binary content you want in the body of the request (typically bytes,
     a byte iterator, or stream input). Please put a salmon that looks like this:
     {
         "fishtype": "salmon",
         "species": "king",
         "length": 1,
         "age": 1,
         "location": "alaska",
         "iswild": true,
         "siblings": [
             {
                 "fishtype": "shark",
                 "species": "predator",
                 "length": 20,
                 "age": 6,
                 "siblings": [
                     {
                         "fishtype": "salmon",
                         "species": "coho",
                         "length": 2,
                         "age": 2,
                         "location": "atlantic",
                         "iswild": true,
                         "siblings": [
                             {
                                 "fishtype": "shark",
                                 "species": "predator",
                                 "length": 20,
                                 "age": 6
                             },
                             {
                                 "fishtype": "sawshark",
                                 "species": "dangerous",
                                 "length": 10,
                                 "age": 105
                             }
                         ]
                     },
                     {
                         "fishtype": "sawshark",
                         "species": "dangerous",
                         "length": 10,
                         "age": 105
                     }
                 ]
             },
             {
                 "fishtype": "sawshark",
                 "species": "dangerous",
                 "length": 10,
                 "age": 105
             }
         ]
     }.
    :paramtype content: any
    :return: Returns an :class:`~azure.core.rest.HttpRequest` that you will pass to the client's
     `send_request` method. See https://aka.ms/azsdk/python/protocol/quickstart for how to
     incorporate this response into your code flow.
    :rtype: ~azure.core.rest.HttpRequest

    Example:
        .. code-block:: python

            fishtype = 'Salmon' or 'Shark'

            # JSON input template you can fill out and use as your body input.
            json = {
                "length": 0.0,  # Required. 
                "siblings": [
                    ...
                ],
                "species": "str",  # Optional.
                fishtype: fishtype
            }
    """

    content_type = kwargs.pop('content_type', None)  # type: Optional[str]

    accept = "application/json"
    # Construct URL
    url = kwargs.pop("template_url", '/complex/polymorphicrecursive/valid')

    # Construct headers
    header_parameters = kwargs.pop("headers", {}) or {}  # type: Dict[str, Any]
    if _param_not_set(header_parameters, "content-type") and content_type is not None:
        header_parameters['Content-Type'] = _SERIALIZER.header("content_type", content_type, 'str')
    if _param_not_set(header_parameters, "accept"):
        header_parameters['Accept'] = _SERIALIZER.header("accept", accept, 'str')

    return HttpRequest(
        method="PUT",
        url=url,
        headers=header_parameters,
        **kwargs
    )<|MERGE_RESOLUTION|>--- conflicted
+++ resolved
@@ -12,14 +12,10 @@
 
 if TYPE_CHECKING:
     # pylint: disable=unused-import,ungrouped-imports
-<<<<<<< HEAD
-    from typing import Any, Dict, Optional
-=======
-    from typing import Any, Optional, TypeVar
+    from typing import Any, Dict, Optional, TypeVar
 
     T = TypeVar("T")
     JSONType = Any
->>>>>>> 02507c0e
 
 _SERIALIZER = Serializer()
 
