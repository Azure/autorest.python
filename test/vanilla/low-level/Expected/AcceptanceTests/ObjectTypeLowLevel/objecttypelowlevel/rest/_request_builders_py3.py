--- conflicted
+++ resolved
@@ -11,15 +11,13 @@
 from azure.core.rest import HttpRequest
 from azure.core.utils import case_insensitive_dict
 
-<<<<<<< HEAD
 from .._serialization import Serializer
-=======
+
 if sys.version_info >= (3, 9):
     from collections.abc import MutableMapping
 else:
     from typing import MutableMapping  # type: ignore
 JSON = MutableMapping[str, Any]  # pylint: disable=unsubscriptable-object
->>>>>>> 73696e8b
 
 _SERIALIZER = Serializer()
 _SERIALIZER.client_side_validation = False
