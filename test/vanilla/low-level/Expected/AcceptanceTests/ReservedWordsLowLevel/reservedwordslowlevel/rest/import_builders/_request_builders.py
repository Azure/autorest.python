--- conflicted
+++ resolved
@@ -12,14 +12,10 @@
 
 if TYPE_CHECKING:
     # pylint: disable=unused-import,ungrouped-imports
-<<<<<<< HEAD
-    from typing import Any, Dict
-=======
     from typing import Any, Dict, IO, Optional, TypeVar
 
     T = TypeVar("T")
     JSONType = Any
->>>>>>> f7e152e5
 
 _SERIALIZER = Serializer()
 _SERIALIZER.client_side_validation = False
