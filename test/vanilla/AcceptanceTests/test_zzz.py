﻿# --------------------------------------------------------------------------
#
# Copyright (c) Microsoft Corporation. All rights reserved.
#
# The MIT License (MIT)
#
# Permission is hereby granted, free of charge, to any person obtaining a copy
# of this software and associated documentation files (the ""Software""), to
# deal in the Software without restriction, including without limitation the
# rights to use, copy, modify, merge, publish, distribute, sublicense, and/or
# sell copies of the Software, and to permit persons to whom the Software is
# furnished to do so, subject to the following conditions:
#
# The above copyright notice and this permission notice shall be included in
# all copies or substantial portions of the Software.
#
# THE SOFTWARE IS PROVIDED *AS IS*, WITHOUT WARRANTY OF ANY KIND, EXPRESS OR
# IMPLIED, INCLUDING BUT NOT LIMITED TO THE WARRANTIES OF MERCHANTABILITY,
# FITNESS FOR A PARTICULAR PURPOSE AND NONINFRINGEMENT. IN NO EVENT SHALL THE
# AUTHORS OR COPYRIGHT HOLDERS BE LIABLE FOR ANY CLAIM, DAMAGES OR OTHER
# LIABILITY, WHETHER IN AN ACTION OF CONTRACT, TORT OR OTHERWISE, ARISING
# FROM, OUT OF OR IN CONNECTION WITH THE SOFTWARE OR THE USE OR OTHER DEALINGS
# IN THE SOFTWARE.
#
# --------------------------------------------------------------------------
import sys
import datetime
import os
import platform
import warnings

from report import AutoRestReportService


class TestAcceptance(object):

    def test_ensure_coverage(self):
        client = AutoRestReportService(base_url="http://localhost:3000")
        report = client.get_report(platform.python_version())
        optional_report = client.get_optional_report(platform.python_version())

        # Add tests that wont be supported due to the nature of Python here
        not_supported = {}

        # Please add missing features or failing tests here
        missing_features_or_bugs = {
            'FileStreamVeryLarge' : 1,
            'ConstantsInBody': 1,  # https://github.com/Azure/autorest.modelerfour/issues/83
        }

        print("Coverage:")
        self._print_report(report, not_supported, missing_features_or_bugs)

        missing_features_or_bugs = {
            "putDateTimeMaxLocalNegativeOffset": 1, # Python doesn't support year 1000
            "putDateTimeMinLocalPositiveOffset": 1, # Python doesn't support BC time
            'putDateTimeMaxUtc7MS': 1 # Python doesn't support 7 digits ms datetime
        }
        for name in optional_report:
            if "Options" in name:
                missing_features_or_bugs[name] = 1; # https://github.com/Azure/azure-sdk-for-python/pull/9322
            if "Multiapi" in name:
                # multiapi is in a separate test folder
                missing_features_or_bugs[name] = 1
<<<<<<< HEAD

=======
>>>>>>> 04b0a6f6
        print("Optional coverage:")
        self._print_report(optional_report, not_supported, missing_features_or_bugs)


    def _print_report(self, report, not_supported=None, missing_features_or_bugs=None):
        if not_supported:
            report.update(not_supported)
            for s in not_supported.keys():
                print("IGNORING {0}".format(s))

        if missing_features_or_bugs:
            report.update(missing_features_or_bugs)
            for s in missing_features_or_bugs.keys():
                print("PENDING {0}".format(s))

        failed = [k for k, v in report.items() if v == 0]
        for s in failed:
            print("FAILED TO EXECUTE {0}".format(s))

        total_tests = len(report)
        warnings.warn ("The test coverage is {0}/{1}.".format(total_tests - len(failed), total_tests))

        assert 0 == len(failed)<|MERGE_RESOLUTION|>--- conflicted
+++ resolved
@@ -62,10 +62,6 @@
             if "Multiapi" in name:
                 # multiapi is in a separate test folder
                 missing_features_or_bugs[name] = 1
-<<<<<<< HEAD
-
-=======
->>>>>>> 04b0a6f6
         print("Optional coverage:")
         self._print_report(optional_report, not_supported, missing_features_or_bugs)
 
