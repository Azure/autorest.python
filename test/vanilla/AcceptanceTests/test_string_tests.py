# coding=utf-8
# --------------------------------------------------------------------------
#
# Copyright (c) Microsoft Corporation. All rights reserved.
#
# The MIT License (MIT)
#
# Permission is hereby granted, free of charge, to any person obtaining a copy
# of this software and associated documentation files (the ""Software""), to
# deal in the Software without restriction, including without limitation the
# rights to use, copy, modify, merge, publish, distribute, sublicense, and/or
# sell copies of the Software, and to permit persons to whom the Software is
# furnished to do so, subject to the following conditions:
#
# The above copyright notice and this permission notice shall be included in
# all copies or substantial portions of the Software.
#
# THE SOFTWARE IS PROVIDED *AS IS*, WITHOUT WARRANTY OF ANY KIND, EXPRESS OR
# IMPLIED, INCLUDING BUT NOT LIMITED TO THE WARRANTIES OF MERCHANTABILITY,
# FITNESS FOR A PARTICULAR PURPOSE AND NONINFRINGEMENT. IN NO EVENT SHALL THE
# AUTHORS OR COPYRIGHT HOLDERS BE LIABLE FOR ANY CLAIM, DAMAGES OR OTHER
# LIABILITY, WHETHER IN AN ACTION OF CONTRACT, TORT OR OTHERWISE, ARISING
# FROM, OUT OF OR IN CONNECTION WITH THE SOFTWARE OR THE USE OR OTHER DEALINGS
# IN THE SOFTWARE.
#
# --------------------------------------------------------------------------

import unittest
import subprocess
import sys
import isodate
import tempfile
import json
from datetime import date, datetime, timedelta
import os
from os.path import dirname, pardir, join, realpath

from msrest.exceptions import DeserializationError, SerializationError
from azure.core.exceptions import HttpResponseError

from bodystring import AutoRestSwaggerBATService
from bodystring.models import Colors
import pytest

@pytest.fixture
def client():
    with AutoRestSwaggerBATService(base_url="http://localhost:3000") as client:
        yield client

class TestString(object):

    def test_null(self, client):
        assert client.string.get_null() is None
        client.string.put_null()

    def test_empty(self, client):
        assert "" ==  client.string.get_empty()
        # changing this behavior because of this pr being merged: https://github.com/Azure/autorest.testserver/pull/145/files
        client.string.put_empty()

    def test_mbcs(self, client):
        try:
            test_str = (
                "\xe5\x95\x8a\xe9\xbd\x84\xe4\xb8\x82\xe7\x8b\x9b\xe7\x8b"
                "\x9c\xef\xa7\xb1\xef\xa4\xac\xef\xa7\xb1\xef\xa8\x8c\xef"
                "\xa8\xa9\xcb\x8a\xe3\x80\x9e\xe3\x80\xa1\xef\xbf\xa4\xe2"
                "\x84\xa1\xe3\x88\xb1\xe2\x80\x90\xe3\x83\xbc\xef\xb9\xa1"
                "\xef\xb9\xa2\xef\xb9\xab\xe3\x80\x81\xe3\x80\x93\xe2\x85"
                "\xb0\xe2\x85\xb9\xe2\x92\x88\xe2\x82\xac\xe3\x88\xa0\xe3"
                "\x88\xa9\xe2\x85\xa0\xe2\x85\xab\xef\xbc\x81\xef\xbf\xa3"
                "\xe3\x81\x81\xe3\x82\x93\xe3\x82\xa1\xe3\x83\xb6\xce\x91"
                "\xef\xb8\xb4\xd0\x90\xd0\xaf\xd0\xb0\xd1\x8f\xc4\x81\xc9"
                "\xa1\xe3\x84\x85\xe3\x84\xa9\xe2\x94\x80\xe2\x95\x8b\xef"
                "\xb8\xb5\xef\xb9\x84\xef\xb8\xbb\xef\xb8\xb1\xef\xb8\xb3"
                "\xef\xb8\xb4\xe2\x85\xb0\xe2\x85\xb9\xc9\x91\xee\x9f\x87"
                "\xc9\xa1\xe3\x80\x87\xe3\x80\xbe\xe2\xbf\xbb\xe2\xba\x81"
                "\xee\xa1\x83\xe4\x9c\xa3\xee\xa1\xa4\xe2\x82\xac").decode('utf-8')

        except AttributeError:
            test_str = (
                b"\xe5\x95\x8a\xe9\xbd\x84\xe4\xb8\x82\xe7\x8b\x9b\xe7\x8b"
                b"\x9c\xef\xa7\xb1\xef\xa4\xac\xef\xa7\xb1\xef\xa8\x8c\xef"
                b"\xa8\xa9\xcb\x8a\xe3\x80\x9e\xe3\x80\xa1\xef\xbf\xa4\xe2"
                b"\x84\xa1\xe3\x88\xb1\xe2\x80\x90\xe3\x83\xbc\xef\xb9\xa1"
                b"\xef\xb9\xa2\xef\xb9\xab\xe3\x80\x81\xe3\x80\x93\xe2\x85"
                b"\xb0\xe2\x85\xb9\xe2\x92\x88\xe2\x82\xac\xe3\x88\xa0\xe3"
                b"\x88\xa9\xe2\x85\xa0\xe2\x85\xab\xef\xbc\x81\xef\xbf\xa3"
                b"\xe3\x81\x81\xe3\x82\x93\xe3\x82\xa1\xe3\x83\xb6\xce\x91"
                b"\xef\xb8\xb4\xd0\x90\xd0\xaf\xd0\xb0\xd1\x8f\xc4\x81\xc9"
                b"\xa1\xe3\x84\x85\xe3\x84\xa9\xe2\x94\x80\xe2\x95\x8b\xef"
                b"\xb8\xb5\xef\xb9\x84\xef\xb8\xbb\xef\xb8\xb1\xef\xb8\xb3"
                b"\xef\xb8\xb4\xe2\x85\xb0\xe2\x85\xb9\xc9\x91\xee\x9f\x87"
                b"\xc9\xa1\xe3\x80\x87\xe3\x80\xbe\xe2\xbf\xbb\xe2\xba\x81"
                b"\xee\xa1\x83\xe4\x9c\xa3\xee\xa1\xa4\xe2\x82\xac").decode('utf-8')

        assert test_str == client.string.get_mbcs()
        client.string.put_mbcs()

    def test_whitespace(self, client):
        test_str = "    Now is the time for all good men to come to the aid of their country    "
        assert test_str ==  client.string.get_whitespace()
        client.string.put_whitespace()

    def test_get_not_provided(self, client):
        assert client.string.get_not_provided() is None

    def test_enum_not_expandable(self, client):
        assert Colors.RED_COLOR ==  client.enum.get_not_expandable()
        client.enum.put_not_expandable('red color')
        client.enum.put_not_expandable(Colors.RED_COLOR)
        # Autorest v3 is switching behavior here. Old Autorest would have thrown a serialization error,
        # but now we allow the user to pass strings as enums, so the raised exception is different.
        with pytest.raises(HttpResponseError):
            client.enum.put_not_expandable('not a colour')

    def test_get_base64_encdoded(self, client):
        assert client.string.get_base64_encoded() ==  'a string that gets encoded with base64'.encode()

    def test_base64_url_encoded(self, client):
        assert client.string.get_base64_url_encoded() ==  'a string that gets encoded with base64url'.encode()
        client.string.put_base64_url_encoded('a string that gets encoded with base64url'.encode())

    def test_get_null_base64_url_encoded(self, client):
        assert client.string.get_null_base64_url_encoded() is None

    def test_enum_referenced(self, client):
        client.enum.put_referenced(Colors.RED_COLOR)
        client.enum.put_referenced("red color")

        assert client.enum.get_referenced() ==  Colors.RED_COLOR

    def test_enum_referenced_constant(self, client):
        client.enum.put_referenced_constant()
        assert client.enum.get_referenced_constant().color_constant ==  Colors.GREEN_COLOR.value

    def test_patch_file(self):
        from bodystring.models import PatchAddedModel

<<<<<<< HEAD
    def test_lowercase_enum_retrieval(self):
        assert Colors.green_color == Colors.GREEN_COLOR
        assert "green-color" == Colors.GREEN_COLOR
=======
    def test_models(self):
        from bodystring.models import Error

        if sys.version_info >= (3,5):
            from bodystring.models._models_py3 import Error as ErrorPy3
            assert Error == ErrorPy3
        else:
            from bodystring.models._models import Error as ErrorPy2
            assert Error == ErrorPy2
>>>>>>> 0db9e76a
<|MERGE_RESOLUTION|>--- conflicted
+++ resolved
@@ -136,11 +136,10 @@
     def test_patch_file(self):
         from bodystring.models import PatchAddedModel
 
-<<<<<<< HEAD
     def test_lowercase_enum_retrieval(self):
         assert Colors.green_color == Colors.GREEN_COLOR
         assert "green-color" == Colors.GREEN_COLOR
-=======
+
     def test_models(self):
         from bodystring.models import Error
 
@@ -149,5 +148,4 @@
             assert Error == ErrorPy3
         else:
             from bodystring.models._models import Error as ErrorPy2
-            assert Error == ErrorPy2
->>>>>>> 0db9e76a
+            assert Error == ErrorPy2