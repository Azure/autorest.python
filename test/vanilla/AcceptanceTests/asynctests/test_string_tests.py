# coding=utf-8
# --------------------------------------------------------------------------
#
# Copyright (c) Microsoft Corporation. All rights reserved.
#
# The MIT License (MIT)
#
# Permission is hereby granted, free of charge, to any person obtaining a copy
# of this software and associated documentation files (the ""Software""), to
# deal in the Software without restriction, including without limitation the
# rights to use, copy, modify, merge, publish, distribute, sublicense, and/or
# sell copies of the Software, and to permit persons to whom the Software is
# furnished to do so, subject to the following conditions:
#
# The above copyright notice and this permission notice shall be included in
# all copies or substantial portions of the Software.
#
# THE SOFTWARE IS PROVIDED *AS IS*, WITHOUT WARRANTY OF ANY KIND, EXPRESS OR
# IMPLIED, INCLUDING BUT NOT LIMITED TO THE WARRANTIES OF MERCHANTABILITY,
# FITNESS FOR A PARTICULAR PURPOSE AND NONINFRINGEMENT. IN NO EVENT SHALL THE
# AUTHORS OR COPYRIGHT HOLDERS BE LIABLE FOR ANY CLAIM, DAMAGES OR OTHER
# LIABILITY, WHETHER IN AN ACTION OF CONTRACT, TORT OR OTHERWISE, ARISING
# FROM, OUT OF OR IN CONNECTION WITH THE SOFTWARE OR THE USE OR OTHER DEALINGS
# IN THE SOFTWARE.
#
# --------------------------------------------------------------------------

import unittest
import subprocess
import sys
import isodate
import tempfile
import json
from datetime import date, datetime, timedelta
import os
from os.path import dirname, pardir, join, realpath

from msrest.exceptions import DeserializationError, SerializationError
from azure.core.exceptions import HttpResponseError

from bodystring.aio import AutoRestSwaggerBATService
from bodystring.models import Colors

import pytest

@pytest.fixture
async def client():
    async with AutoRestSwaggerBATService(base_url="http://localhost:3000") as client:
        yield client

class TestString(object):

    @pytest.mark.asyncio
    async def test_null(self, client):
        assert await client.string.get_null() is None
        await client.string.put_null(cls=None)

    @pytest.mark.asyncio
    async def test_empty(self, client):
        assert "" ==  (await client.string.get_empty())
        await client.string.put_empty()

    @pytest.mark.asyncio
    async def test_mbcs(self, client):
        try:
            test_str = (
                "\xe5\x95\x8a\xe9\xbd\x84\xe4\xb8\x82\xe7\x8b\x9b\xe7\x8b"
                "\x9c\xef\xa7\xb1\xef\xa4\xac\xef\xa7\xb1\xef\xa8\x8c\xef"
                "\xa8\xa9\xcb\x8a\xe3\x80\x9e\xe3\x80\xa1\xef\xbf\xa4\xe2"
                "\x84\xa1\xe3\x88\xb1\xe2\x80\x90\xe3\x83\xbc\xef\xb9\xa1"
                "\xef\xb9\xa2\xef\xb9\xab\xe3\x80\x81\xe3\x80\x93\xe2\x85"
                "\xb0\xe2\x85\xb9\xe2\x92\x88\xe2\x82\xac\xe3\x88\xa0\xe3"
                "\x88\xa9\xe2\x85\xa0\xe2\x85\xab\xef\xbc\x81\xef\xbf\xa3"
                "\xe3\x81\x81\xe3\x82\x93\xe3\x82\xa1\xe3\x83\xb6\xce\x91"
                "\xef\xb8\xb4\xd0\x90\xd0\xaf\xd0\xb0\xd1\x8f\xc4\x81\xc9"
                "\xa1\xe3\x84\x85\xe3\x84\xa9\xe2\x94\x80\xe2\x95\x8b\xef"
                "\xb8\xb5\xef\xb9\x84\xef\xb8\xbb\xef\xb8\xb1\xef\xb8\xb3"
                "\xef\xb8\xb4\xe2\x85\xb0\xe2\x85\xb9\xc9\x91\xee\x9f\x87"
                "\xc9\xa1\xe3\x80\x87\xe3\x80\xbe\xe2\xbf\xbb\xe2\xba\x81"
                "\xee\xa1\x83\xe4\x9c\xa3\xee\xa1\xa4\xe2\x82\xac").decode('utf-8')

        except AttributeError:
            test_str = (
                b"\xe5\x95\x8a\xe9\xbd\x84\xe4\xb8\x82\xe7\x8b\x9b\xe7\x8b"
                b"\x9c\xef\xa7\xb1\xef\xa4\xac\xef\xa7\xb1\xef\xa8\x8c\xef"
                b"\xa8\xa9\xcb\x8a\xe3\x80\x9e\xe3\x80\xa1\xef\xbf\xa4\xe2"
                b"\x84\xa1\xe3\x88\xb1\xe2\x80\x90\xe3\x83\xbc\xef\xb9\xa1"
                b"\xef\xb9\xa2\xef\xb9\xab\xe3\x80\x81\xe3\x80\x93\xe2\x85"
                b"\xb0\xe2\x85\xb9\xe2\x92\x88\xe2\x82\xac\xe3\x88\xa0\xe3"
                b"\x88\xa9\xe2\x85\xa0\xe2\x85\xab\xef\xbc\x81\xef\xbf\xa3"
                b"\xe3\x81\x81\xe3\x82\x93\xe3\x82\xa1\xe3\x83\xb6\xce\x91"
                b"\xef\xb8\xb4\xd0\x90\xd0\xaf\xd0\xb0\xd1\x8f\xc4\x81\xc9"
                b"\xa1\xe3\x84\x85\xe3\x84\xa9\xe2\x94\x80\xe2\x95\x8b\xef"
                b"\xb8\xb5\xef\xb9\x84\xef\xb8\xbb\xef\xb8\xb1\xef\xb8\xb3"
                b"\xef\xb8\xb4\xe2\x85\xb0\xe2\x85\xb9\xc9\x91\xee\x9f\x87"
                b"\xc9\xa1\xe3\x80\x87\xe3\x80\xbe\xe2\xbf\xbb\xe2\xba\x81"
                b"\xee\xa1\x83\xe4\x9c\xa3\xee\xa1\xa4\xe2\x82\xac").decode('utf-8')

        assert test_str == (await client.string.get_mbcs())
        await client.string.put_mbcs()

    @pytest.mark.asyncio
    async def test_whitespace(self, client):
        test_str = "    Now is the time for all good men to come to the aid of their country    "
        assert test_str ==  (await client.string.get_whitespace())
        await client.string.put_whitespace()

    @pytest.mark.asyncio
    async def test_get_not_provided(self, client):
        assert await client.string.get_not_provided() is None

    @pytest.mark.asyncio
    async def test_enum_not_expandable(self, client):
        assert Colors.red_color ==  (await client.enum.get_not_expandable())
        await client.enum.put_not_expandable('red color')
<<<<<<< HEAD
        await client.enum.put_not_expandable(Colors.redcolor)
        with pytest.raises(HttpResponseError):
=======
        await client.enum.put_not_expandable(Colors.red_color)
        with pytest.raises(ErrorException):
>>>>>>> d52cc671
            await client.enum.put_not_expandable('not a colour')

    @pytest.mark.asyncio
    async def test_get_base64_encdoded(self, client):
        assert (await client.string.get_base64_encoded()) ==  'a string that gets encoded with base64'.encode()

    @pytest.mark.asyncio
    async def test_base64_url_encoded(self, client):
        assert (await client.string.get_base64_url_encoded()) ==  'a string that gets encoded with base64url'.encode()
        await client.string.put_base64_url_encoded('a string that gets encoded with base64url'.encode())

    @pytest.mark.asyncio
    async def test_get_null_base64_url_encoded(self, client):
        assert (await client.string.get_null_base64_url_encoded()) is None

    @pytest.mark.asyncio
    async def test_enum_referenced(self, client):
        await client.enum.put_referenced(Colors.red_color)
        await client.enum.put_referenced("red color")

        assert (await client.enum.get_referenced()) ==  Colors.red_color

    @pytest.mark.asyncio
    async def test_enum_referenced_constant(self, client):
        await client.enum.put_referenced_constant()
        assert (await client.enum.get_referenced_constant()).color_constant ==  Colors.green_color.value<|MERGE_RESOLUTION|>--- conflicted
+++ resolved
@@ -113,13 +113,8 @@
     async def test_enum_not_expandable(self, client):
         assert Colors.red_color ==  (await client.enum.get_not_expandable())
         await client.enum.put_not_expandable('red color')
-<<<<<<< HEAD
-        await client.enum.put_not_expandable(Colors.redcolor)
+        await client.enum.put_not_expandable(Colors.red_color)
         with pytest.raises(HttpResponseError):
-=======
-        await client.enum.put_not_expandable(Colors.red_color)
-        with pytest.raises(ErrorException):
->>>>>>> d52cc671
             await client.enum.put_not_expandable('not a colour')
 
     @pytest.mark.asyncio
