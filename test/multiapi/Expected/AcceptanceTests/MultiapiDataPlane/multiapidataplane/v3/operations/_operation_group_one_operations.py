# pylint: disable=too-many-lines
# coding=utf-8
# --------------------------------------------------------------------------
# Copyright (c) Microsoft Corporation. All rights reserved.
# Licensed under the MIT License. See License.txt in the project root for license information.
# Code generated by Microsoft (R) AutoRest Code Generator.
# Changes may cause incorrect behavior and will be lost if the code is regenerated.
# --------------------------------------------------------------------------
from typing import Any, Callable, Dict, IO, Optional, TypeVar, Union, overload

from azure.core.exceptions import ClientAuthenticationError, HttpResponseError, ResourceExistsError, ResourceNotFoundError, map_error
from azure.core.pipeline import PipelineResponse
from azure.core.pipeline.transport import HttpResponse
from azure.core.rest import HttpRequest
from azure.core.tracing.decorator import distributed_trace
from azure.core.utils import case_insensitive_dict

from .. import models as _models
<<<<<<< HEAD
from ..._serialization import Serializer
from .._vendor import _convert_request

if TYPE_CHECKING:
    # pylint: disable=unused-import,ungrouped-imports
    from typing import Any, Callable, Dict, Optional, TypeVar
    T = TypeVar('T')
    ClsType = Optional[Callable[[PipelineResponse[HttpRequest, HttpResponse], T, Dict[str, Any]], Any]]
=======
from .._vendor import MixinABC, _convert_request
T = TypeVar('T')
ClsType = Optional[Callable[[PipelineResponse[HttpRequest, HttpResponse], T, Dict[str, Any]], Any]]
>>>>>>> db029e99

_SERIALIZER = Serializer()
_SERIALIZER.client_side_validation = False

def build_test_two_request(
    **kwargs: Any
) -> HttpRequest:
    _headers = case_insensitive_dict(kwargs.pop("headers", {}) or {})
    _params = case_insensitive_dict(kwargs.pop("params", {}) or {})

    api_version = kwargs.pop('api_version', _params.pop('api-version', "3.0.0"))  # type: str
    content_type = kwargs.pop('content_type', _headers.pop('Content-Type', None))  # type: Optional[str]
    accept = _headers.pop('Accept', "application/json")

    # Construct URL
    _url = kwargs.pop("template_url", "/multiapi/one/testTwoEndpoint")

    # Construct parameters
    _params['api-version'] = _SERIALIZER.query("api_version", api_version, 'str')

    # Construct headers
    if content_type is not None:
        _headers['Content-Type'] = _SERIALIZER.header("content_type", content_type, 'str')
    _headers['Accept'] = _SERIALIZER.header("accept", accept, 'str')

    return HttpRequest(
        method="GET",
        url=_url,
        params=_params,
        headers=_headers,
        **kwargs
    )

class OperationGroupOneOperations:
    """
    .. warning::
        **DO NOT** instantiate this class directly.

        Instead, you should access the following operations through
        :class:`~multiapidataplane.v3.MultiapiServiceClient`'s
        :attr:`operation_group_one` attribute.
    """

    models = _models

    def __init__(self, *args, **kwargs):
        input_args = list(args)
        self._client = input_args.pop(0) if input_args else kwargs.pop("client")
        self._config = input_args.pop(0) if input_args else kwargs.pop("config")
        self._serialize = input_args.pop(0) if input_args else kwargs.pop("serializer")
        self._deserialize = input_args.pop(0) if input_args else kwargs.pop("deserializer")


    @overload
    def test_two(
        self,
        parameter_one: Optional[_models.ModelThree] = None,
        *,
        content_type: str = "application/json",
        **kwargs: Any
    ) -> _models.ModelThree:
        """TestTwo should be in OperationGroupOneOperations. Takes in ModelThree and ouputs ModelThree.

        :param parameter_one: A ModelThree parameter. Default value is None.
        :type parameter_one: ~multiapidataplane.v3.models.ModelThree
        :keyword content_type: Body Parameter content-type. Content type parameter for JSON body.
         Default value is "application/json".
        :paramtype content_type: str
        :keyword callable cls: A custom type or function that will be passed the direct response
        :return: ModelThree or the result of cls(response)
        :rtype: ~multiapidataplane.v3.models.ModelThree
        :raises ~azure.core.exceptions.HttpResponseError:
        """

    @overload
    def test_two(
        self,
        parameter_one: Optional[IO] = None,
        *,
        content_type: str = "application/json",
        **kwargs: Any
    ) -> _models.ModelThree:
        """TestTwo should be in OperationGroupOneOperations. Takes in ModelThree and ouputs ModelThree.

        :param parameter_one: A ModelThree parameter. Default value is None.
        :type parameter_one: IO
        :keyword content_type: Body Parameter content-type. Content type parameter for binary body.
         Default value is "application/json".
        :paramtype content_type: str
        :keyword callable cls: A custom type or function that will be passed the direct response
        :return: ModelThree or the result of cls(response)
        :rtype: ~multiapidataplane.v3.models.ModelThree
        :raises ~azure.core.exceptions.HttpResponseError:
        """


    @distributed_trace
    def test_two(
        self,
        parameter_one: Optional[Union[_models.ModelThree, IO]] = None,
        **kwargs: Any
    ) -> _models.ModelThree:
        """TestTwo should be in OperationGroupOneOperations. Takes in ModelThree and ouputs ModelThree.

        :param parameter_one: A ModelThree parameter. Is either a model type or a IO type. Default
         value is None.
        :type parameter_one: ~multiapidataplane.v3.models.ModelThree or IO
        :keyword content_type: Body Parameter content-type. Known values are: 'application/json'.
         Default value is None.
        :paramtype content_type: str
        :keyword callable cls: A custom type or function that will be passed the direct response
        :return: ModelThree or the result of cls(response)
        :rtype: ~multiapidataplane.v3.models.ModelThree
        :raises ~azure.core.exceptions.HttpResponseError:
        """
        error_map = {
            401: ClientAuthenticationError, 404: ResourceNotFoundError, 409: ResourceExistsError
        }
        error_map.update(kwargs.pop('error_map', {}) or {})

        _headers = case_insensitive_dict(kwargs.pop("headers", {}) or {})
        _params = case_insensitive_dict(kwargs.pop("params", {}) or {})

        api_version = kwargs.pop('api_version', _params.pop('api-version', "3.0.0"))  # type: str
        content_type = kwargs.pop('content_type', _headers.pop('Content-Type', None))  # type: Optional[str]
        cls = kwargs.pop('cls', None)  # type: ClsType[_models.ModelThree]

        content_type = content_type or "application/json"
        _json = None
        _content = None
        if isinstance(parameter_one, (IO, bytes)):
            _content = parameter_one
        else:
            if parameter_one is not None:
                _json = self._serialize.body(parameter_one, 'ModelThree')
            else:
                _json = None

        request = build_test_two_request(
            api_version=api_version,
            content_type=content_type,
            json=_json,
            content=_content,
            template_url=self.test_two.metadata['url'],
            headers=_headers,
            params=_params,
        )
        request = _convert_request(request)
        request.url = self._client.format_url(request.url)  # type: ignore

        pipeline_response = self._client._pipeline.run(  # type: ignore # pylint: disable=protected-access
            request,
            stream=False,
            **kwargs
        )

        response = pipeline_response.http_response

        if response.status_code not in [200]:
            map_error(status_code=response.status_code, response=response, error_map=error_map)
            error = self._deserialize.failsafe_deserialize(_models.Error, pipeline_response)
            raise HttpResponseError(response=response, model=error)

        deserialized = self._deserialize('ModelThree', pipeline_response)

        if cls:
            return cls(pipeline_response, deserialized, {})

        return deserialized

    test_two.metadata = {'url': "/multiapi/one/testTwoEndpoint"}  # type: ignore
<|MERGE_RESOLUTION|>--- conflicted
+++ resolved
@@ -8,6 +8,8 @@
 # --------------------------------------------------------------------------
 from typing import Any, Callable, Dict, IO, Optional, TypeVar, Union, overload
 
+from msrest import Serializer
+
 from azure.core.exceptions import ClientAuthenticationError, HttpResponseError, ResourceExistsError, ResourceNotFoundError, map_error
 from azure.core.pipeline import PipelineResponse
 from azure.core.pipeline.transport import HttpResponse
@@ -16,20 +18,9 @@
 from azure.core.utils import case_insensitive_dict
 
 from .. import models as _models
-<<<<<<< HEAD
-from ..._serialization import Serializer
-from .._vendor import _convert_request
-
-if TYPE_CHECKING:
-    # pylint: disable=unused-import,ungrouped-imports
-    from typing import Any, Callable, Dict, Optional, TypeVar
-    T = TypeVar('T')
-    ClsType = Optional[Callable[[PipelineResponse[HttpRequest, HttpResponse], T, Dict[str, Any]], Any]]
-=======
 from .._vendor import MixinABC, _convert_request
 T = TypeVar('T')
 ClsType = Optional[Callable[[PipelineResponse[HttpRequest, HttpResponse], T, Dict[str, Any]], Any]]
->>>>>>> db029e99
 
 _SERIALIZER = Serializer()
 _SERIALIZER.client_side_validation = False
