# coding=utf-8
# --------------------------------------------------------------------------
# Copyright (c) Microsoft Corporation. All rights reserved.
# Licensed under the MIT License. See License.txt in the project root for license information.
# Code generated by Microsoft (R) AutoRest Code Generator.
# Changes may cause incorrect behavior and will be lost if the code is regenerated.
# --------------------------------------------------------------------------
from typing import TYPE_CHECKING
import warnings

from azure.core.exceptions import ClientAuthenticationError, HttpResponseError, ResourceExistsError, ResourceNotFoundError, map_error
from azure.core.pipeline import PipelineResponse
from azure.core.pipeline.transport import HttpRequest, HttpResponse
from azure.mgmt.core.exceptions import ARMErrorFormat

from .. import models as _models

if TYPE_CHECKING:
    # pylint: disable=unused-import,ungrouped-imports
    from typing import Any, Callable, Dict, Generic, Optional, TypeVar

    T = TypeVar('T')
    ClsType = Optional[Callable[[PipelineResponse[HttpRequest, HttpResponse], T, Dict[str, Any]], Any]]

class MultiapiServiceClientOperationsMixin(object):

    def test_one(
        self,
        id,  # type: int
        message=None,  # type: Optional[str]
        **kwargs  # type: Any
    ):
        # type: (...) -> "_models.ModelTwo"
        """TestOne should be in an SecondVersionOperationsMixin. Returns ModelTwo.

        :param id: An int parameter.
        :type id: int
        :param message: An optional string parameter.
        :type message: str
        :keyword callable cls: A custom type or function that will be passed the direct response
        :return: ModelTwo, or the result of cls(response)
        :rtype: ~multiapi.v2.models.ModelTwo
        :raises: ~azure.core.exceptions.HttpResponseError
        """
        cls = kwargs.pop('cls', None)  # type: ClsType["_models.ModelTwo"]
        error_map = {
            401: ClientAuthenticationError, 404: ResourceNotFoundError, 409: ResourceExistsError
        }
        error_map.update(kwargs.pop('error_map', {}))
        api_version = "2.0.0"
        accept = "application/json"

        # Construct URL
        url = self.test_one.metadata['url']  # type: ignore

        # Construct parameters
        query_parameters = {}  # type: Dict[str, Any]
        query_parameters['id'] = self._serialize.query("id", id, 'int')
        if message is not None:
            query_parameters['message'] = self._serialize.query("message", message, 'str')
        query_parameters['api-version'] = self._serialize.query("api_version", api_version, 'str')

        # Construct headers
        header_parameters = {}  # type: Dict[str, Any]
        header_parameters['Accept'] = self._serialize.header("accept", accept, 'str')

        request = self._client.put(url, query_parameters, header_parameters)
        pipeline_response = self._client._pipeline.run(request, stream=False, **kwargs)
        response = pipeline_response.http_response

        if response.status_code not in [200]:
            map_error(status_code=response.status_code, response=response, error_map=error_map)
            error = self._deserialize.failsafe_deserialize(_models.Error, response)
            raise HttpResponseError(response=response, model=error, error_format=ARMErrorFormat)

        deserialized = self._deserialize('ModelTwo', pipeline_response)

        if cls:
            return cls(pipeline_response, deserialized, {})

        return deserialized
    test_one.metadata = {'url': '/multiapi/testOneEndpoint'}  # type: ignore

    def test_different_calls(
        self,
        greeting_in_english,  # type: str
        greeting_in_chinese=None,  # type: Optional[str]
        **kwargs  # type: Any
    ):
        # type: (...) -> None
        """Has added parameters across the API versions.

        :param greeting_in_english: pass in 'hello' to pass test.
        :type greeting_in_english: str
        :param greeting_in_chinese: pass in 'nihao' to pass test.
        :type greeting_in_chinese: str
        :keyword callable cls: A custom type or function that will be passed the direct response
        :return: None, or the result of cls(response)
        :rtype: None
        :raises: ~azure.core.exceptions.HttpResponseError
        """
        cls = kwargs.pop('cls', None)  # type: ClsType[None]
        error_map = {
            401: ClientAuthenticationError, 404: ResourceNotFoundError, 409: ResourceExistsError
        }
        error_map.update(kwargs.pop('error_map', {}))
        api_version = "2.0.0"
        accept = "application/json"

        # Construct URL
        url = self.test_different_calls.metadata['url']  # type: ignore

        # Construct parameters
        query_parameters = {}  # type: Dict[str, Any]
        query_parameters['api-version'] = self._serialize.query("api_version", api_version, 'str')

        # Construct headers
        header_parameters = {}  # type: Dict[str, Any]
        header_parameters['greetingInEnglish'] = self._serialize.header("greeting_in_english", greeting_in_english, 'str')
        if greeting_in_chinese is not None:
            header_parameters['greetingInChinese'] = self._serialize.header("greeting_in_chinese", greeting_in_chinese, 'str')
        header_parameters['Accept'] = self._serialize.header("accept", accept, 'str')

        request = self._client.get(url, query_parameters, header_parameters)
        pipeline_response = self._client._pipeline.run(request, stream=False, **kwargs)
        response = pipeline_response.http_response

        if response.status_code not in [200]:
            map_error(status_code=response.status_code, response=response, error_map=error_map)
<<<<<<< HEAD
            error = self._deserialize(_models.Error, response)
=======
            error = self._deserialize.failsafe_deserialize(_models.Error, response)
>>>>>>> 19c86237
            raise HttpResponseError(response=response, model=error, error_format=ARMErrorFormat)

        if cls:
            return cls(pipeline_response, None, {})

    test_different_calls.metadata = {'url': '/multiapi/testDifferentCalls'}  # type: ignore<|MERGE_RESOLUTION|>--- conflicted
+++ resolved
@@ -127,11 +127,7 @@
 
         if response.status_code not in [200]:
             map_error(status_code=response.status_code, response=response, error_map=error_map)
-<<<<<<< HEAD
-            error = self._deserialize(_models.Error, response)
-=======
             error = self._deserialize.failsafe_deserialize(_models.Error, response)
->>>>>>> 19c86237
             raise HttpResponseError(response=response, model=error, error_format=ARMErrorFormat)
 
         if cls:
