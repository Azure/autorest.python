{
    "chosen_version": "1.0.0",
    "total_api_version_list": ["1.0.0"],
    "client": {
        "name": "MultiapiServiceClient",
        "filename": "_multiapi_service_client",
        "description": "Service client for multiapi client testing."
    },
    "global_parameters": {
        "sync_method": {
            "credential": {
                "method_signature": "credential,  # type: \"TokenCredential\"",
                "description": "Credential needed for the client to connect to Azure.",
                "docstring_type": "~azure.core.credentials.TokenCredential",
                "required": true
            }
        },
        "async_method": {
            "credential": {
                "method_signature": "credential,  # type: \"AsyncTokenCredential\"",
                "description": "Credential needed for the client to connect to Azure.",
                "docstring_type": "~azure.core.credentials_async.AsyncTokenCredential",
                "required": true
            }
        },
        "constant": {
        },
        "call": "credential"
    },
    "config": {
        "credential": true,
        "credential_scopes": null
    },
    "operation_groups": {
        "operation_group_one": "OperationGroupOneOperations"
    },
    "operation_mixins": {
        "test_one" : {
            "doc": "    \"\"\"TestOne should be in an FirstVersionOperationsMixin.\n\n:param id: An int parameter.\n:type id: int\n:param message: An optional string parameter.\n:type message: str\n:keyword callable cls: A custom type or function that will be passed the direct response\n:return: None or the result of cls(response)\n:rtype: None\n:raises: ~azure.core.exceptions.HttpResponseError\n\"\"\"",
<<<<<<< HEAD
            "sync_operation_name": "test_one",
            "signature": "def test_one(\n    self,\n    id,  # type: int\n    message=None,  # type: Optional[str]\n    **kwargs  # type: Any\n):\n",
=======
            "sync_signature": "def test_one(\n    self,\n    id,  # type: int\n    message=None,  # type: Optional[str]\n    **kwargs  # type: Any\n):\n",
            "async_signature": "async def test_one(\n    self,\n    id: int,\n    message: Optional[str] = None,\n    **kwargs\n) -\u003e None:\n",
            "coroutine": true,
>>>>>>> 949b65d7
            "call": "id, message"
        },
        "_test_lro_initial" : {
            "doc": "    \"\"\"\n\n:param product: Product to put.\n:type product: ~multiapi.v1.models.Product\n:keyword callable cls: A custom type or function that will be passed the direct response\n:return: Product or the result of cls(response)\n:rtype: ~multiapi.v1.models.Product or None\n:raises: ~azure.core.exceptions.HttpResponseError\n\"\"\"",
<<<<<<< HEAD
            "sync_operation_name": "_test_lro_initial",
            "signature": "def _test_lro_initial(\n    self,\n    product=None,  # type: Optional[\"models.Product\"]\n    **kwargs  # type: Any\n):\n",
=======
            "sync_signature": "def _test_lro_initial(\n    self,\n    product=None,  # type: Optional[\"models.Product\"]\n    **kwargs  # type: Any\n):\n",
            "async_signature": "async def _test_lro_initial(\n    self,\n    product: Optional[\"models.Product\"] = None,\n    **kwargs\n) -\u003e \"models.Product\":\n",
            "coroutine": true,
>>>>>>> 949b65d7
            "call": "product"
        },
        "test_lro" : {
            "doc": "    \"\"\"Put in whatever shape of Product you want, will return a Product with id equal to 100.\n\n:param product: Product to put.\n:type product: ~multiapi.v1.models.Product\n:keyword callable cls: A custom type or function that will be passed the direct response\n:return: Product or the result of cls(response)\n:rtype: ~multiapi.v1.models.Product or None\n:raises: ~azure.core.exceptions.HttpResponseError\n\"\"\"",
<<<<<<< HEAD
            "sync_operation_name": "begin_test_lro",
            "signature": "def begin_test_lro(\n    self,\n    product=None,  # type: Optional[\"models.Product\"]\n    **kwargs  # type: Any\n):\n",
=======
            "sync_signature": "def begin_test_lro(\n    self,\n    product=None,  # type: Optional[\"models.Product\"]\n    **kwargs  # type: Any\n):\n",
            "async_signature": "async def test_lro(\n    self,\n    product: Optional[\"models.Product\"] = None,\n    **kwargs\n) -\u003e \"models.Product\":\n",
            "coroutine": true,
>>>>>>> 949b65d7
            "call": "product"
        }
    },
    "sync_imports": "from typing import TYPE_CHECKING\n\nif TYPE_CHECKING:\n    # pylint: disable=unused-import,ungrouped-imports\n    from typing import Optional",
    "async_imports": "from typing import Optional, TYPE_CHECKING"
}<|MERGE_RESOLUTION|>--- conflicted
+++ resolved
@@ -37,38 +37,29 @@
     "operation_mixins": {
         "test_one" : {
             "doc": "    \"\"\"TestOne should be in an FirstVersionOperationsMixin.\n\n:param id: An int parameter.\n:type id: int\n:param message: An optional string parameter.\n:type message: str\n:keyword callable cls: A custom type or function that will be passed the direct response\n:return: None or the result of cls(response)\n:rtype: None\n:raises: ~azure.core.exceptions.HttpResponseError\n\"\"\"",
-<<<<<<< HEAD
             "sync_operation_name": "test_one",
-            "signature": "def test_one(\n    self,\n    id,  # type: int\n    message=None,  # type: Optional[str]\n    **kwargs  # type: Any\n):\n",
-=======
+            "async_operation_name": "test_one",
             "sync_signature": "def test_one(\n    self,\n    id,  # type: int\n    message=None,  # type: Optional[str]\n    **kwargs  # type: Any\n):\n",
             "async_signature": "async def test_one(\n    self,\n    id: int,\n    message: Optional[str] = None,\n    **kwargs\n) -\u003e None:\n",
             "coroutine": true,
->>>>>>> 949b65d7
             "call": "id, message"
         },
         "_test_lro_initial" : {
             "doc": "    \"\"\"\n\n:param product: Product to put.\n:type product: ~multiapi.v1.models.Product\n:keyword callable cls: A custom type or function that will be passed the direct response\n:return: Product or the result of cls(response)\n:rtype: ~multiapi.v1.models.Product or None\n:raises: ~azure.core.exceptions.HttpResponseError\n\"\"\"",
-<<<<<<< HEAD
             "sync_operation_name": "_test_lro_initial",
-            "signature": "def _test_lro_initial(\n    self,\n    product=None,  # type: Optional[\"models.Product\"]\n    **kwargs  # type: Any\n):\n",
-=======
+            "async_operation_name": "_test_lro_initial",
             "sync_signature": "def _test_lro_initial(\n    self,\n    product=None,  # type: Optional[\"models.Product\"]\n    **kwargs  # type: Any\n):\n",
             "async_signature": "async def _test_lro_initial(\n    self,\n    product: Optional[\"models.Product\"] = None,\n    **kwargs\n) -\u003e \"models.Product\":\n",
             "coroutine": true,
->>>>>>> 949b65d7
             "call": "product"
         },
         "test_lro" : {
             "doc": "    \"\"\"Put in whatever shape of Product you want, will return a Product with id equal to 100.\n\n:param product: Product to put.\n:type product: ~multiapi.v1.models.Product\n:keyword callable cls: A custom type or function that will be passed the direct response\n:return: Product or the result of cls(response)\n:rtype: ~multiapi.v1.models.Product or None\n:raises: ~azure.core.exceptions.HttpResponseError\n\"\"\"",
-<<<<<<< HEAD
             "sync_operation_name": "begin_test_lro",
-            "signature": "def begin_test_lro(\n    self,\n    product=None,  # type: Optional[\"models.Product\"]\n    **kwargs  # type: Any\n):\n",
-=======
+            "async_operation_name": "test_lro",
             "sync_signature": "def begin_test_lro(\n    self,\n    product=None,  # type: Optional[\"models.Product\"]\n    **kwargs  # type: Any\n):\n",
             "async_signature": "async def test_lro(\n    self,\n    product: Optional[\"models.Product\"] = None,\n    **kwargs\n) -\u003e \"models.Product\":\n",
             "coroutine": true,
->>>>>>> 949b65d7
             "call": "product"
         }
     },
