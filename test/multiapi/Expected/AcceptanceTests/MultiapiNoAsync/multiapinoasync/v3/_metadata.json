--- conflicted
+++ resolved
@@ -114,11 +114,7 @@
                     "signature": "async def test_different_calls(\n    self,\n    greeting_in_english: str,\n    greeting_in_chinese: Optional[str] = None,\n    greeting_in_french: Optional[str] = None,\n    *,\n    api_version: str = \"3.0.0\",\n    **kwargs: Any\n) -\u003e None:\n",
                     "doc": "\"\"\"Has added parameters across the API versions.\n\n:param greeting_in_english: pass in \u0027hello\u0027 to pass test.\n:type greeting_in_english: str\n:param greeting_in_chinese: pass in \u0027nihao\u0027 to pass test.\n:type greeting_in_chinese: str\n:param greeting_in_french: pass in \u0027bonjour\u0027 to pass test.\n:type greeting_in_french: str\n:keyword api_version: Api Version. The default value is \"3.0.0\". Note that overriding this\n default value may result in unsupported behavior.\n:paramtype api_version: str\n:keyword callable cls: A custom type or function that will be passed the direct response\n:return: None, or the result of cls(response)\n:rtype: None\n:raises: ~azure.core.exceptions.HttpResponseError\n\"\"\""
                 },
-<<<<<<< HEAD
-                "call": "greeting_in_english=greeting_in_english, greeting_in_chinese=greeting_in_chinese, greeting_in_french=greeting_in_french, api_version=api_version"
-=======
-                "call": "greeting_in_english, greeting_in_chinese, greeting_in_french"
->>>>>>> 462d1979
+                "call": "greeting_in_english, greeting_in_chinese, greeting_in_french, api_version"
             }
         }
     }
