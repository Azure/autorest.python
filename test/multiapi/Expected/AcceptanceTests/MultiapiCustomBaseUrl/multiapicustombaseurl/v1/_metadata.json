{
    "chosen_version": "1.0.0",
    "total_api_version_list": ["1.0.0"],
    "client": {
        "name": "MultiapiCustomBaseUrlServiceClient",
        "filename": "_multiapi_custom_base_url_service_client",
        "description": "Service client for multiapi custom base url testing.",
        "host_value": null,
        "parameterized_host_template": "\u0027{Endpoint}/multiapiCustomBaseUrl/v1\u0027",
        "azure_arm": false,
        "has_lro_operations": false,
        "client_side_validation": false,
        "sync_imports": "{\"typing\": {\"azurecore\": {\"azure.core.credentials\": [\"TokenCredential\"]}}, \"regular\": {\"azurecore\": {\"azure.profiles\": [\"KnownProfiles\", \"ProfileDefinition\"], \"azure.profiles.multiapiclient\": [\"MultiApiClientMixin\"], \"msrest\": [\"Deserializer\", \"Serializer\"], \"azure.core\": [\"PipelineClient\"]}, \"local\": {\"._configuration\": [\"MultiapiCustomBaseUrlServiceClientConfiguration\"], \"._operations_mixin\": [\"MultiapiCustomBaseUrlServiceClientOperationsMixin\"]}}, \"conditional\": {\"stdlib\": {\"typing\": [\"Any\", \"Optional\"]}}}",
        "async_imports": "{\"typing\": {\"azurecore\": {\"azure.core.credentials_async\": [\"AsyncTokenCredential\"], \"azure.core.credentials\": [\"TokenCredential\"]}}, \"regular\": {\"azurecore\": {\"azure.profiles\": [\"KnownProfiles\", \"ProfileDefinition\"], \"azure.profiles.multiapiclient\": [\"MultiApiClientMixin\"], \"msrest\": [\"Deserializer\", \"Serializer\"], \"azure.core\": [\"AsyncPipelineClient\"]}, \"local\": {\"._configuration\": [\"MultiapiCustomBaseUrlServiceClientConfiguration\"], \"._operations_mixin\": [\"MultiapiCustomBaseUrlServiceClientOperationsMixin\"]}}, \"conditional\": {\"stdlib\": {\"typing\": [\"Any\", \"Optional\"]}}}"
    },
    "global_parameters": {
        "sync": {
            "credential": {
                "signature": "credential,  # type: \"TokenCredential\"",
                "description": "Credential needed for the client to connect to Azure. ",
                "docstring_type": "~azure.core.credentials.TokenCredential",
                "required": true
            },
            "endpoint": {
                "signature": "endpoint,  # type: str",
                "description": "Pass in https://localhost:3000. ",
                "docstring_type": "str",
                "required": true
            }
        },
        "async": {
            "credential": {
                "signature": "credential: \"AsyncTokenCredential\",",
                "description": "Credential needed for the client to connect to Azure. ",
                "docstring_type": "~azure.core.credentials_async.AsyncTokenCredential",
                "required": true
            },
            "endpoint": {
                "signature": "endpoint: str,",
                "description": "Pass in https://localhost:3000. ",
                "docstring_type": "str",
                "required": true
            }
        },
        "constant": {
        },
        "call": "credential, endpoint",
        "service_client_specific": {
            "sync": {
                "api_version": {
                    "signature": "api_version=None, # type: Optional[str]",
                    "description": "API version to use if no profile is provided, or if missing in profile.",
                    "docstring_type": "str",
                    "required": false
                },
                "profile": {
                    "signature": "profile=KnownProfiles.default, # type: KnownProfiles",
                    "description": "A profile definition, from KnownProfiles to dict.",
                    "docstring_type": "azure.profiles.KnownProfiles",
                    "required": false
                }
            },
            "async": {
                "api_version": {
                    "signature": "api_version: Optional[str] = None,",
                    "description": "API version to use if no profile is provided, or if missing in profile.",
                    "docstring_type": "str",
                    "required": false
                },
                "profile": {
                    "signature": "profile: KnownProfiles = KnownProfiles.default,",
                    "description": "A profile definition, from KnownProfiles to dict.",
                    "docstring_type": "azure.profiles.KnownProfiles",
                    "required": false
                }
            }
        }
    },
    "config": {
        "credential": true,
        "credential_scopes": [],
        "credential_call_sync": "policies.BearerTokenCredentialPolicy(self.credential, *self.credential_scopes, **kwargs)",
        "credential_call_async": "policies.AsyncBearerTokenCredentialPolicy(self.credential, *self.credential_scopes, **kwargs)",
        "sync_imports": "{\"regular\": {\"azurecore\": {\"azure.core.configuration\": [\"Configuration\"], \"azure.core.pipeline\": [\"policies\"]}, \"local\": {\"._version\": [\"VERSION\"]}}, \"conditional\": {\"stdlib\": {\"typing\": [\"Any\"]}}, \"typing\": {\"azurecore\": {\"azure.core.credentials\": [\"TokenCredential\"]}}}",
        "async_imports": "{\"regular\": {\"azurecore\": {\"azure.core.configuration\": [\"Configuration\"], \"azure.core.pipeline\": [\"policies\"]}, \"local\": {\".._version\": [\"VERSION\"]}}, \"conditional\": {\"stdlib\": {\"typing\": [\"Any\"]}}, \"typing\": {\"azurecore\": {\"azure.core.credentials_async\": [\"AsyncTokenCredential\"]}}}"
    },
    "operation_groups": {
    },
    "operation_mixins": {
        "sync_imports": "{\"conditional\": {\"stdlib\": {\"typing\": [\"Any\"]}}}",
        "async_imports": "{\"conditional\": {\"stdlib\": {\"typing\": [\"Any\"]}}}",
        "operations": {
            "test" : {
                "sync": {
                    "signature": "def test(\n    self,\n    id,  # type: int\n    **kwargs  # type: Any\n):\n    # type: (...) -\u003e None\n",
                    "doc": "\"\"\"Should be a mixin operation. Put in 1 for the required parameter and have the correct api\nversion of 1.0.0 to pass.\n\n:param id: An int parameter. Put in 1 to pass.\n:type id: int\n:keyword api_version: Api Version. The default value is \"1.0.0\". Note that overriding this\n default value may result in unsupported behavior.\n:paramtype api_version: str\n:keyword callable cls: A custom type or function that will be passed the direct response\n:return: None, or the result of cls(response)\n:rtype: None\n:raises: ~azure.core.exceptions.HttpResponseError\n\"\"\""
                },
                "async": {
                    "coroutine": true,
                    "signature": "async def test(\n    self,\n    id: int,\n    *,\n    api_version: str = \"1.0.0\",\n    **kwargs: Any\n) -\u003e None:\n",
                    "doc": "\"\"\"Should be a mixin operation. Put in 1 for the required parameter and have the correct api\nversion of 1.0.0 to pass.\n\n:param id: An int parameter. Put in 1 to pass.\n:type id: int\n:keyword api_version: Api Version. The default value is \"1.0.0\". Note that overriding this\n default value may result in unsupported behavior.\n:paramtype api_version: str\n:keyword callable cls: A custom type or function that will be passed the direct response\n:return: None, or the result of cls(response)\n:rtype: None\n:raises: ~azure.core.exceptions.HttpResponseError\n\"\"\""
                },
<<<<<<< HEAD
                "call": "id=id, api_version=api_version"
=======
                "call": "id"
>>>>>>> 462d1979
            }
        }
    }
}<|MERGE_RESOLUTION|>--- conflicted
+++ resolved
@@ -100,11 +100,7 @@
                     "signature": "async def test(\n    self,\n    id: int,\n    *,\n    api_version: str = \"1.0.0\",\n    **kwargs: Any\n) -\u003e None:\n",
                     "doc": "\"\"\"Should be a mixin operation. Put in 1 for the required parameter and have the correct api\nversion of 1.0.0 to pass.\n\n:param id: An int parameter. Put in 1 to pass.\n:type id: int\n:keyword api_version: Api Version. The default value is \"1.0.0\". Note that overriding this\n default value may result in unsupported behavior.\n:paramtype api_version: str\n:keyword callable cls: A custom type or function that will be passed the direct response\n:return: None, or the result of cls(response)\n:rtype: None\n:raises: ~azure.core.exceptions.HttpResponseError\n\"\"\""
                 },
-<<<<<<< HEAD
-                "call": "id=id, api_version=api_version"
-=======
-                "call": "id"
->>>>>>> 462d1979
+                "call": "id, api_version"
             }
         }
     }
