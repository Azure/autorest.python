{
    "chosen_version": "2.0.0",
    "total_api_version_list": ["2.0.0"],
    "client": {
        "name": "MultiapiServiceClient",
        "filename": "_multiapi_service_client",
        "description": "Service client for multiapi client testing."
    },
    "global_parameters": {
        "sync_method": {
            "credential": {
                "method_signature": "credential,  # type: \"TokenCredential\"",
                "description": "Credential needed for the client to connect to Azure.",
                "docstring_type": "~azure.core.credentials.TokenCredential",
                "required": true
            }
        },
        "async_method": {
            "credential": {
                "method_signature": "credential,  # type: \"AsyncTokenCredential\"",
                "description": "Credential needed for the client to connect to Azure.",
                "docstring_type": "~azure.core.credentials_async.AsyncTokenCredential",
                "required": true
            }
        },
        "constant": {
        },
        "call": "credential"
    },
    "config": {
        "credential": true,
        "credential_scopes": null
    },
    "operation_groups": {
        "operation_group_one": "OperationGroupOneOperations",
        "operation_group_two": "OperationGroupTwoOperations"
    },
    "operation_mixins": {
        "test_one" : {
            "doc": "    \"\"\"TestOne should be in an SecondVersionOperationsMixin. Returns ModelTwo.\n\n:param id: An int parameter.\n:type id: int\n:param message: An optional string parameter.\n:type message: str\n:keyword callable cls: A custom type or function that will be passed the direct response\n:return: ModelTwo or the result of cls(response)\n:rtype: ~multiapiwithsubmodule.submodule.v2.models.ModelTwo\n:raises: ~azure.core.exceptions.HttpResponseError\n\"\"\"",
<<<<<<< HEAD
            "sync_operation_name": "test_one",
            "signature": "def test_one(\n    self,\n    id,  # type: int\n    message=None,  # type: Optional[str]\n    **kwargs  # type: Any\n):\n",
=======
            "sync_signature": "def test_one(\n    self,\n    id,  # type: int\n    message=None,  # type: Optional[str]\n    **kwargs  # type: Any\n):\n",
            "async_signature": "async def test_one(\n    self,\n    id: int,\n    message: Optional[str] = None,\n    **kwargs\n) -\u003e \"models.ModelTwo\":\n",
            "coroutine": true,
>>>>>>> 949b65d7
            "call": "id, message"
        }
    },
    "sync_imports": "from typing import TYPE_CHECKING\n\nif TYPE_CHECKING:\n    # pylint: disable=unused-import,ungrouped-imports\n    from typing import Optional",
    "async_imports": "from typing import Optional, TYPE_CHECKING"
}<|MERGE_RESOLUTION|>--- conflicted
+++ resolved
@@ -38,14 +38,11 @@
     "operation_mixins": {
         "test_one" : {
             "doc": "    \"\"\"TestOne should be in an SecondVersionOperationsMixin. Returns ModelTwo.\n\n:param id: An int parameter.\n:type id: int\n:param message: An optional string parameter.\n:type message: str\n:keyword callable cls: A custom type or function that will be passed the direct response\n:return: ModelTwo or the result of cls(response)\n:rtype: ~multiapiwithsubmodule.submodule.v2.models.ModelTwo\n:raises: ~azure.core.exceptions.HttpResponseError\n\"\"\"",
-<<<<<<< HEAD
             "sync_operation_name": "test_one",
-            "signature": "def test_one(\n    self,\n    id,  # type: int\n    message=None,  # type: Optional[str]\n    **kwargs  # type: Any\n):\n",
-=======
+            "async_operation_name": "test_one",
             "sync_signature": "def test_one(\n    self,\n    id,  # type: int\n    message=None,  # type: Optional[str]\n    **kwargs  # type: Any\n):\n",
             "async_signature": "async def test_one(\n    self,\n    id: int,\n    message: Optional[str] = None,\n    **kwargs\n) -\u003e \"models.ModelTwo\":\n",
             "coroutine": true,
->>>>>>> 949b65d7
             "call": "id, message"
         }
     },
