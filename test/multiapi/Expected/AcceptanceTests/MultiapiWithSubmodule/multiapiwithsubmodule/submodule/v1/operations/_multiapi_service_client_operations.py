# coding=utf-8
# --------------------------------------------------------------------------
# Copyright (c) Microsoft Corporation. All rights reserved.
# Licensed under the MIT License. See License.txt in the project root for license information.
# Code generated by Microsoft (R) AutoRest Code Generator.
# Changes may cause incorrect behavior and will be lost if the code is regenerated.
# --------------------------------------------------------------------------
from typing import TYPE_CHECKING
import warnings

from azure.core.exceptions import HttpResponseError, ResourceExistsError, ResourceNotFoundError, map_error
from azure.core.paging import ItemPaged
from azure.core.pipeline import PipelineResponse
from azure.core.pipeline.transport import HttpRequest, HttpResponse
from azure.core.polling import LROPoller, NoPolling, PollingMethod
from azure.mgmt.core.exceptions import ARMErrorFormat
from azure.mgmt.core.polling.arm_polling import ARMPolling

from .. import models

if TYPE_CHECKING:
    # pylint: disable=unused-import,ungrouped-imports
    from typing import Any, Callable, Dict, Generic, Iterable, Optional, TypeVar, Union

    T = TypeVar('T')
    ClsType = Optional[Callable[[PipelineResponse[HttpRequest, HttpResponse], T, Dict[str, Any]], Any]]

class MultiapiServiceClientOperationsMixin(object):

    def test_one(
        self,
        id,  # type: int
        message=None,  # type: Optional[str]
        **kwargs  # type: Any
    ):
        # type: (...) -> None
        """TestOne should be in an FirstVersionOperationsMixin.

        :param id: An int parameter.
        :type id: int
        :param message: An optional string parameter.
        :type message: str
        :keyword callable cls: A custom type or function that will be passed the direct response
        :return: None, or the result of cls(response)
        :rtype: None
        :raises: ~azure.core.exceptions.HttpResponseError
        """
        cls = kwargs.pop('cls', None)  # type: ClsType[None]
        error_map = {404: ResourceNotFoundError, 409: ResourceExistsError}
        error_map.update(kwargs.pop('error_map', {}))
        api_version = "1.0.0"

        # Construct URL
        url = self.test_one.metadata['url']  # type: ignore

        # Construct parameters
        query_parameters = {}  # type: Dict[str, Any]
        query_parameters['id'] = self._serialize.query("id", id, 'int')
        if message is not None:
            query_parameters['message'] = self._serialize.query("message", message, 'str')
        query_parameters['api-version'] = self._serialize.query("api_version", api_version, 'str')

        # Construct headers
        header_parameters = {}  # type: Dict[str, Any]

        request = self._client.put(url, query_parameters, header_parameters)
        pipeline_response = self._client._pipeline.run(request, stream=False, **kwargs)
        response = pipeline_response.http_response

        if response.status_code not in [200]:
            map_error(status_code=response.status_code, response=response, error_map=error_map)
            error = self._deserialize(models.Error, response)
            raise HttpResponseError(response=response, model=error, error_format=ARMErrorFormat)

        if cls:
            return cls(pipeline_response, None, {})

    test_one.metadata = {'url': '/multiapi/testOneEndpoint'}  # type: ignore

    def _test_lro_initial(
        self,
        product=None,  # type: Optional["models.Product"]
        **kwargs  # type: Any
    ):
        # type: (...) -> Optional["models.Product"]
        cls = kwargs.pop('cls', None)  # type: ClsType[Optional["models.Product"]]
        error_map = {404: ResourceNotFoundError, 409: ResourceExistsError}
        error_map.update(kwargs.pop('error_map', {}))
        content_type = kwargs.pop("content_type", "application/json")

        # Construct URL
        url = self._test_lro_initial.metadata['url']  # type: ignore

        # Construct parameters
        query_parameters = {}  # type: Dict[str, Any]

        # Construct headers
        header_parameters = {}  # type: Dict[str, Any]
        header_parameters['Content-Type'] = self._serialize.header("content_type", content_type, 'str')
        header_parameters['Accept'] = 'application/json'

        body_content_kwargs = {}  # type: Dict[str, Any]
        if product is not None:
            body_content = self._serialize.body(product, 'Product')
        else:
            body_content = None
        body_content_kwargs['content'] = body_content
        request = self._client.put(url, query_parameters, header_parameters, **body_content_kwargs)

        pipeline_response = self._client._pipeline.run(request, stream=False, **kwargs)
        response = pipeline_response.http_response

        if response.status_code not in [200, 204]:
            map_error(status_code=response.status_code, response=response, error_map=error_map)
            error = self._deserialize(models.Error, response)
            raise HttpResponseError(response=response, model=error, error_format=ARMErrorFormat)

        deserialized = None
        if response.status_code == 200:
            deserialized = self._deserialize('Product', pipeline_response)

        if cls:
            return cls(pipeline_response, deserialized, {})

        return deserialized
    _test_lro_initial.metadata = {'url': '/multiapi/lro'}  # type: ignore

    def begin_test_lro(
        self,
        product=None,  # type: Optional["models.Product"]
        **kwargs  # type: Any
    ):
        # type: (...) -> LROPoller["models.Product"]
        """Put in whatever shape of Product you want, will return a Product with id equal to 100.

        :param product: Product to put.
        :type product: ~multiapiwithsubmodule.submodule.v1.models.Product
        :keyword callable cls: A custom type or function that will be passed the direct response
        :keyword str continuation_token: A continuation token to restart a poller from a saved state.
        :keyword polling: True for ARMPolling, False for no polling, or a
         polling object for personal polling strategy
        :paramtype polling: bool or ~azure.core.polling.PollingMethod
        :keyword int polling_interval: Default waiting time between two polls for LRO operations if no Retry-After header is present.
        :return: An instance of LROPoller that returns either Product or the result of cls(response)
        :rtype: ~azure.core.polling.LROPoller[~multiapiwithsubmodule.submodule.v1.models.Product]
        :raises ~azure.core.exceptions.HttpResponseError:
        """
        polling = kwargs.pop('polling', True)  # type: Union[bool, PollingMethod]
        cls = kwargs.pop('cls', None)  # type: ClsType["models.Product"]
        lro_delay = kwargs.pop(
            'polling_interval',
            self._config.polling_interval
        )
        cont_token = kwargs.pop('continuation_token', None)  # type: Optional[str]
        if cont_token is None:
            raw_result = self._test_lro_initial(
                product=product,
                cls=lambda x,y,z: x,
                **kwargs
            )

        kwargs.pop('error_map', None)
        kwargs.pop('content_type', None)

        def get_long_running_output(pipeline_response):
            deserialized = self._deserialize('Product', pipeline_response)

            if cls:
                return cls(pipeline_response, deserialized, {})
            return deserialized

        if polling is True: polling_method = ARMPolling(lro_delay,  **kwargs)
        elif polling is False: polling_method = NoPolling()
        else: polling_method = polling
        if cont_token:
            return LROPoller.from_continuation_token(
                polling_method=polling_method,
                continuation_token=cont_token,
                client=self._client,
                deserialization_callback=get_long_running_output
            )
        else:
            return LROPoller(self._client, raw_result, get_long_running_output, polling_method)
    begin_test_lro.metadata = {'url': '/multiapi/lro'}  # type: ignore

    def _test_lro_and_paging_initial(
        self,
        client_request_id=None,  # type: Optional[str]
        test_lro_and_paging_options=None,  # type: Optional["models.TestLroAndPagingOptions"]
        **kwargs  # type: Any
    ):
        # type: (...) -> "models.PagingResult"
        cls = kwargs.pop('cls', None)  # type: ClsType["models.PagingResult"]
        error_map = {404: ResourceNotFoundError, 409: ResourceExistsError}
        error_map.update(kwargs.pop('error_map', {}))
        
        _maxresults = None
        _timeout = None
        if test_lro_and_paging_options is not None:
            _maxresults = test_lro_and_paging_options.maxresults
            _timeout = test_lro_and_paging_options.timeout

        # Construct URL
        url = self._test_lro_and_paging_initial.metadata['url']  # type: ignore

        # Construct parameters
        query_parameters = {}  # type: Dict[str, Any]

        # Construct headers
        header_parameters = {}  # type: Dict[str, Any]
        if client_request_id is not None:
            header_parameters['client-request-id'] = self._serialize.header("client_request_id", client_request_id, 'str')
        if _maxresults is not None:
            header_parameters['maxresults'] = self._serialize.header("maxresults", _maxresults, 'int')
        if _timeout is not None:
            header_parameters['timeout'] = self._serialize.header("timeout", _timeout, 'int')
        header_parameters['Accept'] = 'application/json'

        request = self._client.post(url, query_parameters, header_parameters)
        pipeline_response = self._client._pipeline.run(request, stream=False, **kwargs)
        response = pipeline_response.http_response

        if response.status_code not in [200]:
            map_error(status_code=response.status_code, response=response, error_map=error_map)
<<<<<<< HEAD
            raise HttpResponseError(response=response, error_format=ARMErrorFormat)
=======
            raise HttpResponseError(response=response)
>>>>>>> 3f415051

        deserialized = self._deserialize('PagingResult', pipeline_response)

        if cls:
            return cls(pipeline_response, deserialized, {})

        return deserialized
    _test_lro_and_paging_initial.metadata = {'url': '/multiapi/lroAndPaging'}  # type: ignore

    def begin_test_lro_and_paging(
        self,
        client_request_id=None,  # type: Optional[str]
        test_lro_and_paging_options=None,  # type: Optional["models.TestLroAndPagingOptions"]
        **kwargs  # type: Any
    ):
<<<<<<< HEAD
        # type: (...) -> LROPoller["models.PagingResult"]
=======
        # type: (...) -> LROPoller[ItemPaged["models.PagingResult"]]
>>>>>>> 3f415051
        """A long-running paging operation that includes a nextLink that has 10 pages.

        :param client_request_id:
        :type client_request_id: str
        :param test_lro_and_paging_options: Parameter group.
        :type test_lro_and_paging_options: ~multiapiwithsubmodule.submodule.v1.models.TestLroAndPagingOptions
        :keyword callable cls: A custom type or function that will be passed the direct response
        :keyword str continuation_token: A continuation token to restart a poller from a saved state.
        :keyword polling: True for ARMPolling, False for no polling, or a
         polling object for personal polling strategy
        :paramtype polling: bool or ~azure.core.polling.PollingMethod
        :keyword int polling_interval: Default waiting time between two polls for LRO operations if no Retry-After header is present.
<<<<<<< HEAD
        :return: An instance of LROPoller that returns either PagingResult or the result of cls(response)
        :rtype: ~azure.core.polling.LROPoller[~multiapiwithsubmodule.submodule.v1.models.PagingResult]
        :raises ~azure.core.exceptions.HttpResponseError:
        """
        polling = kwargs.pop('polling', True)  # type: Union[bool, PollingMethod]
=======
        :return: An instance of LROPoller that returns an iterator like instance of either PagingResult or the result of cls(response)
        :rtype: ~azure.core.polling.LROPoller[~azure.core.paging.ItemPaged[~multiapiwithsubmodule.submodule.v1.models.PagingResult]]
        :raises ~azure.core.exceptions.HttpResponseError:
        """
        cls = kwargs.pop('cls', None)  # type: ClsType["models.PagingResult"]
        error_map = {404: ResourceNotFoundError, 409: ResourceExistsError}
        error_map.update(kwargs.pop('error_map', {}))
        
        _maxresults = None
        _timeout = None
        if test_lro_and_paging_options is not None:
            _maxresults = test_lro_and_paging_options.maxresults
            _timeout = test_lro_and_paging_options.timeout

        def prepare_request(next_link=None):
            # Construct headers
            header_parameters = {}  # type: Dict[str, Any]
            if client_request_id is not None:
                header_parameters['client-request-id'] = self._serialize.header("client_request_id", client_request_id, 'str')
            if _maxresults is not None:
                header_parameters['maxresults'] = self._serialize.header("maxresults", _maxresults, 'int')
            if _timeout is not None:
                header_parameters['timeout'] = self._serialize.header("timeout", _timeout, 'int')
            header_parameters['Accept'] = 'application/json'

            if not next_link:
                # Construct URL
                url = self.test_lro_and_paging.metadata['url']  # type: ignore
                # Construct parameters
                query_parameters = {}  # type: Dict[str, Any]

                request = self._client.post(url, query_parameters, header_parameters)
            else:
                url = next_link
                query_parameters = {}  # type: Dict[str, Any]
                request = self._client.get(url, query_parameters, header_parameters)
            return request

        def extract_data(pipeline_response):
            deserialized = self._deserialize('PagingResult', pipeline_response)
            list_of_elem = deserialized.values
            if cls:
                list_of_elem = cls(list_of_elem)
            return deserialized.next_link or None, iter(list_of_elem)

        def get_next(next_link=None):
            request = prepare_request(next_link)

            pipeline_response = self._client._pipeline.run(request, stream=False, **kwargs)
            response = pipeline_response.http_response

            if response.status_code not in [200]:
                map_error(status_code=response.status_code, response=response, error_map=error_map)
                raise HttpResponseError(response=response)

            return pipeline_response

        polling = kwargs.pop('polling', False)  # type: Union[bool, PollingMethod]
>>>>>>> 3f415051
        cls = kwargs.pop('cls', None)  # type: ClsType["models.PagingResult"]
        lro_delay = kwargs.pop(
            'polling_interval',
            self._config.polling_interval
        )
        cont_token = kwargs.pop('continuation_token', None)  # type: Optional[str]
        if cont_token is None:
            raw_result = self._test_lro_and_paging_initial(
                client_request_id=client_request_id,
                test_lro_and_paging_options=test_lro_and_paging_options,
                cls=lambda x,y,z: x,
                **kwargs
            )

        kwargs.pop('error_map', None)
        kwargs.pop('content_type', None)
<<<<<<< HEAD

        def get_long_running_output(pipeline_response):
            deserialized = self._deserialize('PagingResult', pipeline_response)

            if cls:
                return cls(pipeline_response, deserialized, {})
            return deserialized

        if polling is True: polling_method = ARMPolling(lro_delay,  **kwargs)
=======
        def get_long_running_output(pipeline_response):
            def internal_get_next(next_link=None):
                if next_link is None:
                    return pipeline_response
                else:
                    return get_next(next_link)

            return ItemPaged(
                internal_get_next, extract_data
            )
        if polling is True: polling_method = LROBasePolling(lro_delay,  **kwargs)
>>>>>>> 3f415051
        elif polling is False: polling_method = NoPolling()
        else: polling_method = polling
        if cont_token:
            return LROPoller.from_continuation_token(
                polling_method=polling_method,
                continuation_token=cont_token,
                client=self._client,
                deserialization_callback=get_long_running_output
            )
        else:
            return LROPoller(self._client, raw_result, get_long_running_output, polling_method)
    begin_test_lro_and_paging.metadata = {'url': '/multiapi/lroAndPaging'}  # type: ignore<|MERGE_RESOLUTION|>--- conflicted
+++ resolved
@@ -222,11 +222,7 @@
 
         if response.status_code not in [200]:
             map_error(status_code=response.status_code, response=response, error_map=error_map)
-<<<<<<< HEAD
             raise HttpResponseError(response=response, error_format=ARMErrorFormat)
-=======
-            raise HttpResponseError(response=response)
->>>>>>> 3f415051
 
         deserialized = self._deserialize('PagingResult', pipeline_response)
 
@@ -242,11 +238,7 @@
         test_lro_and_paging_options=None,  # type: Optional["models.TestLroAndPagingOptions"]
         **kwargs  # type: Any
     ):
-<<<<<<< HEAD
-        # type: (...) -> LROPoller["models.PagingResult"]
-=======
         # type: (...) -> LROPoller[ItemPaged["models.PagingResult"]]
->>>>>>> 3f415051
         """A long-running paging operation that includes a nextLink that has 10 pages.
 
         :param client_request_id:
@@ -259,13 +251,6 @@
          polling object for personal polling strategy
         :paramtype polling: bool or ~azure.core.polling.PollingMethod
         :keyword int polling_interval: Default waiting time between two polls for LRO operations if no Retry-After header is present.
-<<<<<<< HEAD
-        :return: An instance of LROPoller that returns either PagingResult or the result of cls(response)
-        :rtype: ~azure.core.polling.LROPoller[~multiapiwithsubmodule.submodule.v1.models.PagingResult]
-        :raises ~azure.core.exceptions.HttpResponseError:
-        """
-        polling = kwargs.pop('polling', True)  # type: Union[bool, PollingMethod]
-=======
         :return: An instance of LROPoller that returns an iterator like instance of either PagingResult or the result of cls(response)
         :rtype: ~azure.core.polling.LROPoller[~azure.core.paging.ItemPaged[~multiapiwithsubmodule.submodule.v1.models.PagingResult]]
         :raises ~azure.core.exceptions.HttpResponseError:
@@ -319,12 +304,11 @@
 
             if response.status_code not in [200]:
                 map_error(status_code=response.status_code, response=response, error_map=error_map)
-                raise HttpResponseError(response=response)
+                raise HttpResponseError(response=response, error_format=ARMErrorFormat)
 
             return pipeline_response
 
-        polling = kwargs.pop('polling', False)  # type: Union[bool, PollingMethod]
->>>>>>> 3f415051
+        polling = kwargs.pop('polling', True)  # type: Union[bool, PollingMethod]
         cls = kwargs.pop('cls', None)  # type: ClsType["models.PagingResult"]
         lro_delay = kwargs.pop(
             'polling_interval',
@@ -341,17 +325,6 @@
 
         kwargs.pop('error_map', None)
         kwargs.pop('content_type', None)
-<<<<<<< HEAD
-
-        def get_long_running_output(pipeline_response):
-            deserialized = self._deserialize('PagingResult', pipeline_response)
-
-            if cls:
-                return cls(pipeline_response, deserialized, {})
-            return deserialized
-
-        if polling is True: polling_method = ARMPolling(lro_delay,  **kwargs)
-=======
         def get_long_running_output(pipeline_response):
             def internal_get_next(next_link=None):
                 if next_link is None:
@@ -362,8 +335,7 @@
             return ItemPaged(
                 internal_get_next, extract_data
             )
-        if polling is True: polling_method = LROBasePolling(lro_delay,  **kwargs)
->>>>>>> 3f415051
+        if polling is True: polling_method = ARMPolling(lro_delay,  **kwargs)
         elif polling is False: polling_method = NoPolling()
         else: polling_method = polling
         if cont_token:
