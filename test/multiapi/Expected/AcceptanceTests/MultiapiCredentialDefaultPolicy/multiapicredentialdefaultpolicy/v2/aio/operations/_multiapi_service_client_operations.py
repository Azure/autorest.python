--- conflicted
+++ resolved
@@ -13,7 +13,6 @@
 from azure.core.pipeline.transport import AsyncHttpResponse
 from azure.core.rest import HttpRequest
 from azure.core.tracing.decorator_async import distributed_trace_async
-from azure.core.utils import case_insensitive_dict
 from azure.mgmt.core.exceptions import ARMErrorFormat
 
 from ... import models as _models
@@ -45,18 +44,10 @@
         error_map = {
             401: ClientAuthenticationError, 404: ResourceNotFoundError, 409: ResourceExistsError
         }
-        error_map.update(kwargs.pop('error_map', {}) or {})
+        error_map.update(kwargs.pop('error_map', {}))
 
-<<<<<<< HEAD
-        _headers = kwargs.pop("headers", {}) or {}
-        _params = case_insensitive_dict(kwargs.pop("params", {}) or {})
-
-        api_version = kwargs.pop('api_version', _params.pop('api-version', "2.0.0"))  # type: str
-        cls = kwargs.pop('cls', None)  # type: ClsType["_models.ModelTwo"]
-=======
         api_version = kwargs.pop('api_version', "2.0.0")  # type: str
         cls = kwargs.pop('cls', None)  # type: ClsType[_models.ModelTwo]
->>>>>>> 8d20f26c
 
         
         request = build_test_one_request(
@@ -64,8 +55,6 @@
             id=id,
             message=message,
             template_url=self.test_one.metadata['url'],
-            headers=_headers,
-            params=_params,
         )
         request = _convert_request(request)
         request.url = self._client.format_url(request.url)  # type: ignore
@@ -113,12 +102,9 @@
         error_map = {
             401: ClientAuthenticationError, 404: ResourceNotFoundError, 409: ResourceExistsError
         }
-        error_map.update(kwargs.pop('error_map', {}) or {})
+        error_map.update(kwargs.pop('error_map', {}))
 
-        _headers = kwargs.pop("headers", {}) or {}
-        _params = case_insensitive_dict(kwargs.pop("params", {}) or {})
-
-        api_version = kwargs.pop('api_version', _params.pop('api-version', "2.0.0"))  # type: str
+        api_version = kwargs.pop('api_version', "2.0.0")  # type: str
         cls = kwargs.pop('cls', None)  # type: ClsType[None]
 
         
@@ -127,8 +113,6 @@
             greeting_in_english=greeting_in_english,
             greeting_in_chinese=greeting_in_chinese,
             template_url=self.test_different_calls.metadata['url'],
-            headers=_headers,
-            params=_params,
         )
         request = _convert_request(request)
         request.url = self._client.format_url(request.url)  # type: ignore
