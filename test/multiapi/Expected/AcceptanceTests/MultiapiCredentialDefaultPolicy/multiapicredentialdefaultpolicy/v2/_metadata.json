--- conflicted
+++ resolved
@@ -102,11 +102,7 @@
                     "signature": "async def test_one(\n    self,\n    id: int,\n    message: Optional[str] = None,\n    *,\n    api_version: str = \"2.0.0\",\n    **kwargs: Any\n) -\u003e \"_models.ModelTwo\":\n",
                     "doc": "\"\"\"TestOne should be in an SecondVersionOperationsMixin. Returns ModelTwo.\n\n:param id: An int parameter.\n:type id: int\n:param message: An optional string parameter.\n:type message: str\n:keyword api_version: Api Version. The default value is \"2.0.0\".\n:paramtype api_version: str\n:keyword callable cls: A custom type or function that will be passed the direct response\n:return: ModelTwo, or the result of cls(response)\n:rtype: ~multiapicredentialdefaultpolicy.v2.models.ModelTwo\n:raises: ~azure.core.exceptions.HttpResponseError\n\"\"\""
                 },
-<<<<<<< HEAD
-                "call": "id, message, api_version"
-=======
-                "call": "id=id, message=message"
->>>>>>> 92d37d40
+                "call": "id=id, message=message, api_version=api_version"
             },
             "test_different_calls" : {
                 "sync": {
@@ -118,11 +114,7 @@
                     "signature": "async def test_different_calls(\n    self,\n    greeting_in_english: str,\n    greeting_in_chinese: Optional[str] = None,\n    *,\n    api_version: str = \"2.0.0\",\n    **kwargs: Any\n) -\u003e None:\n",
                     "doc": "\"\"\"Has added parameters across the API versions.\n\n:param greeting_in_english: pass in \u0027hello\u0027 to pass test.\n:type greeting_in_english: str\n:param greeting_in_chinese: pass in \u0027nihao\u0027 to pass test.\n:type greeting_in_chinese: str\n:keyword api_version: Api Version. The default value is \"2.0.0\".\n:paramtype api_version: str\n:keyword callable cls: A custom type or function that will be passed the direct response\n:return: None, or the result of cls(response)\n:rtype: None\n:raises: ~azure.core.exceptions.HttpResponseError\n\"\"\""
                 },
-<<<<<<< HEAD
-                "call": "greeting_in_english, greeting_in_chinese, api_version"
-=======
-                "call": "greeting_in_english=greeting_in_english, greeting_in_chinese=greeting_in_chinese"
->>>>>>> 92d37d40
+                "call": "greeting_in_english=greeting_in_english, greeting_in_chinese=greeting_in_chinese, api_version=api_version"
             }
         }
     }
