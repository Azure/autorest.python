# coding=utf-8
# --------------------------------------------------------------------------
# Copyright (c) Microsoft Corporation. All rights reserved.
# Licensed under the MIT License. See License.txt in the project root for license information.
# Code generated by Microsoft (R) AutoRest Code Generator.
# Changes may cause incorrect behavior and will be lost if the code is regenerated.
# --------------------------------------------------------------------------
import functools
from typing import Any, Callable, Dict, Generic, Optional, TypeVar
import warnings

from azure.core.exceptions import (
    ClientAuthenticationError,
    HttpResponseError,
    ResourceExistsError,
    ResourceNotFoundError,
    map_error,
)
from azure.core.pipeline import PipelineResponse
from azure.core.pipeline.transport import HttpResponse
from azure.core.rest import HttpRequest
from azure.core.tracing.decorator import distributed_trace
from msrest import Serializer

T = TypeVar("T")
JSONType = Any
ClsType = Optional[Callable[[PipelineResponse[HttpRequest, HttpResponse], T, Dict[str, Any]], Any]]

_SERIALIZER = Serializer()
_SERIALIZER.client_side_validation = False


def build_params_get_required_request(*, parameter: str, **kwargs: Any) -> HttpRequest:
    accept = "application/json"
    # Construct URL
<<<<<<< HEAD
    url = kwargs.pop("template_url", "/servicedriven/parameters")
=======
    url = '/servicedriven/parameters'
>>>>>>> 28e0de1f

    # Construct parameters
    query_parameters = kwargs.pop("params", {})  # type: Dict[str, Any]
    query_parameters["parameter"] = _SERIALIZER.query("parameter", parameter, "str")

    # Construct headers
    header_parameters = kwargs.pop("headers", {})  # type: Dict[str, Any]
    header_parameters["Accept"] = _SERIALIZER.header("accept", accept, "str")

    return HttpRequest(method="GET", url=url, params=query_parameters, headers=header_parameters, **kwargs)


def build_params_post_parameters_request(*, json: JSONType = None, content: Any = None, **kwargs: Any) -> HttpRequest:
    content_type = kwargs.pop("content_type", None)  # type: Optional[str]

    accept = "application/json"
    # Construct URL
<<<<<<< HEAD
    url = kwargs.pop("template_url", "/servicedriven/parameters")
=======
    url = '/servicedriven/parameters'
>>>>>>> 28e0de1f

    # Construct headers
    header_parameters = kwargs.pop("headers", {})  # type: Dict[str, Any]
    if content_type is not None:
        header_parameters["Content-Type"] = _SERIALIZER.header("content_type", content_type, "str")
    header_parameters["Accept"] = _SERIALIZER.header("accept", accept, "str")

    return HttpRequest(method="POST", url=url, headers=header_parameters, json=json, content=content, **kwargs)


class ParamsOperations(object):
    """ParamsOperations operations.

    You should not instantiate this class directly. Instead, you should create a Client instance that
    instantiates it for you and attaches it as an attribute.

    :param client: Client for service requests.
    :param config: Configuration of service client.
    :param serializer: An object model serializer.
    :param deserializer: An object model deserializer.
    """

    def __init__(self, client, config, serializer, deserializer):
        self._client = client
        self._serialize = serializer
        self._deserialize = deserializer
        self._config = config

    @distributed_trace
    def get_required(self, *, parameter: str, **kwargs: Any) -> Any:
        """Get true Boolean value on path.

        :keyword parameter: I am a required parameter.
        :paramtype parameter: str
        :return: any
        :rtype: any
        :raises: ~azure.core.exceptions.HttpResponseError
        """
        cls = kwargs.pop("cls", None)  # type: ClsType[Any]
        error_map = {401: ClientAuthenticationError, 404: ResourceNotFoundError, 409: ResourceExistsError}
        error_map.update(kwargs.pop("error_map", {}))

        request = build_params_get_required_request(
            parameter=parameter,
        )
        request.url = self._client.format_url(request.url)

        pipeline_response = self._client._pipeline.run(request, stream=False, **kwargs)
        response = pipeline_response.http_response

        if response.status_code not in [200]:
            map_error(status_code=response.status_code, response=response, error_map=error_map)
            raise HttpResponseError(response=response)

        if response.content:
            deserialized = response.json()
        else:
            deserialized = None

        if cls:
            return cls(pipeline_response, deserialized, {})

        return deserialized

    get_required.metadata = {"url": "/servicedriven/parameters"}  # type: ignore

    @distributed_trace
    def post_parameters(self, parameter: JSONType, **kwargs: Any) -> Any:
        """POST a JSON.

        :param parameter: I am a body parameter. My only valid JSON entry is { url:
         "http://example.org/myimage.jpeg" }.
        :type parameter: JSONType
        :return: any
        :rtype: any
        :raises: ~azure.core.exceptions.HttpResponseError

        Example:
            .. code-block:: python

                # JSON input template you can fill out and use as your body input.
                parameter = {
                    "url": "str"  # Required.
                }
        """
        cls = kwargs.pop("cls", None)  # type: ClsType[Any]
        error_map = {401: ClientAuthenticationError, 404: ResourceNotFoundError, 409: ResourceExistsError}
        error_map.update(kwargs.pop("error_map", {}))

        content_type = kwargs.pop("content_type", "application/json")  # type: Optional[str]

        _json = parameter

        request = build_params_post_parameters_request(
            content_type=content_type,
            json=_json,
        )
        request.url = self._client.format_url(request.url)

        pipeline_response = self._client._pipeline.run(request, stream=False, **kwargs)
        response = pipeline_response.http_response

        if response.status_code not in [200]:
            map_error(status_code=response.status_code, response=response, error_map=error_map)
            raise HttpResponseError(response=response)

        if response.content:
            deserialized = response.json()
        else:
            deserialized = None

        if cls:
            return cls(pipeline_response, deserialized, {})

        return deserialized

    post_parameters.metadata = {"url": "/servicedriven/parameters"}  # type: ignore<|MERGE_RESOLUTION|>--- conflicted
+++ resolved
@@ -33,11 +33,7 @@
 def build_params_get_required_request(*, parameter: str, **kwargs: Any) -> HttpRequest:
     accept = "application/json"
     # Construct URL
-<<<<<<< HEAD
-    url = kwargs.pop("template_url", "/servicedriven/parameters")
-=======
-    url = '/servicedriven/parameters'
->>>>>>> 28e0de1f
+    url = "/servicedriven/parameters"
 
     # Construct parameters
     query_parameters = kwargs.pop("params", {})  # type: Dict[str, Any]
@@ -55,11 +51,7 @@
 
     accept = "application/json"
     # Construct URL
-<<<<<<< HEAD
-    url = kwargs.pop("template_url", "/servicedriven/parameters")
-=======
-    url = '/servicedriven/parameters'
->>>>>>> 28e0de1f
+    url = "/servicedriven/parameters"
 
     # Construct headers
     header_parameters = kwargs.pop("headers", {})  # type: Dict[str, Any]
