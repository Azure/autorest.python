﻿# --------------------------------------------------------------------------
#
# Copyright (c) Microsoft Corporation. All rights reserved.
#
# The MIT License (MIT)
#
# Permission is hereby granted, free of charge, to any person obtaining a copy
# of this software and associated documentation files (the ""Software""), to
# deal in the Software without restriction, including without limitation the
# rights to use, copy, modify, merge, publish, distribute, sublicense, and/or
# sell copies of the Software, and to permit persons to whom the Software is
# furnished to do so, subject to the following conditions:
#
# The above copyright notice and this permission notice shall be included in
# all copies or substantial portions of the Software.
#
# THE SOFTWARE IS PROVIDED *AS IS*, WITHOUT WARRANTY OF ANY KIND, EXPRESS OR
# IMPLIED, INCLUDING BUT NOT LIMITED TO THE WARRANTIES OF MERCHANTABILITY,
# FITNESS FOR A PARTICULAR PURPOSE AND NONINFRINGEMENT. IN NO EVENT SHALL THE
# AUTHORS OR COPYRIGHT HOLDERS BE LIABLE FOR ANY CLAIM, DAMAGES OR OTHER
# LIABILITY, WHETHER IN AN ACTION OF CONTRACT, TORT OR OTHERWISE, ARISING
# FROM, OUT OF OR IN CONNECTION WITH THE SOFTWARE OR THE USE OR OTHER DEALINGS
# IN THE SOFTWARE.
#
# --------------------------------------------------------------------------
from pagingversiontolerant import AutoRestPagingTestService
from custombaseurlpagingversiontolerant import AutoRestParameterizedHostTestPagingClient

from azure.core.exceptions import HttpResponseError


import pytest

@pytest.fixture
def client():
    with AutoRestPagingTestService() as client:
        yield client


@pytest.fixture
def custom_url_client():
    with AutoRestParameterizedHostTestPagingClient(host="host:3000") as client:
        yield client

def test_get_no_item_name_pages(client):
    pages = client.paging.get_no_item_name_pages()
    items = [i for i in pages]
    assert len(items) == 1
    assert items[0]["properties"]["id"] == 1
    assert items[0]["properties"]["name"] == "Product"

def test_get_null_next_link_name_pages(client):
    pages = client.paging.get_null_next_link_name_pages()
    items = [i for i in pages]
    assert len(items) == 1
    assert items[0]["properties"]["id"] == 1
    assert items[0]["properties"]["name"] == "Product"

def test_get_single_pages_with_cb(client):
    def cb(list_of_obj):
        for obj in list_of_obj:
            obj["marked"] = True
        return list_of_obj
    pages = client.paging.get_single_pages(cls=cb)
    assert all(obj["marked"] for obj in pages)

def test_get_single_pages(client):
    pages = client.paging.get_single_pages()
    items = [i for i in pages]
    assert len(items) == 1
    assert items[0]["properties"]["id"] == 1
    assert items[0]["properties"]["name"] == "Product"

def test_get_multiple_pages(client):
    pages = client.paging.get_multiple_pages()
    items = [i for i in pages]
    assert len(items) == 10

def test_query_params(client):
    pages = client.paging.get_with_query_params(required_query_parameter='100')
    items = [i for i in pages]
    assert len(items) == 2

def test_get_odata_multiple_pages(client):
    pages = client.paging.get_odata_multiple_pages()
    items = [i for i in pages]
    assert len(items) == 10

def test_get_multiple_pages_retry_first(client):
    pages = client.paging.get_multiple_pages_retry_first()
    items = [i for i in pages]
    assert len(items) == 10

def test_get_multiple_pages_retry_second(client):
    pages = client.paging.get_multiple_pages_retry_second()
    items = [i for i in pages]
    assert len(items) == 10

def test_get_multiple_pages_with_offset(client):
    pages = client.paging.get_multiple_pages_with_offset(offset=100)
    items = [i for i in pages]
    assert len(items) == 10
    assert items[-1]["properties"]["id"] == 110


def test_get_single_pages_failure(client):
    pages = client.paging.get_single_pages_failure()
    with pytest.raises(HttpResponseError):
        list(pages)

def test_get_multiple_pages_failure(client):
    pages = client.paging.get_multiple_pages_failure()
    with pytest.raises(HttpResponseError):
        list(pages)

def test_get_multiple_pages_failure_uri(client):
    pages = client.paging.get_multiple_pages_failure_uri()
    with pytest.raises(HttpResponseError):
        list(pages)

def test_paging_fragment_path(client):

    pages = client.paging.get_multiple_pages_fragment_next_link(api_version="1.6", tenant="test_user")
    items = [i for i in pages]
    assert len(items) == 10

    with pytest.raises(AttributeError):
        # Be sure this method is not generated (Transform work)
        client.paging.get_multiple_pages_fragment_next_link_next()  # pylint: disable=E1101

def test_custom_url_get_pages_partial_url(custom_url_client):
    paged = list(custom_url_client.paging.get_pages_partial_url("local"))

    assert len(paged) == 2
    assert paged[0]["properties"]["id"] == 1
    assert paged[1]["properties"]["id"] == 2

def test_custom_url_get_pages_partial_url_operation(custom_url_client):
    paged = list(custom_url_client.paging.get_pages_partial_url_operation("local"))

    assert len(paged) == 2
    assert paged[0]["properties"]["id"] == 1
    assert paged[1]["properties"]["id"] == 2

def test_get_multiple_pages_lro(client):
    """LRO + Paging at the same time.
    """
    from azure.mgmt.core.polling.arm_polling import ARMPolling
    poller = client.paging.begin_get_multiple_pages_lro(polling=ARMPolling(timeout=0))
    pager = poller.result()

    items = list(pager)

    assert len(items) == 10
    assert items[0]["properties"]["id"] == 1
    assert items[1]["properties"]["id"] == 2

def test_item_name_with_xms_client_name(client):
    pages = client.paging.get_paging_model_with_item_name_with_xms_client_name()
    items = [i for i in pages]
    assert len(items) == 1

def test_initial_response_no_items(client):
    pages = client.paging.first_response_empty()
    items = [i for i in pages]
    assert len(items) == 1

def test_duplicate_params(client):
    pages = list(client.paging.duplicate_params(filter="foo"))
    assert len(pages) == 1
    assert pages[0]["properties"]["id"] == 1
    assert pages[0]["properties"]["name"] == "Product"

<<<<<<< HEAD
def test_dont_send_maxpagesize(client):
    list(client.paging.page_with_max_page_size())
=======
def test_append_api_version(client):
    pages = list(client.paging.append_api_version())
    assert len(pages) == 1
    assert pages[0]["properties"]["id"] == 1
    assert pages[0]["properties"]["name"] == "Product"

def test_replace_api_version(client):
    pages = list(client.paging.replace_api_version())
    assert len(pages) == 1
    assert pages[0]["properties"]["id"] == 1
    assert pages[0]["properties"]["name"] == "Product"
>>>>>>> d2dc4f35
<|MERGE_RESOLUTION|>--- conflicted
+++ resolved
@@ -171,10 +171,9 @@
     assert pages[0]["properties"]["id"] == 1
     assert pages[0]["properties"]["name"] == "Product"
 
-<<<<<<< HEAD
 def test_dont_send_maxpagesize(client):
     list(client.paging.page_with_max_page_size())
-=======
+
 def test_append_api_version(client):
     pages = list(client.paging.append_api_version())
     assert len(pages) == 1
@@ -185,5 +184,4 @@
     pages = list(client.paging.replace_api_version())
     assert len(pages) == 1
     assert pages[0]["properties"]["id"] == 1
-    assert pages[0]["properties"]["name"] == "Product"
->>>>>>> d2dc4f35
+    assert pages[0]["properties"]["name"] == "Product"