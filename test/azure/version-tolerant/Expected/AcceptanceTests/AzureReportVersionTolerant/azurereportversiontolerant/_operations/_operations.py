--- conflicted
+++ resolved
@@ -33,11 +33,7 @@
 def build_get_report_request(*, qualifier: Optional[str] = None, **kwargs: Any) -> HttpRequest:
     accept = "application/json"
     # Construct URL
-<<<<<<< HEAD
-    url = kwargs.pop("template_url", "/report/azure")
-=======
-    url = '/report/azure'
->>>>>>> 28e0de1f
+    url = "/report/azure"
 
     # Construct parameters
     query_parameters = kwargs.pop("params", {})  # type: Dict[str, Any]
