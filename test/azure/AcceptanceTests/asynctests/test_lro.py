﻿# --------------------------------------------------------------------------
#
# Copyright (c) Microsoft Corporation. All rights reserved.
#
# The MIT License (MIT)
#
# Permission is hereby granted, free of charge, to any person obtaining a copy
# of this software and associated documentation files (the ""Software""), to
# deal in the Software without restriction, including without limitation the
# rights to use, copy, modify, merge, publish, distribute, sublicense, and/or
# sell copies of the Software, and to permit persons to whom the Software is
# furnished to do so, subject to the following conditions:
#
# The above copyright notice and this permission notice shall be included in
# all copies or substantial portions of the Software.
#
# THE SOFTWARE IS PROVIDED *AS IS*, WITHOUT WARRANTY OF ANY KIND, EXPRESS OR
# IMPLIED, INCLUDING BUT NOT LIMITED TO THE WARRANTIES OF MERCHANTABILITY,
# FITNESS FOR A PARTICULAR PURPOSE AND NONINFRINGEMENT. IN NO EVENT SHALL THE
# AUTHORS OR COPYRIGHT HOLDERS BE LIABLE FOR ANY CLAIM, DAMAGES OR OTHER
# LIABILITY, WHETHER IN AN ACTION OF CONTRACT, TORT OR OTHERWISE, ARISING
# FROM, OUT OF OR IN CONNECTION WITH THE SOFTWARE OR THE USE OR OTHER DEALINGS
# IN THE SOFTWARE.
#
# --------------------------------------------------------------------------

from async_generator import yield_, async_generator
import subprocess
import sys
import isodate
import tempfile
import json
from uuid import uuid4
from datetime import date, datetime, timedelta
import os
from os.path import dirname, pardir, join, realpath

from azure.core.exceptions import DecodeError, HttpResponseError
from azure.core.polling import async_poller
from azure.core.pipeline.policies import ContentDecodePolicy, AsyncRetryPolicy, HeadersPolicy, RequestIdPolicy

<<<<<<< HEAD
from azure.core.polling.arm.async_arm_polling import AsyncARMPolling
=======
from azure.mgmt.core.polling.async_arm_polling import AsyncARMPolling
>>>>>>> c38e5d1d

from lro.aio import AutoRestLongRunningOperationTestService
from lro.models import *  # pylint: disable=W0614


try:
    from urlparse import urlparse
except ImportError:
    from urllib.parse import urlparse

import pytest

class AutorestTestARMPolling(AsyncARMPolling):

    def _polling_cookie(self, response):
        """Collect retry cookie - we only want to do this for the test server
        at this point, unless we implement a proper cookie policy.

        :returns: Dictionary containing a cookie header if required,
         otherwise an empty dictionary.
        """
        parsed_url = urlparse(response.request.url)
        host = parsed_url.hostname.strip('.')
        if host == 'localhost':
            return {'cookie': response.headers.get('set-cookie', '')}
        return {}

    async def request_status(self, status_link):
        request = self._client.get(status_link, headers=self._polling_cookie(self._pipeline_response.http_response))
        # ARM requires to re-inject 'x-ms-client-request-id' while polling
        if 'request_id' not in self._operation_config:
            self._operation_config['request_id'] = self._get_request_id()
        return (await self._client._pipeline.run(request, stream=False, **self._operation_config))

@pytest.fixture
@async_generator
async def client(cookie_policy, credential):
    """Create a AutoRestLongRunningOperationTestService client with test server credentials."""
    policies = [
        RequestIdPolicy(),
        HeadersPolicy(),
        ContentDecodePolicy(),
        AsyncRetryPolicy(),
        cookie_policy
    ]
    async with AutoRestLongRunningOperationTestService(credential, base_url="http://localhost:3000", policies=policies, polling_interval=0) as client:
        await yield_(client)


@pytest.fixture()
def product():
    return Product(location="West US")

@pytest.fixture()
def custom_headers():
    return {"x-ms-client-request-id": '9C4D50EE-2D56-4CD3-8152-34347DC9F2B0'}


class TestLro:
    async def assert_raises_with_message(self, msg, func, *args, **kwargs):
        try:
            await self.lro_result(func, *args, **kwargs)
            pytest.fail("HttpResponseError wasn't raised as expected")

        except HttpResponseError as err:
            assert err.response is not None
            print("BODY: "+err.response.text())

            try:
                msg, internal_msg = msg
            except ValueError:
                internal_msg = None

            # Autorest testserver doesn't respect ARM spec
            # The point of this file is NOT to test if LRO return
            # type are compatible with ARM spec.
            # So, we hack a little the system and check if we have the expected
            # message in the JSON body.
            # We should have more testserver on valid ARM errors....
<<<<<<< HEAD
            msg = msg.lower()
            assert msg in err.message.lower() or msg in (err.odata_json or {}).get("message", "").lower()
=======
            assert msg.lower() in err.message.lower()
>>>>>>> c38e5d1d
            if internal_msg:
                assert internal_msg in str(err.inner_exception)

    async def lro_result(self, func, *args, **kwargs):
        if "polling" not in kwargs:
            kwargs["polling"] = AutorestTestARMPolling(0)
        return await func(*args, **kwargs)

    @pytest.mark.asyncio
    async def test_post_double_headers_final(self, client):
        product = await client.lros.post_double_headers_final_location_get()
        assert product.id == "100"

        product = await client.lros.post_double_headers_final_azure_header_get()
        assert product.id == "100"

        # This test will work as long as the default is Azure-AsyncOperation
        product = await client.lros.post_double_headers_final_azure_header_get_default()
        assert product.id == "100"

    @pytest.mark.asyncio
    async def test_happy_put201_creating_succeeded200(self, client, product):
        process = await self.lro_result(client.lros.put201_creating_succeeded200, product)
        assert "Succeeded" == process.provisioning_state

        # Testing nopolling
        process = await self.lro_result(client.lros.put201_creating_succeeded200, product, polling=False)
        assert "Creating" == process.provisioning_state

    @pytest.mark.asyncio
    async def test_happy_put201_creating_failed200(self, client, product):
        await self.assert_raises_with_message(
            ("Operation returned an invalid status 'OK'", "failed"),
            client.lros.put201_creating_failed200, product)

        process = await self.lro_result(client.lros.put201_creating_failed200, product, polling=False)
        assert "Created" == process.provisioning_state

    @pytest.mark.asyncio
    async def test_happy_put200_updating_succeeded204(self, client, product):
        process = await self.lro_result(client.lros.put200_updating_succeeded204, product)
        assert "Succeeded" == process.provisioning_state

        process = await self.lro_result(client.lros.put200_updating_succeeded204, product, polling=False)
        assert "Updating" == process.provisioning_state

    @pytest.mark.asyncio
    async def test_happy_put200_acceptedcanceled200(self, client, product):
        await self.assert_raises_with_message(
            ("Operation returned an invalid status 'OK'", "canceled"),
            client.lros.put200_acceptedcanceled200, product)

        process = await self.lro_result(client.lros.put200_acceptedcanceled200, product, polling=False)
        assert "Accepted" == process.provisioning_state

    @pytest.mark.asyncio
    async def test_happy_put_no_header_in_retry(self, client, product):
        process = await self.lro_result(client.lros.put_no_header_in_retry, product)
        assert "Succeeded" == process.provisioning_state

        process = await self.lro_result(client.lros.put_async_no_header_in_retry, product)
        assert "Succeeded" == process.provisioning_state

    @pytest.mark.asyncio
    async def test_happy_put_sub_resource(self, client):
        process = await self.lro_result(client.lros.put_sub_resource, SubProduct())
        assert "Succeeded" == process.provisioning_state

        process = await self.lro_result(client.lros.put_async_sub_resource, SubProduct())
        assert "Succeeded" == process.provisioning_state

    @pytest.mark.asyncio
    async def test_happy_put_non_resource(self, client):
        process = await self.lro_result(client.lros.put_non_resource, Sku())
        assert "100" == process.id

        process = await self.lro_result(client.lros.put_async_non_resource, Sku())
        assert "100" == process.id

    @pytest.mark.asyncio
    async def test_happy_put200_succeeded(self, client, product):
        process = await self.lro_result(client.lros.put200_succeeded, product)
        assert "Succeeded" == process.provisioning_state

        process = await self.lro_result(client.lros.put200_succeeded_no_state, product)
        assert "100" == process.id

    @pytest.mark.asyncio
    async def test_happy_put202_retry200(self, client, product):
        process = await self.lro_result(client.lros.put202_retry200, product)
        assert "100" == process.id

    @pytest.mark.asyncio
    async def test_happy_put_retry_succeeded(self, client, product):
        process = await self.lro_result(client.lros.put_async_retry_succeeded, product)
        assert "Succeeded" == process.provisioning_state

        process = await self.lro_result(client.lros.put_async_no_retry_succeeded, product)
        assert "Succeeded" == process.provisioning_state

    @pytest.mark.asyncio
    async def test_happy_put_retry_failed_canceled(self, client, product):
        await self.assert_raises_with_message(
            ("Operation returned an invalid status 'OK'", "failed"),
            client.lros.put_async_retry_failed, product)

        await self.assert_raises_with_message(
            ("Operation returned an invalid status 'OK'", "canceled"),
            client.lros.put_async_no_retrycanceled, product)

    @pytest.mark.asyncio
    async def test_post202_retry200(self, client, product):
        process = await self.lro_result(client.lros.post202_retry200, product)
        assert process is None

    @pytest.mark.asyncio
    async def test_happy_delete(self, client):
        assert await self.lro_result(client.lros.delete204_succeeded) is None
        assert await self.lro_result(client.lros.delete202_retry200) is None
        assert await self.lro_result(client.lros.delete202_no_retry204) is None

    @pytest.mark.asyncio
    async def test_happy_delete_no_header_in_retry(self, client):
        assert await self.lro_result(client.lros.delete_no_header_in_retry) is None
        assert await self.lro_result(client.lros.delete_async_no_header_in_retry) is None

    @pytest.mark.asyncio
    async def test_happy_delete_async_retry_failed_canceled(self, client):
        await self.assert_raises_with_message(
            ("Operation returned an invalid status 'OK'", "canceled"),
            client.lros.delete_async_retrycanceled)

        await self.assert_raises_with_message(
            ("Operation returned an invalid status 'OK'", "failed"),
            client.lros.delete_async_retry_failed)

    @pytest.mark.asyncio
    async def test_happy_delete_async_succeeded(self, client):
        assert await self.lro_result(client.lros.delete_async_no_retry_succeeded) is None
        assert await self.lro_result(client.lros.delete_async_retry_succeeded) is None

    @pytest.mark.asyncio
    async def test_happy_delete_provisioning(self, client):
        process = await self.lro_result(client.lros.delete_provisioning202_accepted200_succeeded)
        assert "Succeeded" == process.provisioning_state

        result = await self.lro_result(client.lros.delete_provisioning202_deletingcanceled200)
        assert result.provisioning_state == 'Canceled'

        result = await self.lro_result(client.lros.delete_provisioning202_deleting_failed200)
        assert result.provisioning_state == 'Failed'

    @pytest.mark.asyncio
    async def test_happy_post(self, client, product):
        assert await self.lro_result(client.lros.post202_no_retry204, product) is None

        sku = await self.lro_result(client.lros.post200_with_payload)
        assert sku.id == '1'

    @pytest.mark.asyncio
    async def test_happy_post_async_retry_failed_canceled(self, client, product):
        await self.assert_raises_with_message("Internal Server Error",
            client.lros.post_async_retry_failed)

        await self.assert_raises_with_message(
            ("Operation returned an invalid status 'OK'", "canceled"),
            client.lros.post_async_retrycanceled)

    @pytest.mark.asyncio
    async def test_happy_post_async_succeeded(self, client, product):
        prod = await self.lro_result(client.lros.post_async_retry_succeeded)
        assert prod.id == "100"

        prod = await self.lro_result(client.lros.post_async_no_retry_succeeded)
        assert prod.id == "100"

    @pytest.mark.asyncio
    async def test_retrys_put(self, client, product):
        process = await self.lro_result(client.lro_retrys.put201_creating_succeeded200, product)
        assert 'Succeeded' == process.provisioning_state

        process = await self.lro_result(client.lro_retrys.put_async_relative_retry_succeeded, product)
        assert 'Succeeded' == process.provisioning_state

    @pytest.mark.asyncio
    async def test_retrys_delete(self, client, product):
        process = await self.lro_result(client.lro_retrys.delete_provisioning202_accepted200_succeeded)
        assert 'Succeeded' == process.provisioning_state

        assert await self.lro_result(client.lro_retrys.delete202_retry200) is None
        assert await self.lro_result(client.lro_retrys.delete_async_relative_retry_succeeded) is None

    @pytest.mark.asyncio
    async def test_retrys_post(self, client, product):
        assert await self.lro_result(client.lro_retrys.post202_retry200, product) is None
        assert await self.lro_result(client.lro_retrys.post_async_relative_retry_succeeded, product) is None

    @pytest.mark.asyncio
    async def test_custom_headers_put_async_retry_succeeded(self, client, product, custom_headers):
        process = await self.lro_result(client.lr_os_custom_header.put_async_retry_succeeded, product, headers=custom_headers)
        assert process is not None

    @pytest.mark.asyncio
    async def test_custom_headers_post_async_retry_succeeded(self, client, product, custom_headers):
        process = await self.lro_result(client.lr_os_custom_header.post_async_retry_succeeded, product, headers=custom_headers)
        assert process is None

    @pytest.mark.asyncio
    async def test_custom_headers_put201_creating_succeeded200(self, client, product, custom_headers):
        process = await self.lro_result(client.lr_os_custom_header.put201_creating_succeeded200, product, headers=custom_headers)
        assert process is not None

    @pytest.mark.asyncio
    async def test_custom_headers_post202_retry200(self, client, product, custom_headers):
        process = await self.lro_result(client.lr_os_custom_header.post202_retry200, product, headers=custom_headers)
        assert process is None

    @pytest.mark.asyncio
    async def test_sads_put_non_retry(self, client, product):
        await self.assert_raises_with_message("Bad Request",
            client.lrosads.put_non_retry400, product)

        await self.assert_raises_with_message("Error from the server",
            client.lrosads.put_non_retry201_creating400, product)

    @pytest.mark.asyncio
    async def test_sads_put_async_relative(self, client, product):
        await self.assert_raises_with_message("Operation returned an invalid status 'Bad Request'",
            client.lrosads.put_async_relative_retry400, product)

        await self.assert_raises_with_message("The response from long running operation does not contain a body.",
            client.lrosads.put_async_relative_retry_no_status, product)

        await self.assert_raises_with_message("The response from long running operation does not contain a body.",
            client.lrosads.put_async_relative_retry_no_status_payload, product)

    @pytest.mark.asyncio
    async def test_sads_put_error201_no_provisioning_state_payload(self, client, product):
        await self.assert_raises_with_message("The response from long running operation does not contain a body.",
            client.lrosads.put_error201_no_provisioning_state_payload, product)

    @pytest.mark.asyncio
    async def test_sads_put200_invalid_json_with_exception(self, client, product):
        with pytest.raises(DecodeError):
            await self.lro_result(client.lrosads.put200_invalid_json, product)

    @pytest.mark.asyncio
    async def test_sads_put_async_relative_with_exception(self, client, product):
        with pytest.raises(DecodeError):
            await self.lro_result(client.lrosads.put_async_relative_retry_invalid_json_polling, product)

        with pytest.raises(Exception):
            await self.lro_result(client.lrosads.put_async_relative_retry_invalid_header, product)

    @pytest.mark.asyncio
    async def test_sads_put_non_retry201_creating400_invalid_json_with_exception(self, client, product):
        with pytest.raises(DecodeError):
            await self.lro_result(client.lrosads.put_non_retry201_creating400_invalid_json, product)

    @pytest.mark.asyncio
    async def tests_lro_sads_delete_non_retry(self, client, product):

        await self.assert_raises_with_message("Bad Request",
            client.lrosads.delete_non_retry400)

        await self.assert_raises_with_message("Bad Request",
            client.lrosads.delete202_non_retry400)

    @pytest.mark.asyncio
    async def test_sads_delete_async_relative(self, client, product):
        await self.assert_raises_with_message("Bad Request",
            client.lrosads.delete_async_relative_retry400)

        await self.assert_raises_with_message("The response from long running operation does not contain a body.",
            client.lrosads.delete_async_relative_retry_no_status)

    @pytest.mark.asyncio
    async def test_sads_delete204_succeeded(self, client):
        await self.lro_result(client.lrosads.delete204_succeeded)

    @pytest.mark.asyncio
    async def test_sads_delete_async_relative_with_exception(self, client):
        with pytest.raises(Exception):
            await self.lro_result(client.lrosads.delete_async_relative_retry_invalid_header)

        with pytest.raises(DecodeError):
            await self.lro_result(client.lrosads.delete_async_relative_retry_invalid_json_polling)

    @pytest.mark.asyncio
    async def test_sads_delete202_retry_invalid_header_with_exception(self, client):
        with pytest.raises(Exception):
            await self.lro_result(client.lrosads.delete202_retry_invalid_header)

    @pytest.mark.asyncio
    async def test_sads_post_non_retry(self, client, product):
        await self.assert_raises_with_message("Bad Request",
            client.lrosads.post_non_retry400, product)

        await self.assert_raises_with_message("Bad Request",
            client.lrosads.post202_non_retry400, product)

    @pytest.mark.asyncio
    async def test_sads_post_async_relative(self, client, product):
        await self.assert_raises_with_message("Bad Request",
            client.lrosads.post_async_relative_retry400, product)

        await self.assert_raises_with_message("The response from long running operation does not contain a body.",
            client.lrosads.post_async_relative_retry_no_payload)

    @pytest.mark.asyncio
    async def test_sads_post202_no_location(self, client):
        # Testserver wants us to fail (coverage name is LROErrorPostNoLocation)
        # Actually, Python will NOT, and consider any kind of success 2xx on the initial call
        # is an actual success
        process = await self.lro_result(client.lrosads.post202_no_location)
        assert process is None

    @pytest.mark.asyncio
    async def test_sads_post_async_relative_with_exception(self, client):
        with pytest.raises(Exception):
            await self.lro_result(client.lrosads.post_async_relative_retry_invalid_header)

        with pytest.raises(DecodeError):
            await self.lro_result(client.lrosads.post_async_relative_retry_invalid_json_polling)

    @pytest.mark.asyncio
    async def test_post202_retry_invalid_header_with_exception(self, client):
        with pytest.raises(Exception):
                await self.lro_result(client.lrosads.post202_retry_invalid_header)<|MERGE_RESOLUTION|>--- conflicted
+++ resolved
@@ -39,11 +39,7 @@
 from azure.core.polling import async_poller
 from azure.core.pipeline.policies import ContentDecodePolicy, AsyncRetryPolicy, HeadersPolicy, RequestIdPolicy
 
-<<<<<<< HEAD
-from azure.core.polling.arm.async_arm_polling import AsyncARMPolling
-=======
 from azure.mgmt.core.polling.async_arm_polling import AsyncARMPolling
->>>>>>> c38e5d1d
 
 from lro.aio import AutoRestLongRunningOperationTestService
 from lro.models import *  # pylint: disable=W0614
@@ -123,12 +119,7 @@
             # So, we hack a little the system and check if we have the expected
             # message in the JSON body.
             # We should have more testserver on valid ARM errors....
-<<<<<<< HEAD
-            msg = msg.lower()
-            assert msg in err.message.lower() or msg in (err.odata_json or {}).get("message", "").lower()
-=======
             assert msg.lower() in err.message.lower()
->>>>>>> c38e5d1d
             if internal_msg:
                 assert internal_msg in str(err.inner_exception)
 
