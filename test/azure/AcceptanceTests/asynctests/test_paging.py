--- conflicted
+++ resolved
@@ -214,12 +214,8 @@
     async def test_get_multiple_pages_lro(self, client):
         """LRO + Paging at the same time.
         """
-<<<<<<< HEAD
-        poller = await client.paging.begin_get_multiple_pages_lro(polling_interval=0)
-=======
         from azure.mgmt.core.polling.async_arm_polling import AsyncARMPolling
         poller = await client.paging.begin_get_multiple_pages_lro(polling=AsyncARMPolling(timeout=0))
->>>>>>> 4e0ac438
         pager = await poller.result()
         items = []
         async for item in pager:
