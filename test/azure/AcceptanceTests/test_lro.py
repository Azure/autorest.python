--- conflicted
+++ resolved
@@ -39,10 +39,7 @@
 from azure.core.pipeline.policies import ContentDecodePolicy, RetryPolicy, HeadersPolicy, RequestIdPolicy
 
 from azure.mgmt.core.polling.arm_polling import ARMPolling
-<<<<<<< HEAD
 from azure.mgmt.core.exceptions import HttpResponseError
-=======
->>>>>>> 6b07b69c
 
 from lro import AutoRestLongRunningOperationTestService
 from lro.models import *  # pylint: disable=W0614
@@ -122,11 +119,7 @@
             # So, we hack a little the system and check if we have the expected
             # message in the JSON body.
             # We should have more testserver on valid ARM errors....
-<<<<<<< HEAD
             assert msg.lower() in err.message.lower()
-=======
-            assert msg in err.message or (err.error and msg in err.error.message)
->>>>>>> 6b07b69c
             if internal_msg:
                 assert internal_msg in str(err.inner_exception)
 
