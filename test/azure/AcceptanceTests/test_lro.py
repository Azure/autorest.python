﻿# --------------------------------------------------------------------------
#
# Copyright (c) Microsoft Corporation. All rights reserved.
#
# The MIT License (MIT)
#
# Permission is hereby granted, free of charge, to any person obtaining a copy
# of this software and associated documentation files (the ""Software""), to
# deal in the Software without restriction, including without limitation the
# rights to use, copy, modify, merge, publish, distribute, sublicense, and/or
# sell copies of the Software, and to permit persons to whom the Software is
# furnished to do so, subject to the following conditions:
#
# The above copyright notice and this permission notice shall be included in
# all copies or substantial portions of the Software.
#
# THE SOFTWARE IS PROVIDED *AS IS*, WITHOUT WARRANTY OF ANY KIND, EXPRESS OR
# IMPLIED, INCLUDING BUT NOT LIMITED TO THE WARRANTIES OF MERCHANTABILITY,
# FITNESS FOR A PARTICULAR PURPOSE AND NONINFRINGEMENT. IN NO EVENT SHALL THE
# AUTHORS OR COPYRIGHT HOLDERS BE LIABLE FOR ANY CLAIM, DAMAGES OR OTHER
# LIABILITY, WHETHER IN AN ACTION OF CONTRACT, TORT OR OTHERWISE, ARISING
# FROM, OUT OF OR IN CONNECTION WITH THE SOFTWARE OR THE USE OR OTHER DEALINGS
# IN THE SOFTWARE.
#
# --------------------------------------------------------------------------

import subprocess
import sys
import isodate
import tempfile
import json
from uuid import uuid4
from datetime import date, datetime, timedelta
import os
from os.path import dirname, pardir, join, realpath

from azure.core.exceptions import DecodeError, HttpResponseError
from azure.core.polling import LROPoller
from azure.core.pipeline.policies import ContentDecodePolicy, RetryPolicy, HeadersPolicy, RequestIdPolicy

<<<<<<< HEAD
from azure.core.polling.arm.arm_polling import ARMPolling
=======
from azure.mgmt.core.polling.arm_polling import ARMPolling
>>>>>>> c38e5d1d

from lro import AutoRestLongRunningOperationTestService
from lro.models import *  # pylint: disable=W0614


try:
    from urlparse import urlparse
except ImportError:
    from urllib.parse import urlparse

import pytest

class AutorestTestARMPolling(ARMPolling):

    def _polling_cookie(self, response):
        """Collect retry cookie - we only want to do this for the test server
        at this point, unless we implement a proper cookie policy.

        :returns: Dictionary containing a cookie header if required,
         otherwise an empty dictionary.
        """
        parsed_url = urlparse(response.request.url)
        host = parsed_url.hostname.strip('.')
        if host == 'localhost':
            return {'cookie': response.headers.get('set-cookie', '')}
        return {}

    def request_status(self, status_link):
        request = self._client.get(status_link, headers=self._polling_cookie(self._pipeline_response.http_response))
        # ARM requires to re-inject 'x-ms-client-request-id' while polling
        if 'request_id' not in self._operation_config:
            self._operation_config['request_id'] = self._get_request_id()
        return self._client._pipeline.run(request, stream=False, **self._operation_config)

@pytest.fixture()
def client(cookie_policy, credential):
    """Create a AutoRestLongRunningOperationTestService client with test server credentials."""
    policies = [
        RequestIdPolicy(),
        HeadersPolicy(),
        ContentDecodePolicy(),
        RetryPolicy(),
        cookie_policy
    ]

    with AutoRestLongRunningOperationTestService(credential, base_url="http://localhost:3000", policies=policies, polling_interval=0) as client:
        yield client

@pytest.fixture()
def product():
    return Product(location="West US")

@pytest.fixture()
def custom_headers():
    return {"x-ms-client-request-id": '9C4D50EE-2D56-4CD3-8152-34347DC9F2B0'}


class TestLro:

    def assert_raises_with_message(self, msg, func, *args, **kwargs):
        try:
            self.lro_result(func, *args, **kwargs)
            pytest.fail("HttpResponseError wasn't raised as expected")

        except HttpResponseError as err:
            assert err.response is not None
            print("BODY: "+err.response.text())

            try:
                msg, internal_msg = msg
            except ValueError:
                internal_msg = None

            # Autorest testserver doesn't respect ARM spec
            # The point of this file is NOT to test if LRO return
            # type are compatible with ARM spec.
            # So, we hack a little the system and check if we have the expected
            # message in the JSON body.
            # We should have more testserver on valid ARM errors....
<<<<<<< HEAD
            msg = msg.lower()
            assert msg in err.message.lower() or msg in (err.odata_json or {}).get("message", "").lower()
=======
            assert msg.lower() in err.message.lower()
>>>>>>> c38e5d1d
            if internal_msg:
                assert internal_msg in str(err.inner_exception)

    def lro_result(self, func, *args, **kwargs):
        if "polling" not in kwargs:
            kwargs["polling"] = AutorestTestARMPolling(0)
        return func(*args, **kwargs).result()

    def test_post_double_headers_final(self, client):
        product = client.lros.begin_post_double_headers_final_location_get().result()
        assert product.id == "100"

        product = client.lros.begin_post_double_headers_final_azure_header_get().result()
        assert product.id == "100"

        # This test will work as long as the default is Azure-AsyncOperation
        product = client.lros.begin_post_double_headers_final_azure_header_get_default().result()
        assert product.id == "100"

    def test_happy_put201_creating_succeeded200(self, client, product):
        process = self.lro_result(client.lros.begin_put201_creating_succeeded200, product)
        assert "Succeeded" == process.provisioning_state

        # Testing nopolling
        process = self.lro_result(client.lros.begin_put201_creating_succeeded200, product, polling=False)
        assert "Creating" == process.provisioning_state

    def test_happy_put201_creating_failed200(self, client, product):
        self.assert_raises_with_message(
            ("Operation returned an invalid status 'OK'", "failed"),
            client.lros.begin_put201_creating_failed200, product)

        process = self.lro_result(client.lros.begin_put201_creating_failed200, product, polling=False)
        assert "Created" == process.provisioning_state

    def test_happy_put200_updating_succeeded204(self, client, product):
        process = self.lro_result(client.lros.begin_put200_updating_succeeded204, product)
        assert "Succeeded" == process.provisioning_state

        process = self.lro_result(client.lros.begin_put200_updating_succeeded204, product, polling=False)
        assert "Updating" == process.provisioning_state

    def test_happy_put200_acceptedcanceled200(self, client, product):
        self.assert_raises_with_message(
            ("Operation returned an invalid status 'OK'", "canceled"),
            client.lros.begin_put200_acceptedcanceled200, product)

        process = self.lro_result(client.lros.begin_put200_acceptedcanceled200, product, polling=False)
        assert "Accepted" == process.provisioning_state

    def test_happy_put_no_header_in_retry(self, client, product):
        process = self.lro_result(client.lros.begin_put_no_header_in_retry, product)
        assert "Succeeded" == process.provisioning_state

        process = self.lro_result(client.lros.begin_put_async_no_header_in_retry, product)
        assert "Succeeded" == process.provisioning_state

    def test_happy_put_sub_resource(self, client):
        process = self.lro_result(client.lros.begin_put_sub_resource, SubProduct())
        assert "Succeeded" == process.provisioning_state

        process = self.lro_result(client.lros.begin_put_async_sub_resource, SubProduct())
        assert "Succeeded" == process.provisioning_state

    def test_happy_put_non_resource(self, client):
        process = self.lro_result(client.lros.begin_put_non_resource, Sku())
        assert "100" == process.id

        process = self.lro_result(client.lros.begin_put_async_non_resource, Sku())
        assert "100" == process.id

    def test_happy_put200_succeeded(self, client, product):
        process = self.lro_result(client.lros.begin_put200_succeeded, product)
        assert "Succeeded" == process.provisioning_state

        process = self.lro_result(client.lros.begin_put200_succeeded_no_state, product)
        assert "100" == process.id

    def test_happy_put202_retry200(self, client, product):
        process = self.lro_result(client.lros.begin_put202_retry200, product)
        assert "100" == process.id

    def test_happy_put_retry_succeeded(self, client, product):
        process = self.lro_result(client.lros.begin_put_async_retry_succeeded, product)
        assert "Succeeded" == process.provisioning_state

        process = self.lro_result(client.lros.begin_put_async_no_retry_succeeded, product)
        assert "Succeeded" == process.provisioning_state

    def test_happy_put_retry_failed_canceled(self, client, product):
        self.assert_raises_with_message(
            ("Operation returned an invalid status 'OK'", "failed"),
            client.lros.begin_put_async_retry_failed, product)

        self.assert_raises_with_message(
            ("Operation returned an invalid status 'OK'", "canceled"),
            client.lros.begin_put_async_no_retrycanceled, product)

    def test_post202_retry200(self, client, product):
        process = self.lro_result(client.lros.begin_post202_retry200, product)
        assert process is None

    def test_happy_delete(self, client):
        assert self.lro_result(client.lros.begin_delete204_succeeded) is None
        assert self.lro_result(client.lros.begin_delete202_retry200) is None
        assert self.lro_result(client.lros.begin_delete202_no_retry204) is None

    def test_happy_delete_no_header_in_retry(self, client):
        assert self.lro_result(client.lros.begin_delete_no_header_in_retry) is None
        assert self.lro_result(client.lros.begin_delete_async_no_header_in_retry) is None

    def test_happy_delete_async_retry_failed_canceled(self, client):
        self.assert_raises_with_message(
            ("Operation returned an invalid status 'OK'", "canceled"),
            client.lros.begin_delete_async_retrycanceled)

        self.assert_raises_with_message(
            ("Operation returned an invalid status 'OK'", "failed"),
            client.lros.begin_delete_async_retry_failed)

    def test_happy_delete_async_succeeded(self, client):
        assert self.lro_result(client.lros.begin_delete_async_no_retry_succeeded) is None
        assert self.lro_result(client.lros.begin_delete_async_retry_succeeded) is None

    def test_happy_delete_provisioning(self, client):
        process = self.lro_result(client.lros.begin_delete_provisioning202_accepted200_succeeded)
        assert "Succeeded" == process.provisioning_state

        result = self.lro_result(client.lros.begin_delete_provisioning202_deletingcanceled200)
        assert result.provisioning_state == 'Canceled'

        result = self.lro_result(client.lros.begin_delete_provisioning202_deleting_failed200)
        assert result.provisioning_state == 'Failed'

    def test_happy_post(self, client, product):
        assert self.lro_result(client.lros.begin_post202_no_retry204, product) is None

        sku = self.lro_result(client.lros.begin_post200_with_payload)
        assert sku.id == '1'

    def test_happy_post_async_retry_failed_canceled(self, client, product):
        self.assert_raises_with_message("Internal Server Error",
            client.lros.begin_post_async_retry_failed)

        self.assert_raises_with_message(
            ("Operation returned an invalid status 'OK'", "canceled"),
            client.lros.begin_post_async_retrycanceled)

    def test_happy_post_async_succeeded(self, client, product):
        prod = self.lro_result(client.lros.begin_post_async_retry_succeeded)
        assert prod.id == "100"

        prod = self.lro_result(client.lros.begin_post_async_no_retry_succeeded)
        assert prod.id == "100"

    def test_retrys_put(self, client, product):
        process = self.lro_result(client.lro_retrys.begin_put201_creating_succeeded200, product)
        assert 'Succeeded' == process.provisioning_state

        process = self.lro_result(client.lro_retrys.begin_put_async_relative_retry_succeeded, product)
        assert 'Succeeded' == process.provisioning_state

    def test_retrys_delete(self, client, product):
        process = self.lro_result(client.lro_retrys.begin_delete_provisioning202_accepted200_succeeded)
        assert 'Succeeded' == process.provisioning_state

        assert self.lro_result(client.lro_retrys.begin_delete202_retry200) is None
        assert self.lro_result(client.lro_retrys.begin_delete_async_relative_retry_succeeded) is None

    def test_retrys_post(self, client, product):
        assert self.lro_result(client.lro_retrys.begin_post202_retry200, product) is None
        assert self.lro_result(client.lro_retrys.begin_post_async_relative_retry_succeeded, product) is None

    def test_custom_headers_put_async_retry_succeeded(self, client, product, custom_headers):
        process = self.lro_result(client.lr_os_custom_header.begin_put_async_retry_succeeded, product, headers=custom_headers)
        assert process is not None

    def test_custom_headers_post_async_retry_succeeded(self, client, product, custom_headers):
        process = self.lro_result(client.lr_os_custom_header.begin_post_async_retry_succeeded, product, headers=custom_headers)
        assert process is None

    def test_custom_headers_put201_creating_succeeded200(self, client, product, custom_headers):
        process = self.lro_result(client.lr_os_custom_header.begin_put201_creating_succeeded200, product, headers=custom_headers)
        assert process is not None

    def test_custom_headers_post202_retry200(self, client, product, custom_headers):
        process = self.lro_result(client.lr_os_custom_header.begin_post202_retry200, product, headers=custom_headers)
        assert process is None

    def test_sads_put_non_retry(self, client, product):
        self.assert_raises_with_message("Bad Request",
            client.lrosads.begin_put_non_retry400, product)

        self.assert_raises_with_message("Error from the server",
            client.lrosads.begin_put_non_retry201_creating400, product)

    def test_sads_put_async_relative(self, client, product):
        self.assert_raises_with_message("Operation returned an invalid status 'Bad Request'",
            client.lrosads.begin_put_async_relative_retry400, product)

        self.assert_raises_with_message("The response from long running operation does not contain a body.",
            client.lrosads.begin_put_async_relative_retry_no_status, product)

        self.assert_raises_with_message("The response from long running operation does not contain a body.",
            client.lrosads.begin_put_async_relative_retry_no_status_payload, product)

    def test_sads_put_error201_no_provisioning_state_payload(self, client, product):
        self.assert_raises_with_message("The response from long running operation does not contain a body.",
            client.lrosads.begin_put_error201_no_provisioning_state_payload, product)

    def test_sads_put200_invalid_json_with_exception(self, client, product):
        with pytest.raises(DecodeError):
            self.lro_result(client.lrosads.begin_put200_invalid_json, product)

    def test_sads_put_async_relative_with_exception(self, client, product):
        with pytest.raises(DecodeError):
            self.lro_result(client.lrosads.begin_put_async_relative_retry_invalid_json_polling, product)

        with pytest.raises(Exception):
            self.lro_result(client.lrosads.begin_put_async_relative_retry_invalid_header, product)

    def test_sads_put_non_retry201_creating400_invalid_json_with_exception(self, client, product):
        with pytest.raises(DecodeError):
            self.lro_result(client.lrosads.begin_put_non_retry201_creating400_invalid_json, product)

    def tests_lro_sads_delete_non_retry(self, client, product):

        self.assert_raises_with_message("Bad Request",
            client.lrosads.begin_delete_non_retry400)

        self.assert_raises_with_message("Bad Request",
            client.lrosads.begin_delete202_non_retry400)

    def test_sads_delete_async_relative(self, client, product):
        self.assert_raises_with_message("Bad Request",
            client.lrosads.begin_delete_async_relative_retry400)

        self.assert_raises_with_message("The response from long running operation does not contain a body.",
            client.lrosads.begin_delete_async_relative_retry_no_status)

    def test_sads_delete204_succeeded(self, client):
        self.lro_result(client.lrosads.begin_delete204_succeeded)

    def test_sads_delete_async_relative_with_exception(self, client):
        with pytest.raises(Exception):
            self.lro_result(client.lrosads.begin_delete_async_relative_retry_invalid_header)

        with pytest.raises(DecodeError):
            self.lro_result(client.lrosads.begin_delete_async_relative_retry_invalid_json_polling)

    def test_sads_delete202_retry_invalid_header_with_exception(self, client):
        with pytest.raises(Exception):
            self.lro_result(client.lrosads.begin_delete202_retry_invalid_header)

    def test_sads_post_non_retry(self, client, product):
        self.assert_raises_with_message("Bad Request",
            client.lrosads.begin_post_non_retry400, product)

        self.assert_raises_with_message("Bad Request",
            client.lrosads.begin_post202_non_retry400, product)

    def test_sads_post_async_relative(self, client, product):
        self.assert_raises_with_message("Bad Request",
            client.lrosads.begin_post_async_relative_retry400, product)

        self.assert_raises_with_message("The response from long running operation does not contain a body.",
            client.lrosads.begin_post_async_relative_retry_no_payload)

    def test_sads_post202_no_location(self, client):
        # Testserver wants us to fail (coverage name is LROErrorPostNoLocation)
        # Actually, Python will NOT, and consider any kind of success 2xx on the initial call
        # is an actual success
        process = self.lro_result(client.lrosads.begin_post202_no_location)
        assert process is None

    def test_sads_post_async_relative_with_exception(self, client):
        with pytest.raises(Exception):
            self.lro_result(client.lrosads.begin_post_async_relative_retry_invalid_header)

        with pytest.raises(DecodeError):
            self.lro_result(client.lrosads.begin_post_async_relative_retry_invalid_json_polling)

    def test_post202_retry_invalid_header_with_exception(self, client):
        with pytest.raises(Exception):
                self.lro_result(client.lrosads.begin_post202_retry_invalid_header)<|MERGE_RESOLUTION|>--- conflicted
+++ resolved
@@ -38,11 +38,7 @@
 from azure.core.polling import LROPoller
 from azure.core.pipeline.policies import ContentDecodePolicy, RetryPolicy, HeadersPolicy, RequestIdPolicy
 
-<<<<<<< HEAD
-from azure.core.polling.arm.arm_polling import ARMPolling
-=======
 from azure.mgmt.core.polling.arm_polling import ARMPolling
->>>>>>> c38e5d1d
 
 from lro import AutoRestLongRunningOperationTestService
 from lro.models import *  # pylint: disable=W0614
@@ -122,12 +118,7 @@
             # So, we hack a little the system and check if we have the expected
             # message in the JSON body.
             # We should have more testserver on valid ARM errors....
-<<<<<<< HEAD
-            msg = msg.lower()
-            assert msg in err.message.lower() or msg in (err.odata_json or {}).get("message", "").lower()
-=======
             assert msg.lower() in err.message.lower()
->>>>>>> c38e5d1d
             if internal_msg:
                 assert internal_msg in str(err.inner_exception)
 
