--- conflicted
+++ resolved
@@ -53,9 +53,7 @@
     with AutoRestParameterizedHostTestPagingClient(credential, host="host:3000", authentication_policy=authentication_policy) as client:
         yield client
 
-<<<<<<< HEAD
-class TestPaging:
-
+class TestPaging(object):
     def test_get_no_item_name_pages(self, client):
         pages = client.paging.get_no_item_name_pages()
         items = [i for i in pages]
@@ -160,18 +158,16 @@
 
     def test_get_multiple_pages_lro(self, client):
         """LRO + Paging at the same time.
+        """
 
-        Python decides to poll, but not follow paging. Check that at least you get read the first page.
-        """
-        from azure.mgmt.core.polling.arm_polling import ARMPolling
-        polling = ARMPolling(0, lro_options={'final-state-via': 'location'})
-        # FIXME Location should be the default once 1.0.0b2 is out
+        poller = client.paging.begin_get_multiple_pages_lro()
+        pager = poller.result()
 
-        poller = client.paging.begin_get_multiple_pages_lro(polling=polling)
-        page1 = poller.result()
-        assert len(page1.values) == 1
-        assert page1.values[0].properties.id == 1
-        assert page1.next_link.endswith("paging/multiple/page/2")
+        items = list(pager)
+
+        assert len(items) == 10
+        assert items[0].properties.id == 1
+        assert items[1].properties.id == 2
 
     def test_item_name_with_xms_client_name(self, client):
         pages = client.paging.get_paging_model_with_item_name_with_xms_client_name()
@@ -185,126 +181,4 @@
             assert OperationResult == OperationResultPy3
         else:
             from paging.models._models import OperationResult as OperationResultPy2
-            assert OperationResult == OperationResultPy2
-=======
-
-def test_get_no_item_name_pages(client):
-    pages = client.paging.get_no_item_name_pages()
-    items = [i for i in pages]
-    assert len(items) == 1
-    assert items[0].properties.id == 1
-    assert items[0].properties.name == "Product"
-
-def test_get_null_next_link_name_pages(client):
-    pages = client.paging.get_null_next_link_name_pages()
-    items = [i for i in pages]
-    assert len(items) == 1
-    assert items[0].properties.id == 1
-    assert items[0].properties.name == "Product"
-
-def test_get_single_pages_with_cb(client):
-    def cb(list_of_obj):
-        for obj in list_of_obj:
-            obj.marked = True
-        return list_of_obj
-    pages = client.paging.get_single_pages(cls=cb)
-    assert all(obj.marked for obj in pages)
-
-def test_get_single_pages(client):
-    pages = client.paging.get_single_pages()
-    items = [i for i in pages]
-    assert len(items) == 1
-    assert items[0].properties.id == 1
-    assert items[0].properties.name == "Product"
-
-def test_get_multiple_pages(client):
-    pages = client.paging.get_multiple_pages()
-    items = [i for i in pages]
-    assert len(items) == 10
-
-def test_query_params(client):
-    pages = client.paging.get_with_query_params(required_query_parameter='100')
-    items = [i for i in pages]
-    assert len(items) == 2
-
-def test_get_odata_multiple_pages(client):
-    pages = client.paging.get_odata_multiple_pages()
-    items = [i for i in pages]
-    assert len(items) == 10
-
-def test_get_multiple_pages_retry_first(client):
-    pages = client.paging.get_multiple_pages_retry_first()
-    items = [i for i in pages]
-    assert len(items) == 10
-
-def test_get_multiple_pages_retry_second(client):
-    pages = client.paging.get_multiple_pages_retry_second()
-    items = [i for i in pages]
-    assert len(items) == 10
-
-def test_get_multiple_pages_with_offset(client):
-    from paging.models import PagingGetMultiplePagesWithOffsetOptions
-    options = PagingGetMultiplePagesWithOffsetOptions(offset=100)
-    pages = client.paging.get_multiple_pages_with_offset(paging_get_multiple_pages_with_offset_options=options)
-    items = [i for i in pages]
-    assert len(items) == 10
-    assert items[-1].properties.id == 110
-
-
-def test_get_single_pages_failure(client):
-    pages = client.paging.get_single_pages_failure()
-    with pytest.raises(HttpResponseError):
-        list(pages)
-
-def test_get_multiple_pages_failure(client):
-    pages = client.paging.get_multiple_pages_failure()
-    with pytest.raises(HttpResponseError):
-        list(pages)
-
-def test_get_multiple_pages_failure_uri(client):
-    pages = client.paging.get_multiple_pages_failure_uri()
-    with pytest.raises(HttpResponseError):
-        list(pages)
-
-def test_paging_fragment_path(client):
-
-    pages = client.paging.get_multiple_pages_fragment_next_link("1.6", "test_user")
-    items = [i for i in pages]
-    assert len(items) == 10
-
-    with pytest.raises(AttributeError):
-        # Be sure this method is not generated (Transform work)
-        client.paging.get_multiple_pages_fragment_next_link_next()  # pylint: disable=E1101
-
-def test_custom_url_get_pages_partial_url(custom_url_client):
-    paged = list(custom_url_client.paging.get_pages_partial_url("local"))
-
-    assert len(paged) == 2
-    assert paged[0].properties.id == 1
-    assert paged[1].properties.id == 2
-
-def test_custom_url_get_pages_partial_url_operation(custom_url_client):
-    paged = list(custom_url_client.paging.get_pages_partial_url_operation("local"))
-
-    assert len(paged) == 2
-    assert paged[0].properties.id == 1
-    assert paged[1].properties.id == 2
-
-def test_get_multiple_pages_lro(client):
-    """LRO + Paging at the same time.
-    """
-
-    poller = client.paging.begin_get_multiple_pages_lro()
-    pager = poller.result()
-
-    items = list(pager)
-
-    assert len(items) == 10
-    assert items[0].properties.id == 1
-    assert items[1].properties.id == 2
-
-def test_item_name_with_xms_client_name(client):
-    pages = client.paging.get_paging_model_with_item_name_with_xms_client_name()
-    items = [i for i in pages]
-    assert len(items) == 1
->>>>>>> 6dca232f
+            assert OperationResult == OperationResultPy2