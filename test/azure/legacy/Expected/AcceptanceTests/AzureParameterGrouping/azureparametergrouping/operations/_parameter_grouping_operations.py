# coding=utf-8
# --------------------------------------------------------------------------
# Copyright (c) Microsoft Corporation. All rights reserved.
# Licensed under the MIT License. See License.txt in the project root for license information.
# Code generated by Microsoft (R) AutoRest Code Generator.
# Changes may cause incorrect behavior and will be lost if the code is regenerated.
# --------------------------------------------------------------------------
import functools
from typing import TYPE_CHECKING
import warnings

from azure.core.exceptions import (
    ClientAuthenticationError,
    HttpResponseError,
    ResourceExistsError,
    ResourceNotFoundError,
    map_error,
)
from azure.core.pipeline import PipelineResponse
from azure.core.pipeline.transport import HttpResponse
from azure.core.pipeline.transport._base import _format_url_section
from azure.core.rest import HttpRequest
from azure.core.tracing.decorator import distributed_trace
from msrest import Serializer

from .. import models as _models

if TYPE_CHECKING:
    # pylint: disable=unused-import,ungrouped-imports
    from typing import Any, Callable, Dict, Generic, Optional, TypeVar

    T = TypeVar("T")
    ClsType = Optional[Callable[[PipelineResponse[HttpRequest, HttpResponse], T, Dict[str, Any]], Any]]

_SERIALIZER = Serializer()
# fmt: off

def build_post_required_request(
    path,  # type: str
    **kwargs  # type: Any
):
    # type: (...) -> HttpRequest
    content_type = kwargs.pop('content_type', None)  # type: Optional[str]
    custom_header = kwargs.pop('custom_header', None)  # type: Optional[str]
    query = kwargs.pop('query', 30)  # type: Optional[int]

    accept = "application/json"
    # Construct URL
    url = kwargs.pop("template_url", '/parameterGrouping/postRequired/{path}')
    path_format_arguments = {
        'path': _SERIALIZER.url("path", path, 'str'),
    }
    url = _format_url_section(url, **path_format_arguments)

    # Construct parameters
    query_parameters = kwargs.pop("params", {})  # type: Dict[str, Any]
    if query is not None:
        query_parameters['query'] = _SERIALIZER.query("query", query, 'int')

    # Construct headers
    header_parameters = kwargs.pop("headers", {})  # type: Dict[str, Any]
    if custom_header is not None:
        header_parameters['customHeader'] = _SERIALIZER.header("custom_header", custom_header, 'str')
    if content_type is not None:
        header_parameters['Content-Type'] = _SERIALIZER.header("content_type", content_type, 'str')
    header_parameters['Accept'] = _SERIALIZER.header("accept", accept, 'str')

    return HttpRequest(
        method="POST",
        url=url,
        params=query_parameters,
        headers=header_parameters,
        **kwargs
    )


def build_post_optional_request(
    **kwargs  # type: Any
):
    # type: (...) -> HttpRequest
    custom_header = kwargs.pop('custom_header', None)  # type: Optional[str]
    query = kwargs.pop('query', 30)  # type: Optional[int]

    accept = "application/json"
    # Construct URL
    url = kwargs.pop("template_url", '/parameterGrouping/postOptional')

    # Construct parameters
    query_parameters = kwargs.pop("params", {})  # type: Dict[str, Any]
    if query is not None:
        query_parameters['query'] = _SERIALIZER.query("query", query, 'int')

    # Construct headers
    header_parameters = kwargs.pop("headers", {})  # type: Dict[str, Any]
    if custom_header is not None:
        header_parameters['customHeader'] = _SERIALIZER.header("custom_header", custom_header, 'str')
    header_parameters['Accept'] = _SERIALIZER.header("accept", accept, 'str')

    return HttpRequest(
        method="POST",
        url=url,
        params=query_parameters,
        headers=header_parameters,
        **kwargs
    )


def build_post_reserved_words_request(
    **kwargs  # type: Any
):
    # type: (...) -> HttpRequest
    from_parameter = kwargs.pop('from_parameter', None)  # type: Optional[str]
    accept_parameter = kwargs.pop('accept_parameter', None)  # type: Optional[str]

    accept = "application/json"
    # Construct URL
    url = kwargs.pop("template_url", '/parameterGrouping/postReservedWords')

    # Construct parameters
    query_parameters = kwargs.pop("params", {})  # type: Dict[str, Any]
    if from_parameter is not None:
        query_parameters['from'] = _SERIALIZER.query("from_parameter", from_parameter, 'str')
    if accept_parameter is not None:
        query_parameters['accept'] = _SERIALIZER.query("accept_parameter", accept_parameter, 'str')

    # Construct headers
    header_parameters = kwargs.pop("headers", {})  # type: Dict[str, Any]
    header_parameters['Accept'] = _SERIALIZER.header("accept", accept, 'str')

    return HttpRequest(
        method="POST",
        url=url,
        params=query_parameters,
        headers=header_parameters,
        **kwargs
    )


def build_post_multi_param_groups_request(
    **kwargs  # type: Any
):
    # type: (...) -> HttpRequest
    header_one = kwargs.pop('header_one', None)  # type: Optional[str]
    query_one = kwargs.pop('query_one', 30)  # type: Optional[int]
    header_two = kwargs.pop('header_two', None)  # type: Optional[str]
    query_two = kwargs.pop('query_two', 30)  # type: Optional[int]

    accept = "application/json"
    # Construct URL
    url = kwargs.pop("template_url", '/parameterGrouping/postMultipleParameterGroups')

    # Construct parameters
    query_parameters = kwargs.pop("params", {})  # type: Dict[str, Any]
    if query_one is not None:
        query_parameters['query-one'] = _SERIALIZER.query("query_one", query_one, 'int')
    if query_two is not None:
        query_parameters['query-two'] = _SERIALIZER.query("query_two", query_two, 'int')

    # Construct headers
    header_parameters = kwargs.pop("headers", {})  # type: Dict[str, Any]
    if header_one is not None:
        header_parameters['header-one'] = _SERIALIZER.header("header_one", header_one, 'str')
    if header_two is not None:
        header_parameters['header-two'] = _SERIALIZER.header("header_two", header_two, 'str')
    header_parameters['Accept'] = _SERIALIZER.header("accept", accept, 'str')

    return HttpRequest(
        method="POST",
        url=url,
        params=query_parameters,
        headers=header_parameters,
        **kwargs
    )


def build_post_shared_parameter_group_object_request(
    **kwargs  # type: Any
):
    # type: (...) -> HttpRequest
    header_one = kwargs.pop('header_one', None)  # type: Optional[str]
    query_one = kwargs.pop('query_one', 30)  # type: Optional[int]

    accept = "application/json"
    # Construct URL
    url = kwargs.pop("template_url", '/parameterGrouping/sharedParameterGroupObject')

    # Construct parameters
    query_parameters = kwargs.pop("params", {})  # type: Dict[str, Any]
    if query_one is not None:
        query_parameters['query-one'] = _SERIALIZER.query("query_one", query_one, 'int')

    # Construct headers
    header_parameters = kwargs.pop("headers", {})  # type: Dict[str, Any]
    if header_one is not None:
        header_parameters['header-one'] = _SERIALIZER.header("header_one", header_one, 'str')
    header_parameters['Accept'] = _SERIALIZER.header("accept", accept, 'str')

    return HttpRequest(
        method="POST",
        url=url,
        params=query_parameters,
        headers=header_parameters,
        **kwargs
    )

# fmt: on
class ParameterGroupingOperations(object):
    """ParameterGroupingOperations operations.

    You should not instantiate this class directly. Instead, you should create a Client instance that
    instantiates it for you and attaches it as an attribute.

    :ivar models: Alias to model classes used in this operation group.
    :type models: ~azureparametergrouping.models
    :param client: Client for service requests.
    :param config: Configuration of service client.
    :param serializer: An object model serializer.
    :param deserializer: An object model deserializer.
    """

    models = _models

    def __init__(self, client, config, serializer, deserializer):
        self._client = client
        self._serialize = serializer
        self._deserialize = deserializer
        self._config = config

    @distributed_trace
    def post_required(
        self,
        parameter_grouping_post_required_parameters,  # type: "_models.ParameterGroupingPostRequiredParameters"
        **kwargs  # type: Any
    ):
        # type: (...) -> None
        """Post a bunch of required parameters grouped.

        :param parameter_grouping_post_required_parameters: Parameter group.
        :type parameter_grouping_post_required_parameters:
         ~azureparametergrouping.models.ParameterGroupingPostRequiredParameters
        :keyword callable cls: A custom type or function that will be passed the direct response
        :return: None, or the result of cls(response)
        :rtype: None
        :raises: ~azure.core.exceptions.HttpResponseError
        """
        cls = kwargs.pop("cls", None)  # type: ClsType[None]
        error_map = {401: ClientAuthenticationError, 404: ResourceNotFoundError, 409: ResourceExistsError}
        error_map.update(kwargs.pop("error_map", {}))
        content_type = kwargs.pop("content_type", "application/json")  # type: Optional[str]

        _custom_header = None
        _query = None
        _path = None
        _body = None
        if parameter_grouping_post_required_parameters is not None:
            _custom_header = parameter_grouping_post_required_parameters.custom_header
            _query = parameter_grouping_post_required_parameters.query
            _path = parameter_grouping_post_required_parameters.path
            _body = parameter_grouping_post_required_parameters.body
        json = self._serialize.body(_body, "int")

        request = build_post_required_request(
            path=_path,
            content_type=content_type,
            custom_header=_custom_header,
            query=_query,
            json=json,
            template_url=self.post_required.metadata["url"],
        )._to_pipeline_transport_request()
        request.url = self._client.format_url(request.url)

        pipeline_response = self._client.send_request(request, stream=False, _return_pipeline_response=True, **kwargs)
        response = pipeline_response.http_response

        if response.status_code not in [200]:
            map_error(status_code=response.status_code, response=response, error_map=error_map)
            error = self._deserialize.failsafe_deserialize(_models.Error, response)
            raise HttpResponseError(response=response, model=error)

        if cls:
            return cls(pipeline_response, None, {})

    post_required.metadata = {"url": "/parameterGrouping/postRequired/{path}"}  # type: ignore

    @distributed_trace
    def post_optional(
        self,
        parameter_grouping_post_optional_parameters=None,  # type: Optional["_models.ParameterGroupingPostOptionalParameters"]
        **kwargs  # type: Any
    ):
        # type: (...) -> None
        """Post a bunch of optional parameters grouped.

        :param parameter_grouping_post_optional_parameters: Parameter group.
        :type parameter_grouping_post_optional_parameters:
         ~azureparametergrouping.models.ParameterGroupingPostOptionalParameters
        :keyword callable cls: A custom type or function that will be passed the direct response
        :return: None, or the result of cls(response)
        :rtype: None
        :raises: ~azure.core.exceptions.HttpResponseError
        """
        cls = kwargs.pop("cls", None)  # type: ClsType[None]
        error_map = {401: ClientAuthenticationError, 404: ResourceNotFoundError, 409: ResourceExistsError}
        error_map.update(kwargs.pop("error_map", {}))
        _custom_header = None
        _query = None
        if parameter_grouping_post_optional_parameters is not None:
            _custom_header = parameter_grouping_post_optional_parameters.custom_header
            _query = parameter_grouping_post_optional_parameters.query

        request = build_post_optional_request(
            custom_header=_custom_header,
            query=_query,
            template_url=self.post_optional.metadata["url"],
        )._to_pipeline_transport_request()
        request.url = self._client.format_url(request.url)

        pipeline_response = self._client.send_request(request, stream=False, _return_pipeline_response=True, **kwargs)
        response = pipeline_response.http_response

        if response.status_code not in [200]:
            map_error(status_code=response.status_code, response=response, error_map=error_map)
            error = self._deserialize.failsafe_deserialize(_models.Error, response)
            raise HttpResponseError(response=response, model=error)

        if cls:
            return cls(pipeline_response, None, {})

    post_optional.metadata = {"url": "/parameterGrouping/postOptional"}  # type: ignore

    @distributed_trace
<<<<<<< HEAD
=======
    def post_reserved_words(
        self,
        parameter_grouping_post_reserved_words_parameters=None,  # type: Optional["_models.ParameterGroupingPostReservedWordsParameters"]
        **kwargs  # type: Any
    ):
        # type: (...) -> None
        """Post a grouped parameters with reserved words.

        :param parameter_grouping_post_reserved_words_parameters: Parameter group.
        :type parameter_grouping_post_reserved_words_parameters:
         ~azureparametergrouping.models.ParameterGroupingPostReservedWordsParameters
        :keyword callable cls: A custom type or function that will be passed the direct response
        :return: None, or the result of cls(response)
        :rtype: None
        :raises: ~azure.core.exceptions.HttpResponseError
        """
        cls = kwargs.pop("cls", None)  # type: ClsType[None]
        error_map = {401: ClientAuthenticationError, 404: ResourceNotFoundError, 409: ResourceExistsError}
        error_map.update(kwargs.pop("error_map", {}))
        _from_parameter = None
        _accept_parameter = None
        if parameter_grouping_post_reserved_words_parameters is not None:
            _from_parameter = parameter_grouping_post_reserved_words_parameters.from_property
            _accept_parameter = parameter_grouping_post_reserved_words_parameters.accept

        request = build_post_reserved_words_request(
            from_parameter=_from_parameter,
            accept_parameter=_accept_parameter,
            template_url=self.post_reserved_words.metadata["url"],
        )._to_pipeline_transport_request()
        request.url = self._client.format_url(request.url)

        pipeline_response = self._client.send_request(request, stream=False, _return_pipeline_response=True, **kwargs)
        response = pipeline_response.http_response

        if response.status_code not in [200]:
            map_error(status_code=response.status_code, response=response, error_map=error_map)
            error = self._deserialize.failsafe_deserialize(_models.Error, response)
            raise HttpResponseError(response=response, model=error)

        if cls:
            return cls(pipeline_response, None, {})

    post_reserved_words.metadata = {"url": "/parameterGrouping/postReservedWords"}  # type: ignore

    @distributed_trace
>>>>>>> 3ca50e50
    def post_multi_param_groups(
        self,
        first_parameter_group=None,  # type: Optional["_models.FirstParameterGroup"]
        parameter_grouping_post_multi_param_groups_second_param_group=None,  # type: Optional["_models.ParameterGroupingPostMultiParamGroupsSecondParamGroup"]
        **kwargs  # type: Any
    ):
        # type: (...) -> None
        """Post parameters from multiple different parameter groups.

        :param first_parameter_group: Parameter group.
        :type first_parameter_group: ~azureparametergrouping.models.FirstParameterGroup
        :param parameter_grouping_post_multi_param_groups_second_param_group: Parameter group.
        :type parameter_grouping_post_multi_param_groups_second_param_group:
         ~azureparametergrouping.models.ParameterGroupingPostMultiParamGroupsSecondParamGroup
        :keyword callable cls: A custom type or function that will be passed the direct response
        :return: None, or the result of cls(response)
        :rtype: None
        :raises: ~azure.core.exceptions.HttpResponseError
        """
        cls = kwargs.pop("cls", None)  # type: ClsType[None]
        error_map = {401: ClientAuthenticationError, 404: ResourceNotFoundError, 409: ResourceExistsError}
        error_map.update(kwargs.pop("error_map", {}))
        _header_one = None
        _query_one = None
        _header_two = None
        _query_two = None
        if first_parameter_group is not None:
            _header_one = first_parameter_group.header_one
            _query_one = first_parameter_group.query_one
        if parameter_grouping_post_multi_param_groups_second_param_group is not None:
            _header_two = parameter_grouping_post_multi_param_groups_second_param_group.header_two
            _query_two = parameter_grouping_post_multi_param_groups_second_param_group.query_two

        request = build_post_multi_param_groups_request(
            header_one=_header_one,
            query_one=_query_one,
            header_two=_header_two,
            query_two=_query_two,
            template_url=self.post_multi_param_groups.metadata["url"],
        )._to_pipeline_transport_request()
        request.url = self._client.format_url(request.url)

        pipeline_response = self._client.send_request(request, stream=False, _return_pipeline_response=True, **kwargs)
        response = pipeline_response.http_response

        if response.status_code not in [200]:
            map_error(status_code=response.status_code, response=response, error_map=error_map)
            error = self._deserialize.failsafe_deserialize(_models.Error, response)
            raise HttpResponseError(response=response, model=error)

        if cls:
            return cls(pipeline_response, None, {})

    post_multi_param_groups.metadata = {"url": "/parameterGrouping/postMultipleParameterGroups"}  # type: ignore

    @distributed_trace
    def post_shared_parameter_group_object(
        self,
        first_parameter_group=None,  # type: Optional["_models.FirstParameterGroup"]
        **kwargs  # type: Any
    ):
        # type: (...) -> None
        """Post parameters with a shared parameter group object.

        :param first_parameter_group: Parameter group.
        :type first_parameter_group: ~azureparametergrouping.models.FirstParameterGroup
        :keyword callable cls: A custom type or function that will be passed the direct response
        :return: None, or the result of cls(response)
        :rtype: None
        :raises: ~azure.core.exceptions.HttpResponseError
        """
        cls = kwargs.pop("cls", None)  # type: ClsType[None]
        error_map = {401: ClientAuthenticationError, 404: ResourceNotFoundError, 409: ResourceExistsError}
        error_map.update(kwargs.pop("error_map", {}))
        _header_one = None
        _query_one = None
        if first_parameter_group is not None:
            _header_one = first_parameter_group.header_one
            _query_one = first_parameter_group.query_one

        request = build_post_shared_parameter_group_object_request(
            header_one=_header_one,
            query_one=_query_one,
            template_url=self.post_shared_parameter_group_object.metadata["url"],
        )._to_pipeline_transport_request()
        request.url = self._client.format_url(request.url)

        pipeline_response = self._client.send_request(request, stream=False, _return_pipeline_response=True, **kwargs)
        response = pipeline_response.http_response

        if response.status_code not in [200]:
            map_error(status_code=response.status_code, response=response, error_map=error_map)
            error = self._deserialize.failsafe_deserialize(_models.Error, response)
            raise HttpResponseError(response=response, model=error)

        if cls:
            return cls(pipeline_response, None, {})

    post_shared_parameter_group_object.metadata = {"url": "/parameterGrouping/sharedParameterGroupObject"}  # type: ignore<|MERGE_RESOLUTION|>--- conflicted
+++ resolved
@@ -329,8 +329,6 @@
     post_optional.metadata = {"url": "/parameterGrouping/postOptional"}  # type: ignore
 
     @distributed_trace
-<<<<<<< HEAD
-=======
     def post_reserved_words(
         self,
         parameter_grouping_post_reserved_words_parameters=None,  # type: Optional["_models.ParameterGroupingPostReservedWordsParameters"]
@@ -377,7 +375,6 @@
     post_reserved_words.metadata = {"url": "/parameterGrouping/postReservedWords"}  # type: ignore
 
     @distributed_trace
->>>>>>> 3ca50e50
     def post_multi_param_groups(
         self,
         first_parameter_group=None,  # type: Optional["_models.FirstParameterGroup"]
