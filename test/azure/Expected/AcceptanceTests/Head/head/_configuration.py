--- conflicted
+++ resolved
@@ -22,11 +22,7 @@
     """
 
     def __init__(self, credential, **kwargs):
-<<<<<<< HEAD
-        # type: (azure.core.credentials.TokenCredential, **Any) -> None
-=======
         # type: ("TokenCredential", **Any) -> None
->>>>>>> cf02649d
         if credential is None:
             raise ValueError("Parameter 'credential' must not be None.")
 
