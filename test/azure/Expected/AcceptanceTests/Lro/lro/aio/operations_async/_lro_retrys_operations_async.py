--- conflicted
+++ resolved
@@ -8,11 +8,7 @@
 from typing import Any, Callable, Dict, Generic, Optional, TypeVar, Union
 import warnings
 
-<<<<<<< HEAD
-from azure.core.exceptions import ResourceNotFoundError, map_error
-=======
-from azure.core.exceptions import HttpResponseError, map_error
->>>>>>> e7a8d33c
+from azure.core.exceptions import HttpResponseError, ResourceNotFoundError, map_error
 from azure.core.pipeline import PipelineResponse
 from azure.core.pipeline.transport import AsyncHttpResponse, HttpRequest
 from azure.core.polling import AsyncNoPolling, AsyncPollingMethod, async_poller
@@ -51,12 +47,8 @@
         product: Optional["models.Product"] = None,
         **kwargs
     ) -> "models.Product":
-<<<<<<< HEAD
+        cls: ClsType["models.Product"] = kwargs.pop('cls', None )
         error_map = kwargs.pop('error_map', {404: ResourceNotFoundError})
-=======
-        cls: ClsType["models.Product"] = kwargs.pop('cls', None )
-        error_map = kwargs.pop('error_map', {})
->>>>>>> e7a8d33c
 
         # Construct URL
         url = self._put201_creating_succeeded200_initial.metadata['url']
@@ -146,12 +138,8 @@
         product: Optional["models.Product"] = None,
         **kwargs
     ) -> "models.Product":
-<<<<<<< HEAD
+        cls: ClsType["models.Product"] = kwargs.pop('cls', None )
         error_map = kwargs.pop('error_map', {404: ResourceNotFoundError})
-=======
-        cls: ClsType["models.Product"] = kwargs.pop('cls', None )
-        error_map = kwargs.pop('error_map', {})
->>>>>>> e7a8d33c
 
         # Construct URL
         url = self._put_async_relative_retry_succeeded_initial.metadata['url']
@@ -244,12 +232,8 @@
         self,
         **kwargs
     ) -> "models.Product":
-<<<<<<< HEAD
+        cls: ClsType["models.Product"] = kwargs.pop('cls', None )
         error_map = kwargs.pop('error_map', {404: ResourceNotFoundError})
-=======
-        cls: ClsType["models.Product"] = kwargs.pop('cls', None )
-        error_map = kwargs.pop('error_map', {})
->>>>>>> e7a8d33c
 
         # Construct URL
         url = self._delete_provisioning202_accepted200_succeeded_initial.metadata['url']
@@ -334,12 +318,8 @@
         self,
         **kwargs
     ) -> None:
-<<<<<<< HEAD
+        cls: ClsType[None] = kwargs.pop('cls', None )
         error_map = kwargs.pop('error_map', {404: ResourceNotFoundError})
-=======
-        cls: ClsType[None] = kwargs.pop('cls', None )
-        error_map = kwargs.pop('error_map', {})
->>>>>>> e7a8d33c
 
         # Construct URL
         url = self._delete202_retry200_initial.metadata['url']
@@ -409,12 +389,8 @@
         self,
         **kwargs
     ) -> None:
-<<<<<<< HEAD
+        cls: ClsType[None] = kwargs.pop('cls', None )
         error_map = kwargs.pop('error_map', {404: ResourceNotFoundError})
-=======
-        cls: ClsType[None] = kwargs.pop('cls', None )
-        error_map = kwargs.pop('error_map', {})
->>>>>>> e7a8d33c
 
         # Construct URL
         url = self._delete_async_relative_retry_succeeded_initial.metadata['url']
@@ -486,12 +462,8 @@
         product: Optional["models.Product"] = None,
         **kwargs
     ) -> None:
-<<<<<<< HEAD
+        cls: ClsType[None] = kwargs.pop('cls', None )
         error_map = kwargs.pop('error_map', {404: ResourceNotFoundError})
-=======
-        cls: ClsType[None] = kwargs.pop('cls', None )
-        error_map = kwargs.pop('error_map', {})
->>>>>>> e7a8d33c
 
         # Construct URL
         url = self._post202_retry200_initial.metadata['url']
@@ -573,12 +545,8 @@
         product: Optional["models.Product"] = None,
         **kwargs
     ) -> None:
-<<<<<<< HEAD
+        cls: ClsType[None] = kwargs.pop('cls', None )
         error_map = kwargs.pop('error_map', {404: ResourceNotFoundError})
-=======
-        cls: ClsType[None] = kwargs.pop('cls', None )
-        error_map = kwargs.pop('error_map', {})
->>>>>>> e7a8d33c
 
         # Construct URL
         url = self._post_async_relative_retry_succeeded_initial.metadata['url']
