--- conflicted
+++ resolved
@@ -52,11 +52,7 @@
         self,
         product: Optional["Product"] = None,
         *,
-<<<<<<< HEAD
         cls: ClsType["Product"] = None,
-=======
-        cls: _cls_type_annotation("Product") = None,
->>>>>>> 3fad5370
         **kwargs: Any
     ) -> "Product":
         error_map = kwargs.pop('error_map', {})
@@ -159,11 +155,7 @@
         self,
         product: Optional["Product"] = None,
         *,
-<<<<<<< HEAD
         cls: ClsType["Product"] = None,
-=======
-        cls: _cls_type_annotation("Product") = None,
->>>>>>> 3fad5370
         **kwargs: Any
     ) -> "Product":
         error_map = kwargs.pop('error_map', {})
@@ -262,11 +254,7 @@
         self,
         product: Optional["Product"] = None,
         *,
-<<<<<<< HEAD
         cls: ClsType[None] = None,
-=======
-        cls: _cls_type_annotation(None) = None,
->>>>>>> 3fad5370
         **kwargs: Any
     ) -> None:
         error_map = kwargs.pop('error_map', {})
@@ -357,11 +345,7 @@
         self,
         product: Optional["Product"] = None,
         *,
-<<<<<<< HEAD
         cls: ClsType[None] = None,
-=======
-        cls: _cls_type_annotation(None) = None,
->>>>>>> 3fad5370
         **kwargs: Any
     ) -> None:
         error_map = kwargs.pop('error_map', {})
