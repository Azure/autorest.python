--- conflicted
+++ resolved
@@ -8,11 +8,7 @@
 from typing import Any, Callable, Dict, Generic, Optional, TypeVar, Union
 import warnings
 
-<<<<<<< HEAD
-from azure.core.exceptions import ResourceNotFoundError, map_error
-=======
-from azure.core.exceptions import HttpResponseError, map_error
->>>>>>> e7a8d33c
+from azure.core.exceptions import HttpResponseError, ResourceNotFoundError, map_error
 from azure.core.paging import ItemPaged
 from azure.core.pipeline import PipelineResponse
 from azure.core.pipeline.transport import HttpRequest, HttpResponse
@@ -65,12 +61,8 @@
         :rtype: ~storage.models.CheckNameAvailabilityResult
         :raises: ~azure.core.HttpResponseError
         """
-<<<<<<< HEAD
-        error_map = kwargs.pop('error_map', {404: ResourceNotFoundError})
-=======
         cls = kwargs.pop('cls', None )  # type: ClsType["models.CheckNameAvailabilityResult"]
-        error_map = kwargs.pop('error_map', {})
->>>>>>> e7a8d33c
+        error_map = kwargs.pop('error_map', {404: ResourceNotFoundError})
 
         # Construct URL
         url = self.check_name_availability.metadata['url']
@@ -115,12 +107,8 @@
         **kwargs  # type: Any
     ):
         # type: (...) -> "models.StorageAccount"
-<<<<<<< HEAD
-        error_map = kwargs.pop('error_map', {404: ResourceNotFoundError})
-=======
         cls = kwargs.pop('cls', None )  # type: ClsType["models.StorageAccount"]
-        error_map = kwargs.pop('error_map', {})
->>>>>>> e7a8d33c
+        error_map = kwargs.pop('error_map', {404: ResourceNotFoundError})
 
         # Construct URL
         url = self._create_initial.metadata['url']
@@ -237,12 +225,8 @@
         :rtype: None
         :raises: ~azure.core.HttpResponseError
         """
-<<<<<<< HEAD
-        error_map = kwargs.pop('error_map', {404: ResourceNotFoundError})
-=======
         cls = kwargs.pop('cls', None )  # type: ClsType[None]
-        error_map = kwargs.pop('error_map', {})
->>>>>>> e7a8d33c
+        error_map = kwargs.pop('error_map', {404: ResourceNotFoundError})
 
         # Construct URL
         url = self.delete.metadata['url']
@@ -294,12 +278,8 @@
         :rtype: ~storage.models.StorageAccount
         :raises: ~azure.core.HttpResponseError
         """
-<<<<<<< HEAD
-        error_map = kwargs.pop('error_map', {404: ResourceNotFoundError})
-=======
         cls = kwargs.pop('cls', None )  # type: ClsType["models.StorageAccount"]
-        error_map = kwargs.pop('error_map', {})
->>>>>>> e7a8d33c
+        error_map = kwargs.pop('error_map', {404: ResourceNotFoundError})
 
         # Construct URL
         url = self.get_properties.metadata['url']
@@ -359,12 +339,8 @@
         :rtype: ~storage.models.StorageAccount
         :raises: ~azure.core.HttpResponseError
         """
-<<<<<<< HEAD
-        error_map = kwargs.pop('error_map', {404: ResourceNotFoundError})
-=======
         cls = kwargs.pop('cls', None )  # type: ClsType["models.StorageAccount"]
-        error_map = kwargs.pop('error_map', {})
->>>>>>> e7a8d33c
+        error_map = kwargs.pop('error_map', {404: ResourceNotFoundError})
 
         # Construct URL
         url = self.update.metadata['url']
@@ -424,12 +400,8 @@
         :rtype: ~storage.models.StorageAccountKeys
         :raises: ~azure.core.HttpResponseError
         """
-<<<<<<< HEAD
-        error_map = kwargs.pop('error_map', {404: ResourceNotFoundError})
-=======
         cls = kwargs.pop('cls', None )  # type: ClsType["models.StorageAccountKeys"]
-        error_map = kwargs.pop('error_map', {})
->>>>>>> e7a8d33c
+        error_map = kwargs.pop('error_map', {404: ResourceNotFoundError})
 
         # Construct URL
         url = self.list_keys.metadata['url']
@@ -475,14 +447,10 @@
         :keyword callable cls: A custom type or function that will be passed the direct response
         :return: StorageAccountListResult or the result of cls(response)
         :rtype: ~storage.models.StorageAccountListResult
-        :raises: ~azure.mgmt.core.ARMError
-        """
-<<<<<<< HEAD
-        error_map = kwargs.pop('error_map', {404: ResourceNotFoundError})
-=======
+        :raises: ~azure.core.HttpResponseError
+        """
         cls = kwargs.pop('cls', None )  # type: ClsType["models.StorageAccountListResult"]
-        error_map = kwargs.pop('error_map', {})
->>>>>>> e7a8d33c
+        error_map = kwargs.pop('error_map', {404: ResourceNotFoundError})
 
         def prepare_request(next_link=None):
             if not next_link:
@@ -544,14 +512,10 @@
         :keyword callable cls: A custom type or function that will be passed the direct response
         :return: StorageAccountListResult or the result of cls(response)
         :rtype: ~storage.models.StorageAccountListResult
-        :raises: ~azure.mgmt.core.ARMError
-        """
-<<<<<<< HEAD
-        error_map = kwargs.pop('error_map', {404: ResourceNotFoundError})
-=======
+        :raises: ~azure.core.HttpResponseError
+        """
         cls = kwargs.pop('cls', None )  # type: ClsType["models.StorageAccountListResult"]
-        error_map = kwargs.pop('error_map', {})
->>>>>>> e7a8d33c
+        error_map = kwargs.pop('error_map', {404: ResourceNotFoundError})
 
         def prepare_request(next_link=None):
             if not next_link:
@@ -624,12 +588,8 @@
         :rtype: ~storage.models.StorageAccountKeys
         :raises: ~azure.core.HttpResponseError
         """
-<<<<<<< HEAD
-        error_map = kwargs.pop('error_map', {404: ResourceNotFoundError})
-=======
         cls = kwargs.pop('cls', None )  # type: ClsType["models.StorageAccountKeys"]
-        error_map = kwargs.pop('error_map', {})
->>>>>>> e7a8d33c
+        error_map = kwargs.pop('error_map', {404: ResourceNotFoundError})
 
         _regenerate_key = models.StorageAccountRegenerateKeyParameters(key_name=key_name)
 
