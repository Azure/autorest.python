# coding=utf-8
# --------------------------------------------------------------------------
# Copyright (c) Microsoft Corporation. All rights reserved.
# Licensed under the MIT License. See License.txt in the project root for license information.
# Code generated by Microsoft (R) AutoRest Code Generator.
# Changes may cause incorrect behavior and will be lost if the code is regenerated.
# --------------------------------------------------------------------------
from typing import Any, Callable, Dict, Generic, Optional, TypeVar
import warnings

from azure.core.exceptions import HttpResponseError, ResourceExistsError, ResourceNotFoundError, map_error
from azure.core.pipeline import PipelineResponse
from azure.core.pipeline.transport import AsyncHttpResponse, HttpRequest
from azure.core.tracing.decorator_async import distributed_trace_async
from azure.mgmt.core.exceptions import ARMErrorFormat

from ... import models

T = TypeVar('T')
ClsType = Optional[Callable[[PipelineResponse[HttpRequest, AsyncHttpResponse], T, Dict[str, Any]], Any]]

class UsageOperations:
    """UsageOperations async operations.

    You should not instantiate this class directly. Instead, you should create a Client instance that
    instantiates it for you and attaches it as an attribute.

    :ivar models: Alias to model classes used in this operation group.
    :type models: ~storage.models
    :param client: Client for service requests.
    :param config: Configuration of service client.
    :param serializer: An object model serializer.
    :param deserializer: An object model deserializer.
    """

    models = models

    def __init__(self, client, config, serializer, deserializer) -> None:
        self._client = client
        self._serialize = serializer
        self._deserialize = deserializer
        self._config = config

    @distributed_trace_async
    async def list(
        self,
        **kwargs
    ) -> "models.UsageListResult":
        """Gets the current usage count and the limit for the resources under the subscription.

        :keyword callable cls: A custom type or function that will be passed the direct response
        :return: UsageListResult or the result of cls(response)
        :rtype: ~storage.models.UsageListResult
        :raises: ~azure.core.exceptions.HttpResponseError
        """
<<<<<<< HEAD
        cls: ClsType["models.UsageListResult"] = kwargs.pop('cls', None)
        error_map = kwargs.pop('error_map', {404: ResourceNotFoundError, 409: ResourceExistsError})
=======
        cls = kwargs.pop('cls', None)  # type: ClsType["models.UsageListResult"]
        error_map = kwargs.pop('error_map', {})
        api_version = "2015-05-01-preview"
>>>>>>> 52fef714

        # Construct URL
        url = self.list.metadata['url']
        path_format_arguments = {
            'subscriptionId': self._serialize.url("self._config.subscription_id", self._config.subscription_id, 'str'),
        }
        url = self._client.format_url(url, **path_format_arguments)

        # Construct parameters
        query_parameters = {}  # type: Dict[str, Any]
        query_parameters['api-version'] = self._serialize.query("api_version", api_version, 'str')

        # Construct headers
        header_parameters = {}  # type: Dict[str, Any]
        header_parameters['Accept'] = 'application/json'

        # Construct and send request
        request = self._client.get(url, query_parameters, header_parameters)
        pipeline_response = await self._client._pipeline.run(request, stream=False, **kwargs)
        response = pipeline_response.http_response

        if response.status_code not in [200]:
            map_error(status_code=response.status_code, response=response, error_map=error_map)
            raise HttpResponseError(response=response, error_format=ARMErrorFormat)

        deserialized = self._deserialize('UsageListResult', pipeline_response)

        if cls:
          return cls(pipeline_response, deserialized, {})

        return deserialized
    list.metadata = {'url': '/subscriptions/{subscriptionId}/providers/Microsoft.Storage/usages'}<|MERGE_RESOLUTION|>--- conflicted
+++ resolved
@@ -53,14 +53,9 @@
         :rtype: ~storage.models.UsageListResult
         :raises: ~azure.core.exceptions.HttpResponseError
         """
-<<<<<<< HEAD
-        cls: ClsType["models.UsageListResult"] = kwargs.pop('cls', None)
+        cls = kwargs.pop('cls', None)  # type: ClsType["models.UsageListResult"]
         error_map = kwargs.pop('error_map', {404: ResourceNotFoundError, 409: ResourceExistsError})
-=======
-        cls = kwargs.pop('cls', None)  # type: ClsType["models.UsageListResult"]
-        error_map = kwargs.pop('error_map', {})
         api_version = "2015-05-01-preview"
->>>>>>> 52fef714
 
         # Construct URL
         url = self.list.metadata['url']
