--- conflicted
+++ resolved
@@ -24,11 +24,7 @@
     :type host: str
     """
 
-<<<<<<< HEAD
-    def __init__(self, host, **kwargs):
-=======
     def __init__(self, host: str, **kwargs):
->>>>>>> cf02649d
         base_url = 'http://{accountName}{host}'
         self._config = AutoRestParameterizedHostTestClientConfiguration(host, **kwargs)
         self._client = AsyncPipelineClient(base_url=base_url, config=self._config, **kwargs)
