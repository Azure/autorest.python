--- conflicted
+++ resolved
@@ -41,11 +41,7 @@
     @distributed_trace_async
     async def head200(
         self,
-<<<<<<< HEAD
         cls: ClsType[None] = None,
-=======
-        cls: _cls_type_annotation(None) = None,
->>>>>>> 3fad5370
         **kwargs: Any
     ) -> None:
         """Return 200 status code if successful.
@@ -88,11 +84,7 @@
     @distributed_trace_async
     async def head204(
         self,
-<<<<<<< HEAD
         cls: ClsType[None] = None,
-=======
-        cls: _cls_type_annotation(None) = None,
->>>>>>> 3fad5370
         **kwargs: Any
     ) -> None:
         """Return 204 status code if successful.
@@ -135,11 +127,7 @@
     @distributed_trace_async
     async def head404(
         self,
-<<<<<<< HEAD
         cls: ClsType[None] = None,
-=======
-        cls: _cls_type_annotation(None) = None,
->>>>>>> 3fad5370
         **kwargs: Any
     ) -> None:
         """Return 404 status code if successful.
