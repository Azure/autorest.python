--- conflicted
+++ resolved
@@ -57,13 +57,8 @@
         :rtype: None
         :raises: ~azure.core.exceptions.HttpResponseError
         """
-<<<<<<< HEAD
-        cls = kwargs.pop('cls', None )  # type: ClsType[None]
-        error_map = kwargs.pop('error_map', {404: ResourceNotFoundError, 409: ResourceExistsError})
-=======
-        cls = kwargs.pop('cls', None)  # type: ClsType[None]
-        error_map = kwargs.pop('error_map', {})
->>>>>>> dc697c66
+        cls = kwargs.pop('cls', None)  # type: ClsType[None]
+        error_map = kwargs.pop('error_map', {404: ResourceNotFoundError, 409: ResourceExistsError})
 
         # Construct URL
         url = self.get_method_path_valid.metadata['url']
@@ -109,13 +104,8 @@
         :rtype: None
         :raises: ~azure.core.exceptions.HttpResponseError
         """
-<<<<<<< HEAD
-        cls = kwargs.pop('cls', None )  # type: ClsType[None]
-        error_map = kwargs.pop('error_map', {404: ResourceNotFoundError, 409: ResourceExistsError})
-=======
-        cls = kwargs.pop('cls', None)  # type: ClsType[None]
-        error_map = kwargs.pop('error_map', {})
->>>>>>> dc697c66
+        cls = kwargs.pop('cls', None)  # type: ClsType[None]
+        error_map = kwargs.pop('error_map', {404: ResourceNotFoundError, 409: ResourceExistsError})
 
         # Construct URL
         url = self.get_path_valid.metadata['url']
@@ -158,13 +148,8 @@
         :rtype: None
         :raises: ~azure.core.exceptions.HttpResponseError
         """
-<<<<<<< HEAD
-        cls = kwargs.pop('cls', None )  # type: ClsType[None]
-        error_map = kwargs.pop('error_map', {404: ResourceNotFoundError, 409: ResourceExistsError})
-=======
-        cls = kwargs.pop('cls', None)  # type: ClsType[None]
-        error_map = kwargs.pop('error_map', {})
->>>>>>> dc697c66
+        cls = kwargs.pop('cls', None)  # type: ClsType[None]
+        error_map = kwargs.pop('error_map', {404: ResourceNotFoundError, 409: ResourceExistsError})
         unencoded_path_param = "path1/path2/path3"
 
         # Construct URL
@@ -211,13 +196,8 @@
         :rtype: None
         :raises: ~azure.core.exceptions.HttpResponseError
         """
-<<<<<<< HEAD
-        cls = kwargs.pop('cls', None )  # type: ClsType[None]
-        error_map = kwargs.pop('error_map', {404: ResourceNotFoundError, 409: ResourceExistsError})
-=======
-        cls = kwargs.pop('cls', None)  # type: ClsType[None]
-        error_map = kwargs.pop('error_map', {})
->>>>>>> dc697c66
+        cls = kwargs.pop('cls', None)  # type: ClsType[None]
+        error_map = kwargs.pop('error_map', {404: ResourceNotFoundError, 409: ResourceExistsError})
 
         # Construct URL
         url = self.get_method_query_valid.metadata['url']
@@ -260,13 +240,8 @@
         :rtype: None
         :raises: ~azure.core.exceptions.HttpResponseError
         """
-<<<<<<< HEAD
-        cls = kwargs.pop('cls', None )  # type: ClsType[None]
-        error_map = kwargs.pop('error_map', {404: ResourceNotFoundError, 409: ResourceExistsError})
-=======
-        cls = kwargs.pop('cls', None)  # type: ClsType[None]
-        error_map = kwargs.pop('error_map', {})
->>>>>>> dc697c66
+        cls = kwargs.pop('cls', None)  # type: ClsType[None]
+        error_map = kwargs.pop('error_map', {404: ResourceNotFoundError, 409: ResourceExistsError})
 
         # Construct URL
         url = self.get_method_query_null.metadata['url']
@@ -310,13 +285,8 @@
         :rtype: None
         :raises: ~azure.core.exceptions.HttpResponseError
         """
-<<<<<<< HEAD
-        cls = kwargs.pop('cls', None )  # type: ClsType[None]
-        error_map = kwargs.pop('error_map', {404: ResourceNotFoundError, 409: ResourceExistsError})
-=======
-        cls = kwargs.pop('cls', None)  # type: ClsType[None]
-        error_map = kwargs.pop('error_map', {})
->>>>>>> dc697c66
+        cls = kwargs.pop('cls', None)  # type: ClsType[None]
+        error_map = kwargs.pop('error_map', {404: ResourceNotFoundError, 409: ResourceExistsError})
 
         # Construct URL
         url = self.get_path_query_valid.metadata['url']
@@ -356,13 +326,8 @@
         :rtype: None
         :raises: ~azure.core.exceptions.HttpResponseError
         """
-<<<<<<< HEAD
-        cls = kwargs.pop('cls', None )  # type: ClsType[None]
-        error_map = kwargs.pop('error_map', {404: ResourceNotFoundError, 409: ResourceExistsError})
-=======
-        cls = kwargs.pop('cls', None)  # type: ClsType[None]
-        error_map = kwargs.pop('error_map', {})
->>>>>>> dc697c66
+        cls = kwargs.pop('cls', None)  # type: ClsType[None]
+        error_map = kwargs.pop('error_map', {404: ResourceNotFoundError, 409: ResourceExistsError})
         q1 = "value1&q2=value2&q3=value3"
 
         # Construct URL
