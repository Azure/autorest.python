--- conflicted
+++ resolved
@@ -48,11 +48,7 @@
     :param str base_url: Service URL
     """
 
-<<<<<<< HEAD
-    def __init__(self, credential, subscription_id, base_url=None, **kwargs):
-=======
     def __init__(self, credential: "TokenCredential", subscription_id: str, base_url=None, **kwargs):
->>>>>>> cf02649d
         if not base_url:
             base_url = 'http://localhost:3000'
         self._config = AutoRestAzureSpecialParametersTestClientConfiguration(credential, subscription_id, **kwargs)
