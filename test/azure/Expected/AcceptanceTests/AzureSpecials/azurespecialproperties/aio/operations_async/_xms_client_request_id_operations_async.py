# coding=utf-8
# --------------------------------------------------------------------------
# Copyright (c) Microsoft Corporation. All rights reserved.
# Licensed under the MIT License. See License.txt in the project root for license information.
# Code generated by Microsoft (R) AutoRest Code Generator.
# Changes may cause incorrect behavior and will be lost if the code is regenerated.
# --------------------------------------------------------------------------
from typing import Any, Callable, Dict, Generic, Optional, TypeVar
import warnings

from azure.core.exceptions import HttpResponseError, ResourceExistsError, ResourceNotFoundError, map_error
from azure.core.pipeline import PipelineResponse
from azure.core.pipeline.transport import AsyncHttpResponse, HttpRequest
from azure.core.tracing.decorator_async import distributed_trace_async
from azure.mgmt.core.exceptions import ARMErrorFormat

from ... import models

T = TypeVar('T')
ClsType = Optional[Callable[[PipelineResponse[HttpRequest, AsyncHttpResponse], T, Dict[str, Any]], Any]]

class XMsClientRequestIdOperations:
    """XMsClientRequestIdOperations async operations.

    You should not instantiate this class directly. Instead, you should create a Client instance that
    instantiates it for you and attaches it as an attribute.

    :ivar models: Alias to model classes used in this operation group.
    :type models: ~azurespecialproperties.models
    :param client: Client for service requests.
    :param config: Configuration of service client.
    :param serializer: An object model serializer.
    :param deserializer: An object model deserializer.
    """

    models = models

    def __init__(self, client, config, serializer, deserializer) -> None:
        self._client = client
        self._serialize = serializer
        self._deserialize = deserializer
        self._config = config

    @distributed_trace_async
    async def get(
        self,
        **kwargs
    ) -> None:
        """Get method that overwrites x-ms-client-request header with value 9C4D50EE-2D56-4CD3-8152-34347DC9F2B0.

        :keyword callable cls: A custom type or function that will be passed the direct response
        :return: None or the result of cls(response)
        :rtype: None
        :raises: ~azure.core.exceptions.HttpResponseError
        """
<<<<<<< HEAD
        cls: ClsType[None] = kwargs.pop('cls', None)
        error_map = kwargs.pop('error_map', {404: ResourceNotFoundError, 409: ResourceExistsError})
=======
        cls = kwargs.pop('cls', None)  # type: ClsType[None]
        error_map = kwargs.pop('error_map', {})
>>>>>>> 52fef714

        # Construct URL
        url = self.get.metadata['url']

        # Construct parameters
        query_parameters = {}  # type: Dict[str, Any]

        # Construct headers
        header_parameters = {}  # type: Dict[str, Any]

        # Construct and send request
        request = self._client.get(url, query_parameters, header_parameters)
        pipeline_response = await self._client._pipeline.run(request, stream=False, **kwargs)
        response = pipeline_response.http_response

        if response.status_code not in [200]:
            map_error(status_code=response.status_code, response=response, error_map=error_map)
            raise HttpResponseError(response=response, error_format=ARMErrorFormat)

        if cls:
          return cls(pipeline_response, None, {})

    get.metadata = {'url': '/azurespecials/overwrite/x-ms-client-request-id/method/'}

    @distributed_trace_async
    async def param_get(
        self,
        x_ms_client_request_id: str,
        **kwargs
    ) -> None:
        """Get method that overwrites x-ms-client-request header with value 9C4D50EE-2D56-4CD3-8152-34347DC9F2B0.

        :param x_ms_client_request_id: This should appear as a method parameter, use value
         '9C4D50EE-2D56-4CD3-8152-34347DC9F2B0'.
        :type x_ms_client_request_id: str
        :keyword callable cls: A custom type or function that will be passed the direct response
        :return: None or the result of cls(response)
        :rtype: None
        :raises: ~azure.core.exceptions.HttpResponseError
        """
<<<<<<< HEAD
        cls: ClsType[None] = kwargs.pop('cls', None)
        error_map = kwargs.pop('error_map', {404: ResourceNotFoundError, 409: ResourceExistsError})
=======
        cls = kwargs.pop('cls', None)  # type: ClsType[None]
        error_map = kwargs.pop('error_map', {})
>>>>>>> 52fef714

        # Construct URL
        url = self.param_get.metadata['url']

        # Construct parameters
        query_parameters = {}  # type: Dict[str, Any]

        # Construct headers
        header_parameters = {}  # type: Dict[str, Any]
        header_parameters['x-ms-client-request-id'] = self._serialize.header("x_ms_client_request_id", x_ms_client_request_id, 'str')

        # Construct and send request
        request = self._client.get(url, query_parameters, header_parameters)
        pipeline_response = await self._client._pipeline.run(request, stream=False, **kwargs)
        response = pipeline_response.http_response

        if response.status_code not in [200]:
            map_error(status_code=response.status_code, response=response, error_map=error_map)
            error = self._deserialize(models.Error, response)
            raise HttpResponseError(response=response, model=error, error_format=ARMErrorFormat)

        if cls:
          return cls(pipeline_response, None, {})

    param_get.metadata = {'url': '/azurespecials/overwrite/x-ms-client-request-id/via-param/method/'}<|MERGE_RESOLUTION|>--- conflicted
+++ resolved
@@ -53,13 +53,8 @@
         :rtype: None
         :raises: ~azure.core.exceptions.HttpResponseError
         """
-<<<<<<< HEAD
-        cls: ClsType[None] = kwargs.pop('cls', None)
+        cls = kwargs.pop('cls', None)  # type: ClsType[None]
         error_map = kwargs.pop('error_map', {404: ResourceNotFoundError, 409: ResourceExistsError})
-=======
-        cls = kwargs.pop('cls', None)  # type: ClsType[None]
-        error_map = kwargs.pop('error_map', {})
->>>>>>> 52fef714
 
         # Construct URL
         url = self.get.metadata['url']
@@ -100,13 +95,8 @@
         :rtype: None
         :raises: ~azure.core.exceptions.HttpResponseError
         """
-<<<<<<< HEAD
-        cls: ClsType[None] = kwargs.pop('cls', None)
+        cls = kwargs.pop('cls', None)  # type: ClsType[None]
         error_map = kwargs.pop('error_map', {404: ResourceNotFoundError, 409: ResourceExistsError})
-=======
-        cls = kwargs.pop('cls', None)  # type: ClsType[None]
-        error_map = kwargs.pop('error_map', {})
->>>>>>> 52fef714
 
         # Construct URL
         url = self.param_get.metadata['url']
