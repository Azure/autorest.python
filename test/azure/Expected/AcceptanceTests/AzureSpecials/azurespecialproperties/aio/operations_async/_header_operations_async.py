--- conflicted
+++ resolved
@@ -8,11 +8,7 @@
 from typing import Any, Callable, Dict, Generic, Optional, TypeVar
 import warnings
 
-<<<<<<< HEAD
-from azure.core.exceptions import ResourceNotFoundError, map_error
-=======
-from azure.core.exceptions import HttpResponseError, map_error
->>>>>>> e7a8d33c
+from azure.core.exceptions import HttpResponseError, ResourceNotFoundError, map_error
 from azure.core.pipeline import PipelineResponse
 from azure.core.pipeline.transport import AsyncHttpResponse, HttpRequest
 from azure.core.tracing.decorator_async import distributed_trace_async
@@ -59,12 +55,8 @@
         :rtype: None
         :raises: ~azure.core.HttpResponseError
         """
-<<<<<<< HEAD
+        cls: ClsType[None] = kwargs.pop('cls', None )
         error_map = kwargs.pop('error_map', {404: ResourceNotFoundError})
-=======
-        cls: ClsType[None] = kwargs.pop('cls', None )
-        error_map = kwargs.pop('error_map', {})
->>>>>>> e7a8d33c
 
         # Construct URL
         url = self.custom_named_request_id.metadata['url']
@@ -109,12 +101,8 @@
         :rtype: None
         :raises: ~azure.core.HttpResponseError
         """
-<<<<<<< HEAD
+        cls: ClsType[None] = kwargs.pop('cls', None )
         error_map = kwargs.pop('error_map', {404: ResourceNotFoundError})
-=======
-        cls: ClsType[None] = kwargs.pop('cls', None )
-        error_map = kwargs.pop('error_map', {})
->>>>>>> e7a8d33c
         
         _foo_client_request_id = None
         if header_custom_named_request_id_param_grouping_parameters is not None:
@@ -163,12 +151,8 @@
         :rtype: None
         :raises: ~azure.core.HttpResponseError
         """
-<<<<<<< HEAD
+        cls: ClsType[None] = kwargs.pop('cls', None )
         error_map = kwargs.pop('error_map', {404: ResourceNotFoundError})
-=======
-        cls: ClsType[None] = kwargs.pop('cls', None )
-        error_map = kwargs.pop('error_map', {})
->>>>>>> e7a8d33c
 
         # Construct URL
         url = self.custom_named_request_id_head.metadata['url']
