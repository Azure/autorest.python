# coding=utf-8
# --------------------------------------------------------------------------
# Copyright (c) Microsoft Corporation. All rights reserved.
# Licensed under the MIT License. See License.txt in the project root for license information.
# Code generated by Microsoft (R) AutoRest Code Generator.
# Changes may cause incorrect behavior and will be lost if the code is regenerated.
# --------------------------------------------------------------------------
from typing import Any, Callable, Dict, Generic, Optional, TypeVar
import warnings

<<<<<<< HEAD
from azure.core.exceptions import ResourceNotFoundError, map_error
=======
from azure.core.exceptions import HttpResponseError, map_error
>>>>>>> e7a8d33c
from azure.core.pipeline import PipelineResponse
from azure.core.pipeline.transport import AsyncHttpResponse, HttpRequest
from azure.core.tracing.decorator_async import distributed_trace_async
from azure.mgmt.core.exceptions import ARMErrorFormat

from ... import models

T = TypeVar('T')
ClsType = Optional[Callable[[PipelineResponse[HttpRequest, AsyncHttpResponse], T, Dict[str, Any]], Any]]

class ApiVersionDefaultOperations:
    """ApiVersionDefaultOperations async operations.

    You should not instantiate directly this class, but create a Client instance that will create it for you and attach it as attribute.

    :ivar models: Alias to model classes used in this operation group.
    :type models: ~azurespecialproperties.models
    :param client: Client for service requests.
    :param config: Configuration of service client.
    :param serializer: An object model serializer.
    :param deserializer: An object model deserializer.
    """

    models = models

    def __init__(self, client, config, serializer, deserializer) -> None:
        self._client = client
        self._serialize = serializer
        self._deserialize = deserializer
        self._config = config

    @distributed_trace_async
    async def get_method_global_valid(
        self,
        **kwargs
    ) -> None:
        """GET method with api-version modeled in global settings.

        :keyword callable cls: A custom type or function that will be passed the direct response
        :return: None or the result of cls(response)
        :rtype: None
        :raises: ~azure.core.HttpResponseError
        """
<<<<<<< HEAD
        error_map = kwargs.pop('error_map', {404: ResourceNotFoundError})
=======
        cls: ClsType[None] = kwargs.pop('cls', None )
        error_map = kwargs.pop('error_map', {})
>>>>>>> e7a8d33c

        # Construct URL
        url = self.get_method_global_valid.metadata['url']

        # Construct parameters
        query_parameters: Dict[str, Any] = {}

        # Construct headers
        header_parameters: Dict[str, Any] = {}

        # Construct and send request
        request = self._client.get(url, query_parameters, header_parameters)
        pipeline_response = await self._client._pipeline.run(request, stream=False, **kwargs)
        response = pipeline_response.http_response

        if response.status_code not in [200]:
            map_error(status_code=response.status_code, response=response, error_map=error_map)
            error = self._deserialize(models.Error, response)
            raise HttpResponseError(response=response, model=error, error_format=ARMErrorFormat)

        if cls:
          return cls(pipeline_response, None, {})

    get_method_global_valid.metadata = {'url': '/azurespecials/apiVersion/method/string/none/query/global/2015-07-01-preview'}

    @distributed_trace_async
    async def get_method_global_not_provided_valid(
        self,
        **kwargs
    ) -> None:
        """GET method with api-version modeled in global settings.

        :keyword callable cls: A custom type or function that will be passed the direct response
        :return: None or the result of cls(response)
        :rtype: None
        :raises: ~azure.core.HttpResponseError
        """
<<<<<<< HEAD
        error_map = kwargs.pop('error_map', {404: ResourceNotFoundError})
=======
        cls: ClsType[None] = kwargs.pop('cls', None )
        error_map = kwargs.pop('error_map', {})
>>>>>>> e7a8d33c

        # Construct URL
        url = self.get_method_global_not_provided_valid.metadata['url']

        # Construct parameters
        query_parameters: Dict[str, Any] = {}

        # Construct headers
        header_parameters: Dict[str, Any] = {}

        # Construct and send request
        request = self._client.get(url, query_parameters, header_parameters)
        pipeline_response = await self._client._pipeline.run(request, stream=False, **kwargs)
        response = pipeline_response.http_response

        if response.status_code not in [200]:
            map_error(status_code=response.status_code, response=response, error_map=error_map)
            error = self._deserialize(models.Error, response)
            raise HttpResponseError(response=response, model=error, error_format=ARMErrorFormat)

        if cls:
          return cls(pipeline_response, None, {})

    get_method_global_not_provided_valid.metadata = {'url': '/azurespecials/apiVersion/method/string/none/query/globalNotProvided/2015-07-01-preview'}

    @distributed_trace_async
    async def get_path_global_valid(
        self,
        **kwargs
    ) -> None:
        """GET method with api-version modeled in global settings.

        :keyword callable cls: A custom type or function that will be passed the direct response
        :return: None or the result of cls(response)
        :rtype: None
        :raises: ~azure.core.HttpResponseError
        """
<<<<<<< HEAD
        error_map = kwargs.pop('error_map', {404: ResourceNotFoundError})
=======
        cls: ClsType[None] = kwargs.pop('cls', None )
        error_map = kwargs.pop('error_map', {})
>>>>>>> e7a8d33c

        # Construct URL
        url = self.get_path_global_valid.metadata['url']

        # Construct parameters
        query_parameters: Dict[str, Any] = {}

        # Construct headers
        header_parameters: Dict[str, Any] = {}

        # Construct and send request
        request = self._client.get(url, query_parameters, header_parameters)
        pipeline_response = await self._client._pipeline.run(request, stream=False, **kwargs)
        response = pipeline_response.http_response

        if response.status_code not in [200]:
            map_error(status_code=response.status_code, response=response, error_map=error_map)
            error = self._deserialize(models.Error, response)
            raise HttpResponseError(response=response, model=error, error_format=ARMErrorFormat)

        if cls:
          return cls(pipeline_response, None, {})

    get_path_global_valid.metadata = {'url': '/azurespecials/apiVersion/path/string/none/query/global/2015-07-01-preview'}

    @distributed_trace_async
    async def get_swagger_global_valid(
        self,
        **kwargs
    ) -> None:
        """GET method with api-version modeled in global settings.

        :keyword callable cls: A custom type or function that will be passed the direct response
        :return: None or the result of cls(response)
        :rtype: None
        :raises: ~azure.core.HttpResponseError
        """
<<<<<<< HEAD
        error_map = kwargs.pop('error_map', {404: ResourceNotFoundError})
=======
        cls: ClsType[None] = kwargs.pop('cls', None )
        error_map = kwargs.pop('error_map', {})
>>>>>>> e7a8d33c

        # Construct URL
        url = self.get_swagger_global_valid.metadata['url']

        # Construct parameters
        query_parameters: Dict[str, Any] = {}

        # Construct headers
        header_parameters: Dict[str, Any] = {}

        # Construct and send request
        request = self._client.get(url, query_parameters, header_parameters)
        pipeline_response = await self._client._pipeline.run(request, stream=False, **kwargs)
        response = pipeline_response.http_response

        if response.status_code not in [200]:
            map_error(status_code=response.status_code, response=response, error_map=error_map)
            error = self._deserialize(models.Error, response)
            raise HttpResponseError(response=response, model=error, error_format=ARMErrorFormat)

        if cls:
          return cls(pipeline_response, None, {})

    get_swagger_global_valid.metadata = {'url': '/azurespecials/apiVersion/swagger/string/none/query/global/2015-07-01-preview'}<|MERGE_RESOLUTION|>--- conflicted
+++ resolved
@@ -8,11 +8,7 @@
 from typing import Any, Callable, Dict, Generic, Optional, TypeVar
 import warnings
 
-<<<<<<< HEAD
-from azure.core.exceptions import ResourceNotFoundError, map_error
-=======
-from azure.core.exceptions import HttpResponseError, map_error
->>>>>>> e7a8d33c
+from azure.core.exceptions import HttpResponseError, ResourceNotFoundError, map_error
 from azure.core.pipeline import PipelineResponse
 from azure.core.pipeline.transport import AsyncHttpResponse, HttpRequest
 from azure.core.tracing.decorator_async import distributed_trace_async
@@ -56,12 +52,8 @@
         :rtype: None
         :raises: ~azure.core.HttpResponseError
         """
-<<<<<<< HEAD
+        cls: ClsType[None] = kwargs.pop('cls', None )
         error_map = kwargs.pop('error_map', {404: ResourceNotFoundError})
-=======
-        cls: ClsType[None] = kwargs.pop('cls', None )
-        error_map = kwargs.pop('error_map', {})
->>>>>>> e7a8d33c
 
         # Construct URL
         url = self.get_method_global_valid.metadata['url']
@@ -99,12 +91,8 @@
         :rtype: None
         :raises: ~azure.core.HttpResponseError
         """
-<<<<<<< HEAD
+        cls: ClsType[None] = kwargs.pop('cls', None )
         error_map = kwargs.pop('error_map', {404: ResourceNotFoundError})
-=======
-        cls: ClsType[None] = kwargs.pop('cls', None )
-        error_map = kwargs.pop('error_map', {})
->>>>>>> e7a8d33c
 
         # Construct URL
         url = self.get_method_global_not_provided_valid.metadata['url']
@@ -142,12 +130,8 @@
         :rtype: None
         :raises: ~azure.core.HttpResponseError
         """
-<<<<<<< HEAD
+        cls: ClsType[None] = kwargs.pop('cls', None )
         error_map = kwargs.pop('error_map', {404: ResourceNotFoundError})
-=======
-        cls: ClsType[None] = kwargs.pop('cls', None )
-        error_map = kwargs.pop('error_map', {})
->>>>>>> e7a8d33c
 
         # Construct URL
         url = self.get_path_global_valid.metadata['url']
@@ -185,12 +169,8 @@
         :rtype: None
         :raises: ~azure.core.HttpResponseError
         """
-<<<<<<< HEAD
+        cls: ClsType[None] = kwargs.pop('cls', None )
         error_map = kwargs.pop('error_map', {404: ResourceNotFoundError})
-=======
-        cls: ClsType[None] = kwargs.pop('cls', None )
-        error_map = kwargs.pop('error_map', {})
->>>>>>> e7a8d33c
 
         # Construct URL
         url = self.get_swagger_global_valid.metadata['url']
