# coding=utf-8
# --------------------------------------------------------------------------
# Copyright (c) Microsoft Corporation. All rights reserved.
# Licensed under the MIT License. See License.txt in the project root for license information.
# Code generated by Microsoft (R) AutoRest Code Generator.
# Changes may cause incorrect behavior and will be lost if the code is regenerated.
# --------------------------------------------------------------------------

from azure.mgmt.core import ARMPipelineClient
from msrest import Deserializer, Serializer

from ._configuration import AutoRestParameterizedHostTestPagingClientConfiguration
from .operations import PagingOperations
from . import models


class AutoRestParameterizedHostTestPagingClient(object):
    """Test Infrastructure for AutoRest


    :ivar paging: PagingOperations operations
    :vartype paging: custombaseurlpaging.operations.PagingOperations
    :param credential: Credential needed for the client to connect to Azure.
    :type credential: azure.core.credentials.TokenCredential
    :param host: A string value that is used as a global part of the parameterized host
    :type host: str
    """

    def __init__(self, credential, host, **kwargs):
<<<<<<< HEAD
        # type: (azure.core.credentials.TokenCredential, str, **Any) -> None
=======
        # type: ("TokenCredential", str, **Any) -> None
>>>>>>> cf02649d
        base_url = 'http://{accountName}{host}'
        self._config = AutoRestParameterizedHostTestPagingClientConfiguration(credential, host, **kwargs)
        self._client = ARMPipelineClient(base_url=base_url, config=self._config, **kwargs)

        client_models = {k: v for k, v in models.__dict__.items() if isinstance(v, type)}
        self._serialize = Serializer(client_models)
        self._deserialize = Deserializer(client_models)

        self.paging = PagingOperations(
            self._client, self._config, self._serialize, self._deserialize)

    def close(self):
        # type: () -> None
        self._client.close()

    def __enter__(self):
        # type: () -> AutoRestParameterizedHostTestPagingClient
        self._client.__enter__()
        return self

    def __exit__(self, *exc_details):
        # type: (Any) -> None
        self._client.__exit__(*exc_details)<|MERGE_RESOLUTION|>--- conflicted
+++ resolved
@@ -27,11 +27,7 @@
     """
 
     def __init__(self, credential, host, **kwargs):
-<<<<<<< HEAD
-        # type: (azure.core.credentials.TokenCredential, str, **Any) -> None
-=======
         # type: ("TokenCredential", str, **Any) -> None
->>>>>>> cf02649d
         base_url = 'http://{accountName}{host}'
         self._config = AutoRestParameterizedHostTestPagingClientConfiguration(credential, host, **kwargs)
         self._client = ARMPipelineClient(base_url=base_url, config=self._config, **kwargs)
