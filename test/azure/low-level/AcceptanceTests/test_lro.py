--- conflicted
+++ resolved
@@ -108,28 +108,11 @@
         return None
     return _callback
 
-def _convert_request(new_request):
-    return HttpRequest(
-        new_request.method,
-        new_request.url,
-        headers=new_request.headers,
-        files=new_request._files,
-        data=new_request._data
-    )
-
 @pytest.fixture
 def get_poller(get_long_running_output, client):
 
     def _callback(request, **kwargs):
-<<<<<<< HEAD
-        pipeline_response = client._client._pipeline.run(
-            request._to_pipeline_transport_request(),=
-=======
-        pipeline_response = client.send_request(
-            _convert_request(request),
-            _return_pipeline_response=True
->>>>>>> 1cfb2c3b
-        )
+        pipeline_response = client._client._pipeline.run(request)
         pipeline_response.http_response.raise_for_status()
         polling = kwargs.pop("polling", True)
         deserializer = kwargs.pop("get_long_running_output", get_long_running_output)
