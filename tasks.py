# -------------------------------------------------------------------------
# Copyright (c) Microsoft Corporation. All rights reserved.
# Licensed under the MIT License. See License.txt in the project root for
# license information.
# --------------------------------------------------------------------------
import copy
import itertools
from multiprocessing import Pool
import os
from typing import Any, Dict, Optional, Union
from enum import Enum, auto
from colorama import init, Fore
from invoke import task, run
import shutil
import re

init()
class _SwaggerGroup(str, Enum):
    VANILLA = "vanilla"
    AZURE = "azure"
    AZURE_ARM = "azure-arm"
    DPG = "dpg"

class _Generator(Enum):
    LEGACY = "legacy"
    VERSION_TOLERANT = "version_tolerant"
    LOW_LEVEL_CLIENT = "low_level_client"

_VANILLA_SWAGGER_MAPPINGS = {
    'AdditionalProperties': 'additionalProperties.json',
    'Anything': 'any-type.json',
    'ParameterFlattening': 'parameter-flattening.json',
    'BodyArray': 'body-array.json',
    'BodyBinary': 'body-binary.json',
    'BodyBoolean': 'body-boolean.json',
    'BodyByte': 'body-byte.json',
    'BodyComplex': 'body-complex.json',
    'BodyDate': 'body-date.json',
    'BodyDateTime': 'body-datetime.json',
    'BodyDateTimeRfc1123': 'body-datetime-rfc1123.json',
    'BodyDuration': 'body-duration.json',
    'BodyDictionary': 'body-dictionary.json',
    'BodyFile': 'body-file.json',
    'Constants': 'constants.json',
    'BodyFormData': 'body-formdata.json',
    'BodyFormUrlEncodedData': 'body-formdata-urlencoded.json',
    'BodyInteger': 'body-integer.json',
    'BodyNumber': 'body-number.json',
    'BodyString': 'body-string.json',
    'BodyTime': 'body-time.json',
    'ErrorWithSecrets': 'error-with-secrets.json',
    'ExtensibleEnums': 'extensible-enums-swagger.json',
    'Header': 'header.json',
    'Http': 'httpInfrastructure.json',
    'IncorrectErrorResponse': 'incorrect-error-response.json',
    'Report': 'report.json',
    'RequiredOptional': 'required-optional.json',
    'Url': 'url.json',
    'Validation': 'validation.json',
    'CustomBaseUri': 'custom-baseUrl.json',
    'CustomBaseUriMoreOptions': 'custom-baseUrl-more-options.json',
    'MergePatchJson': 'merge-patch.json',
    'ModelFlattening': 'model-flattening.json',
    'Xml': 'xml-service.json',
    'UrlMultiCollectionFormat' : 'url-multi-collectionFormat.json',
    'XmsErrorResponse': 'xms-error-responses.json',
    'MediaTypes': 'media_types.json',
    'ObjectType': 'object-type.json',
    'NonStringEnums': 'non-string-enum.json',
    'MultipleInheritance': 'multiple-inheritance.json',
    'NoOperations': 'no-operations.json',
    "ParameterizedEndpoint": "parameterized-endpoint.json",
    "ReservedWords": "reserved-words.json",
    # "SecurityAadSwagger": "security-aad.json",
    # "SecurityKeySwagger": "security-key.json",
}

_DPG_SWAGGER_MAPPINGS = {
    'DPGServiceDrivenInitial': 'dpg-initial.json',
    'DPGServiceDrivenUpdateOne': 'dpg-update1.json',
    'DPGCustomizationInitial': 'dpg-customization.json',
    'DPGCustomizationCustomized': 'dpg-customization.json',
}

_GENERATOR_SPECIFIC_TESTS = {
    _Generator.LEGACY: {
        _SwaggerGroup.VANILLA: {
            "BodyComplexPythonThreeOnly": "body-complex.json",
            'BodyArrayWithNamespaceFolders': 'body-array.json',
            'BodyByteWithPackageName': 'body-byte.json',
            'BodyArrayWithPythonThreeOperationFiles': 'body-array.json'
        },
        _SwaggerGroup.AZURE_ARM: {
            'HeadWithAzureKeyCredentialPolicy': 'head.json',
        }
    },
    _Generator.VERSION_TOLERANT: {
        _SwaggerGroup.DPG: {
            'DPGTestModels': 'dpg-customization.json',
        }
    },
}

_PACKAGE_NAME_TO_OVERRIDE_FLAGS: Dict[str, Dict[str, Union[bool, str]]] = {
    'DPGTestModels': {
        "models-mode": "msrest",
    },
    'BodyComplexPythonThreeOnly': {
        "python3-only": True,
        "namespace": "bodycomplexpython3only",
        "package-name": "bodycomplexpython3only",
    },
    'BodyArrayWithNamespaceFolders': {
        "namespace": "vanilla.body.array"
    },
    "BodyByteWithPackageName": {
        "package-name": "package-name",
        "override-client-name": "class_name"
    },
    "HeadWithAzureKeyCredentialPolicy": {
        "credential-default-policy-type": "AzureKeyCredentialPolicy",
        "credential-key-header-name": "Authorization"
    },
    "BodyArrayWithPythonThreeOperationFiles": {
        "add-python3-operation-files": True
    },
}

_AZURE_SWAGGER_MAPPINGS = {
    'AzureBodyDuration': 'body-duration.json',
    'AzureReport': 'azure-report.json',
    'AzureParameterGrouping': 'azure-parameter-grouping.json',
    'CustomBaseUri': 'custom-baseUrl.json',
    'LroWithParameterizedEndpoints': 'lro-parameterized-endpoints.json',
    'Paging': 'paging.json',
    'CustomUrlPaging': 'custom-baseUrl-paging.json',
}

# The list is mostly built on Swaggers that uses CloudError feature
# These Swagger should be modified to test their features, and not the CloudError one
_AZURE_ARM_SWAGGER_MAPPINGS = {
    'Head': 'head.json',
    'HeadExceptions': 'head-exceptions.json',
    'StorageManagementClient': 'storage.json',
    'Lro': 'lro.json',
    'SubscriptionIdApiVersion': 'subscriptionId-apiVersion.json',
    'AzureSpecials': 'azure-special-properties.json',
}

"""Overwrite default behavior we have assigned to test flags
"""

_OVERWRITE_DEFAULT_NAMESPACE = {
    'ExtensibleEnums': 'extensibleenumsswagger',
    'Http': 'httpinfrastructure',
    'CustomBaseUri': 'custombaseurl',
    'CustomBaseUriMoreOptions': 'custombaseurlmoreoptions',
    'Xml': 'xmlservice',
    'AzureBodyDuration': 'bodyduration',
    'CustomUrlPaging': 'custombaseurlpaging',
    'AzureSpecials': 'azurespecialproperties',
    'StorageManagementClient': 'storage',
}

_PACKAGES_WITH_CLIENT_SIDE_VALIDATION = [
    'Validation',
    'Url',
    'RequiredOptional',
    'CustomBaseUri',
    'BodyComplex',
    'AzureParameterGrouping',
    'AzureSpecials'
]

def _build_flags(
    package_name: str,
    swagger_name: str,
    debug: bool,
    swagger_group: _SwaggerGroup,
    override_flags: Optional[Dict[str, Any]] = None,
    **kwargs
) -> Dict[str, Any]:
    autorest_dir = os.path.dirname(__file__)
    testserver_dir = "node_modules/@microsoft.azure/autorest.testserver/swagger"
    override_flags = override_flags or {}
    override_flags.update(_PACKAGE_NAME_TO_OVERRIDE_FLAGS.get(package_name, {}))
    if swagger_group == _SwaggerGroup.VANILLA:
        generation_section = "vanilla"
    elif swagger_group == _SwaggerGroup.DPG:
        generation_section = "dpg"
    else:
        generation_section = "azure"
    namespace = kwargs.pop("namespace", _OVERWRITE_DEFAULT_NAMESPACE.get(package_name, package_name.lower()))
    low_level_client = kwargs.pop("low_level_client", False)
    version_tolerant = kwargs.pop("version_tolerant", False)
    client_side_validation = package_name in _PACKAGES_WITH_CLIENT_SIDE_VALIDATION
    if low_level_client:
        package_name += "LowLevel"
        generation_section += "/low-level"
        override_flags = override_flags or {}
        override_flags["low-level-client"] = True
        namespace += "lowlevel"
    elif version_tolerant:
        package_name += "VersionTolerant"
        generation_section += "/version-tolerant"
        override_flags = override_flags or {}
        override_flags["version-tolerant"] = True
        namespace += "versiontolerant"
    else:
        generation_section += "/legacy"
        override_flags = override_flags or {}
        override_flags["payload-flattening-threshold"] = 1
        override_flags["reformat-next-link"] = False

    flags = {
        "use": autorest_dir,
        "clear-output-folder": True,
        "output-folder": f"test/{generation_section}/Expected/AcceptanceTests/{package_name}",
        "license-header": "MICROSOFT_MIT_NO_VERSION",
        "enable-xml": True,
        "basic-setup-py": True,
        "package-version": "0.1.0",
        "output-artifact": "code-model-v4-no-tags",
        "input-file": f"{testserver_dir}/{swagger_name}",
        "add-credential": False,
        "vanilla": swagger_group == _SwaggerGroup.VANILLA,
        "azure-arm": swagger_group == _SwaggerGroup.AZURE_ARM,
        "keep-version-file": True,
        "namespace": namespace,
        "client-side-validation": client_side_validation,
        "black": True,
    }
    if override_flags:
        flags.update(override_flags)
    return flags

def _build_command_line(
    package_name: str,
    swagger_name: str,
    debug: bool,
    swagger_group: _SwaggerGroup,
    override_flags: Optional[Dict[str, Any]] = None,
    **kwargs,
) -> str:
    if swagger_group == _SwaggerGroup.DPG:
        # for DPG, we always have to generate multiple packages for swaggers with the same
        # package name, so we override package names
        override_flags = override_flags or {}
        override_flags.update({"package-name": package_name.lower()})
    flags = _build_flags(package_name, swagger_name, debug, swagger_group, override_flags, **kwargs)
    flag_strings = [
        f"--{flag}={value}" for flag, value in flags.items()
    ]
    debug_str = " --python.debugger" if debug else ""
    return "autorest " + " ".join(flag_strings) + debug_str

def _run_autorest(cmds, debug):
    if len(cmds) == 1:
        success = _run_single_autorest(cmds[0], debug=debug)
    else:
        # Execute actual taks in parallel
        with Pool() as pool:
            result = pool.map(_run_single_autorest, cmds)
        success = all(result)
    if not success:
        raise SystemExit("Autorest generation fails")

def _run_single_autorest(cmd_line, debug=False):
    result = run(cmd_line, warn=True, hide=not debug)
    if result.ok or result.return_code is None:
        print(Fore.GREEN + f'Call "{cmd_line}" done with success')
        return True
    print(Fore.RED + f'Call "{cmd_line}" failed with {result.return_code}\n{result.stdout}\n{result.stderr}')

    output_folder = re.findall(r"--output-folder=([^\s]+)", cmd_line)[0]
    shutil.rmtree(output_folder, ignore_errors=True)
    return False

def _regenerate(
    mapping: Dict[str, str],
    debug: bool,
    swagger_group: _SwaggerGroup,
    override_flags: Optional[Dict[str, Any]] = None,
    **kwargs
) -> None:
    cmds = []
    for package_name, swagger_name in mapping.items():
        command_line = _build_command_line(package_name, swagger_name, debug, swagger_group, override_flags, **kwargs)

        print(Fore.YELLOW + f'Queuing up: {command_line}')
        cmds.append(command_line)
    _run_autorest(cmds, debug=debug)

def _prepare_mapping_and_regenerate(c, mapping, swagger_group, swagger_name=None, debug=False, **kwargs):
    if kwargs.get("low_level_client", False):
        generator = _Generator.LOW_LEVEL_CLIENT
    elif kwargs.get("version_tolerant", False):
        generator = _Generator.VERSION_TOLERANT
    else:
        generator = _Generator.LEGACY
    mapping_copy = copy.copy(mapping)
    mapping_copy.update(_GENERATOR_SPECIFIC_TESTS.get(generator, {}).get(swagger_group, {}))
    if swagger_name:
        prepared_mapping = {k: v for k, v in mapping_copy.items() if swagger_name.lower() in k.lower()}
    else:
        prepared_mapping = mapping_copy
    _regenerate(prepared_mapping, debug, swagger_group=swagger_group, **kwargs)

@task
def regenerate_vanilla_legacy(c, swagger_name=None, debug=False, **kwargs):
    _prepare_mapping_and_regenerate(c, _VANILLA_SWAGGER_MAPPINGS, _SwaggerGroup.VANILLA, swagger_name, debug, **kwargs)
    if not swagger_name:
        regenerate_package_mode(c, swagger_group=_SwaggerGroup.VANILLA)
        # regenerate_security_aad_vanilla_legacy(c, debug)
        # regenerate_security_key_vanilla_legacy(c, debug)

@task
def regenerate_dpg_low_level_client(c, swagger_name=None, debug=False, **kwargs):
    return _prepare_mapping_and_regenerate(
        c,
        _DPG_SWAGGER_MAPPINGS,
        _SwaggerGroup.DPG,
        swagger_name,
        debug,
        low_level_client=True,
        **kwargs
    )

@task
def regenerate_vanilla_low_level_client(c, swagger_name=None, debug=False, **kwargs):
    return _prepare_mapping_and_regenerate(
        c,
        _VANILLA_SWAGGER_MAPPINGS,
        _SwaggerGroup.VANILLA,
        swagger_name,
        debug,
        low_level_client=True,
        **kwargs
    )

@task
def regenerate_dpg_version_tolerant(c, swagger_name=None, debug=False, **kwargs):
    _prepare_mapping_and_regenerate(
        c,
        _DPG_SWAGGER_MAPPINGS,
        _SwaggerGroup.DPG,
        swagger_name,
        debug,
        version_tolerant=True,
        **kwargs
    )

@task
def regenerate_vanilla_version_tolerant(c, swagger_name=None, debug=False, **kwargs):
    _prepare_mapping_and_regenerate(
        c,
        _VANILLA_SWAGGER_MAPPINGS,
        _SwaggerGroup.VANILLA,
        swagger_name,
        debug,
        version_tolerant=True,
        **kwargs
    )

@task
def regenerate_azure_legacy(c, swagger_name=None, debug=False, **kwargs):
    _prepare_mapping_and_regenerate(c, _AZURE_SWAGGER_MAPPINGS, _SwaggerGroup.AZURE, swagger_name, debug, **kwargs)
    if not swagger_name:
        regenerate_custom_poller_pager_legacy(c, debug)
        regenerate_package_mode(c, swagger_group=_SwaggerGroup.AZURE)

@task
def regenerate_azure_low_level_client(c, swagger_name=None, debug=False, **kwargs):
    return _prepare_mapping_and_regenerate(c, _AZURE_SWAGGER_MAPPINGS, _SwaggerGroup.AZURE, swagger_name, debug, low_level_client=True, **kwargs)

@task
def regenerate_azure_version_tolerant(c, swagger_name=None, debug=False, **kwargs):
    _prepare_mapping_and_regenerate(c, _AZURE_SWAGGER_MAPPINGS, _SwaggerGroup.AZURE, swagger_name, debug, version_tolerant=True, **kwargs)
    if not swagger_name:
        regenerate_custom_poller_pager_version_tolerant(c, debug)

@task
def regenerate_azure_arm_legacy(c, swagger_name=None, debug=False, **kwargs):
    _prepare_mapping_and_regenerate(c, _AZURE_ARM_SWAGGER_MAPPINGS, _SwaggerGroup.AZURE_ARM, swagger_name, debug, **kwargs)
<<<<<<< HEAD
    if not swagger_name:
        regenerate_credential_default_policy(c, debug)
        # regenerate_security_azure_arm_legacy(c, debug)
=======
>>>>>>> 8d20f26c

@task
def regenerate_azure_arm_low_level_client(c, swagger_name=None, debug=False, **kwargs):
    return _prepare_mapping_and_regenerate(c, _AZURE_ARM_SWAGGER_MAPPINGS, _SwaggerGroup.AZURE_ARM, swagger_name, debug, low_level_client=True, **kwargs)

@task
def regenerate_azure_arm_version_tolerant(c, swagger_name=None, debug=False, **kwargs):
    return _prepare_mapping_and_regenerate(c, _AZURE_ARM_SWAGGER_MAPPINGS, _SwaggerGroup.AZURE_ARM, swagger_name, debug, version_tolerant=True, **kwargs)

@task
def regenerate_legacy(c, swagger_name=None, debug=False):
    # regenerate expected code for tests
    regenerate_vanilla_legacy(c, swagger_name, debug)
    regenerate_azure_legacy(c, swagger_name, debug)
    regenerate_azure_arm_legacy(c, swagger_name, debug)
    if not swagger_name:
        regenerate_multiapi(c, debug)
        regenerate_samples(c, debug)

@task
def regenerate(
    c,
    swagger_name=None,
    debug=False,
    version_tolerant=False,
    low_level_client=False,
    legacy=False,
    vanilla=False,
    azure=False,
    azure_arm=False,
    dpg=False
):
    if legacy and dpg:
        raise ValueError("Can not specify legacy flag and dpg flag at the same time.")
    generators = [
        "version_tolerant" if version_tolerant else "",
        "low_level_client" if low_level_client else "",
        "legacy" if legacy else "",
    ]
    generators = [g for g in generators if g] or ["legacy", "low_level_client", "version_tolerant"]
    folders = [
        "vanilla" if vanilla else "",
        "azure" if azure else "",
        "azure_arm" if azure_arm else "",
        "dpg" if dpg else "",
    ]
    folder_flags = [f for f in folders if f]
    if not folder_flags:
        mapping = {
            "legacy": regenerate_legacy,
            "low_level_client": regenerate_low_level_client,
            "version_tolerant": regenerate_version_tolerant,
        }
        funcs = [mapping[g] for g in generators if g in mapping.keys()]
    else:
        mapping = {
            ("legacy", "vanilla"): regenerate_vanilla_legacy,
            ("legacy", "azure"): regenerate_azure_legacy,
            ("legacy", "azure_arm"): regenerate_azure_arm_legacy,
            ("version_tolerant", "vanilla"): regenerate_vanilla_version_tolerant,
            ("version_tolerant", "azure"): regenerate_azure_version_tolerant,
            ("version_tolerant", "azure_arm"): regenerate_azure_arm_version_tolerant,
            ("version_tolerant", "dpg"): regenerate_dpg_version_tolerant,
            ("low_level_client", "vanilla"): regenerate_vanilla_low_level_client,
            ("low_level_client", "azure"): regenerate_azure_low_level_client,
            ("low_level_client", "azure_arm"): regenerate_azure_arm_low_level_client,
            ("low_level_client", "dpg"): regenerate_dpg_low_level_client,
        }
        funcs = [
            v for k, v in mapping.items() if k in itertools.product(generators, folder_flags)
        ]
    for func in funcs:
        func(c, swagger_name, debug)

@task
def regenerate_low_level_client(c, swagger_name=None, debug=False):
    regenerate_dpg_low_level_client(c, swagger_name, debug)
    regenerate_vanilla_low_level_client(c, swagger_name, debug)
    regenerate_azure_low_level_client(c, swagger_name, debug)
    regenerate_azure_arm_low_level_client(c, swagger_name, debug)

@task
def regenerate_version_tolerant(c, swagger_name=None, debug=False):
    regenerate_dpg_version_tolerant(c, swagger_name, debug)
    regenerate_vanilla_version_tolerant(c, swagger_name, debug)
    regenerate_azure_version_tolerant(c, swagger_name, debug)
    regenerate_azure_arm_version_tolerant(c, swagger_name, debug)

@task
def test(c):
    # run language-specific tests
    base_dir = os.path.dirname(__file__)
    cmd = 'tox -e ci'

    autorest_types = ["azure", "vanilla"]
    gen_types = ["legacy", "low-level", "version-tolerant"]
    for autorest_type, gen_type in itertools.product(autorest_types, gen_types):
        os.chdir(f"{base_dir}/test/{autorest_type}/{gen_type}")
        c.run(cmd)

    # multiapi
    os.chdir(f"{base_dir}/test/multiapi/")
    c.run(cmd)

def _multiapi_command_line(location, debug):
    cwd = os.getcwd()
    cmd = (
        f'autorest {location} --use=. --multiapi --output-artifact=code-model-v4-no-tags ' +
        f'--python-sdks-folder={cwd}/test/'
    )
    if debug:
        cmd += " --python.debugger"
    return cmd

@task
def regenerate_multiapi(c, debug=False, swagger_name="test"):
    # being hacky: making default swagger_name 'test', since it appears in each spec name
    available_specifications = [
        # create basic multiapi client (package-name=multapi)
        "test/multiapi/specification/multiapi/README.md",
        # create multiapi client with submodule (package-name=multiapi#submodule)
        "test/multiapi/specification/multiapiwithsubmodule/README.md",
        # create multiapi client with no aio folder (package-name=multiapinoasync)
        "test/multiapi/specification/multiapinoasync/README.md",
        # create multiapi client with AzureKeyCredentialPolicy (package-name=multiapicredentialdefaultpolicy)
        "test/multiapi/specification/multiapicredentialdefaultpolicy/README.md",
        # create multiapi client data plane (package-name=multiapidataplane)
        "test/multiapi/specification/multiapidataplane/README.md",
        # multiapi client with custom base url (package-name=multiapicustombaseurl)
        "test/multiapi/specification/multiapicustombaseurl/README.md",
        # create multiapi client with security definition (package-name=multapisecurity)
        "test/multiapi/specification/multiapisecurity/README.md",
    ]

    cmds = [_multiapi_command_line(spec, debug) for spec in available_specifications if swagger_name.lower() in spec]

    _run_autorest(cmds, debug)

@task
def regenerate_package_mode(c, debug=False, swagger_group=None):
    cwd = os.getcwd()
    azure_packages = [
        'test/azure/legacy/specification/packagemodemgmtplane/README.md',
        'test/azure/legacy/specification/packagemodecustomize/README.md',
    ]
    vanilla_packages = [
        'test/vanilla/legacy/specification/packagemodedataplane/README.md',
    ]
    if swagger_group == _SwaggerGroup.VANILLA:
        package_mode = vanilla_packages
    elif swagger_group == _SwaggerGroup.AZURE:
        package_mode = azure_packages
    else:
        package_mode = azure_packages + vanilla_packages
    cmds = [
        f'autorest {readme} --use=. --python-sdks-folder={cwd}/test/' for readme in package_mode
    ]

    _run_autorest(cmds, debug=debug)

@task
def regenerate_custom_poller_pager_legacy(c, debug=False):
    cwd = os.getcwd()
    cmd = (
        f'autorest test/azure/legacy/specification/custompollerpager/README.md --use=. --python-sdks-folder={cwd}/test/'
    )
    _run_autorest([cmd], debug=debug)

@task
def regenerate_custom_poller_pager_version_tolerant(c, debug=False):
    cwd = os.getcwd()
    cmd = (
        f'autorest test/azure/version-tolerant/specification/custompollerpager/README.md --use=. --python-sdks-folder={cwd}/test/'
    )
    _run_autorest([cmd], debug=debug)

@task
def regenerate_samples(c, debug=False):
    cwd = os.getcwd()
    sample_to_special_flags = {
        "management": None,
        "multiapi": {
            "multiapi": True,
            "python-sdks-folder": f'{cwd}/docs/samples/specification/multiapi'
        },
        "azure_key_credential": None,
        "directives": None,
        "basic": None,
    }

    cmds = []
    for sample, special_flags in sample_to_special_flags.items():
        cmd =  f'autorest docs/samples/specification/{sample}/readme.md --use=.  '
        if special_flags:
            flag_strings = [
                f"--{flag}={value}" for flag, value in special_flags.items()
            ]
            cmd += " ".join(flag_strings)
        cmds.append(cmd)
<<<<<<< HEAD
    _run_autorest(cmds, debug)

@task
def regenerate_with_python3_operation_files(c, debug=False):
    mapping = {'BodyArrayWithPythonThreeOperationFiles': 'body-array.json'}
    override_flags = {"add-python3-operation-files": True}
    _regenerate(mapping, debug, swagger_group=_SwaggerGroup.VANILLA, override_flags=override_flags)

@task
def regenerate_python3_only(c, debug=False):
    mapping = {'BodyComplexPythonThreeOnly': 'body-complex.json'}
    override_flags = {
        "python3-only": True,
        "namespace": "bodycomplexpython3only",
        "package-name": "bodycomplexpython3only",
    }
    _regenerate(mapping, debug, swagger_group=_SwaggerGroup.VANILLA, override_flags=override_flags)

@task
def regenerate_security(c, debug=False):
    regenerate_security_azure_arm_legacy(c, debug=debug)
    regenerate_security_aad_vanilla_legacy(c, debug=debug)
    regenerate_security_key_vanilla_legacy(c, debug=debug)

@task
def regenerate_security_azure_arm_legacy(c, debug=False):
    mapping = {
        'SecurityAadSwagger': 'security-aad.json',
        'SecurityKeySwagger': 'security-key.json',
    }
    _regenerate(mapping, debug, swagger_group=_SwaggerGroup.AZURE_ARM)

@task
def regenerate_security_aad_vanilla_legacy(c, debug=False):
    mapping = {'SecurityAadSwaggerCredentialFlag': 'security-aad.json'}
    override_flags = {
        "add-credential": True,
        "credential-default-policy-type": "AzureKeyCredentialPolicy",
        "title": "SecurityAadSwaggerCredentialFlag",
    }
    _regenerate(mapping, debug, swagger_group=_SwaggerGroup.VANILLA, override_flags=override_flags)

@task
def regenerate_security_key_vanilla_legacy(c, debug=False):
    mapping = {'SecurityKeySwaggerCredentialFlag': 'security-key.json'}
    override_flags = {
        "add-credential": True,
        "title": "SecurityKeySwaggerCredentialFlag",
    }
    _regenerate(mapping, debug, swagger_group=_SwaggerGroup.VANILLA, override_flags=override_flags)
=======
    _run_autorest(cmds, debug)
>>>>>>> 8d20f26c
<|MERGE_RESOLUTION|>--- conflicted
+++ resolved
@@ -71,8 +71,6 @@
     'NoOperations': 'no-operations.json',
     "ParameterizedEndpoint": "parameterized-endpoint.json",
     "ReservedWords": "reserved-words.json",
-    # "SecurityAadSwagger": "security-aad.json",
-    # "SecurityKeySwagger": "security-key.json",
 }
 
 _DPG_SWAGGER_MAPPINGS = {
@@ -88,10 +86,16 @@
             "BodyComplexPythonThreeOnly": "body-complex.json",
             'BodyArrayWithNamespaceFolders': 'body-array.json',
             'BodyByteWithPackageName': 'body-byte.json',
-            'BodyArrayWithPythonThreeOperationFiles': 'body-array.json'
+            'BodyArrayWithPythonThreeOperationFiles': 'body-array.json',
+            'SecurityAadSwaggerCredentialFlag': 'security-aad.json',
+            'SecurityKeySwaggerCredentialFlag': 'security-key.json',
+            "SecurityAadSwagger": "security-aad.json",
+            "SecurityKeySwagger": "security-key.json",
         },
         _SwaggerGroup.AZURE_ARM: {
             'HeadWithAzureKeyCredentialPolicy': 'head.json',
+            'SecurityAadSwagger': 'security-aad.json',
+            'SecurityKeySwagger': 'security-key.json',
         }
     },
     _Generator.VERSION_TOLERANT: {
@@ -124,6 +128,15 @@
     "BodyArrayWithPythonThreeOperationFiles": {
         "add-python3-operation-files": True
     },
+    "SecurityAadSwaggerCredentialFlag": {
+        "add-credential": True,
+        "credential-default-policy-type": "AzureKeyCredentialPolicy",
+        "title": "SecurityAadSwaggerCredentialFlag",
+    },
+    "SecurityKeySwaggerCredentialFlag": {
+        "add-credential": True,
+        "title": "SecurityKeySwaggerCredentialFlag",
+    }
 }
 
 _AZURE_SWAGGER_MAPPINGS = {
@@ -311,8 +324,6 @@
     _prepare_mapping_and_regenerate(c, _VANILLA_SWAGGER_MAPPINGS, _SwaggerGroup.VANILLA, swagger_name, debug, **kwargs)
     if not swagger_name:
         regenerate_package_mode(c, swagger_group=_SwaggerGroup.VANILLA)
-        # regenerate_security_aad_vanilla_legacy(c, debug)
-        # regenerate_security_key_vanilla_legacy(c, debug)
 
 @task
 def regenerate_dpg_low_level_client(c, swagger_name=None, debug=False, **kwargs):
@@ -382,12 +393,6 @@
 @task
 def regenerate_azure_arm_legacy(c, swagger_name=None, debug=False, **kwargs):
     _prepare_mapping_and_regenerate(c, _AZURE_ARM_SWAGGER_MAPPINGS, _SwaggerGroup.AZURE_ARM, swagger_name, debug, **kwargs)
-<<<<<<< HEAD
-    if not swagger_name:
-        regenerate_credential_default_policy(c, debug)
-        # regenerate_security_azure_arm_legacy(c, debug)
-=======
->>>>>>> 8d20f26c
 
 @task
 def regenerate_azure_arm_low_level_client(c, swagger_name=None, debug=False, **kwargs):
@@ -587,57 +592,11 @@
             ]
             cmd += " ".join(flag_strings)
         cmds.append(cmd)
-<<<<<<< HEAD
     _run_autorest(cmds, debug)
 
 @task
-def regenerate_with_python3_operation_files(c, debug=False):
-    mapping = {'BodyArrayWithPythonThreeOperationFiles': 'body-array.json'}
-    override_flags = {"add-python3-operation-files": True}
-    _regenerate(mapping, debug, swagger_group=_SwaggerGroup.VANILLA, override_flags=override_flags)
-
-@task
-def regenerate_python3_only(c, debug=False):
-    mapping = {'BodyComplexPythonThreeOnly': 'body-complex.json'}
-    override_flags = {
-        "python3-only": True,
-        "namespace": "bodycomplexpython3only",
-        "package-name": "bodycomplexpython3only",
-    }
-    _regenerate(mapping, debug, swagger_group=_SwaggerGroup.VANILLA, override_flags=override_flags)
-
-@task
 def regenerate_security(c, debug=False):
-    regenerate_security_azure_arm_legacy(c, debug=debug)
-    regenerate_security_aad_vanilla_legacy(c, debug=debug)
-    regenerate_security_key_vanilla_legacy(c, debug=debug)
-
-@task
-def regenerate_security_azure_arm_legacy(c, debug=False):
-    mapping = {
-        'SecurityAadSwagger': 'security-aad.json',
-        'SecurityKeySwagger': 'security-key.json',
-    }
-    _regenerate(mapping, debug, swagger_group=_SwaggerGroup.AZURE_ARM)
-
-@task
-def regenerate_security_aad_vanilla_legacy(c, debug=False):
-    mapping = {'SecurityAadSwaggerCredentialFlag': 'security-aad.json'}
-    override_flags = {
-        "add-credential": True,
-        "credential-default-policy-type": "AzureKeyCredentialPolicy",
-        "title": "SecurityAadSwaggerCredentialFlag",
-    }
-    _regenerate(mapping, debug, swagger_group=_SwaggerGroup.VANILLA, override_flags=override_flags)
-
-@task
-def regenerate_security_key_vanilla_legacy(c, debug=False):
-    mapping = {'SecurityKeySwaggerCredentialFlag': 'security-key.json'}
-    override_flags = {
-        "add-credential": True,
-        "title": "SecurityKeySwaggerCredentialFlag",
-    }
-    _regenerate(mapping, debug, swagger_group=_SwaggerGroup.VANILLA, override_flags=override_flags)
-=======
-    _run_autorest(cmds, debug)
->>>>>>> 8d20f26c
+    regenerate(c, swagger_name='SecurityKeySwaggerCredentialFlag', debug=debug)
+    regenerate(c, swagger_name='SecurityAadSwaggerCredentialFlag', debug=debug)
+    regenerate(c, swagger_name='SecurityAadSwagger', debug=debug)
+    regenerate(c, swagger_name='SecurityKeySwagger', debug=debug)