# -------------------------------------------------------------------------
# Copyright (c) Microsoft Corporation. All rights reserved.
# Licensed under the MIT License. See License.txt in the project root for
# license information.
# --------------------------------------------------------------------------
import copy
import itertools
from multiprocessing import Pool
import os
from typing import Any, Dict, Optional, Union
from enum import Enum, auto
from colorama import init, Fore
from invoke import task, run
import shutil
import re

init()
class _SwaggerGroup(str, Enum):
    VANILLA = "vanilla"
    AZURE = "azure"
    AZURE_ARM = "azure-arm"
    DPG = "dpg"

class _Generator(Enum):
    LEGACY = "legacy"
    VERSION_TOLERANT = "version_tolerant"
    LOW_LEVEL_CLIENT = "low_level_client"

_VANILLA_SWAGGER_MAPPINGS = {
    'AdditionalProperties': 'additionalProperties.json',
    'Anything': 'any-type.json',
    'ParameterFlattening': 'parameter-flattening.json',
    'BodyArray': 'body-array.json',
    'BodyBinary': 'body-binary.json',
    'BodyBoolean': 'body-boolean.json',
    'BodyByte': 'body-byte.json',
    'BodyComplex': 'body-complex.json',
    'BodyDate': 'body-date.json',
    'BodyDateTime': 'body-datetime.json',
    'BodyDateTimeRfc1123': 'body-datetime-rfc1123.json',
    'BodyDuration': 'body-duration.json',
    'BodyDictionary': 'body-dictionary.json',
    'BodyFile': 'body-file.json',
    'Constants': 'constants.json',
    'BodyFormData': 'body-formdata.json',
    'BodyFormUrlEncodedData': 'body-formdata-urlencoded.json',
    'BodyInteger': 'body-integer.json',
    'BodyNumber': 'body-number.json',
    'BodyString': 'body-string.json',
    'BodyTime': 'body-time.json',
    'ErrorWithSecrets': 'error-with-secrets.json',
    'ExtensibleEnums': 'extensible-enums-swagger.json',
    'Header': 'header.json',
    'Http': 'httpInfrastructure.json',
    'IncorrectErrorResponse': 'incorrect-error-response.json',
    'Report': 'report.json',
    'RequiredOptional': 'required-optional.json',
    'Url': 'url.json',
    'Validation': 'validation.json',
    'CustomBaseUri': 'custom-baseUrl.json',
    'CustomBaseUriMoreOptions': 'custom-baseUrl-more-options.json',
    'MergePatchJson': 'merge-patch.json',
    'ModelFlattening': 'model-flattening.json',
    'Xml': 'xml-service.json',
    'UrlMultiCollectionFormat' : 'url-multi-collectionFormat.json',
    'XmsErrorResponse': 'xms-error-responses.json',
    'MediaTypes': 'media_types.json',
    'ObjectType': 'object-type.json',
    'NonStringEnums': 'non-string-enum.json',
    'MultipleInheritance': 'multiple-inheritance.json',
    'NoOperations': 'no-operations.json',
    "ParameterizedEndpoint": "parameterized-endpoint.json",
    "ReservedWords": "reserved-words.json",
}

_DPG_SWAGGER_MAPPINGS = {
    'DPGServiceDrivenInitial': 'dpg-initial.json',
    'DPGServiceDrivenUpdateOne': 'dpg-update1.json',
    'DPGCustomizationInitial': 'dpg-customization.json',
    'DPGCustomizationCustomized': 'dpg-customization.json',
<<<<<<< HEAD
    'DPGTestPostProcessPlugin': 'dpg-customization.json',
}

_FILE_SPECIFIC_OVERLOAD_FLAGS = {
    'DPGTestPostProcessPlugin': {
        "models-mode": "msrest",
    }
=======
}

_GENERATOR_SPECIFIC_TESTS = {
    _Generator.LEGACY: {
        _SwaggerGroup.VANILLA: {
            "BodyComplexPythonThreeOnly": "body-complex.json",
            'BodyArrayWithNamespaceFolders': 'body-array.json',
            'BodyByteWithPackageName': 'body-byte.json',
            'BodyArrayWithPythonThreeOperationFiles': 'body-array.json'
        },
        _SwaggerGroup.AZURE_ARM: {
            'HeadWithAzureKeyCredentialPolicy': 'head.json',
        }
    },
    _Generator.VERSION_TOLERANT: {
        _SwaggerGroup.DPG: {
            'DPGTestModels': 'dpg-customization.json',
        }
    },
}

_PACKAGE_NAME_TO_OVERRIDE_FLAGS: Dict[str, Dict[str, Union[bool, str]]] = {
    'DPGTestModels': {
        "models-mode": "msrest",
    },
    'BodyComplexPythonThreeOnly': {
        "python3-only": True,
        "namespace": "bodycomplexpython3only",
        "package-name": "bodycomplexpython3only",
    },
    'BodyArrayWithNamespaceFolders': {
        "namespace": "vanilla.body.array"
    },
    "BodyByteWithPackageName": {
        "package-name": "package-name",
        "override-client-name": "class_name"
    },
    "HeadWithAzureKeyCredentialPolicy": {
        "credential-default-policy-type": "AzureKeyCredentialPolicy",
        "credential-key-header-name": "Authorization"
    },
    "BodyArrayWithPythonThreeOperationFiles": {
        "add-python3-operation-files": True
    },
>>>>>>> d7291e18
}

_AZURE_SWAGGER_MAPPINGS = {
    'AzureBodyDuration': 'body-duration.json',
    'AzureReport': 'azure-report.json',
    'AzureParameterGrouping': 'azure-parameter-grouping.json',
    'CustomBaseUri': 'custom-baseUrl.json',
    'LroWithParameterizedEndpoints': 'lro-parameterized-endpoints.json',
    'Paging': 'paging.json',
    'CustomUrlPaging': 'custom-baseUrl-paging.json',
}

# The list is mostly built on Swaggers that uses CloudError feature
# These Swagger should be modified to test their features, and not the CloudError one
_AZURE_ARM_SWAGGER_MAPPINGS = {
    'Head': 'head.json',
    'HeadExceptions': 'head-exceptions.json',
    'StorageManagementClient': 'storage.json',
    'Lro': 'lro.json',
    'SubscriptionIdApiVersion': 'subscriptionId-apiVersion.json',
    'AzureSpecials': 'azure-special-properties.json',
}

"""Overwrite default behavior we have assigned to test flags
"""

_OVERWRITE_DEFAULT_NAMESPACE = {
    'ExtensibleEnums': 'extensibleenumsswagger',
    'Http': 'httpinfrastructure',
    'CustomBaseUri': 'custombaseurl',
    'CustomBaseUriMoreOptions': 'custombaseurlmoreoptions',
    'Xml': 'xmlservice',
    'AzureBodyDuration': 'bodyduration',
    'CustomUrlPaging': 'custombaseurlpaging',
    'AzureSpecials': 'azurespecialproperties',
    'StorageManagementClient': 'storage',
}

_PACKAGES_WITH_CLIENT_SIDE_VALIDATION = [
    'Validation',
    'Url',
    'RequiredOptional',
    'CustomBaseUri',
    'BodyComplex',
    'AzureParameterGrouping',
    'AzureSpecials'
]

def _build_flags(
    package_name: str,
    swagger_name: str,
    debug: bool,
    swagger_group: _SwaggerGroup,
    override_flags: Optional[Dict[str, Any]] = None,
    **kwargs
) -> Dict[str, Any]:
    autorest_dir = os.path.dirname(__file__)
    testserver_dir = "node_modules/@microsoft.azure/autorest.testserver/swagger"
    override_flags = override_flags or {}
<<<<<<< HEAD
    override_flags.update(_FILE_SPECIFIC_OVERLOAD_FLAGS.get(package_name, {}))
=======
    override_flags.update(_PACKAGE_NAME_TO_OVERRIDE_FLAGS.get(package_name, {}))
>>>>>>> d7291e18
    if swagger_group == _SwaggerGroup.VANILLA:
        generation_section = "vanilla"
    elif swagger_group == _SwaggerGroup.DPG:
        generation_section = "dpg"
    else:
        generation_section = "azure"
    namespace = kwargs.pop("namespace", _OVERWRITE_DEFAULT_NAMESPACE.get(package_name, package_name.lower()))
    low_level_client = kwargs.pop("low_level_client", False)
    version_tolerant = kwargs.pop("version_tolerant", False)
    client_side_validation = package_name in _PACKAGES_WITH_CLIENT_SIDE_VALIDATION
    if low_level_client:
        package_name += "LowLevel"
        generation_section += "/low-level"
        override_flags["low-level-client"] = True
        namespace += "lowlevel"
    elif version_tolerant:
        package_name += "VersionTolerant"
        generation_section += "/version-tolerant"
        override_flags["version-tolerant"] = True
        namespace += "versiontolerant"
    else:
        generation_section += "/legacy"
        override_flags["payload-flattening-threshold"] = 1
        override_flags["reformat-next-link"] = False

    flags = {
        "use": autorest_dir,
        "clear-output-folder": True,
        "output-folder": f"test/{generation_section}/Expected/AcceptanceTests/{package_name}",
        "license-header": "MICROSOFT_MIT_NO_VERSION",
        "enable-xml": True,
        "basic-setup-py": True,
        "package-version": "0.1.0",
        "output-artifact": "code-model-v4-no-tags",
        "input-file": f"{testserver_dir}/{swagger_name}",
        "add-credential": False,
        "vanilla": swagger_group == _SwaggerGroup.VANILLA,
        "azure-arm": swagger_group == _SwaggerGroup.AZURE_ARM,
        "keep-version-file": True,
        "namespace": namespace,
        "client-side-validation": client_side_validation,
        "black": True,
    }
    if override_flags:
        flags.update(override_flags)
    return flags

def _build_command_line(
    package_name: str,
    swagger_name: str,
    debug: bool,
    swagger_group: _SwaggerGroup,
    override_flags: Optional[Dict[str, Any]] = None,
    **kwargs,
) -> str:
    if swagger_group == _SwaggerGroup.DPG:
        # for DPG, we always have to generate multiple packages for swaggers with the same
        # package name, so we override package names
        override_flags = override_flags or {}
        override_flags.update({"package-name": package_name.lower()})
    flags = _build_flags(package_name, swagger_name, debug, swagger_group, override_flags, **kwargs)
    flag_strings = [
        f"--{flag}={value}" for flag, value in flags.items()
    ]
    debug_str = " --python.debugger" if debug else ""
    return "autorest " + " ".join(flag_strings) + debug_str

def _run_autorest(cmds, debug):
    if len(cmds) == 1:
        success = _run_single_autorest(cmds[0], debug=debug)
    else:
        # Execute actual taks in parallel
        with Pool() as pool:
            result = pool.map(_run_single_autorest, cmds)
        success = all(result)
    if not success:
        raise SystemExit("Autorest generation fails")

def _run_single_autorest(cmd_line, debug=False):
    result = run(cmd_line, warn=True, hide=not debug)
    if result.ok or result.return_code is None:
        print(Fore.GREEN + f'Call "{cmd_line}" done with success')
        return True
    print(Fore.RED + f'Call "{cmd_line}" failed with {result.return_code}\n{result.stdout}\n{result.stderr}')

    output_folder = re.findall(r"--output-folder=([^\s]+)", cmd_line)[0]
    shutil.rmtree(output_folder, ignore_errors=True)
    return False

def _regenerate(
    mapping: Dict[str, str],
    debug: bool,
    swagger_group: _SwaggerGroup,
    override_flags: Optional[Dict[str, Any]] = None,
    **kwargs
) -> None:
    cmds = []
    for package_name, swagger_name in mapping.items():
        command_line = _build_command_line(package_name, swagger_name, debug, swagger_group, override_flags, **kwargs)

        print(Fore.YELLOW + f'Queuing up: {command_line}')
        cmds.append(command_line)
    _run_autorest(cmds, debug=debug)

def _prepare_mapping_and_regenerate(c, mapping, swagger_group, swagger_name=None, debug=False, **kwargs):
    if kwargs.get("low_level_client", False):
        generator = _Generator.LOW_LEVEL_CLIENT
    elif kwargs.get("version_tolerant", False):
        generator = _Generator.VERSION_TOLERANT
    else:
        generator = _Generator.LEGACY
    mapping_copy = copy.copy(mapping)
    mapping_copy.update(_GENERATOR_SPECIFIC_TESTS.get(generator, {}).get(swagger_group, {}))
    if swagger_name:
        prepared_mapping = {k: v for k, v in mapping_copy.items() if swagger_name.lower() in k.lower()}
    else:
        prepared_mapping = mapping_copy
    _regenerate(prepared_mapping, debug, swagger_group=swagger_group, **kwargs)

@task
def regenerate_vanilla_legacy(c, swagger_name=None, debug=False, **kwargs):
    _prepare_mapping_and_regenerate(c, _VANILLA_SWAGGER_MAPPINGS, _SwaggerGroup.VANILLA, swagger_name, debug, **kwargs)
    if not swagger_name:
        regenerate_package_mode(c, swagger_group=_SwaggerGroup.VANILLA)

@task
def regenerate_dpg_low_level_client(c, swagger_name=None, debug=False, **kwargs):
    return _prepare_mapping_and_regenerate(
        c,
        _DPG_SWAGGER_MAPPINGS,
        _SwaggerGroup.DPG,
        swagger_name,
        debug,
        low_level_client=True,
        **kwargs
    )

@task
def regenerate_vanilla_low_level_client(c, swagger_name=None, debug=False, **kwargs):
    return _prepare_mapping_and_regenerate(
        c,
        _VANILLA_SWAGGER_MAPPINGS,
        _SwaggerGroup.VANILLA,
        swagger_name,
        debug,
        low_level_client=True,
        **kwargs
    )

@task
def regenerate_dpg_version_tolerant(c, swagger_name=None, debug=False, **kwargs):
    _prepare_mapping_and_regenerate(
        c,
        _DPG_SWAGGER_MAPPINGS,
        _SwaggerGroup.DPG,
        swagger_name,
        debug,
        version_tolerant=True,
        **kwargs
    )

@task
def regenerate_vanilla_version_tolerant(c, swagger_name=None, debug=False, **kwargs):
    _prepare_mapping_and_regenerate(
        c,
        _VANILLA_SWAGGER_MAPPINGS,
        _SwaggerGroup.VANILLA,
        swagger_name,
        debug,
        version_tolerant=True,
        **kwargs
    )

@task
def regenerate_azure_legacy(c, swagger_name=None, debug=False, **kwargs):
    _prepare_mapping_and_regenerate(c, _AZURE_SWAGGER_MAPPINGS, _SwaggerGroup.AZURE, swagger_name, debug, **kwargs)
    if not swagger_name:
        regenerate_custom_poller_pager_legacy(c, debug)
        regenerate_package_mode(c, swagger_group=_SwaggerGroup.AZURE)

@task
def regenerate_azure_low_level_client(c, swagger_name=None, debug=False, **kwargs):
    return _prepare_mapping_and_regenerate(c, _AZURE_SWAGGER_MAPPINGS, _SwaggerGroup.AZURE, swagger_name, debug, low_level_client=True, **kwargs)

@task
def regenerate_azure_version_tolerant(c, swagger_name=None, debug=False, **kwargs):
    _prepare_mapping_and_regenerate(c, _AZURE_SWAGGER_MAPPINGS, _SwaggerGroup.AZURE, swagger_name, debug, version_tolerant=True, **kwargs)
    if not swagger_name:
        regenerate_custom_poller_pager_version_tolerant(c, debug)

@task
def regenerate_azure_arm_legacy(c, swagger_name=None, debug=False, **kwargs):
    _prepare_mapping_and_regenerate(c, _AZURE_ARM_SWAGGER_MAPPINGS, _SwaggerGroup.AZURE_ARM, swagger_name, debug, **kwargs)

@task
def regenerate_azure_arm_low_level_client(c, swagger_name=None, debug=False, **kwargs):
    return _prepare_mapping_and_regenerate(c, _AZURE_ARM_SWAGGER_MAPPINGS, _SwaggerGroup.AZURE_ARM, swagger_name, debug, low_level_client=True, **kwargs)

@task
def regenerate_azure_arm_version_tolerant(c, swagger_name=None, debug=False, **kwargs):
    return _prepare_mapping_and_regenerate(c, _AZURE_ARM_SWAGGER_MAPPINGS, _SwaggerGroup.AZURE_ARM, swagger_name, debug, version_tolerant=True, **kwargs)

@task
def regenerate_legacy(c, swagger_name=None, debug=False):
    # regenerate expected code for tests
    regenerate_vanilla_legacy(c, swagger_name, debug)
    regenerate_azure_legacy(c, swagger_name, debug)
    regenerate_azure_arm_legacy(c, swagger_name, debug)
    if not swagger_name:
        regenerate_multiapi(c, debug)
        regenerate_samples(c, debug)

@task
def regenerate(
    c,
    swagger_name=None,
    debug=False,
    version_tolerant=False,
    low_level_client=False,
    legacy=False,
    vanilla=False,
    azure=False,
    azure_arm=False,
    dpg=False
):
    if legacy and dpg:
        raise ValueError("Can not specify legacy flag and dpg flag at the same time.")
    generators = [
        "version_tolerant" if version_tolerant else "",
        "low_level_client" if low_level_client else "",
        "legacy" if legacy else "",
    ]
    generators = [g for g in generators if g] or ["legacy", "low_level_client", "version_tolerant"]
    folders = [
        "vanilla" if vanilla else "",
        "azure" if azure else "",
        "azure_arm" if azure_arm else "",
        "dpg" if dpg else "",
    ]
    folder_flags = [f for f in folders if f]
    if not folder_flags:
        mapping = {
            "legacy": regenerate_legacy,
            "low_level_client": regenerate_low_level_client,
            "version_tolerant": regenerate_version_tolerant,
        }
        funcs = [mapping[g] for g in generators if g in mapping.keys()]
    else:
        mapping = {
            ("legacy", "vanilla"): regenerate_vanilla_legacy,
            ("legacy", "azure"): regenerate_azure_legacy,
            ("legacy", "azure_arm"): regenerate_azure_arm_legacy,
            ("version_tolerant", "vanilla"): regenerate_vanilla_version_tolerant,
            ("version_tolerant", "azure"): regenerate_azure_version_tolerant,
            ("version_tolerant", "azure_arm"): regenerate_azure_arm_version_tolerant,
            ("version_tolerant", "dpg"): regenerate_dpg_version_tolerant,
            ("low_level_client", "vanilla"): regenerate_vanilla_low_level_client,
            ("low_level_client", "azure"): regenerate_azure_low_level_client,
            ("low_level_client", "azure_arm"): regenerate_azure_arm_low_level_client,
            ("low_level_client", "dpg"): regenerate_dpg_low_level_client,
        }
        funcs = [
            v for k, v in mapping.items() if k in itertools.product(generators, folder_flags)
        ]
    for func in funcs:
        func(c, swagger_name, debug)

@task
def regenerate_low_level_client(c, swagger_name=None, debug=False):
    regenerate_dpg_low_level_client(c, swagger_name, debug)
    regenerate_vanilla_low_level_client(c, swagger_name, debug)
    regenerate_azure_low_level_client(c, swagger_name, debug)
    regenerate_azure_arm_low_level_client(c, swagger_name, debug)

@task
def regenerate_version_tolerant(c, swagger_name=None, debug=False):
    regenerate_dpg_version_tolerant(c, swagger_name, debug)
    regenerate_vanilla_version_tolerant(c, swagger_name, debug)
    regenerate_azure_version_tolerant(c, swagger_name, debug)
    regenerate_azure_arm_version_tolerant(c, swagger_name, debug)

@task
def test(c):
    # run language-specific tests
    base_dir = os.path.dirname(__file__)
    cmd = 'tox -e ci'

    autorest_types = ["azure", "vanilla"]
    gen_types = ["legacy", "low-level", "version-tolerant"]
    for autorest_type, gen_type in itertools.product(autorest_types, gen_types):
        os.chdir(f"{base_dir}/test/{autorest_type}/{gen_type}")
        c.run(cmd)

    # multiapi
    os.chdir(f"{base_dir}/test/multiapi/")
    c.run(cmd)

def _multiapi_command_line(location, debug):
    cwd = os.getcwd()
    cmd = (
        f'autorest {location} --use=. --multiapi --output-artifact=code-model-v4-no-tags ' +
        f'--python-sdks-folder={cwd}/test/'
    )
    if debug:
        cmd += " --python.debugger"
    return cmd

@task
def regenerate_multiapi(c, debug=False, swagger_name="test"):
    # being hacky: making default swagger_name 'test', since it appears in each spec name
    available_specifications = [
        # create basic multiapi client (package-name=multapi)
        "test/multiapi/specification/multiapi/README.md",
        # create multiapi client with submodule (package-name=multiapi#submodule)
        "test/multiapi/specification/multiapiwithsubmodule/README.md",
        # create multiapi client with no aio folder (package-name=multiapinoasync)
        "test/multiapi/specification/multiapinoasync/README.md",
        # create multiapi client with AzureKeyCredentialPolicy (package-name=multiapicredentialdefaultpolicy)
        "test/multiapi/specification/multiapicredentialdefaultpolicy/README.md",
        # create multiapi client data plane (package-name=multiapidataplane)
        "test/multiapi/specification/multiapidataplane/README.md",
        # multiapi client with custom base url (package-name=multiapicustombaseurl)
        "test/multiapi/specification/multiapicustombaseurl/README.md",
    ]

    cmds = [_multiapi_command_line(spec, debug) for spec in available_specifications if swagger_name.lower() in spec]

    _run_autorest(cmds, debug)

@task
def regenerate_package_mode(c, debug=False, swagger_group=None):
    cwd = os.getcwd()
    azure_packages = [
        'test/azure/legacy/specification/packagemodemgmtplane/README.md',
        'test/azure/legacy/specification/packagemodecustomize/README.md',
    ]
    vanilla_packages = [
        'test/vanilla/legacy/specification/packagemodedataplane/README.md',
    ]
    if swagger_group == _SwaggerGroup.VANILLA:
        package_mode = vanilla_packages
    elif swagger_group == _SwaggerGroup.AZURE:
        package_mode = azure_packages
    else:
        package_mode = azure_packages + vanilla_packages
    cmds = [
        f'autorest {readme} --use=. --python-sdks-folder={cwd}/test/' for readme in package_mode
    ]

    _run_autorest(cmds, debug=debug)

@task
def regenerate_custom_poller_pager_legacy(c, debug=False):
    cwd = os.getcwd()
    cmd = (
        f'autorest test/azure/legacy/specification/custompollerpager/README.md --use=. --python-sdks-folder={cwd}/test/'
    )
    _run_autorest([cmd], debug=debug)

@task
def regenerate_custom_poller_pager_version_tolerant(c, debug=False):
    cwd = os.getcwd()
    cmd = (
        f'autorest test/azure/version-tolerant/specification/custompollerpager/README.md --use=. --python-sdks-folder={cwd}/test/'
    )
    _run_autorest([cmd], debug=debug)

@task
def regenerate_samples(c, debug=False):
    cwd = os.getcwd()
    sample_to_special_flags = {
        "management": None,
        "multiapi": {
            "multiapi": True,
            "python-sdks-folder": f'{cwd}/docs/samples/specification/multiapi'
        },
        "azure_key_credential": None,
        "directives": None,
        "basic": None,
    }

    cmds = []
    for sample, special_flags in sample_to_special_flags.items():
        cmd =  f'autorest docs/samples/specification/{sample}/readme.md --use=.  '
        if special_flags:
            flag_strings = [
                f"--{flag}={value}" for flag, value in special_flags.items()
            ]
            cmd += " ".join(flag_strings)
        cmds.append(cmd)
    _run_autorest(cmds, debug)<|MERGE_RESOLUTION|>--- conflicted
+++ resolved
@@ -78,15 +78,6 @@
     'DPGServiceDrivenUpdateOne': 'dpg-update1.json',
     'DPGCustomizationInitial': 'dpg-customization.json',
     'DPGCustomizationCustomized': 'dpg-customization.json',
-<<<<<<< HEAD
-    'DPGTestPostProcessPlugin': 'dpg-customization.json',
-}
-
-_FILE_SPECIFIC_OVERLOAD_FLAGS = {
-    'DPGTestPostProcessPlugin': {
-        "models-mode": "msrest",
-    }
-=======
 }
 
 _GENERATOR_SPECIFIC_TESTS = {
@@ -131,7 +122,6 @@
     "BodyArrayWithPythonThreeOperationFiles": {
         "add-python3-operation-files": True
     },
->>>>>>> d7291e18
 }
 
 _AZURE_SWAGGER_MAPPINGS = {
@@ -191,11 +181,7 @@
     autorest_dir = os.path.dirname(__file__)
     testserver_dir = "node_modules/@microsoft.azure/autorest.testserver/swagger"
     override_flags = override_flags or {}
-<<<<<<< HEAD
-    override_flags.update(_FILE_SPECIFIC_OVERLOAD_FLAGS.get(package_name, {}))
-=======
     override_flags.update(_PACKAGE_NAME_TO_OVERRIDE_FLAGS.get(package_name, {}))
->>>>>>> d7291e18
     if swagger_group == _SwaggerGroup.VANILLA:
         generation_section = "vanilla"
     elif swagger_group == _SwaggerGroup.DPG:
