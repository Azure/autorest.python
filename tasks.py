# -------------------------------------------------------------------------
# Copyright (c) Microsoft Corporation. All rights reserved.
# Licensed under the MIT License. See License.txt in the project root for
# license information.
# --------------------------------------------------------------------------
from multiprocessing import Pool
import os
from typing import Any, Dict, Optional
from enum import Enum, auto
from colorama import init, Fore
from invoke import task, run

init()
class _SwaggerGroup(str, Enum):
    VANILLA = auto()
    AZURE = auto()
    AZURE_ARM = auto()

_SERVICE_TO_README_PATH = {
    'azure-ai-textanalytics': 'test/services/azure-ai-textanalytics/README.md',
    'azure-ai-formrecognizer': 'test/services/azure-ai-formrecognizer/README.md',
    'azure-storage-blob': '../azure-sdk-for-python/sdk/storage/azure-storage-blob/swagger/README.md',
    'azure-mgmt-storage': 'test/services/azure-mgmt-storage/README.md',
    'azure-mgmt-network': 'test/services/azure-mgmt-network/README.md',
    'azure-mgmt-resources#features': 'test/services/azure-mgmt-resources#features/README.md',
    'azure-graphrbac': 'test/services/azure-graphrbac/README.md',
    'azure-search': 'test/services/azure-search/README.md',
    'azure-keyvault': 'test/services/azure-keyvault/README.md',
}

_VANILLA_SWAGGER_MAPPINGS = {
    'AdditionalProperties': 'additionalProperties.json',
    'ParameterFlattening': 'parameter-flattening.json',
    'BodyArray': 'body-array.json',
    'BodyBoolean': 'body-boolean.json',
    'BodyByte': 'body-byte.json',
    'BodyComplex': 'body-complex.json',
    'BodyDate': 'body-date.json',
    'BodyDateTime': 'body-datetime.json',
    'BodyDateTimeRfc1123': 'body-datetime-rfc1123.json',
    'BodyDuration': 'body-duration.json',
    'BodyDictionary': 'body-dictionary.json',
    'BodyFile': 'body-file.json',
    'Constants': 'constants.json',
    'BodyFormData': 'body-formdata.json',
    'BodyInteger': 'body-integer.json',
    'BodyNumber': 'body-number.json',
    'BodyString': 'body-string.json',
    'BodyTime': 'body-time.json',
    'ExtensibleEnums': 'extensible-enums-swagger.json',
    'Header': 'header.json',
    'Http': 'httpInfrastructure.json',
    'Report': 'report.json',
    'RequiredOptional': 'required-optional.json',
    'Url': 'url.json',
    'Validation': 'validation.json',
    'CustomBaseUri': 'custom-baseUrl.json',
    'CustomBaseUriMoreOptions': 'custom-baseUrl-more-options.json',
    'ModelFlattening': 'model-flattening.json',
    'Xml': 'xml-service.json',
    'UrlMultiCollectionFormat' : 'url-multi-collectionFormat.json',
    'XmsErrorResponse': 'xms-error-responses.json',
    'MediaTypes': 'media_types.json',
    'ObjectType': 'object-type.json',
    'NonStringEnums': 'non-string-enum.json',
    'MultipleInheritance': 'multiple-inheritance.json',
    'NoOperations': 'no-operations.json',
}

<<<<<<< HEAD
default_azure_mappings = {
  'AcceptanceTests/AzureBodyDuration': ['body-duration.json', 'bodyduration'],
  'AcceptanceTests/AzureReport': 'azure-report.json',
  'AcceptanceTests/AzureParameterGrouping': 'azure-parameter-grouping.json',
  'AcceptanceTests/CustomBaseUri': ['custom-baseUrl.json', 'custombaseurl'],
  'AcceptanceTests/LroWithParameterizedEndpoints': 'lro-parameterized-endpoints.json',
  'AcceptanceTests/Paging': 'paging.json',
  'AcceptanceTests/CustomUrlPaging': ['custom-baseUrl-paging.json', 'custombaseurlpaging'],
=======
_AZURE_SWAGGER_MAPPINGS = {
    'AzureBodyDuration': 'body-duration.json',
    'AzureReport': 'azure-report.json',
    'AzureParameterGrouping': 'azure-parameter-grouping.json',
    'CustomBaseUri': 'custom-baseUrl.json',
    'LroWithParameterizedEndpoints': 'lro-parameterized-endpoints.json',
>>>>>>> d963481b
}

# The list is mostly built on Swaggers that uses CloudError feature
# These Swagger should be modified to test their features, and not the CloudError one
<<<<<<< HEAD
default_arm_mappings = {
  'AcceptanceTests/Head': 'head.json',
  'AcceptanceTests/HeadExceptions': 'head-exceptions.json',
  'AcceptanceTests/StorageManagementClient': ['storage.json', 'storage'],
  'AcceptanceTests/Lro': 'lro.json',
  'AcceptanceTests/SubscriptionIdApiVersion': 'subscriptionId-apiVersion.json',
  'AcceptanceTests/AzureSpecials': ['azure-special-properties.json', 'azurespecialproperties'],
=======
_AZURE_ARM_SWAGGER_MAPPINGS = {
    'Head': 'head.json',
    'HeadExceptions': 'head-exceptions.json',
    'StorageManagementClient': 'storage.json',
    'Lro': 'lro.json',
    'SubscriptionIdApiVersion': 'subscriptionId-apiVersion.json',
    'Paging': 'paging.json',
    'CustomUrlPaging': 'custom-baseUrl-paging.json',
    'AzureSpecials': 'azure-special-properties.json',
>>>>>>> d963481b
}

"""Overwrite default behavior we have assigned to test flags
"""

_OVERWRITE_DEFAULT_NAMESPACE = {
    'ExtensibleEnums': 'extensibleenumsswagger',
    'Http': 'httpinfrastructure',
    'CustomBaseUri': 'custombaseurl',
    'CustomBaseUriMoreOptions': 'custombaseurlmoreoptions',
    'Xml': 'xmlservice',
    'AzureBodyDuration': 'bodyduration',
    'CustomUrlPaging': 'custombaseurlpaging',
    'AzureSpecials': 'azurespecialproperties',
    'StorageManagementClient': 'storage',
}

_PACKAGES_WITH_CLIENT_SIDE_VALIDATION = [
    'Validation',
    'Url',
    'RequiredOptional',
    'CustomBaseUri',
    'BodyComplex',
    'AzureParameterGrouping',
    'AzureSpecials'
]

def _build_flags(
    package_name: str,
    swagger_name: str,
    debug: bool,
    swagger_group: _SwaggerGroup,
    override_flags: Optional[Dict[str, Any]] = None,
) -> Dict[str, Any]:
    autorest_dir = os.path.dirname(__file__)
    testserver_dir = "node_modules/@microsoft.azure/autorest.testserver/swagger"

    if swagger_group == _SwaggerGroup.VANILLA:
        generation_section = "vanilla"
    else:
        generation_section = "azure"

    flags = {
        "use": autorest_dir,
        "clear-output-folder": True,
        "output-folder": f"test/{generation_section}/Expected/AcceptanceTests/{package_name}",
        "license-header": "MICROSOFT_MIT_NO_VERSION",
        "enable-xml": True,
        "basic-setup-py": True,
        "package-version": "0.1.0",
        "trace": True,
        "output-artifact": "code-model-v4-no-tags",
        "input-file": f"{testserver_dir}/{swagger_name}",
        "debug": debug,
        "add-credential": False,
        "vanilla": swagger_group == _SwaggerGroup.VANILLA,
        "azure-arm": swagger_group == _SwaggerGroup.AZURE_ARM,
        "payload-flattening-threshold": 1,
        "keep-version-file": True,
        "namespace": _OVERWRITE_DEFAULT_NAMESPACE.get(package_name, package_name.lower()),
        "client-side-validation": package_name in _PACKAGES_WITH_CLIENT_SIDE_VALIDATION
    }
    if override_flags:
        flags.update(override_flags)
    return flags

def _build_command_line(
    package_name: str,
    swagger_name: str,
    debug: bool,
    swagger_group: _SwaggerGroup,
    override_flags: Optional[Dict[str, Any]] = None,
) -> str:
    flags = _build_flags(package_name, swagger_name, debug, swagger_group, override_flags)
    flag_strings = [
        f"--{flag}={value}" for flag, value in flags.items()
    ]
    return "autorest " + " ".join(flag_strings)

def _run_autorest(cmds, debug):
    if len(cmds) == 1:
        success = _run_single_autorest(cmds[0], debug=debug)
    else:
        # Execute actual taks in parallel
        with Pool() as pool:
            result = pool.map(_run_single_autorest, cmds)
        success = all(result)

    if not success:
        raise SystemExit("Autorest generation fails")

def _run_single_autorest(cmd_line, debug=False):
    result = run(cmd_line, warn=True, hide=not debug)
    if result.ok or result.return_code is None:
        print(Fore.GREEN + f'Call "{cmd_line}" done with success')
        return True
    print(Fore.RED + f'Call "{cmd_line}" failed with {result.return_code}\n{result.stdout}\n{result.stderr}')
    return False

def _regenerate(
    mapping: Dict[str, str],
    debug: bool,
    swagger_group: _SwaggerGroup,
    override_flags: Optional[Dict[str, Any]] = None,
) -> None:
    cmds = []
    for package_name, swagger_name in mapping.items():
        command_line = _build_command_line(package_name, swagger_name, debug, swagger_group, override_flags)

        print(Fore.YELLOW + f'Queuing up: {command_line}')
        cmds.append(command_line)
    _run_autorest(cmds, debug=debug)

@task
def regenerate_vanilla(c, swagger_name=None, debug=False):
    if swagger_name:
        mapping = {k: v for k, v in _VANILLA_SWAGGER_MAPPINGS.items() if swagger_name.lower() in k.lower()}
    else:
        mapping = _VANILLA_SWAGGER_MAPPINGS
    _regenerate(mapping, debug, swagger_group=_SwaggerGroup.VANILLA)

@task
def regenerate_azure(c, swagger_name=None, debug=False):
    if swagger_name:
        mapping = {k: v for k, v in _AZURE_SWAGGER_MAPPINGS.items() if swagger_name.lower() in k.lower()}
    else:
        mapping = _AZURE_SWAGGER_MAPPINGS
    _regenerate(mapping, debug, swagger_group=_SwaggerGroup.AZURE)

@task
def regenerate_azure_arm(c, swagger_name=None, debug=False):
    if swagger_name:
        mapping = {k: v for k, v in _AZURE_ARM_SWAGGER_MAPPINGS.items() if swagger_name.lower() in k.lower()}
    else:
        mapping = _AZURE_ARM_SWAGGER_MAPPINGS
    _regenerate(mapping, debug, swagger_group=_SwaggerGroup.AZURE_ARM)

@task
def regenerate_namespace_folders_test(c, debug=False):
    # regenerate a swagger (randomly chose BodyArray) to have a namespace length > 1
    # to test pkgutil logic
    mapping = {'BodyArrayWithNamespaceFolders': 'body-array.json'}
    override_flags = {"namespace": "vanilla.body.array"}
    _regenerate(mapping, debug, swagger_group=_SwaggerGroup.VANILLA, override_flags=override_flags)

@task
def regenerate_credential_default_policy(c, debug=False):
    mapping = {'HeadWithAzureKeyCredentialPolicy': 'head.json'}
    override_flags = {
        "credential-default-policy-type": "AzureKeyCredentialPolicy",
        "credential-key-header-name": "Authorization"
    }
    _regenerate(mapping, debug, swagger_group=_SwaggerGroup.AZURE_ARM, override_flags=override_flags)

@task
def regenerate_package_name_setup_py(c, debug=False):
    mapping = {'BodyByteWithPackageName': 'body-byte.json'}
    override_flags = {
        "package-name": "package-name",
        "override-client-name": "class_name"
    }
    _regenerate(mapping, debug, swagger_group=_SwaggerGroup.VANILLA, override_flags=override_flags)


@task
def regenerate(c, swagger_name=None, debug=False):
    # regenerate expected code for tests
    regenerate_vanilla(c, swagger_name, debug)
    regenerate_azure(c, swagger_name, debug)
    regenerate_azure_arm(c, swagger_name, debug)
    if not swagger_name:
        regenerate_namespace_folders_test(c, debug)
        regenerate_multiapi(c, debug)
        regenerate_credential_default_policy(c, debug)
        regenerate_package_name_setup_py(c, debug)
        regenerate_custom_poller_pager(c, debug)


@task
def test(c, env=None):
    # run language-specific tests
    base_dir = os.path.dirname(__file__)
    cmd = f'tox -e {env}' if env else 'tox'
    os.chdir(f"{base_dir}/test/vanilla/")
    c.run(cmd)
    os.chdir(f"{base_dir}/test/azure/")
    c.run(cmd)


@task
def regenerate_services(c, swagger_name=None, debug=False):
    # regenerate service from swagger
    if swagger_name:
        service_mapping = {k: v for k, v in _SERVICE_TO_README_PATH.items() if swagger_name.lower() in k.lower()}
    else:
        service_mapping = _SERVICE_TO_README_PATH

    cmds = []
    for service in service_mapping:
        readme_path = _SERVICE_TO_README_PATH[service]
        service = service.strip()
        cmd_line = f'autorest {readme_path} --use=. --output-artifact=code-model-v4-no-tags'
        if debug:
            cmd_line += " --debug"
        print(Fore.YELLOW + f'Queuing up: {cmd_line}')
        cmds.append(cmd_line)

    _run_autorest(cmds[0], debug)


def _multiapi_command_line(location):
    cwd = os.getcwd()
    return (
        f'autorest {location} --use=. --multiapi --output-artifact=code-model-v4-no-tags ' +
        f'--python-sdks-folder={cwd}/test/'
    )

@task
def regenerate_multiapi(c, debug=False, swagger_name="test"):
    # being hacky: making default swagger_name 'test', since it appears in each spec name
    available_specifications = [
        # create basic multiapi client (package-name=multapi)
        "test/multiapi/specification/multiapi/README.md",
        # create multiapi client with submodule (package-name=multiapi#submodule)
        "test/multiapi/specification/multiapiwithsubmodule/README.md",
        # create multiapi client with no aio folder (package-name=multiapinoasync)
        "test/multiapi/specification/multiapinoasync/README.md",
        # create multiapi client with AzureKeyCredentialPolicy (package-name=multiapicredentialdefaultpolicy)
        "test/multiapi/specification/multiapicredentialdefaultpolicy/README.md",
        # create multiapi client data plane (package-name=multiapidataplane)
        "test/multiapi/specification/multiapidataplane/README.md",
        # multiapi client with custom base url (package-name=multiapicustombaseurl)
        "test/multiapi/specification/multiapicustombaseurl/README.md",
    ]

    cmds = [_multiapi_command_line(spec) for spec in available_specifications if swagger_name.lower() in spec]

    _run_autorest(cmds, debug)

@task
def regenerate_custom_poller_pager(c, debug=False):
    cwd = os.getcwd()
    cmd = (
        f'autorest test/azure/specification/custompollerpager/README.md --use=. --python-sdks-folder={cwd}/test/'
    )
    _run_autorest([cmd], debug=debug)<|MERGE_RESOLUTION|>--- conflicted
+++ resolved
@@ -67,46 +67,25 @@
     'NoOperations': 'no-operations.json',
 }
 
-<<<<<<< HEAD
-default_azure_mappings = {
-  'AcceptanceTests/AzureBodyDuration': ['body-duration.json', 'bodyduration'],
-  'AcceptanceTests/AzureReport': 'azure-report.json',
-  'AcceptanceTests/AzureParameterGrouping': 'azure-parameter-grouping.json',
-  'AcceptanceTests/CustomBaseUri': ['custom-baseUrl.json', 'custombaseurl'],
-  'AcceptanceTests/LroWithParameterizedEndpoints': 'lro-parameterized-endpoints.json',
-  'AcceptanceTests/Paging': 'paging.json',
-  'AcceptanceTests/CustomUrlPaging': ['custom-baseUrl-paging.json', 'custombaseurlpaging'],
-=======
 _AZURE_SWAGGER_MAPPINGS = {
     'AzureBodyDuration': 'body-duration.json',
     'AzureReport': 'azure-report.json',
     'AzureParameterGrouping': 'azure-parameter-grouping.json',
     'CustomBaseUri': 'custom-baseUrl.json',
     'LroWithParameterizedEndpoints': 'lro-parameterized-endpoints.json',
->>>>>>> d963481b
+    'Paging': 'paging.json',
+    'CustomUrlPaging': 'custom-baseUrl-paging.json',
 }
 
 # The list is mostly built on Swaggers that uses CloudError feature
 # These Swagger should be modified to test their features, and not the CloudError one
-<<<<<<< HEAD
-default_arm_mappings = {
-  'AcceptanceTests/Head': 'head.json',
-  'AcceptanceTests/HeadExceptions': 'head-exceptions.json',
-  'AcceptanceTests/StorageManagementClient': ['storage.json', 'storage'],
-  'AcceptanceTests/Lro': 'lro.json',
-  'AcceptanceTests/SubscriptionIdApiVersion': 'subscriptionId-apiVersion.json',
-  'AcceptanceTests/AzureSpecials': ['azure-special-properties.json', 'azurespecialproperties'],
-=======
 _AZURE_ARM_SWAGGER_MAPPINGS = {
     'Head': 'head.json',
     'HeadExceptions': 'head-exceptions.json',
     'StorageManagementClient': 'storage.json',
     'Lro': 'lro.json',
     'SubscriptionIdApiVersion': 'subscriptionId-apiVersion.json',
-    'Paging': 'paging.json',
-    'CustomUrlPaging': 'custom-baseUrl-paging.json',
     'AzureSpecials': 'azure-special-properties.json',
->>>>>>> d963481b
 }
 
 """Overwrite default behavior we have assigned to test flags
@@ -122,6 +101,7 @@
     'CustomUrlPaging': 'custombaseurlpaging',
     'AzureSpecials': 'azurespecialproperties',
     'StorageManagementClient': 'storage',
+    'CustomUrlPaging': 'custombaseurlpaging',
 }
 
 _PACKAGES_WITH_CLIENT_SIDE_VALIDATION = [
