# -------------------------------------------------------------------------
# Copyright (c) Microsoft Corporation. All rights reserved.
# Licensed under the MIT License. See License.txt in the project root for
# license information.
# --------------------------------------------------------------------------
from multiprocessing import Pool
import os
from colorama import init, Fore
from invoke import task, run

init()
_AUTOREST_CMD_LINE = "autorest-beta"

service_to_readme_path = {
    'azure-ai-textanalytics': 'test/services/azure-ai-textanalytics/README.md',
    'azure-storage-blob': '../azure-sdk-for-python/sdk/storage/azure-storage-blob/swagger/README.md',
    'azure-mgmt-storage': 'test/services/azure-mgmt-storage/README.md',
    'azure-graphrbac': 'test/services/azure-graphrbac/README.md',
    'azure-search': 'test/services/azure-search/README.md',
}

default_mappings = {
  'AcceptanceTests/AdditionalProperties': 'additionalProperties.json',
  'AcceptanceTests/ParameterFlattening': 'parameter-flattening.json',
  'AcceptanceTests/BodyArray': 'body-array.json',
  'AcceptanceTests/BodyBoolean': 'body-boolean.json',
  'AcceptanceTests/BodyByte': 'body-byte.json',
  'AcceptanceTests/BodyComplex': 'body-complex.json',
  'AcceptanceTests/BodyDate': 'body-date.json',
  'AcceptanceTests/BodyDateTime': 'body-datetime.json',
  'AcceptanceTests/BodyDateTimeRfc1123': 'body-datetime-rfc1123.json',
  'AcceptanceTests/BodyDuration': 'body-duration.json',
  'AcceptanceTests/BodyDictionary': 'body-dictionary.json',
  'AcceptanceTests/BodyFile': 'body-file.json',
  'AcceptanceTests/BodyFormData': 'body-formdata.json',
  'AcceptanceTests/BodyInteger': 'body-integer.json',
  'AcceptanceTests/BodyNumber': 'body-number.json',
  'AcceptanceTests/BodyString': 'body-string.json',
  'AcceptanceTests/ExtensibleEnums': ['extensible-enums-swagger.json', 'extensibleenumsswagger'],
  'AcceptanceTests/Header': 'header.json',
  'AcceptanceTests/Http': ['httpInfrastructure.json', 'httpinfrastructure'],
  'AcceptanceTests/Report': 'report.json',
  'AcceptanceTests/RequiredOptional': 'required-optional.json',
  'AcceptanceTests/Url': 'url.json',
  'AcceptanceTests/Validation': 'validation.json',
  'AcceptanceTests/CustomBaseUri': ['custom-baseUrl.json', 'custombaseurl'],
  'AcceptanceTests/CustomBaseUriMoreOptions': ['custom-baseUrl-more-options.json', 'custombaseurlmoreoptions'],
  'AcceptanceTests/ModelFlattening': 'model-flattening.json',
  'AcceptanceTests/Xml': ['xml-service.json', 'xmlservice'],
  'AcceptanceTests/UrlMultiCollectionFormat' : 'url-multi-collectionFormat.json',
  'AcceptanceTests/XmsErrorResponse': 'xms-error-responses.json',
}

default_azure_mappings = {
  'AcceptanceTests/AzureBodyDuration': ['body-duration.json', 'bodyduration'],
  'AcceptanceTests/AzureReport': 'azure-report.json',
  'AcceptanceTests/AzureParameterGrouping': 'azure-parameter-grouping.json',
  'AcceptanceTests/ModelFlattening': 'model-flattening.json',
  'AcceptanceTests/CustomBaseUri': ['custom-baseUrl.json', 'custombaseurl'],
}

# The list is mostly built on Swaggers that uses CloudError feature
# These Swagger should be modified to test their features, and not the CloudError one
default_arm_mappings = {
  'AcceptanceTests/Head': 'head.json',
  'AcceptanceTests/HeadExceptions': 'head-exceptions.json',
  'AcceptanceTests/StorageManagementClient': ['storage.json', 'storage'],
  'AcceptanceTests/Lro': 'lro.json',
  'AcceptanceTests/SubscriptionIdApiVersion': 'subscriptionId-apiVersion.json',
  'AcceptanceTests/Paging': 'paging.json',
  'AcceptanceTests/CustomUrlPaging': ['custom-baseUrl-paging.json', 'custombaseurlpaging'],
  'AcceptanceTests/AzureSpecials': ['azure-special-properties.json', 'azurespecialproperties'],
}

base_dir = os.path.dirname(__file__)

swagger_dir = "node_modules/@microsoft.azure/autorest.testserver/swagger"


@task
def regen_expected(c, opts, debug):
    output_dir = "{}/{}".format(opts['output_base_dir'], opts['output_dir']) if opts.get('output_base_dir') else opts['output_dir']
    keys = opts['mappings'].keys()

    cmds = []
    for key in keys:
        opts_mappings_value = opts['mappings'][key]
        key = key.strip()

        swagger_files = (opts_mappings_value[0] if isinstance(opts_mappings_value, list) else opts_mappings_value).split(';')
        args = [
            f"--use={base_dir}",
            # "--{}".format(opts['language']),
            "--clear-output-folder",
            f"--output-folder={output_dir}/{key}",
            "--license-header={}".format(opts['header'] if opts.get('header') else 'MICROSOFT_MIT_NO_VERSION'),
            "--enable-xml",
            "--basic-setup-py",
            "--package-version=0.1.0",
            "--trace",
            "--output-artifact=code-model-v4-no-tags",
        ]

        for swagger_file in swagger_files:
            input_file_name = "{}/{}".format(opts['input_base_dir'], swagger_file) if opts.get('input_base_dir') else swagger_file
            args.append(f"--input-file={input_file_name}")

        if debug:
            args.append("--debug")

        if opts.get('add_credentials') and opts['add_credentials']:
            args.append("--add-credentials=true")

        if opts.get('vanilla') and opts['vanilla']:
            args.append("--vanilla=true")

        if opts.get('azure_arm') and opts['azure_arm']:
            args.append("--azure-arm=true")

        if opts.get('flattening_threshold'):
            args.append(f"--payload-flattening-threshold={opts['flattening_threshold']}")

        if opts.get('keep_version') and opts['keep_version']:
            args.append("--keep-version-file=true")

        if opts.get('ns_prefix'):
            if isinstance(opts_mappings_value, list) and len(opts_mappings_value) > 1:
                args.append(f"--namespace={opts_mappings_value[1]}")
            else:
                namespace = key.split('/')[-1].lower()
                args.append(f"--namespace={namespace}")

        if opts.get('override-info.version'):
            args.append(f"--override-info.version={opts['override-info.version']}")
        if opts.get('override-info.title'):
            args.append(f"--override-info.title={opts['override-info.title']}")
        if opts.get('override-info.description'):
            args.append(f"--override-info.description={opts['override-info.description']}")

        cmd_line = '{} {}'.format(_AUTOREST_CMD_LINE, " ".join(args))
        print(Fore.YELLOW + f'Queuing up: {cmd_line}')
        cmds.append(cmd_line)

    if len(cmds) == 1:
        run_autorest(cmds[0], debug=debug)
    else:
        # Execute actual taks in parallel
        with Pool() as pool:
            pool.map(run_autorest, cmds)

def run_autorest(cmd_line, debug=False):
    result = run(cmd_line, warn=True, hide=not debug)
    if result.ok or result.return_code is None:
        print(Fore.GREEN + f'Call "{cmd_line}" done with success')
    else:
        print(Fore.RED + f'Call "{cmd_line}" failed with {result.return_code}\n{result.stdout}\n{result.stderr}')
    return result


@task
def regenerate_python(c, swagger_name=None, debug=False):
    if swagger_name:
        default_mapping = {k: v for k, v in default_mappings.items() if swagger_name.lower() in k.lower()}
    else:
        default_mapping = default_mappings
    opts = {
        'output_base_dir': 'test/vanilla',
        'input_base_dir': swagger_dir,
        'mappings': default_mapping,
        'output_dir': 'Expected',
        'flattening_threshold': '1',
        'vanilla': True,
        'keep_version': True,
        'ns_prefix': True
    }
    regen_expected(c, opts, debug)


@task
def regenerate_python_azure(c, swagger_name=None, debug=False):
    if swagger_name:
        default_mapping = {k: v for k, v in default_azure_mappings.items() if swagger_name.lower() in k.lower()}
    else:
        default_mapping = default_azure_mappings
    opts = {
        'output_base_dir': 'test/azure',
        'input_base_dir': swagger_dir,
        'mappings': default_mapping,
        'output_dir': 'Expected',
        'flattening_threshold': '1',
        'ns_prefix': True
    }
    regen_expected(c, opts, debug)


@task
def regenerate_python_arm(c, swagger_name=None, debug=False):
    if swagger_name:
        default_mapping = {k: v for k, v in default_arm_mappings.items() if swagger_name.lower() in k.lower()}
    else:
        default_mapping = default_arm_mappings
    opts = {
        'output_base_dir': 'test/azure',
        'input_base_dir': swagger_dir,
        'mappings': default_mapping,
        'output_dir': 'Expected',
        'azure_arm': True,
        'flattening_threshold': '1',
        'ns_prefix': True
    }
    regen_expected(c, opts, debug)


@task
def regenerate(c, swagger_name=None, debug=False):
    # regenerate expected code for tests
    regenerate_python(c, swagger_name, debug)
    regenerate_python_azure(c, swagger_name, debug)
    regenerate_python_arm(c, swagger_name, debug)


@task
def test(c, env=None):
    # run language-specific tests
    cmd = f'tox -e {env}' if env else 'tox'
    os.chdir(f"{base_dir}/test/vanilla/")
    c.run(cmd)
    os.chdir(f"{base_dir}/test/azure/")
    c.run(cmd)
<<<<<<< HEAD
    os.chdir("{}/test/azure/".format(base_dir))
    c.run(cmd)
=======
>>>>>>> 2061f110


@task
def regenerate_services(c, swagger_name=None, debug=False):
    # regenerate service from swagger
    if swagger_name:
        service_mapping = {k: v for k, v in service_to_readme_path.items() if swagger_name.lower() in k.lower()}
    else:
        service_mapping = service_to_readme_path

    cmds = []
    for service in service_mapping:
        readme_path = service_to_readme_path[service]
        service = service.strip()
<<<<<<< HEAD
        cmd_line = f'{_AUTOREST_CMD_LINE} {readme_path} --use=.'
=======
        cmd_line = f'{_AUTOREST_CMD_LINE} {readme_path} --use=. --output-artifact=code-model-v4-no-tags'
        if debug:
            cmd_line += " --debug"
>>>>>>> 2061f110
        print(Fore.YELLOW + f'Queuing up: {cmd_line}')
        cmds.append(cmd_line)

    if len(cmds) == 1:
<<<<<<< HEAD
        run_autorest(cmds[0])
=======
        run_autorest(cmds[0], debug=debug)
>>>>>>> 2061f110
    else:
        # Execute actual taks in parallel
        with Pool() as pool:
            pool.map(run_autorest, cmds)<|MERGE_RESOLUTION|>--- conflicted
+++ resolved
@@ -227,11 +227,6 @@
     c.run(cmd)
     os.chdir(f"{base_dir}/test/azure/")
     c.run(cmd)
-<<<<<<< HEAD
-    os.chdir("{}/test/azure/".format(base_dir))
-    c.run(cmd)
-=======
->>>>>>> 2061f110
 
 
 @task
@@ -246,22 +241,14 @@
     for service in service_mapping:
         readme_path = service_to_readme_path[service]
         service = service.strip()
-<<<<<<< HEAD
-        cmd_line = f'{_AUTOREST_CMD_LINE} {readme_path} --use=.'
-=======
         cmd_line = f'{_AUTOREST_CMD_LINE} {readme_path} --use=. --output-artifact=code-model-v4-no-tags'
         if debug:
             cmd_line += " --debug"
->>>>>>> 2061f110
         print(Fore.YELLOW + f'Queuing up: {cmd_line}')
         cmds.append(cmd_line)
 
     if len(cmds) == 1:
-<<<<<<< HEAD
-        run_autorest(cmds[0])
-=======
         run_autorest(cmds[0], debug=debug)
->>>>>>> 2061f110
     else:
         # Execute actual taks in parallel
         with Pool() as pool:
