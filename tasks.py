--- conflicted
+++ resolved
@@ -223,17 +223,7 @@
 
     generator, output_folder = _get_config(swagger_group, package_name, **kwargs)
 
-<<<<<<< HEAD
-    if generator == _Generator.VERSION_TOLERANT:
-        override_flags["version-tolerant"] = True
-=======
-    if generator == _Generator.LOW_LEVEL_CLIENT:
-        override_flags["low-level-client"] = True
-        namespace += "lowlevel"
-    elif generator == _Generator.VERSION_TOLERANT:
->>>>>>> b23c49a8
-        namespace += "versiontolerant"
-    else:
+    if generator == _Generator.LEGACY:
         override_flags["payload-flattening-threshold"] = 1
         override_flags["version-tolerant"] = False
 
