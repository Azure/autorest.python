--- conflicted
+++ resolved
@@ -5,18 +5,17 @@
 | Library                                                                 | Min Version |
 | ----------------------------------------------------------------------- | ----------- |
 | `@autorest/core`                                                        | `3.8.1`     |
-<<<<<<< HEAD
-| `@autorest/modelerfour`                                                 | `4.23.1`    |
-| `azure-core` dep of generated code                                      | `1.24.0`    |
-=======
 | `@autorest/modelerfour`                                                 | `4.23.5`    |
-| `azure-core` dep of generated code                                      | `1.23.0`    |
+| `azure-core` dep of generated code                                      | `1.24.1`    |
 | `msrest` dep of generated code                                          | `0.6.21`    |
 | `azure-mgmt-core` dep of generated code (If generating mgmt plane code) | `1.3.0`     |
 
 **Breaking Changes in Version Tolerant**
 
 - No longer allow users to specify `api_version` on the method level  #1281
+
+**New Features**
+- Add _serialization.py for `--client-side-validation=false` generation, and migrate serilization from msrest to _serialization.py #1236
 
 ### 2022-xx-xx - 5.17.1
 
@@ -39,7 +38,6 @@
 | `@autorest/core`                                                        | `3.8.1`     |
 | `@autorest/modelerfour`                                                 | `4.23.5`    |
 | `azure-core` dep of generated code                                      | `1.23.0`    |
->>>>>>> 0da96921
 | `msrest` dep of generated code                                          | `0.6.21`    |
 | `azure-mgmt-core` dep of generated code (If generating mgmt plane code) | `1.3.0`     |
 
@@ -47,16 +45,12 @@
 
 - Hide `api_version` in doc string for singleapi SDK even if contains multi api versions  #1239
 - Add overloads for operations with different body types. We now sniff bodies and assign content type based off of body type.  #1230
-<<<<<<< HEAD
-- Add _serialization.py for `--client-side-validation=false` generation, and migrate serilization from msrest to _serialization.py #1236
-=======
 - Add flag `--postprocess`. Run this after doing customizations for full mypy support
 
 **Breaking Changes in Version Tolerant**
 
 - Have stream responses directly return an iterator of bytes, so you don't need to call `.iter_bytes()` on the response object.  #1254
 - If generating with `--models-mode=msrest` in version tolerant, we hide paging models  #1259
->>>>>>> 0da96921
 
 **Breaking Changes in Request Builders**
 
