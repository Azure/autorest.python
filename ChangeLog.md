--- conflicted
+++ resolved
@@ -1,24 +1,15 @@
 # Change Log
 
-<<<<<<< HEAD
-### 2021-07-09 - 5.8.4
+### 2021-07-13 - 5.8.4
 
 min Autorest core version: 3.4.5
-=======
-### 2021-07-06 - 5.8.4
-
-min Autorest core version: 3.3.0
->>>>>>> e294bb01
 
 min Modelerfour version: 4.19.1
 
 **Bug Fixes**
 
-<<<<<<< HEAD
 - Fix case where we have a grouped parameter whose name is a reserved property name #970
-=======
 - Remove all hosts from global parameters, regardless of how many m4 sends us #972
->>>>>>> e294bb01
 
 ### 2021-07-06 - 5.8.3
 
