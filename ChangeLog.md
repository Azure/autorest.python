# Release History

<<<<<<< HEAD
### 2022-06-xx - 6.0.0
=======
### 2022-06-24 - 6.0.0
>>>>>>> f068b7cd

| Library                                                                 | Min Version |
| ----------------------------------------------------------------------- | ----------- |
| `@autorest/core`                                                        | `3.8.1`     |
| `@autorest/modelerfour`                                                 | `4.23.5`    |
| `azure-core` dep of generated code                                      | `1.24.0`    |
<<<<<<< HEAD
| `msrest` dep of generated code (If generating legacy code)              | `0.7.1`     |
| `azure-mgmt-core` dep of generated code (If generating mgmt plane code) | `1.3.0`     |

**New Features**

- Add flag `--generate-sample` to generate samples #1275
=======
| `isodate` dep of generated code                                         | `0.6.1`     |
| `msrest` dep of generated code (If generating legacy code)              | `0.7.1`     |
| `azure-mgmt-core` dep of generated code (If generating mgmt plane code) | `1.3.0`     |

**Breaking Changes**

- Don't generate paging variables `maxpagesize` for DPG generations. Users should pass in `maxpagesize` to the `by_page` method of their
pager  #1320
>>>>>>> f068b7cd

### 2022-06-17 - 6.0.0-rc.1

| Library                                                                 | Min Version |
| ----------------------------------------------------------------------- | ----------- |
| `@autorest/core`                                                        | `3.8.1`     |
| `@autorest/modelerfour`                                                 | `4.23.5`    |
| `azure-core` dep of generated code                                      | `1.24.0`    |
| `isodate` dep of generated code                                         | `0.6.1`     |
| `msrest` dep of generated code (If generating legacy code)              | `0.7.1`     |
| `azure-mgmt-core` dep of generated code (If generating mgmt plane code) | `1.3.0`     |

**Breaking Changes**

- Default to generating DPG SDKs with `--version-tolerant` now defaulting to `true`. For a list of flag default changes, please
see [here](https://github.com/Azure/autorest.python/issues/1186)  #1304
- Only generate Python3 SDKs  #1297
- Don't reformat initial query parameters into the next link. However, we do append `api-version` parameters if they are not present in the next link  #1297  #1309
- Don't generate operations with more than two body types. SDK authors need to implement this operation themselves  #1300

**New Features**

- Automatically format generated code with `black`. To not format, pass in `--black=false`  #1304

**Other**

- Remove testing support for `--low-level-client` SDKs  #1303

### 2022-06-13 - 5.19.0

| Library                                                                 | Min Version |
| ----------------------------------------------------------------------- | ----------- |
| `@autorest/core`                                                        | `3.8.1`     |
| `@autorest/modelerfour`                                                 | `4.23.5`    |
| `azure-core` dep of generated code                                      | `1.24.0`    |
| `msrest` dep of generated code                                          | `0.7.0`    |
| `azure-mgmt-core` dep of generated code (If generating mgmt plane code) | `1.3.0`     |

**New Features**

- Add _serialization.py for `--client-side-validation=false` generation, and migrate serilization from msrest to _serialization.py #1236

### 2022-06-09 - 5.18.0

| Library                                                                 | Min Version |
| ----------------------------------------------------------------------- | ----------- |
| `@autorest/core`                                                        | `3.8.1`     |
| `@autorest/modelerfour`                                                 | `4.23.5`    |
| `azure-core` dep of generated code                                      | `1.24.0`    |
| `msrest` dep of generated code                                          | `0.7.0`    |
| `azure-mgmt-core` dep of generated code (If generating mgmt plane code) | `1.3.0`     |

**Breaking Changes in Version Tolerant**

- No longer allow users to specify `api_version` on the method level  #1281
- Make `content_type` param required with no default if streaming with no `application/octet-stream`  #1288

**Bug Fixes**

- Fix duplicate params in signature with `--payload-flattening-threshold`  #1289
- Fix overloaded request builder signatures  #1289
- Improve docstring templates, specifically for polymorphic bodies  #1279


### 2022-06-02 - 5.17.0

| Library                                                                 | Min Version |
| ----------------------------------------------------------------------- | ----------- |
| `@autorest/core`                                                        | `3.8.1`     |
| `@autorest/modelerfour`                                                 | `4.23.5`    |
| `azure-core` dep of generated code                                      | `1.23.0`    |
| `msrest` dep of generated code                                          | `0.6.21`    |
| `azure-mgmt-core` dep of generated code (If generating mgmt plane code) | `1.3.0`     |

**New Features**

- Hide `api_version` in doc string for singleapi SDK even if contains multi api versions  #1239
- Add overloads for operations with different body types. We now sniff bodies and assign content type based off of body type.  #1230
- Add flag `--postprocess`. Run this after doing customizations for full mypy support

**Breaking Changes in Version Tolerant**

- Have stream responses directly return an iterator of bytes, so you don't need to call `.iter_bytes()` on the response object.  #1254
- If generating with `--models-mode=msrest` in version tolerant, we hide paging models  #1259

**Breaking Changes in Request Builders**

- Request builders for LRO operations have the `_initial` suffix removed from their name  #1241
- Request builders from groups with reserved words will now be padded with the word "Operations" instead of "Builders"  #1243

**Bug Fixes**

- Make sure `any-object` schemas from swagger are typed with `MutableMapping`s  #1243
- Make typing for parameters `Optional` only if `None` is a valid input, not only if it is specified as `optional` in swagger  #1244
- Fix for render failure of `README.md` when `--package-mode==dataplane` #1247
- Fix typing for stream responses to iterators of bytes.  #1254
- Additional linting support  #1265
- Fix Sphinx documentation for raised exception #1264
- Use `api_version` in `_config` as default value for operation function  #1268

**Other Changes**

- Update template files for `--package-mode` # 1248

### 2022-04-18 - 5.16.0

| Library                                                                 | Min Version |
| ----------------------------------------------------------------------- | ----------- |
| `@autorest/core`                                                        | `3.6.2`     |
| `@autorest/modelerfour`                                                 | `4.19.1`    |
| `azure-core` dep of generated code                                      | `1.23.0`    |
| `msrest` dep of generated code                                          | `0.6.21`    |
| `azure-mgmt-core` dep of generated code (If generating mgmt plane code) | `1.3.0`     |

**Breaking Changes in Version Tolerant Generation**

- We no longer generate operations for operations with multipart or urlencoded bodies. SDK writers must implement these operations in their customized patch file. See https://aka.ms/azsdk/python/dpcodegen/python/customize for how to customize generated code #1223

**Bug Fixes**

- Drop package dependency on "@azure-tools/extension", switch to "@autorest/system-requirements" #1229
- Fix `content_type` generation in multiapi SDKs with multiple content types for bodies #1232

### 2022-04-07 - 5.15.0

| Library                                                                 | Min Version |
| ----------------------------------------------------------------------- | ----------- |
| `@autorest/core`                                                        | `3.6.2`     |
| `@autorest/modelerfour`                                                 | `4.19.1`    |
| `azure-core` dep of generated code                                      | `1.23.0`    |
| `msrest` dep of generated code                                          | `0.6.21`    |
| `azure-mgmt-core` dep of generated code (If generating mgmt plane code) | `1.3.0`     |

**New Features**

- Add support for security configurations in the swagger. For more information, see https://github.com/Azure/autorest/blob/main/docs/generate/authentication.md #1161
- Add support for handwritten customizations of generated code. For more information, see https://aka.ms/azsdk/python/dpcodegen/python/customize #1153
- Allow `header` and `params` as kwargs in operation and request-build function to hand over REST Header and Query parameters case insensitively #1183
- Typing operation parameters as JSON, Primitives or Any for `--version-tolerant` #1210

**Bug Fixes**

- Make `--version-tolerant` generated code mypy compatible in the `azure-sdk-for-python` repo. Tested only with the `--black` flag #1185
- Remove unnecessary vendored code in the `_vendor` file if the SDK has no operations #1196
- Fix the generation of the root `__init__` files for packages with only models #1195
- Add pylint and mypy support for `--version-tolerant` generations with `--models-mode=msrest` #1202

**Breaking Changes in Version Tolerant Generation**

- Change client filenames to `_client.py` #1206
- Change the models filename from `_models_py3.py` to `_models.py` #1204
- Change the enums filename to `_enums.py` #1204

### 2022-03-08 - 5.14.0

| Library                                                                 | Min Version |
| ----------------------------------------------------------------------- | ----------- |
| `@autorest/core`                                                        | `3.6.2`     |
| `@autorest/modelerfour`                                                 | `4.19.1`    |
| `azure-core` dep of generated code                                      | `1.20.1`    |
| `msrest` dep of generated code                                          | `0.6.21`    |
| `azure-mgmt-core` dep of generated code (If generating mgmt plane code) | `1.3.0`     |

**New Features**

- Add flag `--package-mode=mgmtplane|dataplane|<custom package template folder>` to generate necessary files for package #1154

**Bug Fixes**

- Improve operation group documentation to prevent users from initializing operation groups themselves #1179

### 2022-03-03 - 5.13.0

| Library                                                                 | Min Version |
| ----------------------------------------------------------------------- | ----------- |
| `@autorest/core`                                                        | `3.6.2`     |
| `@autorest/modelerfour`                                                 | `4.19.1`    |
| `azure-core` dep of generated code                                      | `1.20.1`    |
| `msrest` dep of generated code                                          | `0.6.21`    |
| `azure-mgmt-core` dep of generated code (If generating mgmt plane code) | `1.3.0`     |

**Breaking Changes in Version Tolerant Generation**

- We now generate with optional constant parameters as None by defaulting `--default-optional-constants-to-none` to True #1171
- Version tolerant paging does not reformat initial query parameters into the next link #1168

**New Features**

- Add flag `--default-optional-constants-to-none` with which optional constant parameters is default to None #1171
- Add flag `--reformat-next-link`, determines whether we reformat initial query parameters into the next link. Defaults to `True` for the GA generator, forced to `False` for `--version-tolerant`.

**Bug Fixes**

- Add default value consistently for parameters #1164
- Make `content_type` param keyword-only if there are multiple content types #1167

**Other Changes**

- Drop testing support for 2.7 packages #1175

### 2022-02-09 - 5.12.6

| Library                                                                 | Min Version |
| ----------------------------------------------------------------------- | ----------- |
| `@autorest/core`                                                        | `3.6.2`     |
| `@autorest/modelerfour`                                                 | `4.19.1`    |
| `azure-core` dep of generated code                                      | `1.20.1`    |
| `msrest` dep of generated code                                          | `0.6.21`    |
| `azure-mgmt-core` dep of generated code (If generating mgmt plane code) | `1.3.0`     |

**Bug Fixes**

- Remove unused `metadata` value for paging and long running operations with `version-tolerant` generations #1131
- Remove name conflicts with parameters called `url`, `header_parameters`, and `query_parameters` #1143
- Make `--version-tolerant` generated code pylint compatible in the `azure-sdk-for-python` repo when generated with the `--black` flag #1147, #1144, #1130

### 2022-01-26 - 5.12.5

| Library                                                                 | Min Version |
| ----------------------------------------------------------------------- | ----------- |
| `@autorest/core`                                                        | `3.6.2`     |
| `@autorest/modelerfour`                                                 | `4.19.1`    |
| `azure-core` dep of generated code                                      | `1.20.1`    |
| `msrest` dep of generated code                                          | `0.6.21`    |
| `azure-mgmt-core` dep of generated code (If generating mgmt plane code) | `1.3.0`     |

**Bug Fixes**

- Fix usage of `--black` flag outside of repo #1126
- Remove unused `metadata` value for `version-tolerant` generations #1127

### 2022-01-14 - 5.12.4

| Library                                                                 | Min Version |
| ----------------------------------------------------------------------- | ----------- |
| `@autorest/core`                                                        | `3.6.2`     |
| `@autorest/modelerfour`                                                 | `4.19.1`    |
| `azure-core` dep of generated code                                      | `1.20.1`    |
| `msrest` dep of generated code                                          | `0.6.21`    |
| `azure-mgmt-core` dep of generated code (If generating mgmt plane code) | `1.3.0`     |

**Bug Fixes**

- Remove duplicate generation of properties in classes that inherit from multiple classes #1120

### 2022-01-13 - 5.12.3

| Library                                                                 | Min Version |
| ----------------------------------------------------------------------- | ----------- |
| `@autorest/core`                                                        | `3.6.2`     |
| `@autorest/modelerfour`                                                 | `4.19.1`    |
| `azure-core` dep of generated code                                      | `1.20.1`    |
| `msrest` dep of generated code                                          | `0.6.21`    |
| `azure-mgmt-core` dep of generated code (If generating mgmt plane code) | `1.3.0`     |

**Bug Fixes**

- Unify multiapi constant behavior with single API version #1119
- Clean up docstrings by removing descriptions for client constants on methods and request builders #1119

### 2022-01-11 - 5.12.2

| Library                                                                 | Min Version |
| ----------------------------------------------------------------------- | ----------- |
| `@autorest/core`                                                        | `3.6.2`     |
| `@autorest/modelerfour`                                                 | `4.19.1`    |
| `azure-core` dep of generated code                                      | `1.20.1`    |
| `msrest` dep of generated code                                          | `0.6.21`    |
| `azure-mgmt-core` dep of generated code (If generating mgmt plane code) | `1.3.0`     |

**Bug Fixes**

- Fix installation of autorest python package #1118

### 2022-01-10 - 5.12.1

| Library                                                                 | Min Version |
| ----------------------------------------------------------------------- | ----------- |
| `@autorest/core`                                                        | `3.6.2`     |
| `@autorest/modelerfour`                                                 | `4.19.1`    |
| `azure-core` dep of generated code                                      | `1.20.1`    |
| `msrest` dep of generated code                                          | `0.6.21`    |
| `azure-mgmt-core` dep of generated code (If generating mgmt plane code) | `1.3.0`     |

**Bug Fixes**

- Fix support for json merge patch #1117

### 2021-12-06 - 5.12.0

| Library                                                                 | Min Version |
| ----------------------------------------------------------------------- | ----------- |
| `@autorest/core`                                                        | `3.6.2`     |
| `@autorest/modelerfour`                                                 | `4.19.1`    |
| `azure-core` dep of generated code                                      | `1.20.1`    |
| `msrest` dep of generated code                                          | `0.6.21`    |
| `azure-mgmt-core` dep of generated code (If generating mgmt plane code) | `1.3.0`     |

**Breaking Changes in Version Tolerant Generation**

- Remove metadata property for version tolerant and low level client generations #1090
- Generate SDKs with `--python3-only` defaulting to `True` for version tolerant and low level client #1087

**New Features**

- Generate a `_patch.py` file if one does not exist. These files are used to customize the generated code #1092

**Bug Fixes**

- Can now handle body params with names `json`, `content`, `data`, and `files` #1081
- Improve generated templates for `data` and `files` input body params by adding quotes around the keys #1082
- Using flag `--python3-only` will get you typed sync client and config files #1085
- Pin `mistune` dependency to less than `2.x.x` so autorest can be successfully installed #1106

### 2021-11-05 - 5.11.2

| Library                                                                 | Min Version |
| ----------------------------------------------------------------------- | ----------- |
| `@autorest/core`                                                        | `3.6.2`     |
| `@autorest/modelerfour`                                                 | `4.19.1`    |
| `azure-core` dep of generated code                                      | `1.20.0`    |
| `msrest` dep of generated code                                          | `0.6.21`    |
| `azure-mgmt-core` dep of generated code (If generating mgmt plane code) | `1.3.0`     |

**Bug Fixes**

- Respect no client side validation for low level client generations #1080

### 2021-11-05 - 5.11.1

| Library                                                                 | Min Version |
| ----------------------------------------------------------------------- | ----------- |
| `@autorest/core`                                                        | `3.6.2`     |
| `@autorest/modelerfour`                                                 | `4.19.1`    |
| `azure-core` dep of generated code                                      | `1.20.0`    |
| `msrest` dep of generated code                                          | `0.6.21`    |
| `azure-mgmt-core` dep of generated code (If generating mgmt plane code) | `1.3.0`     |

**Bug Fixes**

- Hide mixin operations for version tolerant generation #1071

### 2021-11-04 - 5.11.0

| Library                                                                 | Min Version |
| ----------------------------------------------------------------------- | ----------- |
| `@autorest/core`                                                        | `3.6.2`     |
| `@autorest/modelerfour`                                                 | `4.19.1`    |
| `azure-core` dep of generated code                                      | `1.20.0`    |
| `msrest` dep of generated code                                          | `0.6.21`    |
| `azure-mgmt-core` dep of generated code (If generating mgmt plane code) | `1.3.0`     |

**New Features**

- Add `_patch.py` support for `aio` folder #1070

**Bug Fixes**

- Fix documentation for HEAD calls that perform boolean checks on returned status codes in version tolerant code #1072
- Fix body grouping by content types for binary bodies #1076
- Fix default content type determination #1078

### 2021-11-01 - 5.10.0

| Library                                                                 | Min Version |
| ----------------------------------------------------------------------- | ----------- |
| `@autorest/core`                                                        | `3.6.2`     |
| `@autorest/modelerfour`                                                 | `4.19.1`    |
| `azure-core` dep of generated code                                      | `1.19.1`    |
| `msrest` dep of generated code                                          | `0.6.21`    |
| `azure-mgmt-core` dep of generated code (If generating mgmt plane code) | `1.3.0`     |

**New Features**

- Allow users to override constant swagger params with kwarg input #1060

### 2021-10-15 - 5.9.3

| Library                                                                 | Min Version |
| ----------------------------------------------------------------------- | ----------- |
| `@autorest/core`                                                        | `3.6.2`     |
| `@autorest/modelerfour`                                                 | `4.19.1`    |
| `azure-core` dep of generated code                                      | `1.19.0`    |
| `msrest` dep of generated code                                          | `0.6.21`    |
| `azure-mgmt-core` dep of generated code (If generating mgmt plane code) | `1.3.0`     |

**Bug Fixes**

- Fix generation of form-data inputs #1061

### 2021-10-05 - 5.9.2

| Library                                                                 | Min Version |
| ----------------------------------------------------------------------- | ----------- |
| `@autorest/core`                                                        | `3.6.2`     |
| `@autorest/modelerfour`                                                 | `4.19.1`    |
| `azure-core` dep of generated code                                      | `1.19.0`    |
| `msrest` dep of generated code                                          | `0.6.21`    |
| `azure-mgmt-core` dep of generated code (If generating mgmt plane code) | `1.3.0`     |

**New Features**

- Updating generated code for `azure-core` release `1.19.0`.

### 2021-09-27 - 5.9.1

| Library                                                                 | Min Version |
| ----------------------------------------------------------------------- | ----------- |
| `@autorest/core`                                                        | `3.6.2`     |
| `@autorest/modelerfour`                                                 | `4.19.1`    |
| `azure-core` dep of generated code                                      | `1.18.0`    |
| `msrest` dep of generated code                                          | `0.6.21`    |
| `azure-mgmt-core` dep of generated code (If generating mgmt plane code) | `1.3.0`     |

**New Features**

- We have added a **provisional** `rest` layer to our generated code. We have also added the following **provisional** flags listed [here](https://github.com/Azure/autorest.python/wiki/Generating-Low-Level-Client#generate-a-low-level-client). #875
- With this new release, we are also dropping support for Python 3.5 + async. #875
- For mgmt plan SDK, default policy changes from `BearerTokenCredentialPolicy` to `ARMChallengeAuthenticationPolicy`.
- We now add tracing by default, the flag `--trace` now defaults to `True` if you have operations.
- Added flag `--python3-only` for users looking to generate SDKs that only support Python 3 #1044

**Bug Fixes**

- Correctly pad operation groups with reserved names with `Operations` #1005
- Fix the generated docstrings for input kwargs of models #1026
- Pass pipeline context to `msrest` in `failsafe_deserialize` so `msrest` has access to the context #1030

### 2021-09-27 - 5.9.0

YANKED

### 2021-07-13 - 5.8.4

min Autorest core version: 3.4.5

min Modelerfour version: 4.19.1

**Bug Fixes**

- Fix case where we have a grouped parameter whose name is a reserved property name #970
- Remove all hosts from global parameters, regardless of how many m4 sends us #972

### 2021-07-06 - 5.8.3

min Autorest core version: 3.3.0

min Modelerfour version: 4.19.1

**Bug Fixes**

- Fix LRO path parameterization when we have a constant path parameter #968

### 2021-06-22 - 5.8.2

min Autorest core version: 3.3.0

min Modelerfour version: 4.19.1

**Bug Fixes**

- We are now more lenient with our checks for the content type parameter #956

### 2021-06-16 - 5.8.1

min Autorest core version: 3.3.0

min Modelerfour version: 4.19.1

**Bug Fixes**

- Fix optional properties with constant schemas. Now, properties that have constant schemas but are optional will not have the hardcoded constant value,
  but will default to its `x-ms-client-default` or `None` #952

### 2021-05-17 - 5.8.0

min Autorest core version: 3.3.0

min Modelerfour version: 4.19.1

**New Features**

- Add support for parameters and properties that can be of type "Anything". #946

### 2021-04-20 - 5.7.0

min Autorest core version: 3.1.0

min Modelerfour version: 4.15.456

**Bug Fixes**

- Fix data plane LRO operations so they poll by default. Bumping minor version because this bug fix will change some default behavior. #936

### 2021-04-07 - 5.6.6

min Autorest core version: 3.1.0

min Modelerfour version: 4.15.456

**Bug Fixes**

- Fix docstrings so they don't get split on hyphens #931

### 2021-04-07 - 5.6.5

min Autorest core version: 3.1.0

min Modelerfour version: 4.15.456

**Bug Fixes**

- Fix regression in multiapi generation for multiapi versions without mixin operations #928

### 2021-03-01 - 5.6.4

min Autorest core version: 3.1.0

min Modelerfour version: 4.15.456

**Bug Fixes**

- Bump `Autorest core` minimum version to be able to deal with indented `python` blocks in config files

### 2021-02-10 - 5.6.3

min Autorest core version: 3.0.6372

min Modelerfour version: 4.15.456

**Bug Fixes**

- Bump `Autorest core` minimum version to [correctly deal with](https://github.com/Azure/autorest/pull/3860) overriding configs. Fixes submodule-specific code in our multiapi client #880

### 2021-02-04 - 5.6.2

Autorest core version: 3.0.6318

Modelerfour version: 4.15.456

**Bug Fixes**

- Bump `Modelerfour` minimum version to [correctly deal with](https://github.com/Azure/autorest.modelerfour/pull/385) parameters specified as `'required': false` in swagger #877

### 2021-01-27 - 5.6.1

Autorest core version: 3.0.6318

Modelerfour version: 4.15.442

**Bug Fixes**

- Instead of throwing a `DeserializationError` in the case of failed error model deserialization, we swallow the error and return the `HttpResponseError` to users.
  WARNING: You need to make sure your `msrest` version is `0.6.21` or above, or a lot of your calls will fail with an `AttributeError` message #870

### 2021-01-15 - 5.6.0

Autorest core version: 3.0.6318

Modelerfour version: 4.15.442

**New Features**

- Add support for [`black`](https://pypi.org/project/black/) formatting of your generated files. Pass flag `--black` when generating to get this behavior. #836

**Bug Fixes**

- Wrap individual enum descriptions #844
- Bump `Modelerfour` minimum version to `4.15.442` to fix [circular reference error](https://github.com/Azure/autorest/issues/3630). Special thanks to @amrElroumy for this PR. #866

### 2020-11-12 - 5.5.0

Autorest core version: 3.0.6318

Modelerfour version: 4.15.421

**New Features**

- Can now take in custom pollers and pagers through directives. This will override the defaults (`LROPoller` and `ItemPaged`, respectively). See [this readme](https://github.com/Azure/autorest.python/tree/autorestv3/test/azure/specification/custompollerpager) for the directive to use to override. #821

### 2020-11-11 - 5.4.3

Autorest core version: 3.0.6320

Modelerfour version: 4.15.421

**Bug Fixes**

- Correctly choose schema from response with 200 status code in the case of LRO operations with multiple responses #814
- Fix conflict for model deserialization when operation has input param with name `models` #819

### 2020-11-09 - 5.4.2

Autorest core version: 3.0.6320

Modelerfour version: 4.15.421

**Bug Fixes**

- Set discriminator value in cases where discriminator is readonly #815

### 2020-11-03 - 5.4.1

Autorest core version: 3.0.6318

Modelerfour version: 4.15.421

**Bug Fixes**

- Honor default value for properties if `x-ms-client-default` value is passed #798
- Can now generate services with no operations #801

### 2020-10-19 - 5.4.0

Autorest core version: 3.0.6318

Modelerfour version: 4.15.421

**New Features**

- Add support for `--python.debugger`. With this flag, you can start debugging using VS Code. Make sure to still set up your [debugging configuration](https://github.com/Azure/autorest.python/wiki/Autorest-v3-based-generator-cheatsheet#vscode-debug) #790

**Bug Fixes**

- Correctly handling inheritance of class properties for inheritance chains > 3 levels #795

### 2020-10-06 - 5.3.5

Autorest core version: 3.0.6318

Modelerfour version: 4.15.421

**Bug Fixes**

- Can now correctly poll in the case of parameterized endpoints with relative polling urls #784

### 2020-09-24 - 5.3.4

Autorest core version: 3.0.6318

Modelerfour version: 4.15.421

**Bug Fixes**

- Include `content_type` docstrings for LRO and paging operations in the case of multiple media types #778
- Return response body if its content type is `text/plain` (taken from m4 update - m4 PR #353)

### 2020-09-17 - 5.3.3

Autorest core version: 3.0.6318

Modelerfour version: 4.15.419

**Bug fixes**

- Fix trailing comma issues in metadata.json (unblocks resource multiapi generation) #777

### 2020-09-14 - 5.3.2

Autorest core version: 3.0.6318

Modelerfour version: 4.15.419

**Bug fixes**

- Allow client side validation to be turned off for multiapi mixin operations #775

### 2020-09-14 - 5.3.1

Autorest core version: 3.0.6318

Modelerfour version: 4.15.419

**Bug fixes**

- Min autorest core is now 3.0.6318 to ensure client-side-validation is disabled by default (per track2 guidelines) #772

### 2020-09-11 - 5.3.0

Autorest Core version: 3.0.6306

Modelerfour version: 4.15.419

GA of autorest V5!

**Breaking Changes**

- Raise `ValueError` instead of `NotImplementedError` if API version code doesn't exist #764

### 2020-08-31 - 5.2.0-preview.1

Autorest Core version: 3.0.6306

Modelerfour version: 4.15.410

**Breaking Changes**

- Removed the `_async` suffix from async files #759

**New Features**

- Add mapping of 401 to `ClientAuthenticationError` for default error map #763
- Updated minimum `azure-core` version to 1.8.0 #747
- Updated minimum `msrest` version to 0.6.18 #747
- Support for `multipart/form-data` #746

**Bug fixes**

- Fix "multi" in Swagger (will generate correctly multiple query param now)

### 2020-08-07 - 5.1.0-preview.7

Autorest Core version: 3.0.6302
Modelerfour version: 4.15.400

**New Features**

- Add `azure-mgmt-core` as a dependency in the generated setup.py file #738
- Correct typing for `credential` when default credential policy type is `AzureKeyCredentialPolicy` #744
- Replace instead of extending `credential_scopes` if user has inputted their own #745

### 2020-08-04 - 5.1.0-preview.6

Autorest Core version: 3.0.6287
Modelerfour version: 4.15.378

**New Features**

- Add support for `x-ms-text` XML extension #722
- Allow users to pass the name of the key header for `AzureKeyCredentialPolicy` during generation. To use, pass in
  `AzureKeyCredentialPolicy` with the `--credential-default-policy-type` flag, and pass in the key header name using
  the `--credential-key-header-name` flag #736

**Bug Fixes**

- Fix duplicate type signatures in multiapi async config file #727
- Allowing single quote in regexp #726

### 2020-06-23 - 5.1.0-preview.5

Autorest Core version: 3.0.6287
Modelerfour version: 4.15.378

**Bug Fixes**

- Correctly have default behavior of csv for array query parameters when collection format is not specified in the swagger
  (taken from m4 update - perks PR #118)
- Fix bug when generating parameters with client default value and constant schema #707
- Make operation mixin signatures for multiapi default to default api version #715
- Fix name in setup.py to default to `package-name` if set #721
- Allow different custom base url host templates across API versions #719

### 2020-07-07 - 5.1.0-preview.4

Modelerfour version: 4.15.378

**New Features**

- Enum values are uppercase (with an alias from the lowercase version) #692
- Add `http_logging_policy` setting for config, and users can override the default by passing in the kwarg `http_logging_policy` #698

### 2020-06-24 - 5.1.0-preview.3

Modelerfour version: 4.13.351

**New Features**

- Supports a function that is both LRO and paging #689
- We have added a `--credential-default-policy-type` flag. Its default value is `BearerTokenCredentialPolicy`, but it can also accept
  `AzureKeyCredentialPolicy`. The value passed in will be the default authentication policy in the client's config, so users using the
  generated library will use that auth policy unless they pass in a separate one through kwargs #686
- Added support for a data plane multiapi client #693

**Bug Fixes**

- Fix typing for discriminator values in models, so Python 3.5 can import py3 file for models #691

**Bug Fixes**

- Make enum names all upper case. This fixes issues that arise if the name of an enum is also a method that can be applied to, say, a string.
  For example, if an enum's name is count. Made sure this fix will not break users currently accessing with lower case enum names #692

### 2020-06-08 - 5.1.0-preview.2

Modelerfour version: 4.13.351

**Bug Fixes**

- Fixed "Failed to install or start extension" issue arising when invoking autorest from a tar file, by correcctly calling Python 3. #678
- Generating correct formatting for LRO and paging operation docstrings #652
- Generating correct content and formatting for LRO and paging operations in multiapi mixin #652

### 2020-06-03 - 5.1.0-preview.1

Modelerfour version: 4.13.351

**Disclaimer**

This version requires azure-core 1.6.0 and contains features and bugfixes 5.0.0-preview.8

**Features**

- Refactor async LRO poller with a AsyncLROPoller class + "begin\_" prefix
- Add continuation_token kwargs to LRO methods

**Bug Fixes**

- Corrected generation of the item name of paging response when extracting data #648
- Corrected return type typing annotation for operations that return an optional body #656
- Fixed mypy issue by only setting the generated `deserialized` variable to None if the operation has an optional return type #656
- Fixed generation of pkgutil init files #661
- Have the next operation in a paging call use the HTTP verb GET if the next operation is not defined #664

### 2020-05-22 - 5.0.0-preview.8

Modelerfour version: 4.13.351

**Bug Fixes**

- Corrected ordering of summary and description in generated methods #640
- Have `IOSchema` call super init to get all of the properties shared in `BaseType` #642

### 2020-05-15 - 5.0.0-preview.7

Modelerfour version: 4.13.351

**Bug Fixes**

- Adding `self` as a reserved key word for parameters to avoid "duplicate argument 'self' in function definition" error #630
- Removed `self` as a reserved key word for method and model names #630

### 2020-05-13 - 5.0.0-preview.6

Modelerfour version: 4.13.351

**Bug Fixes**

- No longer assuming that response with body from an LRO call is an ObjectSchema #623
- Checking whether "protocol" entry exists in yaml in name converter to remove erroneous "KeyError: 'protocol'" #628

### 2020-05-08 - 5.0.0-preview.5

Modelerfour version: 4.13.351

**Bug Fixes**

- Users can pass in content types with ';' inside (such as 'text/plain; encoding=UTF-8') #619
- Allowing parameters to be of type `IO` as well #618
- Can now generate without FATAL: bad indentation error (taken from m4 update - perks PR #105)

### 2020-05-06 - 5.0.0-preview.4

Modelerfour version: 4.13.346

**New Features**

- Displaying the default and possible values for content type in the docstring for operations with multiple requests #615

**Bug Fixes**

- Fixing `AsyncTokenCredential` typing import and adding to service client #591
- Can now pass `content_type` and `error_map` kwargs to LRO functions without error #597
- Now making sure to include the content type of exceptions when passing content types to 'Accept' header #602
- `include_apis` in `Metrics` for tables swagger now cased correctly #603
- Corrected spacing after `if cls:` block in operations #606

### 2020-04-23 - 5.0.0-preview.3

Modelerfour version: 4.12.301

**Bug Fixes**

- Fixed sync lro method naming in MultiAPI operation mixins #572

### 2020-04-22 - 5.0.0-preview.2

Modelerfour version: 4.12.301

**New Features**

- User can now pass in credential scopes through kwargs #575
- Default error map always contains a mapping of 404 to `ResourceNotFoundError` and 409 to `ResourceExistsError` #580

**Bug Fixes**

- Not generating async multiapi client if `--no-async` flag is specified #586
- Fixes query parameter handling in paging operations #172
- Fixes losing 404/409 default is user pass a user_map #580

### 2020-04-16 - 5.0.0-preview.1

Modelerfour version: 4.12.301

**Breaking Changes**

- If the user would like to add a patch file, they now must name the file `_patch.py` #573

**New features**

- Support non-ARM polling by default (azure-core 1.4.0)
- Adding multiple inheritance #567
- Accept polling_interval keyword passed to LRO operations #571

**Bug Fixes**

- Fixed some generated typing hints (such as LROPoller) #507

### 2020-04-09 - 5.0.0-dev.20200409.1

Modelerfour version: 4.12.301

**Bug Fixes**

- Separating out typing imports in TYPE_CHECKING block #538
- Overriding a property inherited from a parent if they both have the same name #563

**New Features**

- Client side validation is now disabled by default #558
- We now also generate an async multiapi client when running multiapiscript # 480

### 2020-04-06 - 5.0.0-dev.20200406.1

Modelerfour version: 4.12.294

**New Features**

- Can now directly patch a client by defining a `patch.py` file in the top-level of the module with a `patch_sdk` function #548
- Can now handle `time` formats #551

### 2020-04-03 - 5.0.0-dev.20200403.1

Modelerfour version: 4.12.276

**Bug Fixes**

- Fixes parameter ordering so parameters with default values are all ordered at the end #545
- Fixes `TokenCredential` and `AsyncTokenCredential` sphinx docstring #546

### 2020-04-01 - 5.0.0-dev.20200401.1

Modelerfour version: 4.12.276

**Bug Fixes**

- Now the generic models file and python3 models file have the same behavior in regards to required properties and their default values #532
- Can now specify non-string enums #534
- Fixes `TokenCredential` typing #535

### 2020-03-30 - 5.0.0-dev.20200330.1

Modelerfour version: 4.12.276

**Bug Fixes**

- Fix enum default and required default #532

### 2020-03-26 - 5.0.0-dev.20200326.1

Modelerfour version: 4.12.276

**Bug Fixes**

- Will no longer permit generated enums and models to have the same name #504
- No longer exposing models from operation groups without importing them #486
- Now correctly deserializes error's that have an empty object (AnyType) as a model #516
- Added a list of parameter names to reserved parameter words, so there won't be clashes #525
- If a property's schema is readonly, we will show that property as being readonly (taken from m4 update #234)
- Remove `"azure-"` prefix from user agent name #523
- Correcting issue in generating multiapi with submodule, where generated user agent name included the `#` #505

### 2020-01-17 - 4.0.74

- Declare "self" as reserved keyword

### 2019-06-12 - 4.0.71

- no-async flag to skip async code generation

### 2019-05-21 - 4.0.70

- Beta version of --keep-version-file for ARM generator

### 2019-02-13 - 4.0.67

- All models will now be generated in two files `_models` and `_models_py3`, and paging in a page file
- Breaking changes: Import of models and enums from package must be done from package.models

### 2019-02-11 - 4.0.66

- Fix async cross-link documentation

### 2019-02-08 - 4.0.65

- New version of async generation. Requires msrest 0.6.3 and msrestazure 0.6.0.

  - namespace.XXXXClientAsync is now namespace.aio.XXXClient

- Support now MICROSOFT_MIT_SMALL and MICROSOFT_MIT_SMALL_NO_CODEGEN headers options

### 2019-01-08 - 4.0.64

- New version of async generation. Requires msrest 0.6.3 and msrestazure 0.6.0.

### 2018-12-17 - 4.0.63

- Autorest now generates async code.

**This version requires EXACTLY msrest 0.6.0 to 0.6.2 and is considered deprecated. Do NOT generate with it.**

### 2018-07-09 - 3.0.58

- Fix some complex XML parsing issues. Requires msrest 0.5.2

### 2018-07-05 - 3.0.56

- Differentiate Default and AzureAsyncOperation LRO options
- Fix bug with operation flattenning if operation has a parameter called "foo" and model too disambiguiated as "foo1"

### 2018-06-13 - 3.0.54

This version requires msrestazure 0.4.32

- Add support for LRO options

### 2018-06-13 - 3.0.53

This version requires msrest 0.5.0

- XML support
- Big fix on headers (Accept/Content-Type) to better reflect consumes/produces of Swagger
- Refactoring of "send" to better separate request creation and request sending

### 2018-06-08 - 3.0.52

- Beta version of --keep-version-file

### 2018-05-08 - 3.0.51

- Py3 model files must inherit from Py3 files

### 2018-04-18 - 3.0.50

- Add context manager to SDK client that keeps the same sessions across requests.

### 2018-04-17 - 3.0.49

- Fix some valid discriminator + flatten scenarios #2889

### 2018-04-16 - 3.0.48

- Fix bad comma on py3 models if super class has no attributes

### 2018-03-27 - 3.0.43

- Add documentation to enum #49

### 2018-03-07 - 3.0.41

**Breaking changes**

- Model signatures are now using only keywords-arguments syntax. Every positional arguments are required to be rewritten as keywords-arguments.
  To keep auto-completion in most cases, models are now generated for Python 2 and Python 3. Python 3 uses the "\*" syntax for keyword-only arguments.
- Enum type are now using the "str" mixin (`class AzureEnum(str, Enum)`) to improve experiences when unkown enum are met. This is not a breaking change,
  but documentation about mixin enum and some recommendations should be known:
  https://docs.python.org/3/library/enum.html#others
  At a glance:

  - "is" should not be used at all.
  - "format" will return the string value, where "%s" string formatting will return `NameOfEnum.stringvalue`. Format syntax should be used always.

- New Long Running Operation:

  - Return type changes from msrestazure.azure_operation.AzureOperationPoller to msrest.polling.LROPoller. External API is the same.
  - Return type is now **always** a msrest.polling.LROPoller, whatever the optional parameters.
  - raw=True changes behavior. Instead of not polling and returning the initial call as ClientRawResponse, now we return a LROPoller as well and the final
    resource is returned as a ClientRawResponse.
  - Adding "polling" parameters. Polling=True is the default and poll using ARM algorithm. Polling=False does not poll and return the initial call reponse.
  - Polling accept instances of subclasses of msrest.polling.PollingMethod.
  - `add_done_callback` now does not fail if poller is done, but execute the callback right away.

### 2018-02-16 - 2.1.38

- Externalize Url as a metadata property on operation

### 2018-02-06 - 2.1.35

- Allow "baseUrl" as a custom parameter at the client level.

### 2018-01-04 - 2.1.34

- Fix inheritance and additionalProperties used together

### 2017-12-28 - 2.1.32

- Refactor LRO operations with an external \_XXX_initial call

### 2017-12-22 - 2.1.30

- Add "async", "await" and "mro" as Python reserved keywords.

### 2017-12-13 - 2.1.28

- All Model call super(XX, self).**init**()

### 2017-11-27 - 2.0.25

- Add no-namespace-folders option
- Add basic-setup-py. Change the default behavior to do NOT generate the setup.py.

### 2017-11-22 - 2.0.23

- Add "models" link inside operation groups
- Add help for Python

### 2017-10-19 - 2.0.18

- Fix namespace folders in Vanilla generator

### 2017-10-10 - 2.0.17

- Fix paging description

### 2017-10-10 - 2.0.16

- Improve polymorphic discriminator documentation (#17)
- Add deprecated support (#16)
- Fix invalid headers test (#15)
- Fix invalid python code in some scenario (#14)
- Stop checking str type for client parameter (#12)
- Add client-side-validation to Autorest.Python (#11)

### 2017-09-27 - 2.0.14

- Improve documentation cross-reference (#9)

### 2017-09-26 - 2.0.13

- Remove constraint on array type, if array is used in the URL (#8)<|MERGE_RESOLUTION|>--- conflicted
+++ resolved
@@ -1,24 +1,12 @@
 # Release History
 
-<<<<<<< HEAD
-### 2022-06-xx - 6.0.0
-=======
 ### 2022-06-24 - 6.0.0
->>>>>>> f068b7cd
 
 | Library                                                                 | Min Version |
 | ----------------------------------------------------------------------- | ----------- |
 | `@autorest/core`                                                        | `3.8.1`     |
 | `@autorest/modelerfour`                                                 | `4.23.5`    |
 | `azure-core` dep of generated code                                      | `1.24.0`    |
-<<<<<<< HEAD
-| `msrest` dep of generated code (If generating legacy code)              | `0.7.1`     |
-| `azure-mgmt-core` dep of generated code (If generating mgmt plane code) | `1.3.0`     |
-
-**New Features**
-
-- Add flag `--generate-sample` to generate samples #1275
-=======
 | `isodate` dep of generated code                                         | `0.6.1`     |
 | `msrest` dep of generated code (If generating legacy code)              | `0.7.1`     |
 | `azure-mgmt-core` dep of generated code (If generating mgmt plane code) | `1.3.0`     |
@@ -27,7 +15,9 @@
 
 - Don't generate paging variables `maxpagesize` for DPG generations. Users should pass in `maxpagesize` to the `by_page` method of their
 pager  #1320
->>>>>>> f068b7cd
+**New Features**
+
+- Add flag `--generate-sample` to generate samples #1275
 
 ### 2022-06-17 - 6.0.0-rc.1
 
