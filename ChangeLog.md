--- conflicted
+++ resolved
@@ -1,4 +1,11 @@
 # Change Log
+
+### Unreleased
+Modelerfour version: 4.13.351
+
+**Bug Fixes**
+- Generating correct formatting for LRO and paging operation docstrings  #652
+- Generating correct content and formatting for LRO and paging operations in multiapi mixin  #652
 
 ### 2020-06-03 - 5.1.0-preview.1
 Modelerfour version: 4.13.351
@@ -14,15 +21,10 @@
 
 **Bug Fixes**
 - Corrected generation of the item name of paging response when extracting data  #648
-<<<<<<< HEAD
-- Generating correct formatting for LRO and paging operation docstrings  #652
-- Generating correct content and formatting for LRO and paging operations in multiapi mixin  #652
-=======
 - Corrected return type typing annotation for operations that return an optional body  #656
 - Fixed mypy issue by only setting the generated `deserialized` variable to None if the operation has an optional return type  #656
 - Fixed generation of pkgutil init files  #661
 - Have the next operation in a paging call use the HTTP verb GET if the next operation is not defined  #664
->>>>>>> f28fdc6a
 
 ### 2020-05-22 - 5.0.0-preview.8
 Modelerfour version: 4.13.351
