# Change Log

<<<<<<< HEAD
### 2021-xx-xx - 5.10.0
=======
### 2021-xx-xx - 5.10.1
>>>>>>> 734d93a2

| Library | Min Version
| --------------- | -------
|`@autorest/core` |  `3.6.2`
|`@autorest/modelerfour` | `4.19.1`
<<<<<<< HEAD
|`azure-core` dep of generated code | `1.19.0`
|`msrest` dep of generated code | `0.6.21`
|`azure-mgmt-core` dep of generated code (If generating mgmt plane code) | `1.3.0`

**Breaking Changes to Provisional Version Tolerant Generation**

- Hide operation groups with no name and no longer generate them in the `operations` folder  #1071
=======
|`azure-core` dep of generated code | `1.19.1`
|`msrest` dep of generated code | `0.6.21`
|`azure-mgmt-core` dep of generated code (If generating mgmt plane code) | `1.3.0`

**Bug Fixes**

- Fix documentation for HEAD calls that perform boolean checks on returned status codes in version tolerant code #1072

### 2021-11-01 - 5.10.0

| Library | Min Version
| --------------- | -------
|`@autorest/core` |  `3.6.2`
|`@autorest/modelerfour` | `4.19.1`
|`azure-core` dep of generated code | `1.19.1`
|`msrest` dep of generated code | `0.6.21`
|`azure-mgmt-core` dep of generated code (If generating mgmt plane code) | `1.3.0`

**New Features**

- Allow users to override constant swagger params with kwarg input  #1060
>>>>>>> 734d93a2

### 2021-10-15 - 5.9.3

| Library | Min Version
| --------------- | -------
|`@autorest/core` |  `3.6.2`
|`@autorest/modelerfour` | `4.19.1`
|`azure-core` dep of generated code | `1.19.0`
|`msrest` dep of generated code | `0.6.21`
|`azure-mgmt-core` dep of generated code (If generating mgmt plane code) | `1.3.0`

**Bug Fixes**

- Fix generation of form-data inputs  #1061

### 2021-10-05 - 5.9.2

| Library | Min Version
| --------------- | -------
|`@autorest/core` |  `3.6.2`
|`@autorest/modelerfour` | `4.19.1`
|`azure-core` dep of generated code | `1.19.0`
|`msrest` dep of generated code | `0.6.21`
|`azure-mgmt-core` dep of generated code (If generating mgmt plane code) | `1.3.0`

**New Features**
- Updating generated code for `azure-core` release `1.19.0`.

### 2021-09-27 - 5.9.1

| Library | Min Version
| --------------- | -------
|`@autorest/core` |  `3.6.2`
|`@autorest/modelerfour` | `4.19.1`
|`azure-core` dep of generated code | `1.18.0`
|`msrest` dep of generated code | `0.6.21`
|`azure-mgmt-core` dep of generated code (If generating mgmt plane code) | `1.3.0`

**New Features**

- We have added a **provisional** `rest` layer to our generated code. We have also added the following **provisional** flags listed [here](https://github.com/Azure/autorest.python/wiki/Generating-Low-Level-Client#generate-a-low-level-client). #875
- With this new release, we are also dropping support for Python 3.5 + async.  #875
- For mgmt plan SDK, default policy changes from `BearerTokenCredentialPolicy` to `ARMChallengeAuthenticationPolicy`.
- We now add tracing by default, the flag `--trace` now defaults to `True` if you have operations.
- Added flag `--python3-only` for users looking to generate SDKs that only support Python 3  #1044

**Bug Fixes**

- Correctly pad operation groups with reserved names with `Operations`  #1005
- Fix the generated docstrings for input kwargs of models  #1026
- Pass pipeline context to `msrest` in `failsafe_deserialize` so `msrest` has access to the context  #1030

### 2021-09-27 - 5.9.0

YANKED

### 2021-07-13 - 5.8.4

min Autorest core version: 3.4.5

min Modelerfour version: 4.19.1

**Bug Fixes**

- Fix case where we have a grouped parameter whose name is a reserved property name #970
- Remove all hosts from global parameters, regardless of how many m4 sends us #972

### 2021-07-06 - 5.8.3

min Autorest core version: 3.3.0

min Modelerfour version: 4.19.1

**Bug Fixes**

- Fix LRO path parameterization when we have a constant path parameter #968

### 2021-06-22 - 5.8.2

min Autorest core version: 3.3.0

min Modelerfour version: 4.19.1

**Bug Fixes**

- We are now more lenient with our checks for the content type parameter  #956

### 2021-06-16 - 5.8.1

min Autorest core version: 3.3.0

min Modelerfour version: 4.19.1

**Bug Fixes**

- Fix optional properties with constant schemas. Now, properties that have constant schemas but are optional will not have the hardcoded constant value,
but will default to its `x-ms-client-default` or `None`  #952

### 2021-05-17 - 5.8.0

min Autorest core version: 3.3.0

min Modelerfour version: 4.19.1

**New Features**

- Add support for parameters and properties that can be of type "Anything".  #946

### 2021-04-20 - 5.7.0

min Autorest core version: 3.1.0

min Modelerfour version: 4.15.456

**Bug Fixes**

- Fix data plane LRO operations so they poll by default. Bumping minor version because this bug fix will change some default behavior. #936

### 2021-04-07 - 5.6.6

min Autorest core version: 3.1.0

min Modelerfour version: 4.15.456

**Bug Fixes**

- Fix docstrings so they don't get split on hyphens  #931

### 2021-04-07 - 5.6.5

min Autorest core version: 3.1.0

min Modelerfour version: 4.15.456

**Bug Fixes**

- Fix regression in multiapi generation for multiapi versions without mixin operations  #928

### 2021-03-01 - 5.6.4

min Autorest core version: 3.1.0

min Modelerfour version: 4.15.456

**Bug Fixes**
- Bump `Autorest core` minimum version to be able to deal with indented `python` blocks in config files

### 2021-02-10 - 5.6.3

min Autorest core version: 3.0.6372

min Modelerfour version: 4.15.456

**Bug Fixes**
- Bump `Autorest core` minimum version to [correctly deal with](https://github.com/Azure/autorest/pull/3860) overriding configs. Fixes submodule-specific code in our multiapi client  #880

### 2021-02-04 - 5.6.2

Autorest core version: 3.0.6318

Modelerfour version: 4.15.456

**Bug Fixes**
- Bump `Modelerfour` minimum version to [correctly deal with](https://github.com/Azure/autorest.modelerfour/pull/385) parameters specified as `'required': false` in swagger  #877

### 2021-01-27 - 5.6.1

Autorest core version: 3.0.6318

Modelerfour version: 4.15.442

**Bug Fixes**

- Instead of throwing a `DeserializationError` in the case of failed error model deserialization, we swallow the error and return the `HttpResponseError` to users.
  WARNING: You need to make sure your `msrest` version is `0.6.21` or above, or a lot of your calls will fail with an `AttributeError` message #870

### 2021-01-15 - 5.6.0

Autorest core version: 3.0.6318

Modelerfour version: 4.15.442

**New Features**

- Add support for [`black`](https://pypi.org/project/black/) formatting of your generated files. Pass flag `--black` when generating to get this behavior. #836

**Bug Fixes**

- Wrap individual enum descriptions #844
- Bump `Modelerfour` minimum version to `4.15.442` to fix [circular reference error](https://github.com/Azure/autorest/issues/3630). Special thanks to @amrElroumy for this PR. #866

### 2020-11-12 - 5.5.0

Autorest core version: 3.0.6318

Modelerfour version: 4.15.421

**New Features**

- Can now take in custom pollers and pagers through directives. This will override the defaults (`LROPoller` and `ItemPaged`, respectively). See [this readme](https://github.com/Azure/autorest.python/tree/autorestv3/test/azure/specification/custompollerpager) for the directive to use to override. #821

### 2020-11-11 - 5.4.3

Autorest core version: 3.0.6320

Modelerfour version: 4.15.421

**Bug Fixes**

- Correctly choose schema from response with 200 status code in the case of LRO operations with multiple responses #814
- Fix conflict for model deserialization when operation has input param with name `models` #819

### 2020-11-09 - 5.4.2

Autorest core version: 3.0.6320

Modelerfour version: 4.15.421

**Bug Fixes**

- Set discriminator value in cases where discriminator is readonly #815

### 2020-11-03 - 5.4.1

Autorest core version: 3.0.6318

Modelerfour version: 4.15.421

**Bug Fixes**

- Honor default value for properties if `x-ms-client-default` value is passed #798
- Can now generate services with no operations #801

### 2020-10-19 - 5.4.0

Autorest core version: 3.0.6318

Modelerfour version: 4.15.421

**New Features**

- Add support for `--python.debugger`. With this flag, you can start debugging using VS Code. Make sure to still set up your [debugging configuration](https://github.com/Azure/autorest.python/wiki/Autorest-v3-based-generator-cheatsheet#vscode-debug) #790

**Bug Fixes**

- Correctly handling inheritance of class properties for inheritance chains > 3 levels #795

### 2020-10-06 - 5.3.5

Autorest core version: 3.0.6318

Modelerfour version: 4.15.421

**Bug Fixes**

- Can now correctly poll in the case of parameterized endpoints with relative polling urls #784

### 2020-09-24 - 5.3.4

Autorest core version: 3.0.6318

Modelerfour version: 4.15.421

**Bug Fixes**

- Include `content_type` docstrings for LRO and paging operations in the case of multiple media types #778
- Return response body if its content type is `text/plain` (taken from m4 update - m4 PR #353)

### 2020-09-17 - 5.3.3

Autorest core version: 3.0.6318

Modelerfour version: 4.15.419

**Bug fixes**

- Fix trailing comma issues in metadata.json (unblocks resource multiapi generation) #777

### 2020-09-14 - 5.3.2

Autorest core version: 3.0.6318

Modelerfour version: 4.15.419

**Bug fixes**

- Allow client side validation to be turned off for multiapi mixin operations #775

### 2020-09-14 - 5.3.1

Autorest core version: 3.0.6318

Modelerfour version: 4.15.419

**Bug fixes**

- Min autorest core is now 3.0.6318 to ensure client-side-validation is disabled by default (per track2 guidelines) #772

### 2020-09-11 - 5.3.0

Autorest Core version: 3.0.6306

Modelerfour version: 4.15.419

GA of autorest V5!

**Breaking Changes**

- Raise `ValueError` instead of `NotImplementedError` if API version code doesn't exist #764

### 2020-08-31 - 5.2.0-preview.1

Autorest Core version: 3.0.6306

Modelerfour version: 4.15.410

**Breaking Changes**

- Removed the `_async` suffix from async files #759

**New Features**

- Add mapping of 401 to `ClientAuthenticationError` for default error map #763
- Updated minimum `azure-core` version to 1.8.0 #747
- Updated minimum `msrest` version to 0.6.18 #747
- Support for `multipart/form-data` #746

**Bug fixes**

- Fix "multi" in Swagger (will generate correctly multiple query param now)

### 2020-08-07 - 5.1.0-preview.7

Autorest Core version: 3.0.6302
Modelerfour version: 4.15.400

**New Features**

- Add `azure-mgmt-core` as a dependency in the generated setup.py file #738
- Correct typing for `credential` when default credential policy type is `AzureKeyCredentialPolicy` #744
- Replace instead of extending `credential_scopes` if user has inputted their own #745

### 2020-08-04 - 5.1.0-preview.6

Autorest Core version: 3.0.6287
Modelerfour version: 4.15.378

**New Features**

- Add support for `x-ms-text` XML extension #722
- Allow users to pass the name of the key header for `AzureKeyCredentialPolicy` during generation. To use, pass in
  `AzureKeyCredentialPolicy` with the `--credential-default-policy-type` flag, and pass in the key header name using
  the `--credential-key-header-name` flag #736

**Bug Fixes**

- Fix duplicate type signatures in multiapi async config file #727
- Allowing single quote in regexp #726

### 2020-06-23 - 5.1.0-preview.5

Autorest Core version: 3.0.6287
Modelerfour version: 4.15.378

**Bug Fixes**

- Correctly have default behavior of csv for array query parameters when collection format is not specified in the swagger
  (taken from m4 update - perks PR #118)
- Fix bug when generating parameters with client default value and constant schema #707
- Make operation mixin signatures for multiapi default to default api version #715
- Fix name in setup.py to default to `package-name` if set #721
- Allow different custom base url host templates across API versions #719

### 2020-07-07 - 5.1.0-preview.4

Modelerfour version: 4.15.378

**New Features**

- Enum values are uppercase (with an alias from the lowercase version) #692
- Add `http_logging_policy` setting for config, and users can override the default by passing in the kwarg `http_logging_policy` #698

### 2020-06-24 - 5.1.0-preview.3

Modelerfour version: 4.13.351

**New Features**

- Supports a function that is both LRO and paging #689
- We have added a `--credential-default-policy-type` flag. Its default value is `BearerTokenCredentialPolicy`, but it can also accept
  `AzureKeyCredentialPolicy`. The value passed in will be the default authentication policy in the client's config, so users using the
  generated library will use that auth policy unless they pass in a separate one through kwargs #686
- Added support for a data plane multiapi client #693

**Bug Fixes**

- Fix typing for discriminator values in models, so Python 3.5 can import py3 file for models #691

**Bug Fixes**

- Make enum names all upper case. This fixes issues that arise if the name of an enum is also a method that can be applied to, say, a string.
  For example, if an enum's name is count. Made sure this fix will not break users currently accessing with lower case enum names #692

### 2020-06-08 - 5.1.0-preview.2

Modelerfour version: 4.13.351

**Bug Fixes**

- Fixed "Failed to install or start extension" issue arising when invoking autorest from a tar file, by correcctly calling Python 3. #678
- Generating correct formatting for LRO and paging operation docstrings #652
- Generating correct content and formatting for LRO and paging operations in multiapi mixin #652

### 2020-06-03 - 5.1.0-preview.1

Modelerfour version: 4.13.351

**Disclaimer**

This version requires azure-core 1.6.0 and contains features and bugfixes 5.0.0-preview.8

**Features**

- Refactor async LRO poller with a AsyncLROPoller class + "begin\_" prefix
- Add continuation_token kwargs to LRO methods

**Bug Fixes**

- Corrected generation of the item name of paging response when extracting data #648
- Corrected return type typing annotation for operations that return an optional body #656
- Fixed mypy issue by only setting the generated `deserialized` variable to None if the operation has an optional return type #656
- Fixed generation of pkgutil init files #661
- Have the next operation in a paging call use the HTTP verb GET if the next operation is not defined #664

### 2020-05-22 - 5.0.0-preview.8

Modelerfour version: 4.13.351

**Bug Fixes**

- Corrected ordering of summary and description in generated methods #640
- Have `IOSchema` call super init to get all of the properties shared in `BaseSchema` #642

### 2020-05-15 - 5.0.0-preview.7

Modelerfour version: 4.13.351

**Bug Fixes**

- Adding `self` as a reserved key word for parameters to avoid "duplicate argument 'self' in function definition" error #630
- Removed `self` as a reserved key word for method and model names #630

### 2020-05-13 - 5.0.0-preview.6

Modelerfour version: 4.13.351

**Bug Fixes**

- No longer assuming that response with body from an LRO call is an ObjectSchema #623
- Checking whether "protocol" entry exists in yaml in name converter to remove erroneous "KeyError: 'protocol'" #628

### 2020-05-08 - 5.0.0-preview.5

Modelerfour version: 4.13.351

**Bug Fixes**

- Users can pass in content types with ';' inside (such as 'text/plain; encoding=UTF-8') #619
- Allowing parameters to be of type `IO` as well #618
- Can now generate without FATAL: bad indentation error (taken from m4 update - perks PR #105)

### 2020-05-06 - 5.0.0-preview.4

Modelerfour version: 4.13.346

**New Features**

- Displaying the default and possible values for content type in the docstring for operations with multiple requests #615

**Bug Fixes**

- Fixing `AsyncTokenCredential` typing import and adding to service client #591
- Can now pass `content_type` and `error_map` kwargs to LRO functions without error #597
- Now making sure to include the content type of exceptions when passing content types to 'Accept' header #602
- `include_apis` in `Metrics` for tables swagger now cased correctly #603
- Corrected spacing after `if cls:` block in operations #606

### 2020-04-23 - 5.0.0-preview.3

Modelerfour version: 4.12.301

**Bug Fixes**

- Fixed sync lro method naming in MultiAPI operation mixins #572

### 2020-04-22 - 5.0.0-preview.2

Modelerfour version: 4.12.301

**New Features**

- User can now pass in credential scopes through kwargs #575
- Default error map always contains a mapping of 404 to `ResourceNotFoundError` and 409 to `ResourceExistsError` #580

**Bug Fixes**

- Not generating async multiapi client if `--no-async` flag is specified #586
- Fixes query parameter handling in paging operations #172
- Fixes losing 404/409 default is user pass a user_map #580

### 2020-04-16 - 5.0.0-preview.1

Modelerfour version: 4.12.301

**Breaking Changes**

- If the user would like to add a patch file, they now must name the file `_patch.py` #573

**New features**

- Support non-ARM polling by default (azure-core 1.4.0)
- Adding multiple inheritance #567
- Accept polling_interval keyword passed to LRO operations #571

**Bug Fixes**

- Fixed some generated typing hints (such as LROPoller) #507

### 2020-04-09 - 5.0.0-dev.20200409.1

Modelerfour version: 4.12.301

**Bug Fixes**

- Separating out typing imports in TYPE_CHECKING block #538
- Overriding a property inherited from a parent if they both have the same name #563

**New Features**

- Client side validation is now disabled by default #558
- We now also generate an async multiapi client when running multiapiscript # 480

### 2020-04-06 - 5.0.0-dev.20200406.1

Modelerfour version: 4.12.294

**New Features**

- Can now directly patch a client by defining a `patch.py` file in the top-level of the module with a `patch_sdk` function #548
- Can now handle `time` formats #551

### 2020-04-03 - 5.0.0-dev.20200403.1

Modelerfour version: 4.12.276

**Bug Fixes**

- Fixes parameter ordering so parameters with default values are all ordered at the end #545
- Fixes `TokenCredential` and `AsyncTokenCredential` sphinx docstring #546

### 2020-04-01 - 5.0.0-dev.20200401.1

Modelerfour version: 4.12.276

**Bug Fixes**

- Now the generic models file and python3 models file have the same behavior in regards to required properties and their default values #532
- Can now specify non-string enums #534
- Fixes `TokenCredential` typing #535

### 2020-03-30 - 5.0.0-dev.20200330.1

Modelerfour version: 4.12.276

**Bug Fixes**

- Fix enum default and required default #532

### 2020-03-26 - 5.0.0-dev.20200326.1

Modelerfour version: 4.12.276

**Bug Fixes**

- Will no longer permit generated enums and models to have the same name #504
- No longer exposing models from operation groups without importing them #486
- Now correctly deserializes error's that have an empty object (AnySchema) as a model #516
- Added a list of parameter names to reserved parameter words, so there won't be clashes #525
- If a property's schema is readonly, we will show that property as being readonly (taken from m4 update #234)
- Remove `"azure-"` prefix from user agent name #523
- Correcting issue in generating multiapi with submodule, where generated user agent name included the `#` #505

### 2020-01-17 - 4.0.74

- Declare "self" as reserved keyword

### 2019-06-12 - 4.0.71

- no-async flag to skip async code generation

### 2019-05-21 - 4.0.70

- Beta version of --keep-version-file for ARM generator

### 2019-02-13 - 4.0.67

- All models will now be generated in two files `_models` and `_models_py3`, and paging in a page file
- Breaking changes: Import of models and enums from package must be done from package.models

### 2019-02-11 - 4.0.66

- Fix async cross-link documentation

### 2019-02-08 - 4.0.65

- New version of async generation. Requires msrest 0.6.3 and msrestazure 0.6.0.

  - namespace.XXXXClientAsync is now namespace.aio.XXXClient

- Support now MICROSOFT_MIT_SMALL and MICROSOFT_MIT_SMALL_NO_CODEGEN headers options

### 2019-01-08 - 4.0.64

- New version of async generation. Requires msrest 0.6.3 and msrestazure 0.6.0.

### 2018-12-17 - 4.0.63

- Autorest now generates async code.

**This version requires EXACTLY msrest 0.6.0 to 0.6.2 and is considered deprecated. Do NOT generate with it.**

### 2018-07-09 - 3.0.58

- Fix some complex XML parsing issues. Requires msrest 0.5.2

### 2018-07-05 - 3.0.56

- Differentiate Default and AzureAsyncOperation LRO options
- Fix bug with operation flattenning if operation has a parameter called "foo" and model too disambiguiated as "foo1"

### 2018-06-13 - 3.0.54

This version requires msrestazure 0.4.32

- Add support for LRO options

### 2018-06-13 - 3.0.53

This version requires msrest 0.5.0

- XML support
- Big fix on headers (Accept/Content-Type) to better reflect consumes/produces of Swagger
- Refactoring of "send" to better separate request creation and request sending

### 2018-06-08 - 3.0.52

- Beta version of --keep-version-file

### 2018-05-08 - 3.0.51

- Py3 model files must inherit from Py3 files

### 2018-04-18 - 3.0.50

- Add context manager to SDK client that keeps the same sessions across requests.

### 2018-04-17 - 3.0.49

- Fix some valid discriminator + flatten scenarios #2889

### 2018-04-16 - 3.0.48

- Fix bad comma on py3 models if super class has no attributes

### 2018-03-27 - 3.0.43

- Add documentation to enum #49

### 2018-03-07 - 3.0.41

**Breaking changes**

- Model signatures are now using only keywords-arguments syntax. Every positional arguments are required to be rewritten as keywords-arguments.
  To keep auto-completion in most cases, models are now generated for Python 2 and Python 3. Python 3 uses the "\*" syntax for keyword-only arguments.
- Enum type are now using the "str" mixin (`class AzureEnum(str, Enum)`) to improve experiences when unkown enum are met. This is not a breaking change,
  but documentation about mixin enum and some recommendations should be known:
  https://docs.python.org/3/library/enum.html#others
  At a glance:

  - "is" should not be used at all.
  - "format" will return the string value, where "%s" string formatting will return `NameOfEnum.stringvalue`. Format syntax should be used always.

- New Long Running Operation:

  - Return type changes from msrestazure.azure_operation.AzureOperationPoller to msrest.polling.LROPoller. External API is the same.
  - Return type is now **always** a msrest.polling.LROPoller, whatever the optional parameters.
  - raw=True changes behavior. Instead of not polling and returning the initial call as ClientRawResponse, now we return a LROPoller as well and the final
    resource is returned as a ClientRawResponse.
  - Adding "polling" parameters. Polling=True is the default and poll using ARM algorithm. Polling=False does not poll and return the initial call reponse.
  - Polling accept instances of subclasses of msrest.polling.PollingMethod.
  - `add_done_callback` now does not fail if poller is done, but execute the callback right away.

### 2018-02-16 - 2.1.38

- Externalize Url as a metadata property on operation

### 2018-02-06 - 2.1.35

- Allow "baseUrl" as a custom parameter at the client level.

### 2018-01-04 - 2.1.34

- Fix inheritance and additionalProperties used together

### 2017-12-28 - 2.1.32

- Refactor LRO operations with an external \_XXX_initial call

### 2017-12-22 - 2.1.30

- Add "async", "await" and "mro" as Python reserved keywords.

### 2017-12-13 - 2.1.28

- All Model call super(XX, self).**init**()

### 2017-11-27 - 2.0.25

- Add no-namespace-folders option
- Add basic-setup-py. Change the default behavior to do NOT generate the setup.py.

### 2017-11-22 - 2.0.23

- Add "models" link inside operation groups
- Add help for Python

### 2017-10-19 - 2.0.18

- Fix namespace folders in Vanilla generator

### 2017-10-10 - 2.0.17

- Fix paging description

### 2017-10-10 - 2.0.16

- Improve polymorphic discriminator documentation (#17)
- Add deprecated support (#16)
- Fix invalid headers test (#15)
- Fix invalid python code in some scenario (#14)
- Stop checking str type for client parameter (#12)
- Add client-side-validation to Autorest.Python (#11)

### 2017-09-27 - 2.0.14

- Improve documentation cross-reference (#9)

### 2017-09-26 - 2.0.13

- Remove constraint on array type, if array is used in the URL (#8)<|MERGE_RESOLUTION|>--- conflicted
+++ resolved
@@ -1,33 +1,6 @@
 # Change Log
 
-<<<<<<< HEAD
-### 2021-xx-xx - 5.10.0
-=======
 ### 2021-xx-xx - 5.10.1
->>>>>>> 734d93a2
-
-| Library | Min Version
-| --------------- | -------
-|`@autorest/core` |  `3.6.2`
-|`@autorest/modelerfour` | `4.19.1`
-<<<<<<< HEAD
-|`azure-core` dep of generated code | `1.19.0`
-|`msrest` dep of generated code | `0.6.21`
-|`azure-mgmt-core` dep of generated code (If generating mgmt plane code) | `1.3.0`
-
-**Breaking Changes to Provisional Version Tolerant Generation**
-
-- Hide operation groups with no name and no longer generate them in the `operations` folder  #1071
-=======
-|`azure-core` dep of generated code | `1.19.1`
-|`msrest` dep of generated code | `0.6.21`
-|`azure-mgmt-core` dep of generated code (If generating mgmt plane code) | `1.3.0`
-
-**Bug Fixes**
-
-- Fix documentation for HEAD calls that perform boolean checks on returned status codes in version tolerant code #1072
-
-### 2021-11-01 - 5.10.0
 
 | Library | Min Version
 | --------------- | -------
@@ -37,10 +10,24 @@
 |`msrest` dep of generated code | `0.6.21`
 |`azure-mgmt-core` dep of generated code (If generating mgmt plane code) | `1.3.0`
 
+**Bug Fixes**
+
+- Fix documentation for HEAD calls that perform boolean checks on returned status codes in version tolerant code #1072
+- Hide mixin operations for version tolerant generation  #1071
+
+### 2021-11-01 - 5.10.0
+
+| Library | Min Version
+| --------------- | -------
+|`@autorest/core` |  `3.6.2`
+|`@autorest/modelerfour` | `4.19.1`
+|`azure-core` dep of generated code | `1.19.1`
+|`msrest` dep of generated code | `0.6.21`
+|`azure-mgmt-core` dep of generated code (If generating mgmt plane code) | `1.3.0`
+
 **New Features**
 
 - Allow users to override constant swagger params with kwarg input  #1060
->>>>>>> 734d93a2
 
 ### 2021-10-15 - 5.9.3
 
