# Change Log

<<<<<<< HEAD
### 2019-02-13 - 4.0.67
- All models will now be generated in two files _models and _models_py3
- Breaking changes: Import of models and enums from package must be done from package.models
=======
### 2019-02-11 - 4.0.66

- Fix async cross-link documentation
>>>>>>> 5fcc2d28

### 2019-02-08 - 4.0.65

- New version of async generation. Requires msrest 0.6.3 and msrestazure 0.6.0.

  - namespace.XXXXClientAsync is now namespace.aio.XXXClient

- Support now MICROSOFT_MIT_SMALL and MICROSOFT_MIT_SMALL_NO_CODEGEN headers options

### 2019-01-08 - 4.0.64

- New version of async generation. Requires msrest 0.6.3 and msrestazure 0.6.0.

### 2018-12-17 - 4.0.63

- Autorest now generates async code.

**This version requires EXACTLY msrest 0.6.0 to 0.6.2 and is considered deprecated. Do NOT generate with it.**

### 2018-07-09 - 3.0.58

- Fix some complex XML parsing issues. Requires msrest 0.5.2

### 2018-07-05 - 3.0.56

- Differentiate Default and AzureAsyncOperation LRO options
- Fix bug with operation flattenning if operation has a parameter called "foo" and model too disambiguiated as "foo1"

### 2018-06-13 - 3.0.54

This version requires msrestazure 0.4.32

- Add support for LRO options

### 2018-06-13 - 3.0.53

This version requires msrest 0.5.0

- XML support
- Big fix on headers (Accept/Content-Type) to better reflect consumes/produces of Swagger
- Refactoring of "send" to better separate request creation and request sending

### 2018-06-08 - 3.0.52

- Beta version of --keep-version-file

### 2018-05-08 - 3.0.51

- Py3 model files must inherit from Py3 files

### 2018-04-18 - 3.0.50

- Add context manager to SDK client that keeps the same sessions across requests.

### 2018-04-17 - 3.0.49

- Fix some valid discriminator + flatten scenarios #2889

### 2018-04-16 - 3.0.48

- Fix bad comma on py3 models if super class has no attributes

### 2018-03-27 - 3.0.43

- Add documentation to enum #49

### 2018-03-07 - 3.0.41

**Breaking changes**

- Model signatures are now using only keywords-arguments syntax. Every positional arguments are required to be rewritten as keywords-arguments.
  To keep auto-completion in most cases, models are now generated for Python 2 and Python 3. Python 3 uses the "*" syntax for keyword-only arguments.
- Enum type are now using the "str" mixin (`class AzureEnum(str, Enum)`) to improve experiences when unkown enum are met. This is not a breaking change,
  but documentation about mixin enum and some recommendations should be known:
  https://docs.python.org/3/library/enum.html#others
  At a glance:

  - "is" should not be used at all.
  - "format" will return the string value, where "%s" string formatting will return `NameOfEnum.stringvalue`. Format syntax should be used always.

- New Long Running Operation:

  - Return type changes from msrestazure.azure_operation.AzureOperationPoller to msrest.polling.LROPoller. External API is the same.
  - Return type is now **always** a msrest.polling.LROPoller, whatever the optional parameters.
  - raw=True changes behavior. Instead of not polling and returning the initial call as ClientRawResponse, now we return a LROPoller as well and the final
    resource is returned as a ClientRawResponse.
  - Adding "polling" parameters. Polling=True is the default and poll using ARM algorithm. Polling=False does not poll and return the initial call reponse.
  - Polling accept instances of subclasses of msrest.polling.PollingMethod.
  - `add_done_callback` now does not fail if poller is done, but execute the callback right away.

### 2018-02-16 - 2.1.38

- Externalize Url as a metadata property on operation

### 2018-02-06 - 2.1.35

- Allow "baseUrl" as a custom parameter at the client level.

### 2018-01-04 - 2.1.34

- Fix inheritance and additionalProperties used together

### 2017-12-28 - 2.1.32

- Refactor LRO operations with an external \_XXX_initial call

### 2017-12-22 - 2.1.30

- Add "async", "await" and "mro" as Python reserved keywords.

### 2017-12-13 - 2.1.28

- All Model call super(XX, self).__init__()

### 2017-11-27 - 2.0.25

- Add no-namespace-folders option
- Add basic-setup-py. Change the default behavior to do NOT generate the setup.py.

### 2017-11-22 - 2.0.23

- Add "models" link inside operation groups
- Add help for Python

### 2017-10-19 - 2.0.18

- Fix namespace folders in Vanilla generator

### 2017-10-10 - 2.0.17

- Fix paging description

### 2017-10-10 - 2.0.16
- Improve polymorphic discriminator documentation (#17)
- Add deprecated support (#16)
- Fix invalid headers test (#15)
- Fix invalid python code in some scenario (#14)
- Stop checking str type for client parameter (#12)
- Add client-side-validation to Autorest.Python (#11)

### 2017-09-27 - 2.0.14
- Improve documentation cross-reference (#9)

### 2017-09-26 - 2.0.13
- Remove constraint on array type, if array is used in the URL (#8)<|MERGE_RESOLUTION|>--- conflicted
+++ resolved
@@ -1,14 +1,14 @@
 # Change Log
 
-<<<<<<< HEAD
+
 ### 2019-02-13 - 4.0.67
+
 - All models will now be generated in two files _models and _models_py3
 - Breaking changes: Import of models and enums from package must be done from package.models
-=======
+
 ### 2019-02-11 - 4.0.66
 
 - Fix async cross-link documentation
->>>>>>> 5fcc2d28
 
 ### 2019-02-08 - 4.0.65
 
