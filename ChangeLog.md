--- conflicted
+++ resolved
@@ -1,10 +1,24 @@
 # Change Log
 
-<<<<<<< HEAD
-### 2022-xx-xx - 5.13.0
-=======
+### 2022-xx-xx - 5.14.0
+
+| Library | Min Version
+| --------------- | -------
+|`@autorest/core` |  `3.6.2`
+|`@autorest/modelerfour` | `4.19.1`
+|`azure-core` dep of generated code | `1.20.1`
+|`msrest` dep of generated code | `0.6.21`
+|`azure-mgmt-core` dep of generated code (If generating mgmt plane code) | `1.3.0`
+
+**Breaking Changes in Version Tolerant Generation**
+
+- We now generate with optional constant parameters as None by defaulting `--default-optional-constants-to-none` to True #1171
+
+**New Features**
+
+- Add flag `--default-optional-constants-to-none` with which optional constant parameters is default to None #1171
+
 ### 2022-03-02 - 5.13.0
->>>>>>> 850032d6
 
 | Library | Min Version
 | --------------- | -------
@@ -13,14 +27,6 @@
 |`azure-core` dep of generated code | `1.20.1`
 |`msrest` dep of generated code | `0.6.21`
 |`azure-mgmt-core` dep of generated code (If generating mgmt plane code) | `1.3.0`
-
-**Breaking Changes in Version Tolerant Generation**
-
-- We now generate with optional constant parameters as None by defaulting `--default-optional-constants-to-none` to True #1171
-
-**New Features**
-
-- Add flag `--default-optional-constants-to-none` with which optional constant parameters is default to None #1171
 
 **Bug Fixes**
 
