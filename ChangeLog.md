# Change Log

<<<<<<< HEAD
### 2020-xx-xx - 5.3.3
=======
### 2020-09-17 - 5.3.3
>>>>>>> 5b0121bc
Autorest core version: 3.0.6318

Modelerfour version: 4.15.419

**Bug fixes**

<<<<<<< HEAD
- Include `content_type` docstrings for LRO and paging operations in the case of multiple media types  #778
=======
- Fix trailing comma issues in metadata.json (unblocks resource multiapi generation)  #777
>>>>>>> 5b0121bc

### 2020-09-14 - 5.3.2
Autorest core version: 3.0.6318

Modelerfour version: 4.15.419

**Bug fixes**

- Allow client side validation to be turned off for multiapi mixin operations  #775

### 2020-09-14 - 5.3.1
Autorest core version: 3.0.6318

Modelerfour version: 4.15.419

**Bug fixes**

- Min autorest core is now 3.0.6318 to ensure client-side-validation is disabled by default (per track2 guidelines) #772

### 2020-09-11 - 5.3.0
Autorest Core version: 3.0.6306

Modelerfour version: 4.15.419

GA of autorest V5!

**Breaking Changes**

- Raise `ValueError` instead of `NotImplementedError` if API version code doesn't exist  #764

### 2020-08-31 - 5.2.0-preview.1
Autorest Core version: 3.0.6306

Modelerfour version: 4.15.410

**Breaking Changes**

- Removed the `_async` suffix from async files  #759

**New Features**

- Add mapping of 401 to `ClientAuthenticationError` for default error map  #763
- Updated minimum `azure-core` version to 1.8.0  #747
- Updated minimum `msrest` version to 0.6.18  #747
- Support for `multipart/form-data`  #746

**Bug fixes**

- Fix "multi" in Swagger (will generate correctly multiple query param now)

### 2020-08-07 - 5.1.0-preview.7
Autorest Core version: 3.0.6302
Modelerfour version: 4.15.400

**New Features**

- Add `azure-mgmt-core` as a dependency in the generated setup.py file  #738
- Correct typing for `credential` when default credential policy type is `AzureKeyCredentialPolicy`  #744
- Replace instead of extending `credential_scopes` if user has inputted their own  #745

### 2020-08-04 - 5.1.0-preview.6
Autorest Core version: 3.0.6287
Modelerfour version: 4.15.378

**New Features**

- Add support for `x-ms-text` XML extension  #722
- Allow users to pass the name of the key header for `AzureKeyCredentialPolicy` during generation. To use, pass in
`AzureKeyCredentialPolicy` with the `--credential-default-policy-type` flag, and pass in the key header name using
the `--credential-key-header-name` flag  #736

**Bug Fixes**

- Fix duplicate type signatures in multiapi async config file  #727
- Allowing single quote in regexp  #726

### 2020-06-23 - 5.1.0-preview.5
Autorest Core version: 3.0.6287
Modelerfour version: 4.15.378

**Bug Fixes**

- Correctly have default behavior of csv for array query parameters when collection format is not specified in the swagger
(taken from m4 update - perks PR #118)
- Fix bug when generating parameters with client default value and constant schema  #707
- Make operation mixin signatures for multiapi default to default api version  #715
- Fix name in setup.py to default to `package-name` if set  #721
- Allow different custom base url host templates across API versions  #719

### 2020-07-07 - 5.1.0-preview.4
Modelerfour version: 4.15.378

**New Features**

- Enum values are uppercase (with an alias from the lowercase version)  #692
- Add `http_logging_policy` setting for config, and users can override the default by passing in the kwarg `http_logging_policy`  #698

### 2020-06-24 - 5.1.0-preview.3
Modelerfour version: 4.13.351

**New Features**

- Supports a function that is both LRO and paging  #689
- We have added a `--credential-default-policy-type` flag. Its default value is `BearerTokenCredentialPolicy`, but it can also accept
`AzureKeyCredentialPolicy`. The value passed in will be the default authentication policy in the client's config, so users using the
generated library will use that auth policy unless they pass in a separate one through kwargs  #686
- Added support for a data plane multiapi client  #693

**Bug Fixes**

- Fix typing for discriminator values in models, so Python 3.5 can import py3 file for models  #691

**Bug Fixes**

- Make enum names all upper case. This fixes issues that arise if the name of an enum is also a method that can be applied to, say, a string.
For example, if an enum's name is count. Made sure this fix will not break users currently accessing with lower case enum names  #692

### 2020-06-08 - 5.1.0-preview.2
Modelerfour version: 4.13.351

**Bug Fixes**
- Fixed "Failed to install or start extension" issue arising when invoking autorest from a tar file, by correcctly calling Python 3. #678
- Generating correct formatting for LRO and paging operation docstrings  #652
- Generating correct content and formatting for LRO and paging operations in multiapi mixin  #652

### 2020-06-03 - 5.1.0-preview.1
Modelerfour version: 4.13.351

**Disclaimer**

This version requires azure-core 1.6.0 and contains features and bugfixes 5.0.0-preview.8

**Features**

- Refactor async LRO poller with a AsyncLROPoller class + "begin_" prefix
- Add continuation_token kwargs to LRO methods

**Bug Fixes**
- Corrected generation of the item name of paging response when extracting data  #648
- Corrected return type typing annotation for operations that return an optional body  #656
- Fixed mypy issue by only setting the generated `deserialized` variable to None if the operation has an optional return type  #656
- Fixed generation of pkgutil init files  #661
- Have the next operation in a paging call use the HTTP verb GET if the next operation is not defined  #664

### 2020-05-22 - 5.0.0-preview.8
Modelerfour version: 4.13.351

**Bug Fixes**

- Corrected ordering of summary and description in generated methods  #640
- Have `IOSchema` call super init to get all of the properties shared in `BaseSchema`  #642

### 2020-05-15 - 5.0.0-preview.7
Modelerfour version: 4.13.351

**Bug Fixes**

- Adding `self` as a reserved key word for parameters to avoid "duplicate argument 'self' in function definition" error  #630
- Removed `self` as a reserved key word for method and model names  #630

### 2020-05-13 - 5.0.0-preview.6
Modelerfour version: 4.13.351

**Bug Fixes**

- No longer assuming that response with body from an LRO call is an ObjectSchema  #623
- Checking whether "protocol" entry exists in yaml in name converter to remove erroneous "KeyError: 'protocol'"  #628

### 2020-05-08 - 5.0.0-preview.5
Modelerfour version: 4.13.351

**Bug Fixes**

- Users can pass in content types with ';' inside (such as 'text/plain; encoding=UTF-8')  #619
- Allowing parameters to be of type `IO` as well  #618
- Can now generate without FATAL: bad indentation error (taken from m4 update - perks PR #105)

### 2020-05-06 - 5.0.0-preview.4
Modelerfour version: 4.13.346

**New Features**

- Displaying the default and possible values for content type in the docstring for operations with multiple requests  #615

**Bug Fixes**

- Fixing `AsyncTokenCredential` typing import and adding to service client  #591
- Can now pass `content_type` and `error_map` kwargs to LRO functions without error  #597
- Now making sure to include the content type of exceptions when passing content types to 'Accept' header  #602
- `include_apis` in `Metrics` for tables swagger now cased correctly  #603
- Corrected spacing after `if cls:` block in operations  #606

### 2020-04-23 - 5.0.0-preview.3
Modelerfour version: 4.12.301

**Bug Fixes**

- Fixed sync lro method naming in MultiAPI operation mixins  #572

### 2020-04-22 - 5.0.0-preview.2
Modelerfour version: 4.12.301

**New Features**

- User can now pass in credential scopes through kwargs  #575
- Default error map always contains a mapping of 404 to `ResourceNotFoundError` and 409 to `ResourceExistsError` #580

**Bug Fixes**

- Not generating async multiapi client if `--no-async` flag is specified  #586
- Fixes query parameter handling in paging operations  #172
- Fixes losing 404/409 default is user pass a user_map  #580

### 2020-04-16 - 5.0.0-preview.1
Modelerfour version: 4.12.301

**Breaking Changes**

- If the user would like to add a patch file, they now must name the file `_patch.py`  #573

**New features**

- Support non-ARM polling by default (azure-core 1.4.0)
- Adding multiple inheritance  #567
- Accept polling_interval keyword passed to LRO operations  #571

**Bug Fixes**

- Fixed some generated typing hints (such as LROPoller) #507

### 2020-04-09 - 5.0.0-dev.20200409.1
Modelerfour version: 4.12.301

**Bug Fixes**

- Separating out typing imports in TYPE_CHECKING block  #538
- Overriding a property inherited from a parent if they both have the same name  #563

**New Features**

- Client side validation is now disabled by default  #558
- We now also generate an async multiapi client when running multiapiscript  # 480

### 2020-04-06 - 5.0.0-dev.20200406.1
Modelerfour version: 4.12.294

**New Features**

- Can now directly patch a client by defining a `patch.py` file in the top-level of the module with a `patch_sdk` function  #548
- Can now handle `time` formats  #551

### 2020-04-03 - 5.0.0-dev.20200403.1
Modelerfour version: 4.12.276

**Bug Fixes**

- Fixes parameter ordering so parameters with default values are all ordered at the end  #545
- Fixes `TokenCredential` and `AsyncTokenCredential` sphinx docstring  #546

### 2020-04-01 - 5.0.0-dev.20200401.1
Modelerfour version: 4.12.276

**Bug Fixes**

- Now the generic models file and python3 models file have the same behavior in regards to required properties and their default values  #532
- Can now specify non-string enums  #534
- Fixes `TokenCredential` typing  #535

### 2020-03-30 - 5.0.0-dev.20200330.1
Modelerfour version: 4.12.276

**Bug Fixes**

- Fix enum default and required default  #532

### 2020-03-26 - 5.0.0-dev.20200326.1
Modelerfour version: 4.12.276

**Bug Fixes**

- Will no longer permit generated enums and models to have the same name  #504
- No longer exposing models from operation groups without importing them  #486
- Now correctly deserializes error's that have an empty object (AnySchema) as a model  #516
- Added a list of parameter names to reserved parameter words, so there won't be clashes  #525
- If a property's schema is readonly, we will show that property as being readonly (taken from m4 update #234)
- Remove `"azure-"` prefix from user agent name  #523
- Correcting issue in generating multiapi with submodule, where generated user agent name included the `#`  #505


### 2020-01-17 - 4.0.74

- Declare "self" as reserved keyword

### 2019-06-12 - 4.0.71

- no-async flag to skip async code generation

### 2019-05-21 - 4.0.70

- Beta version of --keep-version-file for ARM generator

### 2019-02-13 - 4.0.67

- All models will now be generated in two files `_models` and `_models_py3`, and paging in a page file
- Breaking changes: Import of models and enums from package must be done from package.models

### 2019-02-11 - 4.0.66

- Fix async cross-link documentation

### 2019-02-08 - 4.0.65

- New version of async generation. Requires msrest 0.6.3 and msrestazure 0.6.0.

  - namespace.XXXXClientAsync is now namespace.aio.XXXClient

- Support now MICROSOFT_MIT_SMALL and MICROSOFT_MIT_SMALL_NO_CODEGEN headers options

### 2019-01-08 - 4.0.64

- New version of async generation. Requires msrest 0.6.3 and msrestazure 0.6.0.

### 2018-12-17 - 4.0.63

- Autorest now generates async code.

**This version requires EXACTLY msrest 0.6.0 to 0.6.2 and is considered deprecated. Do NOT generate with it.**

### 2018-07-09 - 3.0.58

- Fix some complex XML parsing issues. Requires msrest 0.5.2

### 2018-07-05 - 3.0.56

- Differentiate Default and AzureAsyncOperation LRO options
- Fix bug with operation flattenning if operation has a parameter called "foo" and model too disambiguiated as "foo1"

### 2018-06-13 - 3.0.54

This version requires msrestazure 0.4.32

- Add support for LRO options

### 2018-06-13 - 3.0.53

This version requires msrest 0.5.0

- XML support
- Big fix on headers (Accept/Content-Type) to better reflect consumes/produces of Swagger
- Refactoring of "send" to better separate request creation and request sending

### 2018-06-08 - 3.0.52

- Beta version of --keep-version-file

### 2018-05-08 - 3.0.51

- Py3 model files must inherit from Py3 files

### 2018-04-18 - 3.0.50

- Add context manager to SDK client that keeps the same sessions across requests.

### 2018-04-17 - 3.0.49

- Fix some valid discriminator + flatten scenarios #2889

### 2018-04-16 - 3.0.48

- Fix bad comma on py3 models if super class has no attributes

### 2018-03-27 - 3.0.43

- Add documentation to enum #49

### 2018-03-07 - 3.0.41

**Breaking changes**

- Model signatures are now using only keywords-arguments syntax. Every positional arguments are required to be rewritten as keywords-arguments.
  To keep auto-completion in most cases, models are now generated for Python 2 and Python 3. Python 3 uses the "*" syntax for keyword-only arguments.
- Enum type are now using the "str" mixin (`class AzureEnum(str, Enum)`) to improve experiences when unkown enum are met. This is not a breaking change,
  but documentation about mixin enum and some recommendations should be known:
  https://docs.python.org/3/library/enum.html#others
  At a glance:

  - "is" should not be used at all.
  - "format" will return the string value, where "%s" string formatting will return `NameOfEnum.stringvalue`. Format syntax should be used always.

- New Long Running Operation:

  - Return type changes from msrestazure.azure_operation.AzureOperationPoller to msrest.polling.LROPoller. External API is the same.
  - Return type is now **always** a msrest.polling.LROPoller, whatever the optional parameters.
  - raw=True changes behavior. Instead of not polling and returning the initial call as ClientRawResponse, now we return a LROPoller as well and the final
    resource is returned as a ClientRawResponse.
  - Adding "polling" parameters. Polling=True is the default and poll using ARM algorithm. Polling=False does not poll and return the initial call reponse.
  - Polling accept instances of subclasses of msrest.polling.PollingMethod.
  - `add_done_callback` now does not fail if poller is done, but execute the callback right away.

### 2018-02-16 - 2.1.38

- Externalize Url as a metadata property on operation

### 2018-02-06 - 2.1.35

- Allow "baseUrl" as a custom parameter at the client level.

### 2018-01-04 - 2.1.34

- Fix inheritance and additionalProperties used together

### 2017-12-28 - 2.1.32

- Refactor LRO operations with an external \_XXX_initial call

### 2017-12-22 - 2.1.30

- Add "async", "await" and "mro" as Python reserved keywords.

### 2017-12-13 - 2.1.28

- All Model call super(XX, self).__init__()

### 2017-11-27 - 2.0.25

- Add no-namespace-folders option
- Add basic-setup-py. Change the default behavior to do NOT generate the setup.py.

### 2017-11-22 - 2.0.23

- Add "models" link inside operation groups
- Add help for Python

### 2017-10-19 - 2.0.18

- Fix namespace folders in Vanilla generator

### 2017-10-10 - 2.0.17

- Fix paging description

### 2017-10-10 - 2.0.16
- Improve polymorphic discriminator documentation (#17)
- Add deprecated support (#16)
- Fix invalid headers test (#15)
- Fix invalid python code in some scenario (#14)
- Stop checking str type for client parameter (#12)
- Add client-side-validation to Autorest.Python (#11)

### 2017-09-27 - 2.0.14
- Improve documentation cross-reference (#9)

### 2017-09-26 - 2.0.13
- Remove constraint on array type, if array is used in the URL (#8)<|MERGE_RESOLUTION|>--- conflicted
+++ resolved
@@ -1,21 +1,22 @@
 # Change Log
 
-<<<<<<< HEAD
-### 2020-xx-xx - 5.3.3
-=======
+### 2020-xx-xx - 5.3.4
+Autorest core version: 3.0.6318
+
+Modelerfour version: 4.15.419
+
+**Bug Fixes**
+
+- Include `content_type` docstrings for LRO and paging operations in the case of multiple media types  #778
+
 ### 2020-09-17 - 5.3.3
->>>>>>> 5b0121bc
 Autorest core version: 3.0.6318
 
 Modelerfour version: 4.15.419
 
 **Bug fixes**
 
-<<<<<<< HEAD
-- Include `content_type` docstrings for LRO and paging operations in the case of multiple media types  #778
-=======
 - Fix trailing comma issues in metadata.json (unblocks resource multiapi generation)  #777
->>>>>>> 5b0121bc
 
 ### 2020-09-14 - 5.3.2
 Autorest core version: 3.0.6318
