--- conflicted
+++ resolved
@@ -31,11 +31,8 @@
 - Make typing for parameters `Optional` only if `None` is a valid input, not only if it is specified as `optional` in swagger  #1244
 - Fix for render failure of `README.md` when `--package-mode==dataplane` #1247
 - Fix typing for stream responses to iterators of bytes.  #1254
-<<<<<<< HEAD
 - Additional linting support  #1265
-=======
 - Fix Sphinx documentation for raised exception #1264
->>>>>>> 67f11b7c
 
 **Other Changes**
 
