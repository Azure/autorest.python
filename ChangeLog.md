--- conflicted
+++ resolved
@@ -7,11 +7,8 @@
 **New Features**
 
 - Add `azure-mgmt-core` as a dependency in the generated setup.py file  #738
-<<<<<<< HEAD
-- Replace instead of extending scopes  #745
-=======
 - Correct typing for `credential` when default credential policy type is `AzureKeyCredentialPolicy`  #744
->>>>>>> 762eda1a
+- Replace instead of extending `credential_scopes` if user has inputted their own  #745
 
 ### 2020-08-04 - 5.1.0-preview.6
 Autorest Core version: 3.0.6287
