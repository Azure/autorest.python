# Change Log

### Unreleased
Modelerfour version: 4.13.346

**Bug Fixes**

<<<<<<< HEAD
- Users can pass in content types with ';' inside (such as 'text/plain; encoding=UTF-8')  #619
=======
- Allowing parameters to be of type `IO` as well  #618
>>>>>>> cade9e91

### 2020-05-06 - 5.0.0-preview.4
Modelerfour version: 4.13.346

**New Features**

- Displaying the default and possible values for content type in the docstring for operations with multiple requests  #615

**Bug Fixes**

- Fixing `AsyncTokenCredential` typing import and adding to service client  #591
- Can now pass `content_type` and `error_map` kwargs to LRO functions without error  #597
- Now making sure to include the content type of exceptions when passing content types to 'Accept' header  #602
- `include_apis` in `Metrics` for tables swagger now cased correctly  #603
- Corrected spacing after `if cls:` block in operations  #606

### 2020-04-23 - 5.0.0-preview.3
Modelerfour version: 4.12.301

**Bug Fixes**

- Fixed sync lro method naming in MultiAPI operation mixins  #572

### 2020-04-22 - 5.0.0-preview.2
Modelerfour version: 4.12.301

**New Features**

- User can now pass in credential scopes through kwargs  #575
- Default error map always contains a mapping of 404 to `ResourceNotFoundError` and 409 to `ResourceExistsError` #580

**Bug Fixes**

- Not generating async multiapi client if `--no-async` flag is specified  #586
- Fixes query parameter handling in paging operations  #172
- Fixes losing 404/409 default is user pass a user_map  #580

### 2020-04-16 - 5.0.0-preview.1
Modelerfour version: 4.12.301

**Breaking Changes**

- If the user would like to add a patch file, they now must name the file `_patch.py`  #573

**New features**

- Support non-ARM polling by default (azure-core 1.4.0)
- Adding multiple inheritance  #567
- Accept polling_interval keyword passed to LRO operations  #571

**Bug Fixes**

- Fixed some generated typing hints (such as LROPoller) #507

### 2020-04-09 - 5.0.0-dev.20200409.1
Modelerfour version: 4.12.301

**Bug Fixes**

- Separating out typing imports in TYPE_CHECKING block  #538
- Overriding a property inherited from a parent if they both have the same name  #563

**New Features**

- Client side validation is now disabled by default  #558
- We now also generate an async multiapi client when running multiapiscript  # 480

### 2020-04-06 - 5.0.0-dev.20200406.1
Modelerfour version: 4.12.294

**New Features**

- Can now directly patch a client by defining a `patch.py` file in the top-level of the module with a `patch_sdk` function  #548
- Can now handle `time` formats  #551

### 2020-04-03 - 5.0.0-dev.20200403.1
Modelerfour version: 4.12.276

**Bug Fixes**

- Fixes parameter ordering so parameters with default values are all ordered at the end  #545
- Fixes `TokenCredential` and `AsyncTokenCredential` sphinx docstring  #546

### 2020-04-01 - 5.0.0-dev.20200401.1
Modelerfour version: 4.12.276

**Bug Fixes**

- Now the generic models file and python3 models file have the same behavior in regards to required properties and their default values  #532
- Can now specify non-string enums  #534
- Fixes `TokenCredential` typing  #535

### 2020-03-30 - 5.0.0-dev.20200330.1
Modelerfour version: 4.12.276

**Bug Fixes**

- Fix enum default and required default  #532

### 2020-03-26 - 5.0.0-dev.20200326.1
Modelerfour version: 4.12.276

**Bug Fixes**

- Will no longer permit generated enums and models to have the same name  #504
- No longer exposing models from operation groups without importing them  #486
- Now correctly deserializes error's that have an empty object (AnySchema) as a model  #516
- Added a list of parameter names to reserved parameter words, so there won't be clashes  #525
- If a property's schema is readonly, we will show that property as being readonly (taken from m4 update #234)
- Remove `"azure-"` prefix from user agent name  #523
- Correcting issue in generating multiapi with submodule, where generated user agent name included the `#`  #505


### 2020-01-17 - 4.0.74

- Declare "self" as reserved keyword

### 2019-06-12 - 4.0.71

- no-async flag to skip async code generation

### 2019-05-21 - 4.0.70

- Beta version of --keep-version-file for ARM generator

### 2019-02-13 - 4.0.67

- All models will now be generated in two files `_models` and `_models_py3`, and paging in a page file
- Breaking changes: Import of models and enums from package must be done from package.models

### 2019-02-11 - 4.0.66

- Fix async cross-link documentation

### 2019-02-08 - 4.0.65

- New version of async generation. Requires msrest 0.6.3 and msrestazure 0.6.0.

  - namespace.XXXXClientAsync is now namespace.aio.XXXClient

- Support now MICROSOFT_MIT_SMALL and MICROSOFT_MIT_SMALL_NO_CODEGEN headers options

### 2019-01-08 - 4.0.64

- New version of async generation. Requires msrest 0.6.3 and msrestazure 0.6.0.

### 2018-12-17 - 4.0.63

- Autorest now generates async code.

**This version requires EXACTLY msrest 0.6.0 to 0.6.2 and is considered deprecated. Do NOT generate with it.**

### 2018-07-09 - 3.0.58

- Fix some complex XML parsing issues. Requires msrest 0.5.2

### 2018-07-05 - 3.0.56

- Differentiate Default and AzureAsyncOperation LRO options
- Fix bug with operation flattenning if operation has a parameter called "foo" and model too disambiguiated as "foo1"

### 2018-06-13 - 3.0.54

This version requires msrestazure 0.4.32

- Add support for LRO options

### 2018-06-13 - 3.0.53

This version requires msrest 0.5.0

- XML support
- Big fix on headers (Accept/Content-Type) to better reflect consumes/produces of Swagger
- Refactoring of "send" to better separate request creation and request sending

### 2018-06-08 - 3.0.52

- Beta version of --keep-version-file

### 2018-05-08 - 3.0.51

- Py3 model files must inherit from Py3 files

### 2018-04-18 - 3.0.50

- Add context manager to SDK client that keeps the same sessions across requests.

### 2018-04-17 - 3.0.49

- Fix some valid discriminator + flatten scenarios #2889

### 2018-04-16 - 3.0.48

- Fix bad comma on py3 models if super class has no attributes

### 2018-03-27 - 3.0.43

- Add documentation to enum #49

### 2018-03-07 - 3.0.41

**Breaking changes**

- Model signatures are now using only keywords-arguments syntax. Every positional arguments are required to be rewritten as keywords-arguments.
  To keep auto-completion in most cases, models are now generated for Python 2 and Python 3. Python 3 uses the "*" syntax for keyword-only arguments.
- Enum type are now using the "str" mixin (`class AzureEnum(str, Enum)`) to improve experiences when unkown enum are met. This is not a breaking change,
  but documentation about mixin enum and some recommendations should be known:
  https://docs.python.org/3/library/enum.html#others
  At a glance:

  - "is" should not be used at all.
  - "format" will return the string value, where "%s" string formatting will return `NameOfEnum.stringvalue`. Format syntax should be used always.

- New Long Running Operation:

  - Return type changes from msrestazure.azure_operation.AzureOperationPoller to msrest.polling.LROPoller. External API is the same.
  - Return type is now **always** a msrest.polling.LROPoller, whatever the optional parameters.
  - raw=True changes behavior. Instead of not polling and returning the initial call as ClientRawResponse, now we return a LROPoller as well and the final
    resource is returned as a ClientRawResponse.
  - Adding "polling" parameters. Polling=True is the default and poll using ARM algorithm. Polling=False does not poll and return the initial call reponse.
  - Polling accept instances of subclasses of msrest.polling.PollingMethod.
  - `add_done_callback` now does not fail if poller is done, but execute the callback right away.

### 2018-02-16 - 2.1.38

- Externalize Url as a metadata property on operation

### 2018-02-06 - 2.1.35

- Allow "baseUrl" as a custom parameter at the client level.

### 2018-01-04 - 2.1.34

- Fix inheritance and additionalProperties used together

### 2017-12-28 - 2.1.32

- Refactor LRO operations with an external \_XXX_initial call

### 2017-12-22 - 2.1.30

- Add "async", "await" and "mro" as Python reserved keywords.

### 2017-12-13 - 2.1.28

- All Model call super(XX, self).__init__()

### 2017-11-27 - 2.0.25

- Add no-namespace-folders option
- Add basic-setup-py. Change the default behavior to do NOT generate the setup.py.

### 2017-11-22 - 2.0.23

- Add "models" link inside operation groups
- Add help for Python

### 2017-10-19 - 2.0.18

- Fix namespace folders in Vanilla generator

### 2017-10-10 - 2.0.17

- Fix paging description

### 2017-10-10 - 2.0.16
- Improve polymorphic discriminator documentation (#17)
- Add deprecated support (#16)
- Fix invalid headers test (#15)
- Fix invalid python code in some scenario (#14)
- Stop checking str type for client parameter (#12)
- Add client-side-validation to Autorest.Python (#11)

### 2017-09-27 - 2.0.14
- Improve documentation cross-reference (#9)

### 2017-09-26 - 2.0.13
- Remove constraint on array type, if array is used in the URL (#8)<|MERGE_RESOLUTION|>--- conflicted
+++ resolved
@@ -5,11 +5,8 @@
 
 **Bug Fixes**
 
-<<<<<<< HEAD
 - Users can pass in content types with ';' inside (such as 'text/plain; encoding=UTF-8')  #619
-=======
 - Allowing parameters to be of type `IO` as well  #618
->>>>>>> cade9e91
 
 ### 2020-05-06 - 5.0.0-preview.4
 Modelerfour version: 4.13.346
