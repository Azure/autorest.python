# Change

<<<<<<< HEAD
### 2022-xx-xx - 6.0.0

**Breaking Changes**

- Only generate Python3 SDKs  #1297
- Don't automatically reformat initial query parameters into the next link  #1297

### 2022-07-09 - 5.18.0
=======
### 2022-07-13 - 5.18.0
>>>>>>> b01b4fa3

| Library                                                                 | Min Version |
| ----------------------------------------------------------------------- | ----------- |
| `@autorest/core`                                                        | `3.8.1`     |
| `@autorest/modelerfour`                                                 | `4.23.5`    |
| `azure-core` dep of generated code                                      | `1.24.0`    |
| `msrest` dep of generated code                                          | `0.7.0`    |
| `azure-mgmt-core` dep of generated code (If generating mgmt plane code) | `1.3.0`     |

**Breaking Changes in Version Tolerant**

- No longer allow users to specify `api_version` on the method level  #1281
- Make `content_type` param required with no default if streaming with no `application/octet-stream`  #1288

**Bug Fixes**

- Fix duplicate params in signature with `--payload-flattening-threshold`  #1289
- Fix overloaded request builder signatures  #1289

**New Features**
- Add _serialization.py for `--client-side-validation=false` generation, and migrate serilization from msrest to _serialization.py #1236

### 2022-xx-xx - 5.17.1

| Library                                                                 | Min Version |
| ----------------------------------------------------------------------- | ----------- |
| `@autorest/core`                                                        | `3.8.1`     |
| `@autorest/modelerfour`                                                 | `4.23.5`    |
| `azure-core` dep of generated code                                      | `1.23.0`    |
| `msrest` dep of generated code                                          | `0.6.21`    |
| `azure-mgmt-core` dep of generated code (If generating mgmt plane code) | `1.3.0`     |

**Bug Fixes**

- Improve docstring templates, specifically for polymorphic bodies  #1279

### 2022-06-02 - 5.17.0

| Library                                                                 | Min Version |
| ----------------------------------------------------------------------- | ----------- |
| `@autorest/core`                                                        | `3.8.1`     |
| `@autorest/modelerfour`                                                 | `4.23.5`    |
| `azure-core` dep of generated code                                      | `1.23.0`    |
| `msrest` dep of generated code                                          | `0.6.21`    |
| `azure-mgmt-core` dep of generated code (If generating mgmt plane code) | `1.3.0`     |

**New Features**

- Hide `api_version` in doc string for singleapi SDK even if contains multi api versions  #1239
- Add overloads for operations with different body types. We now sniff bodies and assign content type based off of body type.  #1230
- Add flag `--postprocess`. Run this after doing customizations for full mypy support

**Breaking Changes in Version Tolerant**

- Have stream responses directly return an iterator of bytes, so you don't need to call `.iter_bytes()` on the response object.  #1254
- If generating with `--models-mode=msrest` in version tolerant, we hide paging models  #1259

**Breaking Changes in Request Builders**

- Request builders for LRO operations have the `_initial` suffix removed from their name  #1241
- Request builders from groups with reserved words will now be padded with the word "Operations" instead of "Builders"  #1243

**Bug Fixes**

- Make sure `any-object` schemas from swagger are typed with `MutableMapping`s  #1243
- Make typing for parameters `Optional` only if `None` is a valid input, not only if it is specified as `optional` in swagger  #1244
- Fix for render failure of `README.md` when `--package-mode==dataplane` #1247
- Fix typing for stream responses to iterators of bytes.  #1254
- Additional linting support  #1265
- Fix Sphinx documentation for raised exception #1264
- Use `api_version` in `_config` as default value for operation function  #1268

**Other Changes**

- Update template files for `--package-mode` # 1248

### 2022-04-18 - 5.16.0

| Library                                                                 | Min Version |
| ----------------------------------------------------------------------- | ----------- |
| `@autorest/core`                                                        | `3.6.2`     |
| `@autorest/modelerfour`                                                 | `4.19.1`    |
| `azure-core` dep of generated code                                      | `1.23.0`    |
| `msrest` dep of generated code                                          | `0.6.21`    |
| `azure-mgmt-core` dep of generated code (If generating mgmt plane code) | `1.3.0`     |

**Breaking Changes in Version Tolerant Generation**

- We no longer generate operations for operations with multipart or urlencoded bodies. SDK writers must implement these operations in their customized patch file. See https://aka.ms/azsdk/python/dpcodegen/python/customize for how to customize generated code #1223

**Bug Fixes**

- Drop package dependency on "@azure-tools/extension", switch to "@autorest/system-requirements" #1229
- Fix `content_type` generation in multiapi SDKs with multiple content types for bodies #1232

### 2022-04-07 - 5.15.0

| Library                                                                 | Min Version |
| ----------------------------------------------------------------------- | ----------- |
| `@autorest/core`                                                        | `3.6.2`     |
| `@autorest/modelerfour`                                                 | `4.19.1`    |
| `azure-core` dep of generated code                                      | `1.23.0`    |
| `msrest` dep of generated code                                          | `0.6.21`    |
| `azure-mgmt-core` dep of generated code (If generating mgmt plane code) | `1.3.0`     |

**New Features**

- Add support for security configurations in the swagger. For more information, see https://github.com/Azure/autorest/blob/main/docs/generate/authentication.md #1161
- Add support for handwritten customizations of generated code. For more information, see https://aka.ms/azsdk/python/dpcodegen/python/customize #1153
- Allow `header` and `params` as kwargs in operation and request-build function to hand over REST Header and Query parameters case insensitively #1183
- Typing operation parameters as JSON, Primitives or Any for `--version-tolerant` #1210

**Bug Fixes**

- Make `--version-tolerant` generated code mypy compatible in the `azure-sdk-for-python` repo. Tested only with the `--black` flag #1185
- Remove unnecessary vendored code in the `_vendor` file if the SDK has no operations #1196
- Fix the generation of the root `__init__` files for packages with only models #1195
- Add pylint and mypy support for `--version-tolerant` generations with `--models-mode=msrest` #1202

**Breaking Changes in Version Tolerant Generation**

- Change client filenames to `_client.py` #1206
- Change the models filename from `_models_py3.py` to `_models.py` #1204
- Change the enums filename to `_enums.py` #1204

### 2022-03-08 - 5.14.0

| Library                                                                 | Min Version |
| ----------------------------------------------------------------------- | ----------- |
| `@autorest/core`                                                        | `3.6.2`     |
| `@autorest/modelerfour`                                                 | `4.19.1`    |
| `azure-core` dep of generated code                                      | `1.20.1`    |
| `msrest` dep of generated code                                          | `0.6.21`    |
| `azure-mgmt-core` dep of generated code (If generating mgmt plane code) | `1.3.0`     |

**New Features**

- Add flag `--package-mode=mgmtplane|dataplane|<custom package template folder>` to generate necessary files for package #1154

**Bug Fixes**

- Improve operation group documentation to prevent users from initializing operation groups themselves #1179

### 2022-03-03 - 5.13.0

| Library                                                                 | Min Version |
| ----------------------------------------------------------------------- | ----------- |
| `@autorest/core`                                                        | `3.6.2`     |
| `@autorest/modelerfour`                                                 | `4.19.1`    |
| `azure-core` dep of generated code                                      | `1.20.1`    |
| `msrest` dep of generated code                                          | `0.6.21`    |
| `azure-mgmt-core` dep of generated code (If generating mgmt plane code) | `1.3.0`     |

**Breaking Changes in Version Tolerant Generation**

- We now generate with optional constant parameters as None by defaulting `--default-optional-constants-to-none` to True #1171
- Version tolerant paging does not reformat initial query parameters into the next link #1168

**New Features**

- Add flag `--default-optional-constants-to-none` with which optional constant parameters is default to None #1171
- Add flag `--reformat-next-link`, determines whether we reformat initial query parameters into the next link. Defaults to `True` for the GA generator, forced to `False` for `--version-tolerant`.

**Bug Fixes**

- Add default value consistently for parameters #1164
- Make `content_type` param keyword-only if there are multiple content types #1167

**Other Changes**

- Drop testing support for 2.7 packages #1175

### 2022-02-09 - 5.12.6

| Library                                                                 | Min Version |
| ----------------------------------------------------------------------- | ----------- |
| `@autorest/core`                                                        | `3.6.2`     |
| `@autorest/modelerfour`                                                 | `4.19.1`    |
| `azure-core` dep of generated code                                      | `1.20.1`    |
| `msrest` dep of generated code                                          | `0.6.21`    |
| `azure-mgmt-core` dep of generated code (If generating mgmt plane code) | `1.3.0`     |

**Bug Fixes**

- Remove unused `metadata` value for paging and long running operations with `version-tolerant` generations #1131
- Remove name conflicts with parameters called `url`, `header_parameters`, and `query_parameters` #1143
- Make `--version-tolerant` generated code pylint compatible in the `azure-sdk-for-python` repo when generated with the `--black` flag #1147, #1144, #1130

### 2022-01-26 - 5.12.5

| Library                                                                 | Min Version |
| ----------------------------------------------------------------------- | ----------- |
| `@autorest/core`                                                        | `3.6.2`     |
| `@autorest/modelerfour`                                                 | `4.19.1`    |
| `azure-core` dep of generated code                                      | `1.20.1`    |
| `msrest` dep of generated code                                          | `0.6.21`    |
| `azure-mgmt-core` dep of generated code (If generating mgmt plane code) | `1.3.0`     |

**Bug Fixes**

- Fix usage of `--black` flag outside of repo #1126
- Remove unused `metadata` value for `version-tolerant` generations #1127

### 2022-01-14 - 5.12.4

| Library                                                                 | Min Version |
| ----------------------------------------------------------------------- | ----------- |
| `@autorest/core`                                                        | `3.6.2`     |
| `@autorest/modelerfour`                                                 | `4.19.1`    |
| `azure-core` dep of generated code                                      | `1.20.1`    |
| `msrest` dep of generated code                                          | `0.6.21`    |
| `azure-mgmt-core` dep of generated code (If generating mgmt plane code) | `1.3.0`     |

**Bug Fixes**

- Remove duplicate generation of properties in classes that inherit from multiple classes #1120

### 2022-01-13 - 5.12.3

| Library                                                                 | Min Version |
| ----------------------------------------------------------------------- | ----------- |
| `@autorest/core`                                                        | `3.6.2`     |
| `@autorest/modelerfour`                                                 | `4.19.1`    |
| `azure-core` dep of generated code                                      | `1.20.1`    |
| `msrest` dep of generated code                                          | `0.6.21`    |
| `azure-mgmt-core` dep of generated code (If generating mgmt plane code) | `1.3.0`     |

**Bug Fixes**

- Unify multiapi constant behavior with single API version #1119
- Clean up docstrings by removing descriptions for client constants on methods and request builders #1119

### 2022-01-11 - 5.12.2

| Library                                                                 | Min Version |
| ----------------------------------------------------------------------- | ----------- |
| `@autorest/core`                                                        | `3.6.2`     |
| `@autorest/modelerfour`                                                 | `4.19.1`    |
| `azure-core` dep of generated code                                      | `1.20.1`    |
| `msrest` dep of generated code                                          | `0.6.21`    |
| `azure-mgmt-core` dep of generated code (If generating mgmt plane code) | `1.3.0`     |

**Bug Fixes**

- Fix installation of autorest python package #1118

### 2022-01-10 - 5.12.1

| Library                                                                 | Min Version |
| ----------------------------------------------------------------------- | ----------- |
| `@autorest/core`                                                        | `3.6.2`     |
| `@autorest/modelerfour`                                                 | `4.19.1`    |
| `azure-core` dep of generated code                                      | `1.20.1`    |
| `msrest` dep of generated code                                          | `0.6.21`    |
| `azure-mgmt-core` dep of generated code (If generating mgmt plane code) | `1.3.0`     |

**Bug Fixes**

- Fix support for json merge patch #1117

### 2021-12-06 - 5.12.0

| Library                                                                 | Min Version |
| ----------------------------------------------------------------------- | ----------- |
| `@autorest/core`                                                        | `3.6.2`     |
| `@autorest/modelerfour`                                                 | `4.19.1`    |
| `azure-core` dep of generated code                                      | `1.20.1`    |
| `msrest` dep of generated code                                          | `0.6.21`    |
| `azure-mgmt-core` dep of generated code (If generating mgmt plane code) | `1.3.0`     |

**Breaking Changes in Version Tolerant Generation**

- Remove metadata property for version tolerant and low level client generations #1090
- Generate SDKs with `--python3-only` defaulting to `True` for version tolerant and low level client #1087

**New Features**

- Generate a `_patch.py` file if one does not exist. These files are used to customize the generated code #1092

**Bug Fixes**

- Can now handle body params with names `json`, `content`, `data`, and `files` #1081
- Improve generated templates for `data` and `files` input body params by adding quotes around the keys #1082
- Using flag `--python3-only` will get you typed sync client and config files #1085
- Pin `mistune` dependency to less than `2.x.x` so autorest can be successfully installed #1106

### 2021-11-05 - 5.11.2

| Library                                                                 | Min Version |
| ----------------------------------------------------------------------- | ----------- |
| `@autorest/core`                                                        | `3.6.2`     |
| `@autorest/modelerfour`                                                 | `4.19.1`    |
| `azure-core` dep of generated code                                      | `1.20.0`    |
| `msrest` dep of generated code                                          | `0.6.21`    |
| `azure-mgmt-core` dep of generated code (If generating mgmt plane code) | `1.3.0`     |

**Bug Fixes**

- Respect no client side validation for low level client generations #1080

### 2021-11-05 - 5.11.1

| Library                                                                 | Min Version |
| ----------------------------------------------------------------------- | ----------- |
| `@autorest/core`                                                        | `3.6.2`     |
| `@autorest/modelerfour`                                                 | `4.19.1`    |
| `azure-core` dep of generated code                                      | `1.20.0`    |
| `msrest` dep of generated code                                          | `0.6.21`    |
| `azure-mgmt-core` dep of generated code (If generating mgmt plane code) | `1.3.0`     |

**Bug Fixes**

- Hide mixin operations for version tolerant generation #1071

### 2021-11-04 - 5.11.0

| Library                                                                 | Min Version |
| ----------------------------------------------------------------------- | ----------- |
| `@autorest/core`                                                        | `3.6.2`     |
| `@autorest/modelerfour`                                                 | `4.19.1`    |
| `azure-core` dep of generated code                                      | `1.20.0`    |
| `msrest` dep of generated code                                          | `0.6.21`    |
| `azure-mgmt-core` dep of generated code (If generating mgmt plane code) | `1.3.0`     |

**New Features**

- Add `_patch.py` support for `aio` folder #1070

**Bug Fixes**

- Fix documentation for HEAD calls that perform boolean checks on returned status codes in version tolerant code #1072
- Fix body grouping by content types for binary bodies #1076
- Fix default content type determination #1078

### 2021-11-01 - 5.10.0

| Library                                                                 | Min Version |
| ----------------------------------------------------------------------- | ----------- |
| `@autorest/core`                                                        | `3.6.2`     |
| `@autorest/modelerfour`                                                 | `4.19.1`    |
| `azure-core` dep of generated code                                      | `1.19.1`    |
| `msrest` dep of generated code                                          | `0.6.21`    |
| `azure-mgmt-core` dep of generated code (If generating mgmt plane code) | `1.3.0`     |

**New Features**

- Allow users to override constant swagger params with kwarg input #1060

### 2021-10-15 - 5.9.3

| Library                                                                 | Min Version |
| ----------------------------------------------------------------------- | ----------- |
| `@autorest/core`                                                        | `3.6.2`     |
| `@autorest/modelerfour`                                                 | `4.19.1`    |
| `azure-core` dep of generated code                                      | `1.19.0`    |
| `msrest` dep of generated code                                          | `0.6.21`    |
| `azure-mgmt-core` dep of generated code (If generating mgmt plane code) | `1.3.0`     |

**Bug Fixes**

- Fix generation of form-data inputs #1061

### 2021-10-05 - 5.9.2

| Library                                                                 | Min Version |
| ----------------------------------------------------------------------- | ----------- |
| `@autorest/core`                                                        | `3.6.2`     |
| `@autorest/modelerfour`                                                 | `4.19.1`    |
| `azure-core` dep of generated code                                      | `1.19.0`    |
| `msrest` dep of generated code                                          | `0.6.21`    |
| `azure-mgmt-core` dep of generated code (If generating mgmt plane code) | `1.3.0`     |

**New Features**

- Updating generated code for `azure-core` release `1.19.0`.

### 2021-09-27 - 5.9.1

| Library                                                                 | Min Version |
| ----------------------------------------------------------------------- | ----------- |
| `@autorest/core`                                                        | `3.6.2`     |
| `@autorest/modelerfour`                                                 | `4.19.1`    |
| `azure-core` dep of generated code                                      | `1.18.0`    |
| `msrest` dep of generated code                                          | `0.6.21`    |
| `azure-mgmt-core` dep of generated code (If generating mgmt plane code) | `1.3.0`     |

**New Features**

- We have added a **provisional** `rest` layer to our generated code. We have also added the following **provisional** flags listed [here](https://github.com/Azure/autorest.python/wiki/Generating-Low-Level-Client#generate-a-low-level-client). #875
- With this new release, we are also dropping support for Python 3.5 + async. #875
- For mgmt plan SDK, default policy changes from `BearerTokenCredentialPolicy` to `ARMChallengeAuthenticationPolicy`.
- We now add tracing by default, the flag `--trace` now defaults to `True` if you have operations.
- Added flag `--python3-only` for users looking to generate SDKs that only support Python 3 #1044

**Bug Fixes**

- Correctly pad operation groups with reserved names with `Operations` #1005
- Fix the generated docstrings for input kwargs of models #1026
- Pass pipeline context to `msrest` in `failsafe_deserialize` so `msrest` has access to the context #1030

### 2021-09-27 - 5.9.0

YANKED

### 2021-07-13 - 5.8.4

min Autorest core version: 3.4.5

min Modelerfour version: 4.19.1

**Bug Fixes**

- Fix case where we have a grouped parameter whose name is a reserved property name #970
- Remove all hosts from global parameters, regardless of how many m4 sends us #972

### 2021-07-06 - 5.8.3

min Autorest core version: 3.3.0

min Modelerfour version: 4.19.1

**Bug Fixes**

- Fix LRO path parameterization when we have a constant path parameter #968

### 2021-06-22 - 5.8.2

min Autorest core version: 3.3.0

min Modelerfour version: 4.19.1

**Bug Fixes**

- We are now more lenient with our checks for the content type parameter #956

### 2021-06-16 - 5.8.1

min Autorest core version: 3.3.0

min Modelerfour version: 4.19.1

**Bug Fixes**

- Fix optional properties with constant schemas. Now, properties that have constant schemas but are optional will not have the hardcoded constant value,
  but will default to its `x-ms-client-default` or `None` #952

### 2021-05-17 - 5.8.0

min Autorest core version: 3.3.0

min Modelerfour version: 4.19.1

**New Features**

- Add support for parameters and properties that can be of type "Anything". #946

### 2021-04-20 - 5.7.0

min Autorest core version: 3.1.0

min Modelerfour version: 4.15.456

**Bug Fixes**

- Fix data plane LRO operations so they poll by default. Bumping minor version because this bug fix will change some default behavior. #936

### 2021-04-07 - 5.6.6

min Autorest core version: 3.1.0

min Modelerfour version: 4.15.456

**Bug Fixes**

- Fix docstrings so they don't get split on hyphens #931

### 2021-04-07 - 5.6.5

min Autorest core version: 3.1.0

min Modelerfour version: 4.15.456

**Bug Fixes**

- Fix regression in multiapi generation for multiapi versions without mixin operations #928

### 2021-03-01 - 5.6.4

min Autorest core version: 3.1.0

min Modelerfour version: 4.15.456

**Bug Fixes**

- Bump `Autorest core` minimum version to be able to deal with indented `python` blocks in config files

### 2021-02-10 - 5.6.3

min Autorest core version: 3.0.6372

min Modelerfour version: 4.15.456

**Bug Fixes**

- Bump `Autorest core` minimum version to [correctly deal with](https://github.com/Azure/autorest/pull/3860) overriding configs. Fixes submodule-specific code in our multiapi client #880

### 2021-02-04 - 5.6.2

Autorest core version: 3.0.6318

Modelerfour version: 4.15.456

**Bug Fixes**

- Bump `Modelerfour` minimum version to [correctly deal with](https://github.com/Azure/autorest.modelerfour/pull/385) parameters specified as `'required': false` in swagger #877

### 2021-01-27 - 5.6.1

Autorest core version: 3.0.6318

Modelerfour version: 4.15.442

**Bug Fixes**

- Instead of throwing a `DeserializationError` in the case of failed error model deserialization, we swallow the error and return the `HttpResponseError` to users.
  WARNING: You need to make sure your `msrest` version is `0.6.21` or above, or a lot of your calls will fail with an `AttributeError` message #870

### 2021-01-15 - 5.6.0

Autorest core version: 3.0.6318

Modelerfour version: 4.15.442

**New Features**

- Add support for [`black`](https://pypi.org/project/black/) formatting of your generated files. Pass flag `--black` when generating to get this behavior. #836

**Bug Fixes**

- Wrap individual enum descriptions #844
- Bump `Modelerfour` minimum version to `4.15.442` to fix [circular reference error](https://github.com/Azure/autorest/issues/3630). Special thanks to @amrElroumy for this PR. #866

### 2020-11-12 - 5.5.0

Autorest core version: 3.0.6318

Modelerfour version: 4.15.421

**New Features**

- Can now take in custom pollers and pagers through directives. This will override the defaults (`LROPoller` and `ItemPaged`, respectively). See [this readme](https://github.com/Azure/autorest.python/tree/autorestv3/test/azure/specification/custompollerpager) for the directive to use to override. #821

### 2020-11-11 - 5.4.3

Autorest core version: 3.0.6320

Modelerfour version: 4.15.421

**Bug Fixes**

- Correctly choose schema from response with 200 status code in the case of LRO operations with multiple responses #814
- Fix conflict for model deserialization when operation has input param with name `models` #819

### 2020-11-09 - 5.4.2

Autorest core version: 3.0.6320

Modelerfour version: 4.15.421

**Bug Fixes**

- Set discriminator value in cases where discriminator is readonly #815

### 2020-11-03 - 5.4.1

Autorest core version: 3.0.6318

Modelerfour version: 4.15.421

**Bug Fixes**

- Honor default value for properties if `x-ms-client-default` value is passed #798
- Can now generate services with no operations #801

### 2020-10-19 - 5.4.0

Autorest core version: 3.0.6318

Modelerfour version: 4.15.421

**New Features**

- Add support for `--python.debugger`. With this flag, you can start debugging using VS Code. Make sure to still set up your [debugging configuration](https://github.com/Azure/autorest.python/wiki/Autorest-v3-based-generator-cheatsheet#vscode-debug) #790

**Bug Fixes**

- Correctly handling inheritance of class properties for inheritance chains > 3 levels #795

### 2020-10-06 - 5.3.5

Autorest core version: 3.0.6318

Modelerfour version: 4.15.421

**Bug Fixes**

- Can now correctly poll in the case of parameterized endpoints with relative polling urls #784

### 2020-09-24 - 5.3.4

Autorest core version: 3.0.6318

Modelerfour version: 4.15.421

**Bug Fixes**

- Include `content_type` docstrings for LRO and paging operations in the case of multiple media types #778
- Return response body if its content type is `text/plain` (taken from m4 update - m4 PR #353)

### 2020-09-17 - 5.3.3

Autorest core version: 3.0.6318

Modelerfour version: 4.15.419

**Bug fixes**

- Fix trailing comma issues in metadata.json (unblocks resource multiapi generation) #777

### 2020-09-14 - 5.3.2

Autorest core version: 3.0.6318

Modelerfour version: 4.15.419

**Bug fixes**

- Allow client side validation to be turned off for multiapi mixin operations #775

### 2020-09-14 - 5.3.1

Autorest core version: 3.0.6318

Modelerfour version: 4.15.419

**Bug fixes**

- Min autorest core is now 3.0.6318 to ensure client-side-validation is disabled by default (per track2 guidelines) #772

### 2020-09-11 - 5.3.0

Autorest Core version: 3.0.6306

Modelerfour version: 4.15.419

GA of autorest V5!

**Breaking Changes**

- Raise `ValueError` instead of `NotImplementedError` if API version code doesn't exist #764

### 2020-08-31 - 5.2.0-preview.1

Autorest Core version: 3.0.6306

Modelerfour version: 4.15.410

**Breaking Changes**

- Removed the `_async` suffix from async files #759

**New Features**

- Add mapping of 401 to `ClientAuthenticationError` for default error map #763
- Updated minimum `azure-core` version to 1.8.0 #747
- Updated minimum `msrest` version to 0.6.18 #747
- Support for `multipart/form-data` #746

**Bug fixes**

- Fix "multi" in Swagger (will generate correctly multiple query param now)

### 2020-08-07 - 5.1.0-preview.7

Autorest Core version: 3.0.6302
Modelerfour version: 4.15.400

**New Features**

- Add `azure-mgmt-core` as a dependency in the generated setup.py file #738
- Correct typing for `credential` when default credential policy type is `AzureKeyCredentialPolicy` #744
- Replace instead of extending `credential_scopes` if user has inputted their own #745

### 2020-08-04 - 5.1.0-preview.6

Autorest Core version: 3.0.6287
Modelerfour version: 4.15.378

**New Features**

- Add support for `x-ms-text` XML extension #722
- Allow users to pass the name of the key header for `AzureKeyCredentialPolicy` during generation. To use, pass in
  `AzureKeyCredentialPolicy` with the `--credential-default-policy-type` flag, and pass in the key header name using
  the `--credential-key-header-name` flag #736

**Bug Fixes**

- Fix duplicate type signatures in multiapi async config file #727
- Allowing single quote in regexp #726

### 2020-06-23 - 5.1.0-preview.5

Autorest Core version: 3.0.6287
Modelerfour version: 4.15.378

**Bug Fixes**

- Correctly have default behavior of csv for array query parameters when collection format is not specified in the swagger
  (taken from m4 update - perks PR #118)
- Fix bug when generating parameters with client default value and constant schema #707
- Make operation mixin signatures for multiapi default to default api version #715
- Fix name in setup.py to default to `package-name` if set #721
- Allow different custom base url host templates across API versions #719

### 2020-07-07 - 5.1.0-preview.4

Modelerfour version: 4.15.378

**New Features**

- Enum values are uppercase (with an alias from the lowercase version) #692
- Add `http_logging_policy` setting for config, and users can override the default by passing in the kwarg `http_logging_policy` #698

### 2020-06-24 - 5.1.0-preview.3

Modelerfour version: 4.13.351

**New Features**

- Supports a function that is both LRO and paging #689
- We have added a `--credential-default-policy-type` flag. Its default value is `BearerTokenCredentialPolicy`, but it can also accept
  `AzureKeyCredentialPolicy`. The value passed in will be the default authentication policy in the client's config, so users using the
  generated library will use that auth policy unless they pass in a separate one through kwargs #686
- Added support for a data plane multiapi client #693

**Bug Fixes**

- Fix typing for discriminator values in models, so Python 3.5 can import py3 file for models #691

**Bug Fixes**

- Make enum names all upper case. This fixes issues that arise if the name of an enum is also a method that can be applied to, say, a string.
  For example, if an enum's name is count. Made sure this fix will not break users currently accessing with lower case enum names #692

### 2020-06-08 - 5.1.0-preview.2

Modelerfour version: 4.13.351

**Bug Fixes**

- Fixed "Failed to install or start extension" issue arising when invoking autorest from a tar file, by correcctly calling Python 3. #678
- Generating correct formatting for LRO and paging operation docstrings #652
- Generating correct content and formatting for LRO and paging operations in multiapi mixin #652

### 2020-06-03 - 5.1.0-preview.1

Modelerfour version: 4.13.351

**Disclaimer**

This version requires azure-core 1.6.0 and contains features and bugfixes 5.0.0-preview.8

**Features**

- Refactor async LRO poller with a AsyncLROPoller class + "begin\_" prefix
- Add continuation_token kwargs to LRO methods

**Bug Fixes**

- Corrected generation of the item name of paging response when extracting data #648
- Corrected return type typing annotation for operations that return an optional body #656
- Fixed mypy issue by only setting the generated `deserialized` variable to None if the operation has an optional return type #656
- Fixed generation of pkgutil init files #661
- Have the next operation in a paging call use the HTTP verb GET if the next operation is not defined #664

### 2020-05-22 - 5.0.0-preview.8

Modelerfour version: 4.13.351

**Bug Fixes**

- Corrected ordering of summary and description in generated methods #640
- Have `IOSchema` call super init to get all of the properties shared in `BaseType` #642

### 2020-05-15 - 5.0.0-preview.7

Modelerfour version: 4.13.351

**Bug Fixes**

- Adding `self` as a reserved key word for parameters to avoid "duplicate argument 'self' in function definition" error #630
- Removed `self` as a reserved key word for method and model names #630

### 2020-05-13 - 5.0.0-preview.6

Modelerfour version: 4.13.351

**Bug Fixes**

- No longer assuming that response with body from an LRO call is an ObjectSchema #623
- Checking whether "protocol" entry exists in yaml in name converter to remove erroneous "KeyError: 'protocol'" #628

### 2020-05-08 - 5.0.0-preview.5

Modelerfour version: 4.13.351

**Bug Fixes**

- Users can pass in content types with ';' inside (such as 'text/plain; encoding=UTF-8') #619
- Allowing parameters to be of type `IO` as well #618
- Can now generate without FATAL: bad indentation error (taken from m4 update - perks PR #105)

### 2020-05-06 - 5.0.0-preview.4

Modelerfour version: 4.13.346

**New Features**

- Displaying the default and possible values for content type in the docstring for operations with multiple requests #615

**Bug Fixes**

- Fixing `AsyncTokenCredential` typing import and adding to service client #591
- Can now pass `content_type` and `error_map` kwargs to LRO functions without error #597
- Now making sure to include the content type of exceptions when passing content types to 'Accept' header #602
- `include_apis` in `Metrics` for tables swagger now cased correctly #603
- Corrected spacing after `if cls:` block in operations #606

### 2020-04-23 - 5.0.0-preview.3

Modelerfour version: 4.12.301

**Bug Fixes**

- Fixed sync lro method naming in MultiAPI operation mixins #572

### 2020-04-22 - 5.0.0-preview.2

Modelerfour version: 4.12.301

**New Features**

- User can now pass in credential scopes through kwargs #575
- Default error map always contains a mapping of 404 to `ResourceNotFoundError` and 409 to `ResourceExistsError` #580

**Bug Fixes**

- Not generating async multiapi client if `--no-async` flag is specified #586
- Fixes query parameter handling in paging operations #172
- Fixes losing 404/409 default is user pass a user_map #580

### 2020-04-16 - 5.0.0-preview.1

Modelerfour version: 4.12.301

**Breaking Changes**

- If the user would like to add a patch file, they now must name the file `_patch.py` #573

**New features**

- Support non-ARM polling by default (azure-core 1.4.0)
- Adding multiple inheritance #567
- Accept polling_interval keyword passed to LRO operations #571

**Bug Fixes**

- Fixed some generated typing hints (such as LROPoller) #507

### 2020-04-09 - 5.0.0-dev.20200409.1

Modelerfour version: 4.12.301

**Bug Fixes**

- Separating out typing imports in TYPE_CHECKING block #538
- Overriding a property inherited from a parent if they both have the same name #563

**New Features**

- Client side validation is now disabled by default #558
- We now also generate an async multiapi client when running multiapiscript # 480

### 2020-04-06 - 5.0.0-dev.20200406.1

Modelerfour version: 4.12.294

**New Features**

- Can now directly patch a client by defining a `patch.py` file in the top-level of the module with a `patch_sdk` function #548
- Can now handle `time` formats #551

### 2020-04-03 - 5.0.0-dev.20200403.1

Modelerfour version: 4.12.276

**Bug Fixes**

- Fixes parameter ordering so parameters with default values are all ordered at the end #545
- Fixes `TokenCredential` and `AsyncTokenCredential` sphinx docstring #546

### 2020-04-01 - 5.0.0-dev.20200401.1

Modelerfour version: 4.12.276

**Bug Fixes**

- Now the generic models file and python3 models file have the same behavior in regards to required properties and their default values #532
- Can now specify non-string enums #534
- Fixes `TokenCredential` typing #535

### 2020-03-30 - 5.0.0-dev.20200330.1

Modelerfour version: 4.12.276

**Bug Fixes**

- Fix enum default and required default #532

### 2020-03-26 - 5.0.0-dev.20200326.1

Modelerfour version: 4.12.276

**Bug Fixes**

- Will no longer permit generated enums and models to have the same name #504
- No longer exposing models from operation groups without importing them #486
- Now correctly deserializes error's that have an empty object (AnyType) as a model #516
- Added a list of parameter names to reserved parameter words, so there won't be clashes #525
- If a property's schema is readonly, we will show that property as being readonly (taken from m4 update #234)
- Remove `"azure-"` prefix from user agent name #523
- Correcting issue in generating multiapi with submodule, where generated user agent name included the `#` #505

### 2020-01-17 - 4.0.74

- Declare "self" as reserved keyword

### 2019-06-12 - 4.0.71

- no-async flag to skip async code generation

### 2019-05-21 - 4.0.70

- Beta version of --keep-version-file for ARM generator

### 2019-02-13 - 4.0.67

- All models will now be generated in two files `_models` and `_models_py3`, and paging in a page file
- Breaking changes: Import of models and enums from package must be done from package.models

### 2019-02-11 - 4.0.66

- Fix async cross-link documentation

### 2019-02-08 - 4.0.65

- New version of async generation. Requires msrest 0.6.3 and msrestazure 0.6.0.

  - namespace.XXXXClientAsync is now namespace.aio.XXXClient

- Support now MICROSOFT_MIT_SMALL and MICROSOFT_MIT_SMALL_NO_CODEGEN headers options

### 2019-01-08 - 4.0.64

- New version of async generation. Requires msrest 0.6.3 and msrestazure 0.6.0.

### 2018-12-17 - 4.0.63

- Autorest now generates async code.

**This version requires EXACTLY msrest 0.6.0 to 0.6.2 and is considered deprecated. Do NOT generate with it.**

### 2018-07-09 - 3.0.58

- Fix some complex XML parsing issues. Requires msrest 0.5.2

### 2018-07-05 - 3.0.56

- Differentiate Default and AzureAsyncOperation LRO options
- Fix bug with operation flattenning if operation has a parameter called "foo" and model too disambiguiated as "foo1"

### 2018-06-13 - 3.0.54

This version requires msrestazure 0.4.32

- Add support for LRO options

### 2018-06-13 - 3.0.53

This version requires msrest 0.5.0

- XML support
- Big fix on headers (Accept/Content-Type) to better reflect consumes/produces of Swagger
- Refactoring of "send" to better separate request creation and request sending

### 2018-06-08 - 3.0.52

- Beta version of --keep-version-file

### 2018-05-08 - 3.0.51

- Py3 model files must inherit from Py3 files

### 2018-04-18 - 3.0.50

- Add context manager to SDK client that keeps the same sessions across requests.

### 2018-04-17 - 3.0.49

- Fix some valid discriminator + flatten scenarios #2889

### 2018-04-16 - 3.0.48

- Fix bad comma on py3 models if super class has no attributes

### 2018-03-27 - 3.0.43

- Add documentation to enum #49

### 2018-03-07 - 3.0.41

**Breaking changes**

- Model signatures are now using only keywords-arguments syntax. Every positional arguments are required to be rewritten as keywords-arguments.
  To keep auto-completion in most cases, models are now generated for Python 2 and Python 3. Python 3 uses the "\*" syntax for keyword-only arguments.
- Enum type are now using the "str" mixin (`class AzureEnum(str, Enum)`) to improve experiences when unkown enum are met. This is not a breaking change,
  but documentation about mixin enum and some recommendations should be known:
  https://docs.python.org/3/library/enum.html#others
  At a glance:

  - "is" should not be used at all.
  - "format" will return the string value, where "%s" string formatting will return `NameOfEnum.stringvalue`. Format syntax should be used always.

- New Long Running Operation:

  - Return type changes from msrestazure.azure_operation.AzureOperationPoller to msrest.polling.LROPoller. External API is the same.
  - Return type is now **always** a msrest.polling.LROPoller, whatever the optional parameters.
  - raw=True changes behavior. Instead of not polling and returning the initial call as ClientRawResponse, now we return a LROPoller as well and the final
    resource is returned as a ClientRawResponse.
  - Adding "polling" parameters. Polling=True is the default and poll using ARM algorithm. Polling=False does not poll and return the initial call reponse.
  - Polling accept instances of subclasses of msrest.polling.PollingMethod.
  - `add_done_callback` now does not fail if poller is done, but execute the callback right away.

### 2018-02-16 - 2.1.38

- Externalize Url as a metadata property on operation

### 2018-02-06 - 2.1.35

- Allow "baseUrl" as a custom parameter at the client level.

### 2018-01-04 - 2.1.34

- Fix inheritance and additionalProperties used together

### 2017-12-28 - 2.1.32

- Refactor LRO operations with an external \_XXX_initial call

### 2017-12-22 - 2.1.30

- Add "async", "await" and "mro" as Python reserved keywords.

### 2017-12-13 - 2.1.28

- All Model call super(XX, self).**init**()

### 2017-11-27 - 2.0.25

- Add no-namespace-folders option
- Add basic-setup-py. Change the default behavior to do NOT generate the setup.py.

### 2017-11-22 - 2.0.23

- Add "models" link inside operation groups
- Add help for Python

### 2017-10-19 - 2.0.18

- Fix namespace folders in Vanilla generator

### 2017-10-10 - 2.0.17

- Fix paging description

### 2017-10-10 - 2.0.16

- Improve polymorphic discriminator documentation (#17)
- Add deprecated support (#16)
- Fix invalid headers test (#15)
- Fix invalid python code in some scenario (#14)
- Stop checking str type for client parameter (#12)
- Add client-side-validation to Autorest.Python (#11)

### 2017-09-27 - 2.0.14

- Improve documentation cross-reference (#9)

### 2017-09-26 - 2.0.13

- Remove constraint on array type, if array is used in the URL (#8)<|MERGE_RESOLUTION|>--- conflicted
+++ resolved
@@ -1,6 +1,5 @@
 # Change
 
-<<<<<<< HEAD
 ### 2022-xx-xx - 6.0.0
 
 **Breaking Changes**
@@ -8,10 +7,7 @@
 - Only generate Python3 SDKs  #1297
 - Don't automatically reformat initial query parameters into the next link  #1297
 
-### 2022-07-09 - 5.18.0
-=======
 ### 2022-07-13 - 5.18.0
->>>>>>> b01b4fa3
 
 | Library                                                                 | Min Version |
 | ----------------------------------------------------------------------- | ----------- |
