# Release History

<<<<<<< HEAD
### 2022-xx-xx - 6.0.0

**Breaking Changes**

- Only generate Python3 SDKs  #1297
- Don't automatically reformat initial query parameters into the next link  #1297

### 2022-07-13 - 5.18.0
=======
### 2022-xx-xx - 5.19.0
>>>>>>> 2b53e66d

| Library                                                                 | Min Version |
| ----------------------------------------------------------------------- | ----------- |
| `@autorest/core`                                                        | `3.8.1`     |
| `@autorest/modelerfour`                                                 | `4.23.5`    |
| `azure-core` dep of generated code                                      | `1.24.0`    |
| `msrest` dep of generated code                                          | `0.7.0`    |
| `azure-mgmt-core` dep of generated code (If generating mgmt plane code) | `1.3.0`     |

**New Features**
- Add _serialization.py for `--client-side-validation=false` generation, and migrate serilization from msrest to _serialization.py #1236

### 2022-07-13 - 5.18.0

| Library                                                                 | Min Version |
| ----------------------------------------------------------------------- | ----------- |
| `@autorest/core`                                                        | `3.8.1`     |
| `@autorest/modelerfour`                                                 | `4.23.5`    |
| `azure-core` dep of generated code                                      | `1.24.0`    |
| `msrest` dep of generated code                                          | `0.7.0`    |
| `azure-mgmt-core` dep of generated code (If generating mgmt plane code) | `1.3.0`     |

**Breaking Changes in Version Tolerant**

- No longer allow users to specify `api_version` on the method level  #1281
- Make `content_type` param required with no default if streaming with no `application/octet-stream`  #1288

**Bug Fixes**

- Fix duplicate params in signature with `--payload-flattening-threshold`  #1289
- Fix overloaded request builder signatures  #1289
- Improve docstring templates, specifically for polymorphic bodies  #1279


### 2022-06-02 - 5.17.0

| Library                                                                 | Min Version |
| ----------------------------------------------------------------------- | ----------- |
| `@autorest/core`                                                        | `3.8.1`     |
| `@autorest/modelerfour`                                                 | `4.23.5`    |
| `azure-core` dep of generated code                                      | `1.23.0`    |
| `msrest` dep of generated code                                          | `0.6.21`    |
| `azure-mgmt-core` dep of generated code (If generating mgmt plane code) | `1.3.0`     |

**New Features**

- Hide `api_version` in doc string for singleapi SDK even if contains multi api versions  #1239
- Add overloads for operations with different body types. We now sniff bodies and assign content type based off of body type.  #1230
- Add flag `--postprocess`. Run this after doing customizations for full mypy support

**Breaking Changes in Version Tolerant**

- Have stream responses directly return an iterator of bytes, so you don't need to call `.iter_bytes()` on the response object.  #1254
- If generating with `--models-mode=msrest` in version tolerant, we hide paging models  #1259

**Breaking Changes in Request Builders**

- Request builders for LRO operations have the `_initial` suffix removed from their name  #1241
- Request builders from groups with reserved words will now be padded with the word "Operations" instead of "Builders"  #1243

**Bug Fixes**

- Make sure `any-object` schemas from swagger are typed with `MutableMapping`s  #1243
- Make typing for parameters `Optional` only if `None` is a valid input, not only if it is specified as `optional` in swagger  #1244
- Fix for render failure of `README.md` when `--package-mode==dataplane` #1247
- Fix typing for stream responses to iterators of bytes.  #1254
- Additional linting support  #1265
- Fix Sphinx documentation for raised exception #1264
- Use `api_version` in `_config` as default value for operation function  #1268

**Other Changes**

- Update template files for `--package-mode` # 1248

### 2022-04-18 - 5.16.0

| Library                                                                 | Min Version |
| ----------------------------------------------------------------------- | ----------- |
| `@autorest/core`                                                        | `3.6.2`     |
| `@autorest/modelerfour`                                                 | `4.19.1`    |
| `azure-core` dep of generated code                                      | `1.23.0`    |
| `msrest` dep of generated code                                          | `0.6.21`    |
| `azure-mgmt-core` dep of generated code (If generating mgmt plane code) | `1.3.0`     |

**Breaking Changes in Version Tolerant Generation**

- We no longer generate operations for operations with multipart or urlencoded bodies. SDK writers must implement these operations in their customized patch file. See https://aka.ms/azsdk/python/dpcodegen/python/customize for how to customize generated code #1223

**Bug Fixes**

- Drop package dependency on "@azure-tools/extension", switch to "@autorest/system-requirements" #1229
- Fix `content_type` generation in multiapi SDKs with multiple content types for bodies #1232

### 2022-04-07 - 5.15.0

| Library                                                                 | Min Version |
| ----------------------------------------------------------------------- | ----------- |
| `@autorest/core`                                                        | `3.6.2`     |
| `@autorest/modelerfour`                                                 | `4.19.1`    |
| `azure-core` dep of generated code                                      | `1.23.0`    |
| `msrest` dep of generated code                                          | `0.6.21`    |
| `azure-mgmt-core` dep of generated code (If generating mgmt plane code) | `1.3.0`     |

**New Features**

- Add support for security configurations in the swagger. For more information, see https://github.com/Azure/autorest/blob/main/docs/generate/authentication.md #1161
- Add support for handwritten customizations of generated code. For more information, see https://aka.ms/azsdk/python/dpcodegen/python/customize #1153
- Allow `header` and `params` as kwargs in operation and request-build function to hand over REST Header and Query parameters case insensitively #1183
- Typing operation parameters as JSON, Primitives or Any for `--version-tolerant` #1210

**Bug Fixes**

- Make `--version-tolerant` generated code mypy compatible in the `azure-sdk-for-python` repo. Tested only with the `--black` flag #1185
- Remove unnecessary vendored code in the `_vendor` file if the SDK has no operations #1196
- Fix the generation of the root `__init__` files for packages with only models #1195
- Add pylint and mypy support for `--version-tolerant` generations with `--models-mode=msrest` #1202

**Breaking Changes in Version Tolerant Generation**

- Change client filenames to `_client.py` #1206
- Change the models filename from `_models_py3.py` to `_models.py` #1204
- Change the enums filename to `_enums.py` #1204

### 2022-03-08 - 5.14.0

| Library                                                                 | Min Version |
| ----------------------------------------------------------------------- | ----------- |
| `@autorest/core`                                                        | `3.6.2`     |
| `@autorest/modelerfour`                                                 | `4.19.1`    |
| `azure-core` dep of generated code                                      | `1.20.1`    |
| `msrest` dep of generated code                                          | `0.6.21`    |
| `azure-mgmt-core` dep of generated code (If generating mgmt plane code) | `1.3.0`     |

**New Features**

- Add flag `--package-mode=mgmtplane|dataplane|<custom package template folder>` to generate necessary files for package #1154

**Bug Fixes**

- Improve operation group documentation to prevent users from initializing operation groups themselves #1179

### 2022-03-03 - 5.13.0

| Library                                                                 | Min Version |
| ----------------------------------------------------------------------- | ----------- |
| `@autorest/core`                                                        | `3.6.2`     |
| `@autorest/modelerfour`                                                 | `4.19.1`    |
| `azure-core` dep of generated code                                      | `1.20.1`    |
| `msrest` dep of generated code                                          | `0.6.21`    |
| `azure-mgmt-core` dep of generated code (If generating mgmt plane code) | `1.3.0`     |

**Breaking Changes in Version Tolerant Generation**

- We now generate with optional constant parameters as None by defaulting `--default-optional-constants-to-none` to True #1171
- Version tolerant paging does not reformat initial query parameters into the next link #1168

**New Features**

- Add flag `--default-optional-constants-to-none` with which optional constant parameters is default to None #1171
- Add flag `--reformat-next-link`, determines whether we reformat initial query parameters into the next link. Defaults to `True` for the GA generator, forced to `False` for `--version-tolerant`.

**Bug Fixes**

- Add default value consistently for parameters #1164
- Make `content_type` param keyword-only if there are multiple content types #1167

**Other Changes**

- Drop testing support for 2.7 packages #1175

### 2022-02-09 - 5.12.6

| Library                                                                 | Min Version |
| ----------------------------------------------------------------------- | ----------- |
| `@autorest/core`                                                        | `3.6.2`     |
| `@autorest/modelerfour`                                                 | `4.19.1`    |
| `azure-core` dep of generated code                                      | `1.20.1`    |
| `msrest` dep of generated code                                          | `0.6.21`    |
| `azure-mgmt-core` dep of generated code (If generating mgmt plane code) | `1.3.0`     |

**Bug Fixes**

- Remove unused `metadata` value for paging and long running operations with `version-tolerant` generations #1131
- Remove name conflicts with parameters called `url`, `header_parameters`, and `query_parameters` #1143
- Make `--version-tolerant` generated code pylint compatible in the `azure-sdk-for-python` repo when generated with the `--black` flag #1147, #1144, #1130

### 2022-01-26 - 5.12.5

| Library                                                                 | Min Version |
| ----------------------------------------------------------------------- | ----------- |
| `@autorest/core`                                                        | `3.6.2`     |
| `@autorest/modelerfour`                                                 | `4.19.1`    |
| `azure-core` dep of generated code                                      | `1.20.1`    |
| `msrest` dep of generated code                                          | `0.6.21`    |
| `azure-mgmt-core` dep of generated code (If generating mgmt plane code) | `1.3.0`     |

**Bug Fixes**

- Fix usage of `--black` flag outside of repo #1126
- Remove unused `metadata` value for `version-tolerant` generations #1127

### 2022-01-14 - 5.12.4

| Library                                                                 | Min Version |
| ----------------------------------------------------------------------- | ----------- |
| `@autorest/core`                                                        | `3.6.2`     |
| `@autorest/modelerfour`                                                 | `4.19.1`    |
| `azure-core` dep of generated code                                      | `1.20.1`    |
| `msrest` dep of generated code                                          | `0.6.21`    |
| `azure-mgmt-core` dep of generated code (If generating mgmt plane code) | `1.3.0`     |

**Bug Fixes**

- Remove duplicate generation of properties in classes that inherit from multiple classes #1120

### 2022-01-13 - 5.12.3

| Library                                                                 | Min Version |
| ----------------------------------------------------------------------- | ----------- |
| `@autorest/core`                                                        | `3.6.2`     |
| `@autorest/modelerfour`                                                 | `4.19.1`    |
| `azure-core` dep of generated code                                      | `1.20.1`    |
| `msrest` dep of generated code                                          | `0.6.21`    |
| `azure-mgmt-core` dep of generated code (If generating mgmt plane code) | `1.3.0`     |

**Bug Fixes**

- Unify multiapi constant behavior with single API version #1119
- Clean up docstrings by removing descriptions for client constants on methods and request builders #1119

### 2022-01-11 - 5.12.2

| Library                                                                 | Min Version |
| ----------------------------------------------------------------------- | ----------- |
| `@autorest/core`                                                        | `3.6.2`     |
| `@autorest/modelerfour`                                                 | `4.19.1`    |
| `azure-core` dep of generated code                                      | `1.20.1`    |
| `msrest` dep of generated code                                          | `0.6.21`    |
| `azure-mgmt-core` dep of generated code (If generating mgmt plane code) | `1.3.0`     |

**Bug Fixes**

- Fix installation of autorest python package #1118

### 2022-01-10 - 5.12.1

| Library                                                                 | Min Version |
| ----------------------------------------------------------------------- | ----------- |
| `@autorest/core`                                                        | `3.6.2`     |
| `@autorest/modelerfour`                                                 | `4.19.1`    |
| `azure-core` dep of generated code                                      | `1.20.1`    |
| `msrest` dep of generated code                                          | `0.6.21`    |
| `azure-mgmt-core` dep of generated code (If generating mgmt plane code) | `1.3.0`     |

**Bug Fixes**

- Fix support for json merge patch #1117

### 2021-12-06 - 5.12.0

| Library                                                                 | Min Version |
| ----------------------------------------------------------------------- | ----------- |
| `@autorest/core`                                                        | `3.6.2`     |
| `@autorest/modelerfour`                                                 | `4.19.1`    |
| `azure-core` dep of generated code                                      | `1.20.1`    |
| `msrest` dep of generated code                                          | `0.6.21`    |
| `azure-mgmt-core` dep of generated code (If generating mgmt plane code) | `1.3.0`     |

**Breaking Changes in Version Tolerant Generation**

- Remove metadata property for version tolerant and low level client generations #1090
- Generate SDKs with `--python3-only` defaulting to `True` for version tolerant and low level client #1087

**New Features**

- Generate a `_patch.py` file if one does not exist. These files are used to customize the generated code #1092

**Bug Fixes**

- Can now handle body params with names `json`, `content`, `data`, and `files` #1081
- Improve generated templates for `data` and `files` input body params by adding quotes around the keys #1082
- Using flag `--python3-only` will get you typed sync client and config files #1085
- Pin `mistune` dependency to less than `2.x.x` so autorest can be successfully installed #1106

### 2021-11-05 - 5.11.2

| Library                                                                 | Min Version |
| ----------------------------------------------------------------------- | ----------- |
| `@autorest/core`                                                        | `3.6.2`     |
| `@autorest/modelerfour`                                                 | `4.19.1`    |
| `azure-core` dep of generated code                                      | `1.20.0`    |
| `msrest` dep of generated code                                          | `0.6.21`    |
| `azure-mgmt-core` dep of generated code (If generating mgmt plane code) | `1.3.0`     |

**Bug Fixes**

- Respect no client side validation for low level client generations #1080

### 2021-11-05 - 5.11.1

| Library                                                                 | Min Version |
| ----------------------------------------------------------------------- | ----------- |
| `@autorest/core`                                                        | `3.6.2`     |
| `@autorest/modelerfour`                                                 | `4.19.1`    |
| `azure-core` dep of generated code                                      | `1.20.0`    |
| `msrest` dep of generated code                                          | `0.6.21`    |
| `azure-mgmt-core` dep of generated code (If generating mgmt plane code) | `1.3.0`     |

**Bug Fixes**

- Hide mixin operations for version tolerant generation #1071

### 2021-11-04 - 5.11.0

| Library                                                                 | Min Version |
| ----------------------------------------------------------------------- | ----------- |
| `@autorest/core`                                                        | `3.6.2`     |
| `@autorest/modelerfour`                                                 | `4.19.1`    |
| `azure-core` dep of generated code                                      | `1.20.0`    |
| `msrest` dep of generated code                                          | `0.6.21`    |
| `azure-mgmt-core` dep of generated code (If generating mgmt plane code) | `1.3.0`     |

**New Features**

- Add `_patch.py` support for `aio` folder #1070

**Bug Fixes**

- Fix documentation for HEAD calls that perform boolean checks on returned status codes in version tolerant code #1072
- Fix body grouping by content types for binary bodies #1076
- Fix default content type determination #1078

### 2021-11-01 - 5.10.0

| Library                                                                 | Min Version |
| ----------------------------------------------------------------------- | ----------- |
| `@autorest/core`                                                        | `3.6.2`     |
| `@autorest/modelerfour`                                                 | `4.19.1`    |
| `azure-core` dep of generated code                                      | `1.19.1`    |
| `msrest` dep of generated code                                          | `0.6.21`    |
| `azure-mgmt-core` dep of generated code (If generating mgmt plane code) | `1.3.0`     |

**New Features**

- Allow users to override constant swagger params with kwarg input #1060

### 2021-10-15 - 5.9.3

| Library                                                                 | Min Version |
| ----------------------------------------------------------------------- | ----------- |
| `@autorest/core`                                                        | `3.6.2`     |
| `@autorest/modelerfour`                                                 | `4.19.1`    |
| `azure-core` dep of generated code                                      | `1.19.0`    |
| `msrest` dep of generated code                                          | `0.6.21`    |
| `azure-mgmt-core` dep of generated code (If generating mgmt plane code) | `1.3.0`     |

**Bug Fixes**

- Fix generation of form-data inputs #1061

### 2021-10-05 - 5.9.2

| Library                                                                 | Min Version |
| ----------------------------------------------------------------------- | ----------- |
| `@autorest/core`                                                        | `3.6.2`     |
| `@autorest/modelerfour`                                                 | `4.19.1`    |
| `azure-core` dep of generated code                                      | `1.19.0`    |
| `msrest` dep of generated code                                          | `0.6.21`    |
| `azure-mgmt-core` dep of generated code (If generating mgmt plane code) | `1.3.0`     |

**New Features**

- Updating generated code for `azure-core` release `1.19.0`.

### 2021-09-27 - 5.9.1

| Library                                                                 | Min Version |
| ----------------------------------------------------------------------- | ----------- |
| `@autorest/core`                                                        | `3.6.2`     |
| `@autorest/modelerfour`                                                 | `4.19.1`    |
| `azure-core` dep of generated code                                      | `1.18.0`    |
| `msrest` dep of generated code                                          | `0.6.21`    |
| `azure-mgmt-core` dep of generated code (If generating mgmt plane code) | `1.3.0`     |

**New Features**

- We have added a **provisional** `rest` layer to our generated code. We have also added the following **provisional** flags listed [here](https://github.com/Azure/autorest.python/wiki/Generating-Low-Level-Client#generate-a-low-level-client). #875
- With this new release, we are also dropping support for Python 3.5 + async. #875
- For mgmt plan SDK, default policy changes from `BearerTokenCredentialPolicy` to `ARMChallengeAuthenticationPolicy`.
- We now add tracing by default, the flag `--trace` now defaults to `True` if you have operations.
- Added flag `--python3-only` for users looking to generate SDKs that only support Python 3 #1044

**Bug Fixes**

- Correctly pad operation groups with reserved names with `Operations` #1005
- Fix the generated docstrings for input kwargs of models #1026
- Pass pipeline context to `msrest` in `failsafe_deserialize` so `msrest` has access to the context #1030

### 2021-09-27 - 5.9.0

YANKED

### 2021-07-13 - 5.8.4

min Autorest core version: 3.4.5

min Modelerfour version: 4.19.1

**Bug Fixes**

- Fix case where we have a grouped parameter whose name is a reserved property name #970
- Remove all hosts from global parameters, regardless of how many m4 sends us #972

### 2021-07-06 - 5.8.3

min Autorest core version: 3.3.0

min Modelerfour version: 4.19.1

**Bug Fixes**

- Fix LRO path parameterization when we have a constant path parameter #968

### 2021-06-22 - 5.8.2

min Autorest core version: 3.3.0

min Modelerfour version: 4.19.1

**Bug Fixes**

- We are now more lenient with our checks for the content type parameter #956

### 2021-06-16 - 5.8.1

min Autorest core version: 3.3.0

min Modelerfour version: 4.19.1

**Bug Fixes**

- Fix optional properties with constant schemas. Now, properties that have constant schemas but are optional will not have the hardcoded constant value,
  but will default to its `x-ms-client-default` or `None` #952

### 2021-05-17 - 5.8.0

min Autorest core version: 3.3.0

min Modelerfour version: 4.19.1

**New Features**

- Add support for parameters and properties that can be of type "Anything". #946

### 2021-04-20 - 5.7.0

min Autorest core version: 3.1.0

min Modelerfour version: 4.15.456

**Bug Fixes**

- Fix data plane LRO operations so they poll by default. Bumping minor version because this bug fix will change some default behavior. #936

### 2021-04-07 - 5.6.6

min Autorest core version: 3.1.0

min Modelerfour version: 4.15.456

**Bug Fixes**

- Fix docstrings so they don't get split on hyphens #931

### 2021-04-07 - 5.6.5

min Autorest core version: 3.1.0

min Modelerfour version: 4.15.456

**Bug Fixes**

- Fix regression in multiapi generation for multiapi versions without mixin operations #928

### 2021-03-01 - 5.6.4

min Autorest core version: 3.1.0

min Modelerfour version: 4.15.456

**Bug Fixes**

- Bump `Autorest core` minimum version to be able to deal with indented `python` blocks in config files

### 2021-02-10 - 5.6.3

min Autorest core version: 3.0.6372

min Modelerfour version: 4.15.456

**Bug Fixes**

- Bump `Autorest core` minimum version to [correctly deal with](https://github.com/Azure/autorest/pull/3860) overriding configs. Fixes submodule-specific code in our multiapi client #880

### 2021-02-04 - 5.6.2

Autorest core version: 3.0.6318

Modelerfour version: 4.15.456

**Bug Fixes**

- Bump `Modelerfour` minimum version to [correctly deal with](https://github.com/Azure/autorest.modelerfour/pull/385) parameters specified as `'required': false` in swagger #877

### 2021-01-27 - 5.6.1

Autorest core version: 3.0.6318

Modelerfour version: 4.15.442

**Bug Fixes**

- Instead of throwing a `DeserializationError` in the case of failed error model deserialization, we swallow the error and return the `HttpResponseError` to users.
  WARNING: You need to make sure your `msrest` version is `0.6.21` or above, or a lot of your calls will fail with an `AttributeError` message #870

### 2021-01-15 - 5.6.0

Autorest core version: 3.0.6318

Modelerfour version: 4.15.442

**New Features**

- Add support for [`black`](https://pypi.org/project/black/) formatting of your generated files. Pass flag `--black` when generating to get this behavior. #836

**Bug Fixes**

- Wrap individual enum descriptions #844
- Bump `Modelerfour` minimum version to `4.15.442` to fix [circular reference error](https://github.com/Azure/autorest/issues/3630). Special thanks to @amrElroumy for this PR. #866

### 2020-11-12 - 5.5.0

Autorest core version: 3.0.6318

Modelerfour version: 4.15.421

**New Features**

- Can now take in custom pollers and pagers through directives. This will override the defaults (`LROPoller` and `ItemPaged`, respectively). See [this readme](https://github.com/Azure/autorest.python/tree/autorestv3/test/azure/specification/custompollerpager) for the directive to use to override. #821

### 2020-11-11 - 5.4.3

Autorest core version: 3.0.6320

Modelerfour version: 4.15.421

**Bug Fixes**

- Correctly choose schema from response with 200 status code in the case of LRO operations with multiple responses #814
- Fix conflict for model deserialization when operation has input param with name `models` #819

### 2020-11-09 - 5.4.2

Autorest core version: 3.0.6320

Modelerfour version: 4.15.421

**Bug Fixes**

- Set discriminator value in cases where discriminator is readonly #815

### 2020-11-03 - 5.4.1

Autorest core version: 3.0.6318

Modelerfour version: 4.15.421

**Bug Fixes**

- Honor default value for properties if `x-ms-client-default` value is passed #798
- Can now generate services with no operations #801

### 2020-10-19 - 5.4.0

Autorest core version: 3.0.6318

Modelerfour version: 4.15.421

**New Features**

- Add support for `--python.debugger`. With this flag, you can start debugging using VS Code. Make sure to still set up your [debugging configuration](https://github.com/Azure/autorest.python/wiki/Autorest-v3-based-generator-cheatsheet#vscode-debug) #790

**Bug Fixes**

- Correctly handling inheritance of class properties for inheritance chains > 3 levels #795

### 2020-10-06 - 5.3.5

Autorest core version: 3.0.6318

Modelerfour version: 4.15.421

**Bug Fixes**

- Can now correctly poll in the case of parameterized endpoints with relative polling urls #784

### 2020-09-24 - 5.3.4

Autorest core version: 3.0.6318

Modelerfour version: 4.15.421

**Bug Fixes**

- Include `content_type` docstrings for LRO and paging operations in the case of multiple media types #778
- Return response body if its content type is `text/plain` (taken from m4 update - m4 PR #353)

### 2020-09-17 - 5.3.3

Autorest core version: 3.0.6318

Modelerfour version: 4.15.419

**Bug fixes**

- Fix trailing comma issues in metadata.json (unblocks resource multiapi generation) #777

### 2020-09-14 - 5.3.2

Autorest core version: 3.0.6318

Modelerfour version: 4.15.419

**Bug fixes**

- Allow client side validation to be turned off for multiapi mixin operations #775

### 2020-09-14 - 5.3.1

Autorest core version: 3.0.6318

Modelerfour version: 4.15.419

**Bug fixes**

- Min autorest core is now 3.0.6318 to ensure client-side-validation is disabled by default (per track2 guidelines) #772

### 2020-09-11 - 5.3.0

Autorest Core version: 3.0.6306

Modelerfour version: 4.15.419

GA of autorest V5!

**Breaking Changes**

- Raise `ValueError` instead of `NotImplementedError` if API version code doesn't exist #764

### 2020-08-31 - 5.2.0-preview.1

Autorest Core version: 3.0.6306

Modelerfour version: 4.15.410

**Breaking Changes**

- Removed the `_async` suffix from async files #759

**New Features**

- Add mapping of 401 to `ClientAuthenticationError` for default error map #763
- Updated minimum `azure-core` version to 1.8.0 #747
- Updated minimum `msrest` version to 0.6.18 #747
- Support for `multipart/form-data` #746

**Bug fixes**

- Fix "multi" in Swagger (will generate correctly multiple query param now)

### 2020-08-07 - 5.1.0-preview.7

Autorest Core version: 3.0.6302
Modelerfour version: 4.15.400

**New Features**

- Add `azure-mgmt-core` as a dependency in the generated setup.py file #738
- Correct typing for `credential` when default credential policy type is `AzureKeyCredentialPolicy` #744
- Replace instead of extending `credential_scopes` if user has inputted their own #745

### 2020-08-04 - 5.1.0-preview.6

Autorest Core version: 3.0.6287
Modelerfour version: 4.15.378

**New Features**

- Add support for `x-ms-text` XML extension #722
- Allow users to pass the name of the key header for `AzureKeyCredentialPolicy` during generation. To use, pass in
  `AzureKeyCredentialPolicy` with the `--credential-default-policy-type` flag, and pass in the key header name using
  the `--credential-key-header-name` flag #736

**Bug Fixes**

- Fix duplicate type signatures in multiapi async config file #727
- Allowing single quote in regexp #726

### 2020-06-23 - 5.1.0-preview.5

Autorest Core version: 3.0.6287
Modelerfour version: 4.15.378

**Bug Fixes**

- Correctly have default behavior of csv for array query parameters when collection format is not specified in the swagger
  (taken from m4 update - perks PR #118)
- Fix bug when generating parameters with client default value and constant schema #707
- Make operation mixin signatures for multiapi default to default api version #715
- Fix name in setup.py to default to `package-name` if set #721
- Allow different custom base url host templates across API versions #719

### 2020-07-07 - 5.1.0-preview.4

Modelerfour version: 4.15.378

**New Features**

- Enum values are uppercase (with an alias from the lowercase version) #692
- Add `http_logging_policy` setting for config, and users can override the default by passing in the kwarg `http_logging_policy` #698

### 2020-06-24 - 5.1.0-preview.3

Modelerfour version: 4.13.351

**New Features**

- Supports a function that is both LRO and paging #689
- We have added a `--credential-default-policy-type` flag. Its default value is `BearerTokenCredentialPolicy`, but it can also accept
  `AzureKeyCredentialPolicy`. The value passed in will be the default authentication policy in the client's config, so users using the
  generated library will use that auth policy unless they pass in a separate one through kwargs #686
- Added support for a data plane multiapi client #693

**Bug Fixes**

- Fix typing for discriminator values in models, so Python 3.5 can import py3 file for models #691

**Bug Fixes**

- Make enum names all upper case. This fixes issues that arise if the name of an enum is also a method that can be applied to, say, a string.
  For example, if an enum's name is count. Made sure this fix will not break users currently accessing with lower case enum names #692

### 2020-06-08 - 5.1.0-preview.2

Modelerfour version: 4.13.351

**Bug Fixes**

- Fixed "Failed to install or start extension" issue arising when invoking autorest from a tar file, by correcctly calling Python 3. #678
- Generating correct formatting for LRO and paging operation docstrings #652
- Generating correct content and formatting for LRO and paging operations in multiapi mixin #652

### 2020-06-03 - 5.1.0-preview.1

Modelerfour version: 4.13.351

**Disclaimer**

This version requires azure-core 1.6.0 and contains features and bugfixes 5.0.0-preview.8

**Features**

- Refactor async LRO poller with a AsyncLROPoller class + "begin\_" prefix
- Add continuation_token kwargs to LRO methods

**Bug Fixes**

- Corrected generation of the item name of paging response when extracting data #648
- Corrected return type typing annotation for operations that return an optional body #656
- Fixed mypy issue by only setting the generated `deserialized` variable to None if the operation has an optional return type #656
- Fixed generation of pkgutil init files #661
- Have the next operation in a paging call use the HTTP verb GET if the next operation is not defined #664

### 2020-05-22 - 5.0.0-preview.8

Modelerfour version: 4.13.351

**Bug Fixes**

- Corrected ordering of summary and description in generated methods #640
- Have `IOSchema` call super init to get all of the properties shared in `BaseType` #642

### 2020-05-15 - 5.0.0-preview.7

Modelerfour version: 4.13.351

**Bug Fixes**

- Adding `self` as a reserved key word for parameters to avoid "duplicate argument 'self' in function definition" error #630
- Removed `self` as a reserved key word for method and model names #630

### 2020-05-13 - 5.0.0-preview.6

Modelerfour version: 4.13.351

**Bug Fixes**

- No longer assuming that response with body from an LRO call is an ObjectSchema #623
- Checking whether "protocol" entry exists in yaml in name converter to remove erroneous "KeyError: 'protocol'" #628

### 2020-05-08 - 5.0.0-preview.5

Modelerfour version: 4.13.351

**Bug Fixes**

- Users can pass in content types with ';' inside (such as 'text/plain; encoding=UTF-8') #619
- Allowing parameters to be of type `IO` as well #618
- Can now generate without FATAL: bad indentation error (taken from m4 update - perks PR #105)

### 2020-05-06 - 5.0.0-preview.4

Modelerfour version: 4.13.346

**New Features**

- Displaying the default and possible values for content type in the docstring for operations with multiple requests #615

**Bug Fixes**

- Fixing `AsyncTokenCredential` typing import and adding to service client #591
- Can now pass `content_type` and `error_map` kwargs to LRO functions without error #597
- Now making sure to include the content type of exceptions when passing content types to 'Accept' header #602
- `include_apis` in `Metrics` for tables swagger now cased correctly #603
- Corrected spacing after `if cls:` block in operations #606

### 2020-04-23 - 5.0.0-preview.3

Modelerfour version: 4.12.301

**Bug Fixes**

- Fixed sync lro method naming in MultiAPI operation mixins #572

### 2020-04-22 - 5.0.0-preview.2

Modelerfour version: 4.12.301

**New Features**

- User can now pass in credential scopes through kwargs #575
- Default error map always contains a mapping of 404 to `ResourceNotFoundError` and 409 to `ResourceExistsError` #580

**Bug Fixes**

- Not generating async multiapi client if `--no-async` flag is specified #586
- Fixes query parameter handling in paging operations #172
- Fixes losing 404/409 default is user pass a user_map #580

### 2020-04-16 - 5.0.0-preview.1

Modelerfour version: 4.12.301

**Breaking Changes**

- If the user would like to add a patch file, they now must name the file `_patch.py` #573

**New features**

- Support non-ARM polling by default (azure-core 1.4.0)
- Adding multiple inheritance #567
- Accept polling_interval keyword passed to LRO operations #571

**Bug Fixes**

- Fixed some generated typing hints (such as LROPoller) #507

### 2020-04-09 - 5.0.0-dev.20200409.1

Modelerfour version: 4.12.301

**Bug Fixes**

- Separating out typing imports in TYPE_CHECKING block #538
- Overriding a property inherited from a parent if they both have the same name #563

**New Features**

- Client side validation is now disabled by default #558
- We now also generate an async multiapi client when running multiapiscript # 480

### 2020-04-06 - 5.0.0-dev.20200406.1

Modelerfour version: 4.12.294

**New Features**

- Can now directly patch a client by defining a `patch.py` file in the top-level of the module with a `patch_sdk` function #548
- Can now handle `time` formats #551

### 2020-04-03 - 5.0.0-dev.20200403.1

Modelerfour version: 4.12.276

**Bug Fixes**

- Fixes parameter ordering so parameters with default values are all ordered at the end #545
- Fixes `TokenCredential` and `AsyncTokenCredential` sphinx docstring #546

### 2020-04-01 - 5.0.0-dev.20200401.1

Modelerfour version: 4.12.276

**Bug Fixes**

- Now the generic models file and python3 models file have the same behavior in regards to required properties and their default values #532
- Can now specify non-string enums #534
- Fixes `TokenCredential` typing #535

### 2020-03-30 - 5.0.0-dev.20200330.1

Modelerfour version: 4.12.276

**Bug Fixes**

- Fix enum default and required default #532

### 2020-03-26 - 5.0.0-dev.20200326.1

Modelerfour version: 4.12.276

**Bug Fixes**

- Will no longer permit generated enums and models to have the same name #504
- No longer exposing models from operation groups without importing them #486
- Now correctly deserializes error's that have an empty object (AnyType) as a model #516
- Added a list of parameter names to reserved parameter words, so there won't be clashes #525
- If a property's schema is readonly, we will show that property as being readonly (taken from m4 update #234)
- Remove `"azure-"` prefix from user agent name #523
- Correcting issue in generating multiapi with submodule, where generated user agent name included the `#` #505

### 2020-01-17 - 4.0.74

- Declare "self" as reserved keyword

### 2019-06-12 - 4.0.71

- no-async flag to skip async code generation

### 2019-05-21 - 4.0.70

- Beta version of --keep-version-file for ARM generator

### 2019-02-13 - 4.0.67

- All models will now be generated in two files `_models` and `_models_py3`, and paging in a page file
- Breaking changes: Import of models and enums from package must be done from package.models

### 2019-02-11 - 4.0.66

- Fix async cross-link documentation

### 2019-02-08 - 4.0.65

- New version of async generation. Requires msrest 0.6.3 and msrestazure 0.6.0.

  - namespace.XXXXClientAsync is now namespace.aio.XXXClient

- Support now MICROSOFT_MIT_SMALL and MICROSOFT_MIT_SMALL_NO_CODEGEN headers options

### 2019-01-08 - 4.0.64

- New version of async generation. Requires msrest 0.6.3 and msrestazure 0.6.0.

### 2018-12-17 - 4.0.63

- Autorest now generates async code.

**This version requires EXACTLY msrest 0.6.0 to 0.6.2 and is considered deprecated. Do NOT generate with it.**

### 2018-07-09 - 3.0.58

- Fix some complex XML parsing issues. Requires msrest 0.5.2

### 2018-07-05 - 3.0.56

- Differentiate Default and AzureAsyncOperation LRO options
- Fix bug with operation flattenning if operation has a parameter called "foo" and model too disambiguiated as "foo1"

### 2018-06-13 - 3.0.54

This version requires msrestazure 0.4.32

- Add support for LRO options

### 2018-06-13 - 3.0.53

This version requires msrest 0.5.0

- XML support
- Big fix on headers (Accept/Content-Type) to better reflect consumes/produces of Swagger
- Refactoring of "send" to better separate request creation and request sending

### 2018-06-08 - 3.0.52

- Beta version of --keep-version-file

### 2018-05-08 - 3.0.51

- Py3 model files must inherit from Py3 files

### 2018-04-18 - 3.0.50

- Add context manager to SDK client that keeps the same sessions across requests.

### 2018-04-17 - 3.0.49

- Fix some valid discriminator + flatten scenarios #2889

### 2018-04-16 - 3.0.48

- Fix bad comma on py3 models if super class has no attributes

### 2018-03-27 - 3.0.43

- Add documentation to enum #49

### 2018-03-07 - 3.0.41

**Breaking changes**

- Model signatures are now using only keywords-arguments syntax. Every positional arguments are required to be rewritten as keywords-arguments.
  To keep auto-completion in most cases, models are now generated for Python 2 and Python 3. Python 3 uses the "\*" syntax for keyword-only arguments.
- Enum type are now using the "str" mixin (`class AzureEnum(str, Enum)`) to improve experiences when unkown enum are met. This is not a breaking change,
  but documentation about mixin enum and some recommendations should be known:
  https://docs.python.org/3/library/enum.html#others
  At a glance:

  - "is" should not be used at all.
  - "format" will return the string value, where "%s" string formatting will return `NameOfEnum.stringvalue`. Format syntax should be used always.

- New Long Running Operation:

  - Return type changes from msrestazure.azure_operation.AzureOperationPoller to msrest.polling.LROPoller. External API is the same.
  - Return type is now **always** a msrest.polling.LROPoller, whatever the optional parameters.
  - raw=True changes behavior. Instead of not polling and returning the initial call as ClientRawResponse, now we return a LROPoller as well and the final
    resource is returned as a ClientRawResponse.
  - Adding "polling" parameters. Polling=True is the default and poll using ARM algorithm. Polling=False does not poll and return the initial call reponse.
  - Polling accept instances of subclasses of msrest.polling.PollingMethod.
  - `add_done_callback` now does not fail if poller is done, but execute the callback right away.

### 2018-02-16 - 2.1.38

- Externalize Url as a metadata property on operation

### 2018-02-06 - 2.1.35

- Allow "baseUrl" as a custom parameter at the client level.

### 2018-01-04 - 2.1.34

- Fix inheritance and additionalProperties used together

### 2017-12-28 - 2.1.32

- Refactor LRO operations with an external \_XXX_initial call

### 2017-12-22 - 2.1.30

- Add "async", "await" and "mro" as Python reserved keywords.

### 2017-12-13 - 2.1.28

- All Model call super(XX, self).**init**()

### 2017-11-27 - 2.0.25

- Add no-namespace-folders option
- Add basic-setup-py. Change the default behavior to do NOT generate the setup.py.

### 2017-11-22 - 2.0.23

- Add "models" link inside operation groups
- Add help for Python

### 2017-10-19 - 2.0.18

- Fix namespace folders in Vanilla generator

### 2017-10-10 - 2.0.17

- Fix paging description

### 2017-10-10 - 2.0.16

- Improve polymorphic discriminator documentation (#17)
- Add deprecated support (#16)
- Fix invalid headers test (#15)
- Fix invalid python code in some scenario (#14)
- Stop checking str type for client parameter (#12)
- Add client-side-validation to Autorest.Python (#11)

### 2017-09-27 - 2.0.14

- Improve documentation cross-reference (#9)

### 2017-09-26 - 2.0.13

- Remove constraint on array type, if array is used in the URL (#8)<|MERGE_RESOLUTION|>--- conflicted
+++ resolved
@@ -1,17 +1,21 @@
 # Release History
 
-<<<<<<< HEAD
 ### 2022-xx-xx - 6.0.0
+
+| Library                                                                 | Min Version |
+| ----------------------------------------------------------------------- | ----------- |
+| `@autorest/core`                                                        | `3.8.1`     |
+| `@autorest/modelerfour`                                                 | `4.23.5`    |
+| `azure-core` dep of generated code                                      | `1.24.0`    |
+| `azure-mgmt-core` dep of generated code (If generating mgmt plane code) | `1.3.0`     |
 
 **Breaking Changes**
 
 - Only generate Python3 SDKs  #1297
 - Don't automatically reformat initial query parameters into the next link  #1297
 
-### 2022-07-13 - 5.18.0
-=======
+
 ### 2022-xx-xx - 5.19.0
->>>>>>> 2b53e66d
 
 | Library                                                                 | Min Version |
 | ----------------------------------------------------------------------- | ----------- |
@@ -22,6 +26,7 @@
 | `azure-mgmt-core` dep of generated code (If generating mgmt plane code) | `1.3.0`     |
 
 **New Features**
+
 - Add _serialization.py for `--client-side-validation=false` generation, and migrate serilization from msrest to _serialization.py #1236
 
 ### 2022-07-13 - 5.18.0
