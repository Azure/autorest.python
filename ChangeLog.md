# Change Log

### 2022-03-xx - 5.15.0

| Library                                                                 | Min Version |
| ----------------------------------------------------------------------- | ----------- |
| `@autorest/core`                                                        | `3.6.2`     |
| `@autorest/modelerfour`                                                 | `4.19.1`    |
| `azure-core` dep of generated code                                      | `1.23.0`    |
| `msrest` dep of generated code                                          | `0.6.21`    |
| `azure-mgmt-core` dep of generated code (If generating mgmt plane code) | `1.3.0`     |

**New Features**

- Add support for handwritten customizations of generated code. For more information, see https://aka.ms/azsdk/python/dpcodegen/python/customize #1153
- Allow `header` and `params` as kwargs in operation and request-build function to hand over REST Header and Query parameters case insensitively #1183

**Bug Fixes**

- Make `--version-tolerant` generated code mypy compatible in the `azure-sdk-for-python` repo. Tested only with the `--black` flag #1185
- Remove unnecessary vendored code in the `_vendor` file if the SDK has no operations #1196
- Fix the generation of the root `__init__` files for packages with only models #1195
- Add pylint and mypy support for `--version-tolerant` generations with `--models-mode=msrest` #1202

**Breaking Changes in Version Tolerant Generation**

<<<<<<< HEAD
- Change client filenames to `_client.py`  #1206
=======
- Change the models filename from `_models_py3.py` to `_models.py` #1204
- Change the enums filename to `_enums.py` #1204
>>>>>>> d7fe86f3

### 2022-03-08 - 5.14.0

| Library                                                                 | Min Version |
| ----------------------------------------------------------------------- | ----------- |
| `@autorest/core`                                                        | `3.6.2`     |
| `@autorest/modelerfour`                                                 | `4.19.1`    |
| `azure-core` dep of generated code                                      | `1.20.1`    |
| `msrest` dep of generated code                                          | `0.6.21`    |
| `azure-mgmt-core` dep of generated code (If generating mgmt plane code) | `1.3.0`     |

**New Features**

- Add flag `--package-mode=mgmtplane|dataplane|<custom package template folder>` to generate necessary files for package #1154

**Bug Fixes**

- Improve operation group documentation to prevent users from initializing operation groups themselves #1179

### 2022-03-03 - 5.13.0

| Library                                                                 | Min Version |
| ----------------------------------------------------------------------- | ----------- |
| `@autorest/core`                                                        | `3.6.2`     |
| `@autorest/modelerfour`                                                 | `4.19.1`    |
| `azure-core` dep of generated code                                      | `1.20.1`    |
| `msrest` dep of generated code                                          | `0.6.21`    |
| `azure-mgmt-core` dep of generated code (If generating mgmt plane code) | `1.3.0`     |

**Breaking Changes in Version Tolerant Generation**

- We now generate with optional constant parameters as None by defaulting `--default-optional-constants-to-none` to True #1171
- Version tolerant paging does not reformat initial query parameters into the next link #1168

**New Features**

- Add flag `--default-optional-constants-to-none` with which optional constant parameters is default to None #1171
- Add flag `--reformat-next-link`, determines whether we reformat initial query parameters into the next link. Defaults to `True` for the GA generator, forced to `False` for `--version-tolerant`.

**Bug Fixes**

- Add default value consistently for parameters #1164
- Make `content_type` param keyword-only if there are multiple content types #1167

**Other Changes**

- Drop testing support for 2.7 packages #1175

### 2022-02-09 - 5.12.6

| Library                                                                 | Min Version |
| ----------------------------------------------------------------------- | ----------- |
| `@autorest/core`                                                        | `3.6.2`     |
| `@autorest/modelerfour`                                                 | `4.19.1`    |
| `azure-core` dep of generated code                                      | `1.20.1`    |
| `msrest` dep of generated code                                          | `0.6.21`    |
| `azure-mgmt-core` dep of generated code (If generating mgmt plane code) | `1.3.0`     |

**Bug Fixes**

- Remove unused `metadata` value for paging and long running operations with `version-tolerant` generations #1131
- Remove name conflicts with parameters called `url`, `header_parameters`, and `query_parameters` #1143
- Make `--version-tolerant` generated code pylint compatible in the `azure-sdk-for-python` repo when generated with the `--black` flag #1147, #1144, #1130

### 2022-01-26 - 5.12.5

| Library                                                                 | Min Version |
| ----------------------------------------------------------------------- | ----------- |
| `@autorest/core`                                                        | `3.6.2`     |
| `@autorest/modelerfour`                                                 | `4.19.1`    |
| `azure-core` dep of generated code                                      | `1.20.1`    |
| `msrest` dep of generated code                                          | `0.6.21`    |
| `azure-mgmt-core` dep of generated code (If generating mgmt plane code) | `1.3.0`     |

**Bug Fixes**

- Fix usage of `--black` flag outside of repo #1126
- Remove unused `metadata` value for `version-tolerant` generations #1127

### 2022-01-14 - 5.12.4

| Library                                                                 | Min Version |
| ----------------------------------------------------------------------- | ----------- |
| `@autorest/core`                                                        | `3.6.2`     |
| `@autorest/modelerfour`                                                 | `4.19.1`    |
| `azure-core` dep of generated code                                      | `1.20.1`    |
| `msrest` dep of generated code                                          | `0.6.21`    |
| `azure-mgmt-core` dep of generated code (If generating mgmt plane code) | `1.3.0`     |

**Bug Fixes**

- Remove duplicate generation of properties in classes that inherit from multiple classes #1120

### 2022-01-13 - 5.12.3

| Library                                                                 | Min Version |
| ----------------------------------------------------------------------- | ----------- |
| `@autorest/core`                                                        | `3.6.2`     |
| `@autorest/modelerfour`                                                 | `4.19.1`    |
| `azure-core` dep of generated code                                      | `1.20.1`    |
| `msrest` dep of generated code                                          | `0.6.21`    |
| `azure-mgmt-core` dep of generated code (If generating mgmt plane code) | `1.3.0`     |

**Bug Fixes**

- Unify multiapi constant behavior with single API version #1119
- Clean up docstrings by removing descriptions for client constants on methods and request builders #1119

### 2022-01-11 - 5.12.2

| Library                                                                 | Min Version |
| ----------------------------------------------------------------------- | ----------- |
| `@autorest/core`                                                        | `3.6.2`     |
| `@autorest/modelerfour`                                                 | `4.19.1`    |
| `azure-core` dep of generated code                                      | `1.20.1`    |
| `msrest` dep of generated code                                          | `0.6.21`    |
| `azure-mgmt-core` dep of generated code (If generating mgmt plane code) | `1.3.0`     |

**Bug Fixes**

- Fix installation of autorest python package #1118

### 2022-01-10 - 5.12.1

| Library                                                                 | Min Version |
| ----------------------------------------------------------------------- | ----------- |
| `@autorest/core`                                                        | `3.6.2`     |
| `@autorest/modelerfour`                                                 | `4.19.1`    |
| `azure-core` dep of generated code                                      | `1.20.1`    |
| `msrest` dep of generated code                                          | `0.6.21`    |
| `azure-mgmt-core` dep of generated code (If generating mgmt plane code) | `1.3.0`     |

**Bug Fixes**

- Fix support for json merge patch #1117

### 2021-12-06 - 5.12.0

| Library                                                                 | Min Version |
| ----------------------------------------------------------------------- | ----------- |
| `@autorest/core`                                                        | `3.6.2`     |
| `@autorest/modelerfour`                                                 | `4.19.1`    |
| `azure-core` dep of generated code                                      | `1.20.1`    |
| `msrest` dep of generated code                                          | `0.6.21`    |
| `azure-mgmt-core` dep of generated code (If generating mgmt plane code) | `1.3.0`     |

**Breaking Changes in Version Tolerant Generation**

- Remove metadata property for version tolerant and low level client generations #1090
- Generate SDKs with `--python3-only` defaulting to `True` for version tolerant and low level client #1087

**New Features**

- Generate a `_patch.py` file if one does not exist. These files are used to customize the generated code #1092

**Bug Fixes**

- Can now handle body params with names `json`, `content`, `data`, and `files` #1081
- Improve generated templates for `data` and `files` input body params by adding quotes around the keys #1082
- Using flag `--python3-only` will get you typed sync client and config files #1085
- Pin `mistune` dependency to less than `2.x.x` so autorest can be successfully installed #1106

### 2021-11-05 - 5.11.2

| Library                                                                 | Min Version |
| ----------------------------------------------------------------------- | ----------- |
| `@autorest/core`                                                        | `3.6.2`     |
| `@autorest/modelerfour`                                                 | `4.19.1`    |
| `azure-core` dep of generated code                                      | `1.20.0`    |
| `msrest` dep of generated code                                          | `0.6.21`    |
| `azure-mgmt-core` dep of generated code (If generating mgmt plane code) | `1.3.0`     |

**Bug Fixes**

- Respect no client side validation for low level client generations #1080

### 2021-11-05 - 5.11.1

| Library                                                                 | Min Version |
| ----------------------------------------------------------------------- | ----------- |
| `@autorest/core`                                                        | `3.6.2`     |
| `@autorest/modelerfour`                                                 | `4.19.1`    |
| `azure-core` dep of generated code                                      | `1.20.0`    |
| `msrest` dep of generated code                                          | `0.6.21`    |
| `azure-mgmt-core` dep of generated code (If generating mgmt plane code) | `1.3.0`     |

**Bug Fixes**

- Hide mixin operations for version tolerant generation #1071

### 2021-11-04 - 5.11.0

| Library                                                                 | Min Version |
| ----------------------------------------------------------------------- | ----------- |
| `@autorest/core`                                                        | `3.6.2`     |
| `@autorest/modelerfour`                                                 | `4.19.1`    |
| `azure-core` dep of generated code                                      | `1.20.0`    |
| `msrest` dep of generated code                                          | `0.6.21`    |
| `azure-mgmt-core` dep of generated code (If generating mgmt plane code) | `1.3.0`     |

**New Features**

- Add `_patch.py` support for `aio` folder #1070

**Bug Fixes**

- Fix documentation for HEAD calls that perform boolean checks on returned status codes in version tolerant code #1072
- Fix body grouping by content types for binary bodies #1076
- Fix default content type determination #1078

### 2021-11-01 - 5.10.0

| Library                                                                 | Min Version |
| ----------------------------------------------------------------------- | ----------- |
| `@autorest/core`                                                        | `3.6.2`     |
| `@autorest/modelerfour`                                                 | `4.19.1`    |
| `azure-core` dep of generated code                                      | `1.19.1`    |
| `msrest` dep of generated code                                          | `0.6.21`    |
| `azure-mgmt-core` dep of generated code (If generating mgmt plane code) | `1.3.0`     |

**New Features**

- Allow users to override constant swagger params with kwarg input #1060

### 2021-10-15 - 5.9.3

| Library                                                                 | Min Version |
| ----------------------------------------------------------------------- | ----------- |
| `@autorest/core`                                                        | `3.6.2`     |
| `@autorest/modelerfour`                                                 | `4.19.1`    |
| `azure-core` dep of generated code                                      | `1.19.0`    |
| `msrest` dep of generated code                                          | `0.6.21`    |
| `azure-mgmt-core` dep of generated code (If generating mgmt plane code) | `1.3.0`     |

**Bug Fixes**

- Fix generation of form-data inputs #1061

### 2021-10-05 - 5.9.2

| Library                                                                 | Min Version |
| ----------------------------------------------------------------------- | ----------- |
| `@autorest/core`                                                        | `3.6.2`     |
| `@autorest/modelerfour`                                                 | `4.19.1`    |
| `azure-core` dep of generated code                                      | `1.19.0`    |
| `msrest` dep of generated code                                          | `0.6.21`    |
| `azure-mgmt-core` dep of generated code (If generating mgmt plane code) | `1.3.0`     |

**New Features**

- Updating generated code for `azure-core` release `1.19.0`.

### 2021-09-27 - 5.9.1

| Library                                                                 | Min Version |
| ----------------------------------------------------------------------- | ----------- |
| `@autorest/core`                                                        | `3.6.2`     |
| `@autorest/modelerfour`                                                 | `4.19.1`    |
| `azure-core` dep of generated code                                      | `1.18.0`    |
| `msrest` dep of generated code                                          | `0.6.21`    |
| `azure-mgmt-core` dep of generated code (If generating mgmt plane code) | `1.3.0`     |

**New Features**

- We have added a **provisional** `rest` layer to our generated code. We have also added the following **provisional** flags listed [here](https://github.com/Azure/autorest.python/wiki/Generating-Low-Level-Client#generate-a-low-level-client). #875
- With this new release, we are also dropping support for Python 3.5 + async. #875
- For mgmt plan SDK, default policy changes from `BearerTokenCredentialPolicy` to `ARMChallengeAuthenticationPolicy`.
- We now add tracing by default, the flag `--trace` now defaults to `True` if you have operations.
- Added flag `--python3-only` for users looking to generate SDKs that only support Python 3 #1044

**Bug Fixes**

- Correctly pad operation groups with reserved names with `Operations` #1005
- Fix the generated docstrings for input kwargs of models #1026
- Pass pipeline context to `msrest` in `failsafe_deserialize` so `msrest` has access to the context #1030

### 2021-09-27 - 5.9.0

YANKED

### 2021-07-13 - 5.8.4

min Autorest core version: 3.4.5

min Modelerfour version: 4.19.1

**Bug Fixes**

- Fix case where we have a grouped parameter whose name is a reserved property name #970
- Remove all hosts from global parameters, regardless of how many m4 sends us #972

### 2021-07-06 - 5.8.3

min Autorest core version: 3.3.0

min Modelerfour version: 4.19.1

**Bug Fixes**

- Fix LRO path parameterization when we have a constant path parameter #968

### 2021-06-22 - 5.8.2

min Autorest core version: 3.3.0

min Modelerfour version: 4.19.1

**Bug Fixes**

- We are now more lenient with our checks for the content type parameter #956

### 2021-06-16 - 5.8.1

min Autorest core version: 3.3.0

min Modelerfour version: 4.19.1

**Bug Fixes**

- Fix optional properties with constant schemas. Now, properties that have constant schemas but are optional will not have the hardcoded constant value,
  but will default to its `x-ms-client-default` or `None` #952

### 2021-05-17 - 5.8.0

min Autorest core version: 3.3.0

min Modelerfour version: 4.19.1

**New Features**

- Add support for parameters and properties that can be of type "Anything". #946

### 2021-04-20 - 5.7.0

min Autorest core version: 3.1.0

min Modelerfour version: 4.15.456

**Bug Fixes**

- Fix data plane LRO operations so they poll by default. Bumping minor version because this bug fix will change some default behavior. #936

### 2021-04-07 - 5.6.6

min Autorest core version: 3.1.0

min Modelerfour version: 4.15.456

**Bug Fixes**

- Fix docstrings so they don't get split on hyphens #931

### 2021-04-07 - 5.6.5

min Autorest core version: 3.1.0

min Modelerfour version: 4.15.456

**Bug Fixes**

- Fix regression in multiapi generation for multiapi versions without mixin operations #928

### 2021-03-01 - 5.6.4

min Autorest core version: 3.1.0

min Modelerfour version: 4.15.456

**Bug Fixes**

- Bump `Autorest core` minimum version to be able to deal with indented `python` blocks in config files

### 2021-02-10 - 5.6.3

min Autorest core version: 3.0.6372

min Modelerfour version: 4.15.456

**Bug Fixes**

- Bump `Autorest core` minimum version to [correctly deal with](https://github.com/Azure/autorest/pull/3860) overriding configs. Fixes submodule-specific code in our multiapi client #880

### 2021-02-04 - 5.6.2

Autorest core version: 3.0.6318

Modelerfour version: 4.15.456

**Bug Fixes**

- Bump `Modelerfour` minimum version to [correctly deal with](https://github.com/Azure/autorest.modelerfour/pull/385) parameters specified as `'required': false` in swagger #877

### 2021-01-27 - 5.6.1

Autorest core version: 3.0.6318

Modelerfour version: 4.15.442

**Bug Fixes**

- Instead of throwing a `DeserializationError` in the case of failed error model deserialization, we swallow the error and return the `HttpResponseError` to users.
  WARNING: You need to make sure your `msrest` version is `0.6.21` or above, or a lot of your calls will fail with an `AttributeError` message #870

### 2021-01-15 - 5.6.0

Autorest core version: 3.0.6318

Modelerfour version: 4.15.442

**New Features**

- Add support for [`black`](https://pypi.org/project/black/) formatting of your generated files. Pass flag `--black` when generating to get this behavior. #836

**Bug Fixes**

- Wrap individual enum descriptions #844
- Bump `Modelerfour` minimum version to `4.15.442` to fix [circular reference error](https://github.com/Azure/autorest/issues/3630). Special thanks to @amrElroumy for this PR. #866

### 2020-11-12 - 5.5.0

Autorest core version: 3.0.6318

Modelerfour version: 4.15.421

**New Features**

- Can now take in custom pollers and pagers through directives. This will override the defaults (`LROPoller` and `ItemPaged`, respectively). See [this readme](https://github.com/Azure/autorest.python/tree/autorestv3/test/azure/specification/custompollerpager) for the directive to use to override. #821

### 2020-11-11 - 5.4.3

Autorest core version: 3.0.6320

Modelerfour version: 4.15.421

**Bug Fixes**

- Correctly choose schema from response with 200 status code in the case of LRO operations with multiple responses #814
- Fix conflict for model deserialization when operation has input param with name `models` #819

### 2020-11-09 - 5.4.2

Autorest core version: 3.0.6320

Modelerfour version: 4.15.421

**Bug Fixes**

- Set discriminator value in cases where discriminator is readonly #815

### 2020-11-03 - 5.4.1

Autorest core version: 3.0.6318

Modelerfour version: 4.15.421

**Bug Fixes**

- Honor default value for properties if `x-ms-client-default` value is passed #798
- Can now generate services with no operations #801

### 2020-10-19 - 5.4.0

Autorest core version: 3.0.6318

Modelerfour version: 4.15.421

**New Features**

- Add support for `--python.debugger`. With this flag, you can start debugging using VS Code. Make sure to still set up your [debugging configuration](https://github.com/Azure/autorest.python/wiki/Autorest-v3-based-generator-cheatsheet#vscode-debug) #790

**Bug Fixes**

- Correctly handling inheritance of class properties for inheritance chains > 3 levels #795

### 2020-10-06 - 5.3.5

Autorest core version: 3.0.6318

Modelerfour version: 4.15.421

**Bug Fixes**

- Can now correctly poll in the case of parameterized endpoints with relative polling urls #784

### 2020-09-24 - 5.3.4

Autorest core version: 3.0.6318

Modelerfour version: 4.15.421

**Bug Fixes**

- Include `content_type` docstrings for LRO and paging operations in the case of multiple media types #778
- Return response body if its content type is `text/plain` (taken from m4 update - m4 PR #353)

### 2020-09-17 - 5.3.3

Autorest core version: 3.0.6318

Modelerfour version: 4.15.419

**Bug fixes**

- Fix trailing comma issues in metadata.json (unblocks resource multiapi generation) #777

### 2020-09-14 - 5.3.2

Autorest core version: 3.0.6318

Modelerfour version: 4.15.419

**Bug fixes**

- Allow client side validation to be turned off for multiapi mixin operations #775

### 2020-09-14 - 5.3.1

Autorest core version: 3.0.6318

Modelerfour version: 4.15.419

**Bug fixes**

- Min autorest core is now 3.0.6318 to ensure client-side-validation is disabled by default (per track2 guidelines) #772

### 2020-09-11 - 5.3.0

Autorest Core version: 3.0.6306

Modelerfour version: 4.15.419

GA of autorest V5!

**Breaking Changes**

- Raise `ValueError` instead of `NotImplementedError` if API version code doesn't exist #764

### 2020-08-31 - 5.2.0-preview.1

Autorest Core version: 3.0.6306

Modelerfour version: 4.15.410

**Breaking Changes**

- Removed the `_async` suffix from async files #759

**New Features**

- Add mapping of 401 to `ClientAuthenticationError` for default error map #763
- Updated minimum `azure-core` version to 1.8.0 #747
- Updated minimum `msrest` version to 0.6.18 #747
- Support for `multipart/form-data` #746

**Bug fixes**

- Fix "multi" in Swagger (will generate correctly multiple query param now)

### 2020-08-07 - 5.1.0-preview.7

Autorest Core version: 3.0.6302
Modelerfour version: 4.15.400

**New Features**

- Add `azure-mgmt-core` as a dependency in the generated setup.py file #738
- Correct typing for `credential` when default credential policy type is `AzureKeyCredentialPolicy` #744
- Replace instead of extending `credential_scopes` if user has inputted their own #745

### 2020-08-04 - 5.1.0-preview.6

Autorest Core version: 3.0.6287
Modelerfour version: 4.15.378

**New Features**

- Add support for `x-ms-text` XML extension #722
- Allow users to pass the name of the key header for `AzureKeyCredentialPolicy` during generation. To use, pass in
  `AzureKeyCredentialPolicy` with the `--credential-default-policy-type` flag, and pass in the key header name using
  the `--credential-key-header-name` flag #736

**Bug Fixes**

- Fix duplicate type signatures in multiapi async config file #727
- Allowing single quote in regexp #726

### 2020-06-23 - 5.1.0-preview.5

Autorest Core version: 3.0.6287
Modelerfour version: 4.15.378

**Bug Fixes**

- Correctly have default behavior of csv for array query parameters when collection format is not specified in the swagger
  (taken from m4 update - perks PR #118)
- Fix bug when generating parameters with client default value and constant schema #707
- Make operation mixin signatures for multiapi default to default api version #715
- Fix name in setup.py to default to `package-name` if set #721
- Allow different custom base url host templates across API versions #719

### 2020-07-07 - 5.1.0-preview.4

Modelerfour version: 4.15.378

**New Features**

- Enum values are uppercase (with an alias from the lowercase version) #692
- Add `http_logging_policy` setting for config, and users can override the default by passing in the kwarg `http_logging_policy` #698

### 2020-06-24 - 5.1.0-preview.3

Modelerfour version: 4.13.351

**New Features**

- Supports a function that is both LRO and paging #689
- We have added a `--credential-default-policy-type` flag. Its default value is `BearerTokenCredentialPolicy`, but it can also accept
  `AzureKeyCredentialPolicy`. The value passed in will be the default authentication policy in the client's config, so users using the
  generated library will use that auth policy unless they pass in a separate one through kwargs #686
- Added support for a data plane multiapi client #693

**Bug Fixes**

- Fix typing for discriminator values in models, so Python 3.5 can import py3 file for models #691

**Bug Fixes**

- Make enum names all upper case. This fixes issues that arise if the name of an enum is also a method that can be applied to, say, a string.
  For example, if an enum's name is count. Made sure this fix will not break users currently accessing with lower case enum names #692

### 2020-06-08 - 5.1.0-preview.2

Modelerfour version: 4.13.351

**Bug Fixes**

- Fixed "Failed to install or start extension" issue arising when invoking autorest from a tar file, by correcctly calling Python 3. #678
- Generating correct formatting for LRO and paging operation docstrings #652
- Generating correct content and formatting for LRO and paging operations in multiapi mixin #652

### 2020-06-03 - 5.1.0-preview.1

Modelerfour version: 4.13.351

**Disclaimer**

This version requires azure-core 1.6.0 and contains features and bugfixes 5.0.0-preview.8

**Features**

- Refactor async LRO poller with a AsyncLROPoller class + "begin\_" prefix
- Add continuation_token kwargs to LRO methods

**Bug Fixes**

- Corrected generation of the item name of paging response when extracting data #648
- Corrected return type typing annotation for operations that return an optional body #656
- Fixed mypy issue by only setting the generated `deserialized` variable to None if the operation has an optional return type #656
- Fixed generation of pkgutil init files #661
- Have the next operation in a paging call use the HTTP verb GET if the next operation is not defined #664

### 2020-05-22 - 5.0.0-preview.8

Modelerfour version: 4.13.351

**Bug Fixes**

- Corrected ordering of summary and description in generated methods #640
- Have `IOSchema` call super init to get all of the properties shared in `BaseSchema` #642

### 2020-05-15 - 5.0.0-preview.7

Modelerfour version: 4.13.351

**Bug Fixes**

- Adding `self` as a reserved key word for parameters to avoid "duplicate argument 'self' in function definition" error #630
- Removed `self` as a reserved key word for method and model names #630

### 2020-05-13 - 5.0.0-preview.6

Modelerfour version: 4.13.351

**Bug Fixes**

- No longer assuming that response with body from an LRO call is an ObjectSchema #623
- Checking whether "protocol" entry exists in yaml in name converter to remove erroneous "KeyError: 'protocol'" #628

### 2020-05-08 - 5.0.0-preview.5

Modelerfour version: 4.13.351

**Bug Fixes**

- Users can pass in content types with ';' inside (such as 'text/plain; encoding=UTF-8') #619
- Allowing parameters to be of type `IO` as well #618
- Can now generate without FATAL: bad indentation error (taken from m4 update - perks PR #105)

### 2020-05-06 - 5.0.0-preview.4

Modelerfour version: 4.13.346

**New Features**

- Displaying the default and possible values for content type in the docstring for operations with multiple requests #615

**Bug Fixes**

- Fixing `AsyncTokenCredential` typing import and adding to service client #591
- Can now pass `content_type` and `error_map` kwargs to LRO functions without error #597
- Now making sure to include the content type of exceptions when passing content types to 'Accept' header #602
- `include_apis` in `Metrics` for tables swagger now cased correctly #603
- Corrected spacing after `if cls:` block in operations #606

### 2020-04-23 - 5.0.0-preview.3

Modelerfour version: 4.12.301

**Bug Fixes**

- Fixed sync lro method naming in MultiAPI operation mixins #572

### 2020-04-22 - 5.0.0-preview.2

Modelerfour version: 4.12.301

**New Features**

- User can now pass in credential scopes through kwargs #575
- Default error map always contains a mapping of 404 to `ResourceNotFoundError` and 409 to `ResourceExistsError` #580

**Bug Fixes**

- Not generating async multiapi client if `--no-async` flag is specified #586
- Fixes query parameter handling in paging operations #172
- Fixes losing 404/409 default is user pass a user_map #580

### 2020-04-16 - 5.0.0-preview.1

Modelerfour version: 4.12.301

**Breaking Changes**

- If the user would like to add a patch file, they now must name the file `_patch.py` #573

**New features**

- Support non-ARM polling by default (azure-core 1.4.0)
- Adding multiple inheritance #567
- Accept polling_interval keyword passed to LRO operations #571

**Bug Fixes**

- Fixed some generated typing hints (such as LROPoller) #507

### 2020-04-09 - 5.0.0-dev.20200409.1

Modelerfour version: 4.12.301

**Bug Fixes**

- Separating out typing imports in TYPE_CHECKING block #538
- Overriding a property inherited from a parent if they both have the same name #563

**New Features**

- Client side validation is now disabled by default #558
- We now also generate an async multiapi client when running multiapiscript # 480

### 2020-04-06 - 5.0.0-dev.20200406.1

Modelerfour version: 4.12.294

**New Features**

- Can now directly patch a client by defining a `patch.py` file in the top-level of the module with a `patch_sdk` function #548
- Can now handle `time` formats #551

### 2020-04-03 - 5.0.0-dev.20200403.1

Modelerfour version: 4.12.276

**Bug Fixes**

- Fixes parameter ordering so parameters with default values are all ordered at the end #545
- Fixes `TokenCredential` and `AsyncTokenCredential` sphinx docstring #546

### 2020-04-01 - 5.0.0-dev.20200401.1

Modelerfour version: 4.12.276

**Bug Fixes**

- Now the generic models file and python3 models file have the same behavior in regards to required properties and their default values #532
- Can now specify non-string enums #534
- Fixes `TokenCredential` typing #535

### 2020-03-30 - 5.0.0-dev.20200330.1

Modelerfour version: 4.12.276

**Bug Fixes**

- Fix enum default and required default #532

### 2020-03-26 - 5.0.0-dev.20200326.1

Modelerfour version: 4.12.276

**Bug Fixes**

- Will no longer permit generated enums and models to have the same name #504
- No longer exposing models from operation groups without importing them #486
- Now correctly deserializes error's that have an empty object (AnySchema) as a model #516
- Added a list of parameter names to reserved parameter words, so there won't be clashes #525
- If a property's schema is readonly, we will show that property as being readonly (taken from m4 update #234)
- Remove `"azure-"` prefix from user agent name #523
- Correcting issue in generating multiapi with submodule, where generated user agent name included the `#` #505

### 2020-01-17 - 4.0.74

- Declare "self" as reserved keyword

### 2019-06-12 - 4.0.71

- no-async flag to skip async code generation

### 2019-05-21 - 4.0.70

- Beta version of --keep-version-file for ARM generator

### 2019-02-13 - 4.0.67

- All models will now be generated in two files `_models` and `_models_py3`, and paging in a page file
- Breaking changes: Import of models and enums from package must be done from package.models

### 2019-02-11 - 4.0.66

- Fix async cross-link documentation

### 2019-02-08 - 4.0.65

- New version of async generation. Requires msrest 0.6.3 and msrestazure 0.6.0.

  - namespace.XXXXClientAsync is now namespace.aio.XXXClient

- Support now MICROSOFT_MIT_SMALL and MICROSOFT_MIT_SMALL_NO_CODEGEN headers options

### 2019-01-08 - 4.0.64

- New version of async generation. Requires msrest 0.6.3 and msrestazure 0.6.0.

### 2018-12-17 - 4.0.63

- Autorest now generates async code.

**This version requires EXACTLY msrest 0.6.0 to 0.6.2 and is considered deprecated. Do NOT generate with it.**

### 2018-07-09 - 3.0.58

- Fix some complex XML parsing issues. Requires msrest 0.5.2

### 2018-07-05 - 3.0.56

- Differentiate Default and AzureAsyncOperation LRO options
- Fix bug with operation flattenning if operation has a parameter called "foo" and model too disambiguiated as "foo1"

### 2018-06-13 - 3.0.54

This version requires msrestazure 0.4.32

- Add support for LRO options

### 2018-06-13 - 3.0.53

This version requires msrest 0.5.0

- XML support
- Big fix on headers (Accept/Content-Type) to better reflect consumes/produces of Swagger
- Refactoring of "send" to better separate request creation and request sending

### 2018-06-08 - 3.0.52

- Beta version of --keep-version-file

### 2018-05-08 - 3.0.51

- Py3 model files must inherit from Py3 files

### 2018-04-18 - 3.0.50

- Add context manager to SDK client that keeps the same sessions across requests.

### 2018-04-17 - 3.0.49

- Fix some valid discriminator + flatten scenarios #2889

### 2018-04-16 - 3.0.48

- Fix bad comma on py3 models if super class has no attributes

### 2018-03-27 - 3.0.43

- Add documentation to enum #49

### 2018-03-07 - 3.0.41

**Breaking changes**

- Model signatures are now using only keywords-arguments syntax. Every positional arguments are required to be rewritten as keywords-arguments.
  To keep auto-completion in most cases, models are now generated for Python 2 and Python 3. Python 3 uses the "\*" syntax for keyword-only arguments.
- Enum type are now using the "str" mixin (`class AzureEnum(str, Enum)`) to improve experiences when unkown enum are met. This is not a breaking change,
  but documentation about mixin enum and some recommendations should be known:
  https://docs.python.org/3/library/enum.html#others
  At a glance:

  - "is" should not be used at all.
  - "format" will return the string value, where "%s" string formatting will return `NameOfEnum.stringvalue`. Format syntax should be used always.

- New Long Running Operation:

  - Return type changes from msrestazure.azure_operation.AzureOperationPoller to msrest.polling.LROPoller. External API is the same.
  - Return type is now **always** a msrest.polling.LROPoller, whatever the optional parameters.
  - raw=True changes behavior. Instead of not polling and returning the initial call as ClientRawResponse, now we return a LROPoller as well and the final
    resource is returned as a ClientRawResponse.
  - Adding "polling" parameters. Polling=True is the default and poll using ARM algorithm. Polling=False does not poll and return the initial call reponse.
  - Polling accept instances of subclasses of msrest.polling.PollingMethod.
  - `add_done_callback` now does not fail if poller is done, but execute the callback right away.

### 2018-02-16 - 2.1.38

- Externalize Url as a metadata property on operation

### 2018-02-06 - 2.1.35

- Allow "baseUrl" as a custom parameter at the client level.

### 2018-01-04 - 2.1.34

- Fix inheritance and additionalProperties used together

### 2017-12-28 - 2.1.32

- Refactor LRO operations with an external \_XXX_initial call

### 2017-12-22 - 2.1.30

- Add "async", "await" and "mro" as Python reserved keywords.

### 2017-12-13 - 2.1.28

- All Model call super(XX, self).**init**()

### 2017-11-27 - 2.0.25

- Add no-namespace-folders option
- Add basic-setup-py. Change the default behavior to do NOT generate the setup.py.

### 2017-11-22 - 2.0.23

- Add "models" link inside operation groups
- Add help for Python

### 2017-10-19 - 2.0.18

- Fix namespace folders in Vanilla generator

### 2017-10-10 - 2.0.17

- Fix paging description

### 2017-10-10 - 2.0.16

- Improve polymorphic discriminator documentation (#17)
- Add deprecated support (#16)
- Fix invalid headers test (#15)
- Fix invalid python code in some scenario (#14)
- Stop checking str type for client parameter (#12)
- Add client-side-validation to Autorest.Python (#11)

### 2017-09-27 - 2.0.14

- Improve documentation cross-reference (#9)

### 2017-09-26 - 2.0.13

- Remove constraint on array type, if array is used in the URL (#8)<|MERGE_RESOLUTION|>--- conflicted
+++ resolved
@@ -24,12 +24,9 @@
 
 **Breaking Changes in Version Tolerant Generation**
 
-<<<<<<< HEAD
 - Change client filenames to `_client.py`  #1206
-=======
 - Change the models filename from `_models_py3.py` to `_models.py` #1204
 - Change the enums filename to `_enums.py` #1204
->>>>>>> d7fe86f3
 
 ### 2022-03-08 - 5.14.0
 
