# Change Log

<<<<<<< HEAD
### 2020-03-26 - 4.0.71
Modelerfour version: 4.12.276

**Bug Fixes**
- Will no longer permit generated enums and models to have the same name
- No longer exposing models from operation groups without importing them #482
- Now correctly deserializes error's that have an empty object (AnySchema) as a model #516
- Added a list of parameter names to reserved parameter words, so there won't be clashes #520
- If a property's schema is required, we will show that property as being required (taken from m4 update)

=======
### 2020-01-17 - 4.0.74

- Declare "self" as reserved keyword
>>>>>>> 2fb36235

### 2019-06-12 - 4.0.71

- no-async flag to skip async code generation

### 2019-05-21 - 4.0.70

- Beta version of --keep-version-file for ARM generator

### 2019-02-13 - 4.0.67

- All models will now be generated in two files `_models` and `_models_py3`, and paging in a page file
- Breaking changes: Import of models and enums from package must be done from package.models

### 2019-02-11 - 4.0.66

- Fix async cross-link documentation

### 2019-02-08 - 4.0.65

- New version of async generation. Requires msrest 0.6.3 and msrestazure 0.6.0.

  - namespace.XXXXClientAsync is now namespace.aio.XXXClient

- Support now MICROSOFT_MIT_SMALL and MICROSOFT_MIT_SMALL_NO_CODEGEN headers options

### 2019-01-08 - 4.0.64

- New version of async generation. Requires msrest 0.6.3 and msrestazure 0.6.0.

### 2018-12-17 - 4.0.63

- Autorest now generates async code.

**This version requires EXACTLY msrest 0.6.0 to 0.6.2 and is considered deprecated. Do NOT generate with it.**

### 2018-07-09 - 3.0.58

- Fix some complex XML parsing issues. Requires msrest 0.5.2

### 2018-07-05 - 3.0.56

- Differentiate Default and AzureAsyncOperation LRO options
- Fix bug with operation flattenning if operation has a parameter called "foo" and model too disambiguiated as "foo1"

### 2018-06-13 - 3.0.54

This version requires msrestazure 0.4.32

- Add support for LRO options

### 2018-06-13 - 3.0.53

This version requires msrest 0.5.0

- XML support
- Big fix on headers (Accept/Content-Type) to better reflect consumes/produces of Swagger
- Refactoring of "send" to better separate request creation and request sending

### 2018-06-08 - 3.0.52

- Beta version of --keep-version-file

### 2018-05-08 - 3.0.51

- Py3 model files must inherit from Py3 files

### 2018-04-18 - 3.0.50

- Add context manager to SDK client that keeps the same sessions across requests.

### 2018-04-17 - 3.0.49

- Fix some valid discriminator + flatten scenarios #2889

### 2018-04-16 - 3.0.48

- Fix bad comma on py3 models if super class has no attributes

### 2018-03-27 - 3.0.43

- Add documentation to enum #49

### 2018-03-07 - 3.0.41

**Breaking changes**

- Model signatures are now using only keywords-arguments syntax. Every positional arguments are required to be rewritten as keywords-arguments.
  To keep auto-completion in most cases, models are now generated for Python 2 and Python 3. Python 3 uses the "*" syntax for keyword-only arguments.
- Enum type are now using the "str" mixin (`class AzureEnum(str, Enum)`) to improve experiences when unkown enum are met. This is not a breaking change,
  but documentation about mixin enum and some recommendations should be known:
  https://docs.python.org/3/library/enum.html#others
  At a glance:

  - "is" should not be used at all.
  - "format" will return the string value, where "%s" string formatting will return `NameOfEnum.stringvalue`. Format syntax should be used always.

- New Long Running Operation:

  - Return type changes from msrestazure.azure_operation.AzureOperationPoller to msrest.polling.LROPoller. External API is the same.
  - Return type is now **always** a msrest.polling.LROPoller, whatever the optional parameters.
  - raw=True changes behavior. Instead of not polling and returning the initial call as ClientRawResponse, now we return a LROPoller as well and the final
    resource is returned as a ClientRawResponse.
  - Adding "polling" parameters. Polling=True is the default and poll using ARM algorithm. Polling=False does not poll and return the initial call reponse.
  - Polling accept instances of subclasses of msrest.polling.PollingMethod.
  - `add_done_callback` now does not fail if poller is done, but execute the callback right away.

### 2018-02-16 - 2.1.38

- Externalize Url as a metadata property on operation

### 2018-02-06 - 2.1.35

- Allow "baseUrl" as a custom parameter at the client level.

### 2018-01-04 - 2.1.34

- Fix inheritance and additionalProperties used together

### 2017-12-28 - 2.1.32

- Refactor LRO operations with an external \_XXX_initial call

### 2017-12-22 - 2.1.30

- Add "async", "await" and "mro" as Python reserved keywords.

### 2017-12-13 - 2.1.28

- All Model call super(XX, self).__init__()

### 2017-11-27 - 2.0.25

- Add no-namespace-folders option
- Add basic-setup-py. Change the default behavior to do NOT generate the setup.py.

### 2017-11-22 - 2.0.23

- Add "models" link inside operation groups
- Add help for Python

### 2017-10-19 - 2.0.18

- Fix namespace folders in Vanilla generator

### 2017-10-10 - 2.0.17

- Fix paging description

### 2017-10-10 - 2.0.16
- Improve polymorphic discriminator documentation (#17)
- Add deprecated support (#16)
- Fix invalid headers test (#15)
- Fix invalid python code in some scenario (#14)
- Stop checking str type for client parameter (#12)
- Add client-side-validation to Autorest.Python (#11)

### 2017-09-27 - 2.0.14
- Improve documentation cross-reference (#9)

### 2017-09-26 - 2.0.13
- Remove constraint on array type, if array is used in the URL (#8)<|MERGE_RESOLUTION|>--- conflicted
+++ resolved
@@ -1,21 +1,19 @@
 # Change Log
 
-<<<<<<< HEAD
-### 2020-03-26 - 4.0.71
+### 2020-03-26 - 4.0.75
 Modelerfour version: 4.12.276
 
 **Bug Fixes**
+
 - Will no longer permit generated enums and models to have the same name
 - No longer exposing models from operation groups without importing them #482
 - Now correctly deserializes error's that have an empty object (AnySchema) as a model #516
 - Added a list of parameter names to reserved parameter words, so there won't be clashes #520
 - If a property's schema is required, we will show that property as being required (taken from m4 update)
 
-=======
 ### 2020-01-17 - 4.0.74
 
 - Declare "self" as reserved keyword
->>>>>>> 2fb36235
 
 ### 2019-06-12 - 4.0.71
 
