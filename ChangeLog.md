--- conflicted
+++ resolved
@@ -1,22 +1,22 @@
 # Change Log
 
-<<<<<<< HEAD
-### 2020-xx-xx - 5.4.2
-=======
+### 2020-xx-xx - 5.4.3
+Autorest core version: 3.0.6320
+
+Modelerfour version: 4.15.421
+
+**Bug Fixes**
+
+- Correctly choose schema from response with 200 status code in the case of LRO operations with multiple responses  #814
+
 ### 2020-11-09 - 5.4.2
->>>>>>> 4cd4d5c3
 Autorest core version: 3.0.6320
 
 Modelerfour version: 4.15.421
 
 **Bug Fixes**
 
-<<<<<<< HEAD
-- Correctly choose schema from response with 200 status code in the case of LRO operations with multiple responses  #814
-
-=======
 - Set discriminator value in cases where discriminator is readonly  #815
->>>>>>> 4cd4d5c3
 
 ### 2020-11-03 - 5.4.1
 Autorest core version: 3.0.6318
