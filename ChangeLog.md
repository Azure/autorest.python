# Change Log

<<<<<<< HEAD
### Current version

**New Features**

- We now also generate an async multiapi client when running multiapiscript  # 480

<<<<<<< HEAD
=======
### Unreleased
Modelerfour version: 4.12.301

**New Features**

- Client side validation is now disabled by default  #558

>>>>>>> 7751db52
### 2020-04-06 - 5.0.0-dev.20200406.1
Modelerfour version: 4.12.294

**New Features**

- Can now directly patch a client by defining a `patch.py` file in the top-level of the module with a `patch_sdk` function  #548
- Can now handle `time` formats  #551

### 2020-04-03 - 5.0.0-dev.20200403.1
Modelerfour version: 4.12.276

**Bug Fixes**

- Fixes parameter ordering so parameters with default values are all ordered at the end  #545
- Fixes `TokenCredential` and `AsyncTokenCredential` sphinx docstring  #546

### 2020-04-01 - 5.0.0-dev.20200401.1
Modelerfour version: 4.12.276

**Bug Fixes**

- Now the generic models file and python3 models file have the same behavior in regards to required properties and their default values  #532
- Can now specify non-string enums  #534
- Fixes `TokenCredential` typing  #535

=======
>>>>>>> c2de4fe6ddc3e4959b58796a73acd328ad8849c8
### 2020-03-30 - 5.0.0-dev.20200330.1
Modelerfour version: 4.12.276

**Bug Fixes**

- Fix enum default and required default  #532

### 2020-03-26 - 5.0.0-dev.20200326.1
Modelerfour version: 4.12.276

**Bug Fixes**

- Will no longer permit generated enums and models to have the same name  #504
- No longer exposing models from operation groups without importing them  #486
- Now correctly deserializes error's that have an empty object (AnySchema) as a model  #516
- Added a list of parameter names to reserved parameter words, so there won't be clashes  #525
- If a property's schema is readonly, we will show that property as being readonly (taken from m4 update #234)
- Remove `"azure-"` prefix from user agent name  #523
- Correcting issue in generating multiapi with submodule, where generated user agent name included the `#`  #505


### 2020-01-17 - 4.0.74

- Declare "self" as reserved keyword

### 2019-06-12 - 4.0.71

- no-async flag to skip async code generation

### 2019-05-21 - 4.0.70

- Beta version of --keep-version-file for ARM generator

### 2019-02-13 - 4.0.67

- All models will now be generated in two files `_models` and `_models_py3`, and paging in a page file
- Breaking changes: Import of models and enums from package must be done from package.models

### 2019-02-11 - 4.0.66

- Fix async cross-link documentation

### 2019-02-08 - 4.0.65

- New version of async generation. Requires msrest 0.6.3 and msrestazure 0.6.0.

  - namespace.XXXXClientAsync is now namespace.aio.XXXClient

- Support now MICROSOFT_MIT_SMALL and MICROSOFT_MIT_SMALL_NO_CODEGEN headers options

### 2019-01-08 - 4.0.64

- New version of async generation. Requires msrest 0.6.3 and msrestazure 0.6.0.

### 2018-12-17 - 4.0.63

- Autorest now generates async code.

**This version requires EXACTLY msrest 0.6.0 to 0.6.2 and is considered deprecated. Do NOT generate with it.**

### 2018-07-09 - 3.0.58

- Fix some complex XML parsing issues. Requires msrest 0.5.2

### 2018-07-05 - 3.0.56

- Differentiate Default and AzureAsyncOperation LRO options
- Fix bug with operation flattenning if operation has a parameter called "foo" and model too disambiguiated as "foo1"

### 2018-06-13 - 3.0.54

This version requires msrestazure 0.4.32

- Add support for LRO options

### 2018-06-13 - 3.0.53

This version requires msrest 0.5.0

- XML support
- Big fix on headers (Accept/Content-Type) to better reflect consumes/produces of Swagger
- Refactoring of "send" to better separate request creation and request sending

### 2018-06-08 - 3.0.52

- Beta version of --keep-version-file

### 2018-05-08 - 3.0.51

- Py3 model files must inherit from Py3 files

### 2018-04-18 - 3.0.50

- Add context manager to SDK client that keeps the same sessions across requests.

### 2018-04-17 - 3.0.49

- Fix some valid discriminator + flatten scenarios #2889

### 2018-04-16 - 3.0.48

- Fix bad comma on py3 models if super class has no attributes

### 2018-03-27 - 3.0.43

- Add documentation to enum #49

### 2018-03-07 - 3.0.41

**Breaking changes**

- Model signatures are now using only keywords-arguments syntax. Every positional arguments are required to be rewritten as keywords-arguments.
  To keep auto-completion in most cases, models are now generated for Python 2 and Python 3. Python 3 uses the "*" syntax for keyword-only arguments.
- Enum type are now using the "str" mixin (`class AzureEnum(str, Enum)`) to improve experiences when unkown enum are met. This is not a breaking change,
  but documentation about mixin enum and some recommendations should be known:
  https://docs.python.org/3/library/enum.html#others
  At a glance:

  - "is" should not be used at all.
  - "format" will return the string value, where "%s" string formatting will return `NameOfEnum.stringvalue`. Format syntax should be used always.

- New Long Running Operation:

  - Return type changes from msrestazure.azure_operation.AzureOperationPoller to msrest.polling.LROPoller. External API is the same.
  - Return type is now **always** a msrest.polling.LROPoller, whatever the optional parameters.
  - raw=True changes behavior. Instead of not polling and returning the initial call as ClientRawResponse, now we return a LROPoller as well and the final
    resource is returned as a ClientRawResponse.
  - Adding "polling" parameters. Polling=True is the default and poll using ARM algorithm. Polling=False does not poll and return the initial call reponse.
  - Polling accept instances of subclasses of msrest.polling.PollingMethod.
  - `add_done_callback` now does not fail if poller is done, but execute the callback right away.

### 2018-02-16 - 2.1.38

- Externalize Url as a metadata property on operation

### 2018-02-06 - 2.1.35

- Allow "baseUrl" as a custom parameter at the client level.

### 2018-01-04 - 2.1.34

- Fix inheritance and additionalProperties used together

### 2017-12-28 - 2.1.32

- Refactor LRO operations with an external \_XXX_initial call

### 2017-12-22 - 2.1.30

- Add "async", "await" and "mro" as Python reserved keywords.

### 2017-12-13 - 2.1.28

- All Model call super(XX, self).__init__()

### 2017-11-27 - 2.0.25

- Add no-namespace-folders option
- Add basic-setup-py. Change the default behavior to do NOT generate the setup.py.

### 2017-11-22 - 2.0.23

- Add "models" link inside operation groups
- Add help for Python

### 2017-10-19 - 2.0.18

- Fix namespace folders in Vanilla generator

### 2017-10-10 - 2.0.17

- Fix paging description

### 2017-10-10 - 2.0.16
- Improve polymorphic discriminator documentation (#17)
- Add deprecated support (#16)
- Fix invalid headers test (#15)
- Fix invalid python code in some scenario (#14)
- Stop checking str type for client parameter (#12)
- Add client-side-validation to Autorest.Python (#11)

### 2017-09-27 - 2.0.14
- Improve documentation cross-reference (#9)

### 2017-09-26 - 2.0.13
- Remove constraint on array type, if array is used in the URL (#8)<|MERGE_RESOLUTION|>--- conflicted
+++ resolved
@@ -1,22 +1,13 @@
 # Change Log
 
-<<<<<<< HEAD
-### Current version
-
-**New Features**
-
-- We now also generate an async multiapi client when running multiapiscript  # 480
-
-<<<<<<< HEAD
-=======
 ### Unreleased
 Modelerfour version: 4.12.301
 
 **New Features**
 
 - Client side validation is now disabled by default  #558
-
->>>>>>> 7751db52
+- We now also generate an async multiapi client when running multiapiscript  # 480
+
 ### 2020-04-06 - 5.0.0-dev.20200406.1
 Modelerfour version: 4.12.294
 
@@ -42,8 +33,6 @@
 - Can now specify non-string enums  #534
 - Fixes `TokenCredential` typing  #535
 
-=======
->>>>>>> c2de4fe6ddc3e4959b58796a73acd328ad8849c8
 ### 2020-03-30 - 5.0.0-dev.20200330.1
 Modelerfour version: 4.12.276
 
