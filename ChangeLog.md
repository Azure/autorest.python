# Change Log

<<<<<<< HEAD
### 2020-xx-xx - 5.6.0
=======
### 2020-xx-xx - 5.5.1
>>>>>>> 2db89583
Autorest core version: 3.0.6318

Modelerfour version: 4.15.421

<<<<<<< HEAD
**New Features**

- Add support for [`black`](https://pypi.org/project/black/) formatting of your generated files. Pass flag `--black` when generating to get this behavior.  #836
=======
**Bug Fixes**

- Wrap individual enum descriptions  #844
>>>>>>> 2db89583

### 2020-11-12 - 5.5.0
Autorest core version: 3.0.6318

Modelerfour version: 4.15.421

**New Features**

- Can now take in custom pollers and pagers through directives. This will override the defaults (`LROPoller` and `ItemPaged`, respectively). See [this readme](https://github.com/Azure/autorest.python/tree/autorestv3/test/azure/specification/custompollerpager) for the directive to use to override.  #821

### 2020-11-11 - 5.4.3
Autorest core version: 3.0.6320

Modelerfour version: 4.15.421

**Bug Fixes**

- Correctly choose schema from response with 200 status code in the case of LRO operations with multiple responses  #814
- Fix conflict for model deserialization when operation has input param with name `models`  #819

### 2020-11-09 - 5.4.2
Autorest core version: 3.0.6320

Modelerfour version: 4.15.421

**Bug Fixes**

- Set discriminator value in cases where discriminator is readonly  #815

### 2020-11-03 - 5.4.1
Autorest core version: 3.0.6318

Modelerfour version: 4.15.421

**Bug Fixes**

- Honor default value for properties if `x-ms-client-default` value is passed  #798
- Can now generate services with no operations  #801

### 2020-10-19 - 5.4.0
Autorest core version: 3.0.6318

Modelerfour version: 4.15.421

**New Features**

- Add support for `--python.debugger`. With this flag, you can start debugging using VS Code. Make sure to still set up your [debugging configuration](https://github.com/Azure/autorest.python/wiki/Autorest-v3-based-generator-cheatsheet#vscode-debug)  #790

**Bug Fixes**

- Correctly handling inheritance of class properties for inheritance chains > 3 levels  #795

### 2020-10-06 - 5.3.5
Autorest core version: 3.0.6318

Modelerfour version: 4.15.421

**Bug Fixes**

- Can now correctly poll in the case of parameterized endpoints with relative polling urls  #784

### 2020-09-24 - 5.3.4
Autorest core version: 3.0.6318

Modelerfour version: 4.15.421

**Bug Fixes**

- Include `content_type` docstrings for LRO and paging operations in the case of multiple media types  #778
- Return response body if its content type is `text/plain` (taken from m4 update - m4 PR #353)

### 2020-09-17 - 5.3.3
Autorest core version: 3.0.6318

Modelerfour version: 4.15.419

**Bug fixes**

- Fix trailing comma issues in metadata.json (unblocks resource multiapi generation)  #777

### 2020-09-14 - 5.3.2
Autorest core version: 3.0.6318

Modelerfour version: 4.15.419

**Bug fixes**

- Allow client side validation to be turned off for multiapi mixin operations  #775

### 2020-09-14 - 5.3.1
Autorest core version: 3.0.6318

Modelerfour version: 4.15.419

**Bug fixes**

- Min autorest core is now 3.0.6318 to ensure client-side-validation is disabled by default (per track2 guidelines) #772

### 2020-09-11 - 5.3.0
Autorest Core version: 3.0.6306

Modelerfour version: 4.15.419

GA of autorest V5!

**Breaking Changes**

- Raise `ValueError` instead of `NotImplementedError` if API version code doesn't exist  #764

### 2020-08-31 - 5.2.0-preview.1
Autorest Core version: 3.0.6306

Modelerfour version: 4.15.410

**Breaking Changes**

- Removed the `_async` suffix from async files  #759

**New Features**

- Add mapping of 401 to `ClientAuthenticationError` for default error map  #763
- Updated minimum `azure-core` version to 1.8.0  #747
- Updated minimum `msrest` version to 0.6.18  #747
- Support for `multipart/form-data`  #746

**Bug fixes**

- Fix "multi" in Swagger (will generate correctly multiple query param now)

### 2020-08-07 - 5.1.0-preview.7
Autorest Core version: 3.0.6302
Modelerfour version: 4.15.400

**New Features**

- Add `azure-mgmt-core` as a dependency in the generated setup.py file  #738
- Correct typing for `credential` when default credential policy type is `AzureKeyCredentialPolicy`  #744
- Replace instead of extending `credential_scopes` if user has inputted their own  #745

### 2020-08-04 - 5.1.0-preview.6
Autorest Core version: 3.0.6287
Modelerfour version: 4.15.378

**New Features**

- Add support for `x-ms-text` XML extension  #722
- Allow users to pass the name of the key header for `AzureKeyCredentialPolicy` during generation. To use, pass in
`AzureKeyCredentialPolicy` with the `--credential-default-policy-type` flag, and pass in the key header name using
the `--credential-key-header-name` flag  #736

**Bug Fixes**

- Fix duplicate type signatures in multiapi async config file  #727
- Allowing single quote in regexp  #726

### 2020-06-23 - 5.1.0-preview.5
Autorest Core version: 3.0.6287
Modelerfour version: 4.15.378

**Bug Fixes**

- Correctly have default behavior of csv for array query parameters when collection format is not specified in the swagger
(taken from m4 update - perks PR #118)
- Fix bug when generating parameters with client default value and constant schema  #707
- Make operation mixin signatures for multiapi default to default api version  #715
- Fix name in setup.py to default to `package-name` if set  #721
- Allow different custom base url host templates across API versions  #719

### 2020-07-07 - 5.1.0-preview.4
Modelerfour version: 4.15.378

**New Features**

- Enum values are uppercase (with an alias from the lowercase version)  #692
- Add `http_logging_policy` setting for config, and users can override the default by passing in the kwarg `http_logging_policy`  #698

### 2020-06-24 - 5.1.0-preview.3
Modelerfour version: 4.13.351

**New Features**

- Supports a function that is both LRO and paging  #689
- We have added a `--credential-default-policy-type` flag. Its default value is `BearerTokenCredentialPolicy`, but it can also accept
`AzureKeyCredentialPolicy`. The value passed in will be the default authentication policy in the client's config, so users using the
generated library will use that auth policy unless they pass in a separate one through kwargs  #686
- Added support for a data plane multiapi client  #693

**Bug Fixes**

- Fix typing for discriminator values in models, so Python 3.5 can import py3 file for models  #691

**Bug Fixes**

- Make enum names all upper case. This fixes issues that arise if the name of an enum is also a method that can be applied to, say, a string.
For example, if an enum's name is count. Made sure this fix will not break users currently accessing with lower case enum names  #692

### 2020-06-08 - 5.1.0-preview.2
Modelerfour version: 4.13.351

**Bug Fixes**
- Fixed "Failed to install or start extension" issue arising when invoking autorest from a tar file, by correcctly calling Python 3. #678
- Generating correct formatting for LRO and paging operation docstrings  #652
- Generating correct content and formatting for LRO and paging operations in multiapi mixin  #652

### 2020-06-03 - 5.1.0-preview.1
Modelerfour version: 4.13.351

**Disclaimer**

This version requires azure-core 1.6.0 and contains features and bugfixes 5.0.0-preview.8

**Features**

- Refactor async LRO poller with a AsyncLROPoller class + "begin_" prefix
- Add continuation_token kwargs to LRO methods

**Bug Fixes**
- Corrected generation of the item name of paging response when extracting data  #648
- Corrected return type typing annotation for operations that return an optional body  #656
- Fixed mypy issue by only setting the generated `deserialized` variable to None if the operation has an optional return type  #656
- Fixed generation of pkgutil init files  #661
- Have the next operation in a paging call use the HTTP verb GET if the next operation is not defined  #664

### 2020-05-22 - 5.0.0-preview.8
Modelerfour version: 4.13.351

**Bug Fixes**

- Corrected ordering of summary and description in generated methods  #640
- Have `IOSchema` call super init to get all of the properties shared in `BaseSchema`  #642

### 2020-05-15 - 5.0.0-preview.7
Modelerfour version: 4.13.351

**Bug Fixes**

- Adding `self` as a reserved key word for parameters to avoid "duplicate argument 'self' in function definition" error  #630
- Removed `self` as a reserved key word for method and model names  #630

### 2020-05-13 - 5.0.0-preview.6
Modelerfour version: 4.13.351

**Bug Fixes**

- No longer assuming that response with body from an LRO call is an ObjectSchema  #623
- Checking whether "protocol" entry exists in yaml in name converter to remove erroneous "KeyError: 'protocol'"  #628

### 2020-05-08 - 5.0.0-preview.5
Modelerfour version: 4.13.351

**Bug Fixes**

- Users can pass in content types with ';' inside (such as 'text/plain; encoding=UTF-8')  #619
- Allowing parameters to be of type `IO` as well  #618
- Can now generate without FATAL: bad indentation error (taken from m4 update - perks PR #105)

### 2020-05-06 - 5.0.0-preview.4
Modelerfour version: 4.13.346

**New Features**

- Displaying the default and possible values for content type in the docstring for operations with multiple requests  #615

**Bug Fixes**

- Fixing `AsyncTokenCredential` typing import and adding to service client  #591
- Can now pass `content_type` and `error_map` kwargs to LRO functions without error  #597
- Now making sure to include the content type of exceptions when passing content types to 'Accept' header  #602
- `include_apis` in `Metrics` for tables swagger now cased correctly  #603
- Corrected spacing after `if cls:` block in operations  #606

### 2020-04-23 - 5.0.0-preview.3
Modelerfour version: 4.12.301

**Bug Fixes**

- Fixed sync lro method naming in MultiAPI operation mixins  #572

### 2020-04-22 - 5.0.0-preview.2
Modelerfour version: 4.12.301

**New Features**

- User can now pass in credential scopes through kwargs  #575
- Default error map always contains a mapping of 404 to `ResourceNotFoundError` and 409 to `ResourceExistsError` #580

**Bug Fixes**

- Not generating async multiapi client if `--no-async` flag is specified  #586
- Fixes query parameter handling in paging operations  #172
- Fixes losing 404/409 default is user pass a user_map  #580

### 2020-04-16 - 5.0.0-preview.1
Modelerfour version: 4.12.301

**Breaking Changes**

- If the user would like to add a patch file, they now must name the file `_patch.py`  #573

**New features**

- Support non-ARM polling by default (azure-core 1.4.0)
- Adding multiple inheritance  #567
- Accept polling_interval keyword passed to LRO operations  #571

**Bug Fixes**

- Fixed some generated typing hints (such as LROPoller) #507

### 2020-04-09 - 5.0.0-dev.20200409.1
Modelerfour version: 4.12.301

**Bug Fixes**

- Separating out typing imports in TYPE_CHECKING block  #538
- Overriding a property inherited from a parent if they both have the same name  #563

**New Features**

- Client side validation is now disabled by default  #558
- We now also generate an async multiapi client when running multiapiscript  # 480

### 2020-04-06 - 5.0.0-dev.20200406.1
Modelerfour version: 4.12.294

**New Features**

- Can now directly patch a client by defining a `patch.py` file in the top-level of the module with a `patch_sdk` function  #548
- Can now handle `time` formats  #551

### 2020-04-03 - 5.0.0-dev.20200403.1
Modelerfour version: 4.12.276

**Bug Fixes**

- Fixes parameter ordering so parameters with default values are all ordered at the end  #545
- Fixes `TokenCredential` and `AsyncTokenCredential` sphinx docstring  #546

### 2020-04-01 - 5.0.0-dev.20200401.1
Modelerfour version: 4.12.276

**Bug Fixes**

- Now the generic models file and python3 models file have the same behavior in regards to required properties and their default values  #532
- Can now specify non-string enums  #534
- Fixes `TokenCredential` typing  #535

### 2020-03-30 - 5.0.0-dev.20200330.1
Modelerfour version: 4.12.276

**Bug Fixes**

- Fix enum default and required default  #532

### 2020-03-26 - 5.0.0-dev.20200326.1
Modelerfour version: 4.12.276

**Bug Fixes**

- Will no longer permit generated enums and models to have the same name  #504
- No longer exposing models from operation groups without importing them  #486
- Now correctly deserializes error's that have an empty object (AnySchema) as a model  #516
- Added a list of parameter names to reserved parameter words, so there won't be clashes  #525
- If a property's schema is readonly, we will show that property as being readonly (taken from m4 update #234)
- Remove `"azure-"` prefix from user agent name  #523
- Correcting issue in generating multiapi with submodule, where generated user agent name included the `#`  #505


### 2020-01-17 - 4.0.74

- Declare "self" as reserved keyword

### 2019-06-12 - 4.0.71

- no-async flag to skip async code generation

### 2019-05-21 - 4.0.70

- Beta version of --keep-version-file for ARM generator

### 2019-02-13 - 4.0.67

- All models will now be generated in two files `_models` and `_models_py3`, and paging in a page file
- Breaking changes: Import of models and enums from package must be done from package.models

### 2019-02-11 - 4.0.66

- Fix async cross-link documentation

### 2019-02-08 - 4.0.65

- New version of async generation. Requires msrest 0.6.3 and msrestazure 0.6.0.

  - namespace.XXXXClientAsync is now namespace.aio.XXXClient

- Support now MICROSOFT_MIT_SMALL and MICROSOFT_MIT_SMALL_NO_CODEGEN headers options

### 2019-01-08 - 4.0.64

- New version of async generation. Requires msrest 0.6.3 and msrestazure 0.6.0.

### 2018-12-17 - 4.0.63

- Autorest now generates async code.

**This version requires EXACTLY msrest 0.6.0 to 0.6.2 and is considered deprecated. Do NOT generate with it.**

### 2018-07-09 - 3.0.58

- Fix some complex XML parsing issues. Requires msrest 0.5.2

### 2018-07-05 - 3.0.56

- Differentiate Default and AzureAsyncOperation LRO options
- Fix bug with operation flattenning if operation has a parameter called "foo" and model too disambiguiated as "foo1"

### 2018-06-13 - 3.0.54

This version requires msrestazure 0.4.32

- Add support for LRO options

### 2018-06-13 - 3.0.53

This version requires msrest 0.5.0

- XML support
- Big fix on headers (Accept/Content-Type) to better reflect consumes/produces of Swagger
- Refactoring of "send" to better separate request creation and request sending

### 2018-06-08 - 3.0.52

- Beta version of --keep-version-file

### 2018-05-08 - 3.0.51

- Py3 model files must inherit from Py3 files

### 2018-04-18 - 3.0.50

- Add context manager to SDK client that keeps the same sessions across requests.

### 2018-04-17 - 3.0.49

- Fix some valid discriminator + flatten scenarios #2889

### 2018-04-16 - 3.0.48

- Fix bad comma on py3 models if super class has no attributes

### 2018-03-27 - 3.0.43

- Add documentation to enum #49

### 2018-03-07 - 3.0.41

**Breaking changes**

- Model signatures are now using only keywords-arguments syntax. Every positional arguments are required to be rewritten as keywords-arguments.
  To keep auto-completion in most cases, models are now generated for Python 2 and Python 3. Python 3 uses the "*" syntax for keyword-only arguments.
- Enum type are now using the "str" mixin (`class AzureEnum(str, Enum)`) to improve experiences when unkown enum are met. This is not a breaking change,
  but documentation about mixin enum and some recommendations should be known:
  https://docs.python.org/3/library/enum.html#others
  At a glance:

  - "is" should not be used at all.
  - "format" will return the string value, where "%s" string formatting will return `NameOfEnum.stringvalue`. Format syntax should be used always.

- New Long Running Operation:

  - Return type changes from msrestazure.azure_operation.AzureOperationPoller to msrest.polling.LROPoller. External API is the same.
  - Return type is now **always** a msrest.polling.LROPoller, whatever the optional parameters.
  - raw=True changes behavior. Instead of not polling and returning the initial call as ClientRawResponse, now we return a LROPoller as well and the final
    resource is returned as a ClientRawResponse.
  - Adding "polling" parameters. Polling=True is the default and poll using ARM algorithm. Polling=False does not poll and return the initial call reponse.
  - Polling accept instances of subclasses of msrest.polling.PollingMethod.
  - `add_done_callback` now does not fail if poller is done, but execute the callback right away.

### 2018-02-16 - 2.1.38

- Externalize Url as a metadata property on operation

### 2018-02-06 - 2.1.35

- Allow "baseUrl" as a custom parameter at the client level.

### 2018-01-04 - 2.1.34

- Fix inheritance and additionalProperties used together

### 2017-12-28 - 2.1.32

- Refactor LRO operations with an external \_XXX_initial call

### 2017-12-22 - 2.1.30

- Add "async", "await" and "mro" as Python reserved keywords.

### 2017-12-13 - 2.1.28

- All Model call super(XX, self).__init__()

### 2017-11-27 - 2.0.25

- Add no-namespace-folders option
- Add basic-setup-py. Change the default behavior to do NOT generate the setup.py.

### 2017-11-22 - 2.0.23

- Add "models" link inside operation groups
- Add help for Python

### 2017-10-19 - 2.0.18

- Fix namespace folders in Vanilla generator

### 2017-10-10 - 2.0.17

- Fix paging description

### 2017-10-10 - 2.0.16
- Improve polymorphic discriminator documentation (#17)
- Add deprecated support (#16)
- Fix invalid headers test (#15)
- Fix invalid python code in some scenario (#14)
- Stop checking str type for client parameter (#12)
- Add client-side-validation to Autorest.Python (#11)

### 2017-09-27 - 2.0.14
- Improve documentation cross-reference (#9)

### 2017-09-26 - 2.0.13
- Remove constraint on array type, if array is used in the URL (#8)<|MERGE_RESOLUTION|>--- conflicted
+++ resolved
@@ -1,23 +1,17 @@
 # Change Log
 
-<<<<<<< HEAD
 ### 2020-xx-xx - 5.6.0
-=======
-### 2020-xx-xx - 5.5.1
->>>>>>> 2db89583
-Autorest core version: 3.0.6318
-
-Modelerfour version: 4.15.421
-
-<<<<<<< HEAD
+Autorest core version: 3.0.6318
+
+Modelerfour version: 4.15.421
+
 **New Features**
 
 - Add support for [`black`](https://pypi.org/project/black/) formatting of your generated files. Pass flag `--black` when generating to get this behavior.  #836
-=======
+
 **Bug Fixes**
 
 - Wrap individual enum descriptions  #844
->>>>>>> 2db89583
 
 ### 2020-11-12 - 5.5.0
 Autorest core version: 3.0.6318
