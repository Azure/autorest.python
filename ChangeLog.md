# Change Log

### 2022-03-xx - 5.15.0

| Library                                                                 | Min Version |
| ----------------------------------------------------------------------- | ----------- |
| `@autorest/core`                                                        | `3.6.2`     |
| `@autorest/modelerfour`                                                 | `4.19.1`    |
| `azure-core` dep of generated code                                      | `1.20.1`    |
| `msrest` dep of generated code                                          | `0.6.21`    |
| `azure-mgmt-core` dep of generated code (If generating mgmt plane code) | `1.3.0`     |

**New Features**

- Add support for handwritten customizations of generated code. For more information, see https://aka.ms/azsdk/python/dpcodegen/python/customize #1153

**Bug Fixes**

- Make `--version-tolerant` generated code mypy compatible in the `azure-sdk-for-python` repo. Tested only with the `--black` flag #1185
<<<<<<< HEAD
- Remove unnecessary vendored code in the `_vendor` file if the SDK has no operations #1196
=======
- Fix the generation of the root `__init__` files for packages with only models #1195
>>>>>>> 83a1de9e

### 2022-03-08 - 5.14.0

| Library                                                                 | Min Version |
| ----------------------------------------------------------------------- | ----------- |
| `@autorest/core`                                                        | `3.6.2`     |
| `@autorest/modelerfour`                                                 | `4.19.1`    |
| `azure-core` dep of generated code                                      | `1.20.1`    |
| `msrest` dep of generated code                                          | `0.6.21`    |
| `azure-mgmt-core` dep of generated code (If generating mgmt plane code) | `1.3.0`     |

**New Features**

- Add flag `--package-mode=mgmtplane|dataplane|<custom package template folder>` to generate necessary files for package #1154

**Bug Fixes**

- Improve operation group documentation to prevent users from initializing operation groups themselves #1179

### 2022-03-03 - 5.13.0

| Library                                                                 | Min Version |
| ----------------------------------------------------------------------- | ----------- |
| `@autorest/core`                                                        | `3.6.2`     |
| `@autorest/modelerfour`                                                 | `4.19.1`    |
| `azure-core` dep of generated code                                      | `1.20.1`    |
| `msrest` dep of generated code                                          | `0.6.21`    |
| `azure-mgmt-core` dep of generated code (If generating mgmt plane code) | `1.3.0`     |

**Breaking Changes in Version Tolerant Generation**

- We now generate with optional constant parameters as None by defaulting `--default-optional-constants-to-none` to True #1171
- Version tolerant paging does not reformat initial query parameters into the next link #1168

**New Features**

- Add flag `--default-optional-constants-to-none` with which optional constant parameters is default to None #1171
- Add flag `--reformat-next-link`, determines whether we reformat initial query parameters into the next link. Defaults to `True` for the GA generator, forced to `False` for `--version-tolerant`.

**Bug Fixes**

- Add default value consistently for parameters #1164
- Make `content_type` param keyword-only if there are multiple content types #1167

**Other Changes**

- Drop testing support for 2.7 packages #1175

### 2022-02-09 - 5.12.6

| Library                                                                 | Min Version |
| ----------------------------------------------------------------------- | ----------- |
| `@autorest/core`                                                        | `3.6.2`     |
| `@autorest/modelerfour`                                                 | `4.19.1`    |
| `azure-core` dep of generated code                                      | `1.20.1`    |
| `msrest` dep of generated code                                          | `0.6.21`    |
| `azure-mgmt-core` dep of generated code (If generating mgmt plane code) | `1.3.0`     |

**Bug Fixes**

- Remove unused `metadata` value for paging and long running operations with `version-tolerant` generations #1131
- Remove name conflicts with parameters called `url`, `header_parameters`, and `query_parameters` #1143
- Make `--version-tolerant` generated code pylint compatible in the `azure-sdk-for-python` repo when generated with the `--black` flag #1147, #1144, #1130

### 2022-01-26 - 5.12.5

| Library                                                                 | Min Version |
| ----------------------------------------------------------------------- | ----------- |
| `@autorest/core`                                                        | `3.6.2`     |
| `@autorest/modelerfour`                                                 | `4.19.1`    |
| `azure-core` dep of generated code                                      | `1.20.1`    |
| `msrest` dep of generated code                                          | `0.6.21`    |
| `azure-mgmt-core` dep of generated code (If generating mgmt plane code) | `1.3.0`     |

**Bug Fixes**

- Fix usage of `--black` flag outside of repo #1126
- Remove unused `metadata` value for `version-tolerant` generations #1127

### 2022-01-14 - 5.12.4

| Library                                                                 | Min Version |
| ----------------------------------------------------------------------- | ----------- |
| `@autorest/core`                                                        | `3.6.2`     |
| `@autorest/modelerfour`                                                 | `4.19.1`    |
| `azure-core` dep of generated code                                      | `1.20.1`    |
| `msrest` dep of generated code                                          | `0.6.21`    |
| `azure-mgmt-core` dep of generated code (If generating mgmt plane code) | `1.3.0`     |

**Bug Fixes**

- Remove duplicate generation of properties in classes that inherit from multiple classes #1120

### 2022-01-13 - 5.12.3

| Library                                                                 | Min Version |
| ----------------------------------------------------------------------- | ----------- |
| `@autorest/core`                                                        | `3.6.2`     |
| `@autorest/modelerfour`                                                 | `4.19.1`    |
| `azure-core` dep of generated code                                      | `1.20.1`    |
| `msrest` dep of generated code                                          | `0.6.21`    |
| `azure-mgmt-core` dep of generated code (If generating mgmt plane code) | `1.3.0`     |

**Bug Fixes**

- Unify multiapi constant behavior with single API version #1119
- Clean up docstrings by removing descriptions for client constants on methods and request builders #1119

### 2022-01-11 - 5.12.2

| Library                                                                 | Min Version |
| ----------------------------------------------------------------------- | ----------- |
| `@autorest/core`                                                        | `3.6.2`     |
| `@autorest/modelerfour`                                                 | `4.19.1`    |
| `azure-core` dep of generated code                                      | `1.20.1`    |
| `msrest` dep of generated code                                          | `0.6.21`    |
| `azure-mgmt-core` dep of generated code (If generating mgmt plane code) | `1.3.0`     |

**Bug Fixes**

- Fix installation of autorest python package #1118

### 2022-01-10 - 5.12.1

| Library                                                                 | Min Version |
| ----------------------------------------------------------------------- | ----------- |
| `@autorest/core`                                                        | `3.6.2`     |
| `@autorest/modelerfour`                                                 | `4.19.1`    |
| `azure-core` dep of generated code                                      | `1.20.1`    |
| `msrest` dep of generated code                                          | `0.6.21`    |
| `azure-mgmt-core` dep of generated code (If generating mgmt plane code) | `1.3.0`     |

**Bug Fixes**

- Fix support for json merge patch #1117

### 2021-12-06 - 5.12.0

| Library                                                                 | Min Version |
| ----------------------------------------------------------------------- | ----------- |
| `@autorest/core`                                                        | `3.6.2`     |
| `@autorest/modelerfour`                                                 | `4.19.1`    |
| `azure-core` dep of generated code                                      | `1.20.1`    |
| `msrest` dep of generated code                                          | `0.6.21`    |
| `azure-mgmt-core` dep of generated code (If generating mgmt plane code) | `1.3.0`     |

**Breaking Changes in Version Tolerant Generation**

- Remove metadata property for version tolerant and low level client generations #1090
- Generate SDKs with `--python3-only` defaulting to `True` for version tolerant and low level client #1087

**New Features**

- Generate a `_patch.py` file if one does not exist. These files are used to customize the generated code #1092

**Bug Fixes**

- Can now handle body params with names `json`, `content`, `data`, and `files` #1081
- Improve generated templates for `data` and `files` input body params by adding quotes around the keys #1082
- Using flag `--python3-only` will get you typed sync client and config files #1085
- Pin `mistune` dependency to less than `2.x.x` so autorest can be successfully installed #1106

### 2021-11-05 - 5.11.2

| Library                                                                 | Min Version |
| ----------------------------------------------------------------------- | ----------- |
| `@autorest/core`                                                        | `3.6.2`     |
| `@autorest/modelerfour`                                                 | `4.19.1`    |
| `azure-core` dep of generated code                                      | `1.20.0`    |
| `msrest` dep of generated code                                          | `0.6.21`    |
| `azure-mgmt-core` dep of generated code (If generating mgmt plane code) | `1.3.0`     |

**Bug Fixes**

- Respect no client side validation for low level client generations #1080

### 2021-11-05 - 5.11.1

| Library                                                                 | Min Version |
| ----------------------------------------------------------------------- | ----------- |
| `@autorest/core`                                                        | `3.6.2`     |
| `@autorest/modelerfour`                                                 | `4.19.1`    |
| `azure-core` dep of generated code                                      | `1.20.0`    |
| `msrest` dep of generated code                                          | `0.6.21`    |
| `azure-mgmt-core` dep of generated code (If generating mgmt plane code) | `1.3.0`     |

**Bug Fixes**

- Hide mixin operations for version tolerant generation #1071

### 2021-11-04 - 5.11.0

| Library                                                                 | Min Version |
| ----------------------------------------------------------------------- | ----------- |
| `@autorest/core`                                                        | `3.6.2`     |
| `@autorest/modelerfour`                                                 | `4.19.1`    |
| `azure-core` dep of generated code                                      | `1.20.0`    |
| `msrest` dep of generated code                                          | `0.6.21`    |
| `azure-mgmt-core` dep of generated code (If generating mgmt plane code) | `1.3.0`     |

**New Features**

- Add `_patch.py` support for `aio` folder #1070

**Bug Fixes**

- Fix documentation for HEAD calls that perform boolean checks on returned status codes in version tolerant code #1072
- Fix body grouping by content types for binary bodies #1076
- Fix default content type determination #1078

### 2021-11-01 - 5.10.0

| Library                                                                 | Min Version |
| ----------------------------------------------------------------------- | ----------- |
| `@autorest/core`                                                        | `3.6.2`     |
| `@autorest/modelerfour`                                                 | `4.19.1`    |
| `azure-core` dep of generated code                                      | `1.19.1`    |
| `msrest` dep of generated code                                          | `0.6.21`    |
| `azure-mgmt-core` dep of generated code (If generating mgmt plane code) | `1.3.0`     |

**New Features**

- Allow users to override constant swagger params with kwarg input #1060

### 2021-10-15 - 5.9.3

| Library                                                                 | Min Version |
| ----------------------------------------------------------------------- | ----------- |
| `@autorest/core`                                                        | `3.6.2`     |
| `@autorest/modelerfour`                                                 | `4.19.1`    |
| `azure-core` dep of generated code                                      | `1.19.0`    |
| `msrest` dep of generated code                                          | `0.6.21`    |
| `azure-mgmt-core` dep of generated code (If generating mgmt plane code) | `1.3.0`     |

**Bug Fixes**

- Fix generation of form-data inputs #1061

### 2021-10-05 - 5.9.2

| Library                                                                 | Min Version |
| ----------------------------------------------------------------------- | ----------- |
| `@autorest/core`                                                        | `3.6.2`     |
| `@autorest/modelerfour`                                                 | `4.19.1`    |
| `azure-core` dep of generated code                                      | `1.19.0`    |
| `msrest` dep of generated code                                          | `0.6.21`    |
| `azure-mgmt-core` dep of generated code (If generating mgmt plane code) | `1.3.0`     |

**New Features**

- Updating generated code for `azure-core` release `1.19.0`.

### 2021-09-27 - 5.9.1

| Library                                                                 | Min Version |
| ----------------------------------------------------------------------- | ----------- |
| `@autorest/core`                                                        | `3.6.2`     |
| `@autorest/modelerfour`                                                 | `4.19.1`    |
| `azure-core` dep of generated code                                      | `1.18.0`    |
| `msrest` dep of generated code                                          | `0.6.21`    |
| `azure-mgmt-core` dep of generated code (If generating mgmt plane code) | `1.3.0`     |

**New Features**

- We have added a **provisional** `rest` layer to our generated code. We have also added the following **provisional** flags listed [here](https://github.com/Azure/autorest.python/wiki/Generating-Low-Level-Client#generate-a-low-level-client). #875
- With this new release, we are also dropping support for Python 3.5 + async. #875
- For mgmt plan SDK, default policy changes from `BearerTokenCredentialPolicy` to `ARMChallengeAuthenticationPolicy`.
- We now add tracing by default, the flag `--trace` now defaults to `True` if you have operations.
- Added flag `--python3-only` for users looking to generate SDKs that only support Python 3 #1044

**Bug Fixes**

- Correctly pad operation groups with reserved names with `Operations` #1005
- Fix the generated docstrings for input kwargs of models #1026
- Pass pipeline context to `msrest` in `failsafe_deserialize` so `msrest` has access to the context #1030

### 2021-09-27 - 5.9.0

YANKED

### 2021-07-13 - 5.8.4

min Autorest core version: 3.4.5

min Modelerfour version: 4.19.1

**Bug Fixes**

- Fix case where we have a grouped parameter whose name is a reserved property name #970
- Remove all hosts from global parameters, regardless of how many m4 sends us #972

### 2021-07-06 - 5.8.3

min Autorest core version: 3.3.0

min Modelerfour version: 4.19.1

**Bug Fixes**

- Fix LRO path parameterization when we have a constant path parameter #968

### 2021-06-22 - 5.8.2

min Autorest core version: 3.3.0

min Modelerfour version: 4.19.1

**Bug Fixes**

- We are now more lenient with our checks for the content type parameter #956

### 2021-06-16 - 5.8.1

min Autorest core version: 3.3.0

min Modelerfour version: 4.19.1

**Bug Fixes**

- Fix optional properties with constant schemas. Now, properties that have constant schemas but are optional will not have the hardcoded constant value,
  but will default to its `x-ms-client-default` or `None` #952

### 2021-05-17 - 5.8.0

min Autorest core version: 3.3.0

min Modelerfour version: 4.19.1

**New Features**

- Add support for parameters and properties that can be of type "Anything". #946

### 2021-04-20 - 5.7.0

min Autorest core version: 3.1.0

min Modelerfour version: 4.15.456

**Bug Fixes**

- Fix data plane LRO operations so they poll by default. Bumping minor version because this bug fix will change some default behavior. #936

### 2021-04-07 - 5.6.6

min Autorest core version: 3.1.0

min Modelerfour version: 4.15.456

**Bug Fixes**

- Fix docstrings so they don't get split on hyphens #931

### 2021-04-07 - 5.6.5

min Autorest core version: 3.1.0

min Modelerfour version: 4.15.456

**Bug Fixes**

- Fix regression in multiapi generation for multiapi versions without mixin operations #928

### 2021-03-01 - 5.6.4

min Autorest core version: 3.1.0

min Modelerfour version: 4.15.456

**Bug Fixes**

- Bump `Autorest core` minimum version to be able to deal with indented `python` blocks in config files

### 2021-02-10 - 5.6.3

min Autorest core version: 3.0.6372

min Modelerfour version: 4.15.456

**Bug Fixes**

- Bump `Autorest core` minimum version to [correctly deal with](https://github.com/Azure/autorest/pull/3860) overriding configs. Fixes submodule-specific code in our multiapi client #880

### 2021-02-04 - 5.6.2

Autorest core version: 3.0.6318

Modelerfour version: 4.15.456

**Bug Fixes**

- Bump `Modelerfour` minimum version to [correctly deal with](https://github.com/Azure/autorest.modelerfour/pull/385) parameters specified as `'required': false` in swagger #877

### 2021-01-27 - 5.6.1

Autorest core version: 3.0.6318

Modelerfour version: 4.15.442

**Bug Fixes**

- Instead of throwing a `DeserializationError` in the case of failed error model deserialization, we swallow the error and return the `HttpResponseError` to users.
  WARNING: You need to make sure your `msrest` version is `0.6.21` or above, or a lot of your calls will fail with an `AttributeError` message #870

### 2021-01-15 - 5.6.0

Autorest core version: 3.0.6318

Modelerfour version: 4.15.442

**New Features**

- Add support for [`black`](https://pypi.org/project/black/) formatting of your generated files. Pass flag `--black` when generating to get this behavior. #836

**Bug Fixes**

- Wrap individual enum descriptions #844
- Bump `Modelerfour` minimum version to `4.15.442` to fix [circular reference error](https://github.com/Azure/autorest/issues/3630). Special thanks to @amrElroumy for this PR. #866

### 2020-11-12 - 5.5.0

Autorest core version: 3.0.6318

Modelerfour version: 4.15.421

**New Features**

- Can now take in custom pollers and pagers through directives. This will override the defaults (`LROPoller` and `ItemPaged`, respectively). See [this readme](https://github.com/Azure/autorest.python/tree/autorestv3/test/azure/specification/custompollerpager) for the directive to use to override. #821

### 2020-11-11 - 5.4.3

Autorest core version: 3.0.6320

Modelerfour version: 4.15.421

**Bug Fixes**

- Correctly choose schema from response with 200 status code in the case of LRO operations with multiple responses #814
- Fix conflict for model deserialization when operation has input param with name `models` #819

### 2020-11-09 - 5.4.2

Autorest core version: 3.0.6320

Modelerfour version: 4.15.421

**Bug Fixes**

- Set discriminator value in cases where discriminator is readonly #815

### 2020-11-03 - 5.4.1

Autorest core version: 3.0.6318

Modelerfour version: 4.15.421

**Bug Fixes**

- Honor default value for properties if `x-ms-client-default` value is passed #798
- Can now generate services with no operations #801

### 2020-10-19 - 5.4.0

Autorest core version: 3.0.6318

Modelerfour version: 4.15.421

**New Features**

- Add support for `--python.debugger`. With this flag, you can start debugging using VS Code. Make sure to still set up your [debugging configuration](https://github.com/Azure/autorest.python/wiki/Autorest-v3-based-generator-cheatsheet#vscode-debug) #790

**Bug Fixes**

- Correctly handling inheritance of class properties for inheritance chains > 3 levels #795

### 2020-10-06 - 5.3.5

Autorest core version: 3.0.6318

Modelerfour version: 4.15.421

**Bug Fixes**

- Can now correctly poll in the case of parameterized endpoints with relative polling urls #784

### 2020-09-24 - 5.3.4

Autorest core version: 3.0.6318

Modelerfour version: 4.15.421

**Bug Fixes**

- Include `content_type` docstrings for LRO and paging operations in the case of multiple media types #778
- Return response body if its content type is `text/plain` (taken from m4 update - m4 PR #353)

### 2020-09-17 - 5.3.3

Autorest core version: 3.0.6318

Modelerfour version: 4.15.419

**Bug fixes**

- Fix trailing comma issues in metadata.json (unblocks resource multiapi generation) #777

### 2020-09-14 - 5.3.2

Autorest core version: 3.0.6318

Modelerfour version: 4.15.419

**Bug fixes**

- Allow client side validation to be turned off for multiapi mixin operations #775

### 2020-09-14 - 5.3.1

Autorest core version: 3.0.6318

Modelerfour version: 4.15.419

**Bug fixes**

- Min autorest core is now 3.0.6318 to ensure client-side-validation is disabled by default (per track2 guidelines) #772

### 2020-09-11 - 5.3.0

Autorest Core version: 3.0.6306

Modelerfour version: 4.15.419

GA of autorest V5!

**Breaking Changes**

- Raise `ValueError` instead of `NotImplementedError` if API version code doesn't exist #764

### 2020-08-31 - 5.2.0-preview.1

Autorest Core version: 3.0.6306

Modelerfour version: 4.15.410

**Breaking Changes**

- Removed the `_async` suffix from async files #759

**New Features**

- Add mapping of 401 to `ClientAuthenticationError` for default error map #763
- Updated minimum `azure-core` version to 1.8.0 #747
- Updated minimum `msrest` version to 0.6.18 #747
- Support for `multipart/form-data` #746

**Bug fixes**

- Fix "multi" in Swagger (will generate correctly multiple query param now)

### 2020-08-07 - 5.1.0-preview.7

Autorest Core version: 3.0.6302
Modelerfour version: 4.15.400

**New Features**

- Add `azure-mgmt-core` as a dependency in the generated setup.py file #738
- Correct typing for `credential` when default credential policy type is `AzureKeyCredentialPolicy` #744
- Replace instead of extending `credential_scopes` if user has inputted their own #745

### 2020-08-04 - 5.1.0-preview.6

Autorest Core version: 3.0.6287
Modelerfour version: 4.15.378

**New Features**

- Add support for `x-ms-text` XML extension #722
- Allow users to pass the name of the key header for `AzureKeyCredentialPolicy` during generation. To use, pass in
  `AzureKeyCredentialPolicy` with the `--credential-default-policy-type` flag, and pass in the key header name using
  the `--credential-key-header-name` flag #736

**Bug Fixes**

- Fix duplicate type signatures in multiapi async config file #727
- Allowing single quote in regexp #726

### 2020-06-23 - 5.1.0-preview.5

Autorest Core version: 3.0.6287
Modelerfour version: 4.15.378

**Bug Fixes**

- Correctly have default behavior of csv for array query parameters when collection format is not specified in the swagger
  (taken from m4 update - perks PR #118)
- Fix bug when generating parameters with client default value and constant schema #707
- Make operation mixin signatures for multiapi default to default api version #715
- Fix name in setup.py to default to `package-name` if set #721
- Allow different custom base url host templates across API versions #719

### 2020-07-07 - 5.1.0-preview.4

Modelerfour version: 4.15.378

**New Features**

- Enum values are uppercase (with an alias from the lowercase version) #692
- Add `http_logging_policy` setting for config, and users can override the default by passing in the kwarg `http_logging_policy` #698

### 2020-06-24 - 5.1.0-preview.3

Modelerfour version: 4.13.351

**New Features**

- Supports a function that is both LRO and paging #689
- We have added a `--credential-default-policy-type` flag. Its default value is `BearerTokenCredentialPolicy`, but it can also accept
  `AzureKeyCredentialPolicy`. The value passed in will be the default authentication policy in the client's config, so users using the
  generated library will use that auth policy unless they pass in a separate one through kwargs #686
- Added support for a data plane multiapi client #693

**Bug Fixes**

- Fix typing for discriminator values in models, so Python 3.5 can import py3 file for models #691

**Bug Fixes**

- Make enum names all upper case. This fixes issues that arise if the name of an enum is also a method that can be applied to, say, a string.
  For example, if an enum's name is count. Made sure this fix will not break users currently accessing with lower case enum names #692

### 2020-06-08 - 5.1.0-preview.2

Modelerfour version: 4.13.351

**Bug Fixes**

- Fixed "Failed to install or start extension" issue arising when invoking autorest from a tar file, by correcctly calling Python 3. #678
- Generating correct formatting for LRO and paging operation docstrings #652
- Generating correct content and formatting for LRO and paging operations in multiapi mixin #652

### 2020-06-03 - 5.1.0-preview.1

Modelerfour version: 4.13.351

**Disclaimer**

This version requires azure-core 1.6.0 and contains features and bugfixes 5.0.0-preview.8

**Features**

- Refactor async LRO poller with a AsyncLROPoller class + "begin\_" prefix
- Add continuation_token kwargs to LRO methods

**Bug Fixes**

- Corrected generation of the item name of paging response when extracting data #648
- Corrected return type typing annotation for operations that return an optional body #656
- Fixed mypy issue by only setting the generated `deserialized` variable to None if the operation has an optional return type #656
- Fixed generation of pkgutil init files #661
- Have the next operation in a paging call use the HTTP verb GET if the next operation is not defined #664

### 2020-05-22 - 5.0.0-preview.8

Modelerfour version: 4.13.351

**Bug Fixes**

- Corrected ordering of summary and description in generated methods #640
- Have `IOSchema` call super init to get all of the properties shared in `BaseSchema` #642

### 2020-05-15 - 5.0.0-preview.7

Modelerfour version: 4.13.351

**Bug Fixes**

- Adding `self` as a reserved key word for parameters to avoid "duplicate argument 'self' in function definition" error #630
- Removed `self` as a reserved key word for method and model names #630

### 2020-05-13 - 5.0.0-preview.6

Modelerfour version: 4.13.351

**Bug Fixes**

- No longer assuming that response with body from an LRO call is an ObjectSchema #623
- Checking whether "protocol" entry exists in yaml in name converter to remove erroneous "KeyError: 'protocol'" #628

### 2020-05-08 - 5.0.0-preview.5

Modelerfour version: 4.13.351

**Bug Fixes**

- Users can pass in content types with ';' inside (such as 'text/plain; encoding=UTF-8') #619
- Allowing parameters to be of type `IO` as well #618
- Can now generate without FATAL: bad indentation error (taken from m4 update - perks PR #105)

### 2020-05-06 - 5.0.0-preview.4

Modelerfour version: 4.13.346

**New Features**

- Displaying the default and possible values for content type in the docstring for operations with multiple requests #615

**Bug Fixes**

- Fixing `AsyncTokenCredential` typing import and adding to service client #591
- Can now pass `content_type` and `error_map` kwargs to LRO functions without error #597
- Now making sure to include the content type of exceptions when passing content types to 'Accept' header #602
- `include_apis` in `Metrics` for tables swagger now cased correctly #603
- Corrected spacing after `if cls:` block in operations #606

### 2020-04-23 - 5.0.0-preview.3

Modelerfour version: 4.12.301

**Bug Fixes**

- Fixed sync lro method naming in MultiAPI operation mixins #572

### 2020-04-22 - 5.0.0-preview.2

Modelerfour version: 4.12.301

**New Features**

- User can now pass in credential scopes through kwargs #575
- Default error map always contains a mapping of 404 to `ResourceNotFoundError` and 409 to `ResourceExistsError` #580

**Bug Fixes**

- Not generating async multiapi client if `--no-async` flag is specified #586
- Fixes query parameter handling in paging operations #172
- Fixes losing 404/409 default is user pass a user_map #580

### 2020-04-16 - 5.0.0-preview.1

Modelerfour version: 4.12.301

**Breaking Changes**

- If the user would like to add a patch file, they now must name the file `_patch.py` #573

**New features**

- Support non-ARM polling by default (azure-core 1.4.0)
- Adding multiple inheritance #567
- Accept polling_interval keyword passed to LRO operations #571

**Bug Fixes**

- Fixed some generated typing hints (such as LROPoller) #507

### 2020-04-09 - 5.0.0-dev.20200409.1

Modelerfour version: 4.12.301

**Bug Fixes**

- Separating out typing imports in TYPE_CHECKING block #538
- Overriding a property inherited from a parent if they both have the same name #563

**New Features**

- Client side validation is now disabled by default #558
- We now also generate an async multiapi client when running multiapiscript # 480

### 2020-04-06 - 5.0.0-dev.20200406.1

Modelerfour version: 4.12.294

**New Features**

- Can now directly patch a client by defining a `patch.py` file in the top-level of the module with a `patch_sdk` function #548
- Can now handle `time` formats #551

### 2020-04-03 - 5.0.0-dev.20200403.1

Modelerfour version: 4.12.276

**Bug Fixes**

- Fixes parameter ordering so parameters with default values are all ordered at the end #545
- Fixes `TokenCredential` and `AsyncTokenCredential` sphinx docstring #546

### 2020-04-01 - 5.0.0-dev.20200401.1

Modelerfour version: 4.12.276

**Bug Fixes**

- Now the generic models file and python3 models file have the same behavior in regards to required properties and their default values #532
- Can now specify non-string enums #534
- Fixes `TokenCredential` typing #535

### 2020-03-30 - 5.0.0-dev.20200330.1

Modelerfour version: 4.12.276

**Bug Fixes**

- Fix enum default and required default #532

### 2020-03-26 - 5.0.0-dev.20200326.1

Modelerfour version: 4.12.276

**Bug Fixes**

- Will no longer permit generated enums and models to have the same name #504
- No longer exposing models from operation groups without importing them #486
- Now correctly deserializes error's that have an empty object (AnySchema) as a model #516
- Added a list of parameter names to reserved parameter words, so there won't be clashes #525
- If a property's schema is readonly, we will show that property as being readonly (taken from m4 update #234)
- Remove `"azure-"` prefix from user agent name #523
- Correcting issue in generating multiapi with submodule, where generated user agent name included the `#` #505

### 2020-01-17 - 4.0.74

- Declare "self" as reserved keyword

### 2019-06-12 - 4.0.71

- no-async flag to skip async code generation

### 2019-05-21 - 4.0.70

- Beta version of --keep-version-file for ARM generator

### 2019-02-13 - 4.0.67

- All models will now be generated in two files `_models` and `_models_py3`, and paging in a page file
- Breaking changes: Import of models and enums from package must be done from package.models

### 2019-02-11 - 4.0.66

- Fix async cross-link documentation

### 2019-02-08 - 4.0.65

- New version of async generation. Requires msrest 0.6.3 and msrestazure 0.6.0.

  - namespace.XXXXClientAsync is now namespace.aio.XXXClient

- Support now MICROSOFT_MIT_SMALL and MICROSOFT_MIT_SMALL_NO_CODEGEN headers options

### 2019-01-08 - 4.0.64

- New version of async generation. Requires msrest 0.6.3 and msrestazure 0.6.0.

### 2018-12-17 - 4.0.63

- Autorest now generates async code.

**This version requires EXACTLY msrest 0.6.0 to 0.6.2 and is considered deprecated. Do NOT generate with it.**

### 2018-07-09 - 3.0.58

- Fix some complex XML parsing issues. Requires msrest 0.5.2

### 2018-07-05 - 3.0.56

- Differentiate Default and AzureAsyncOperation LRO options
- Fix bug with operation flattenning if operation has a parameter called "foo" and model too disambiguiated as "foo1"

### 2018-06-13 - 3.0.54

This version requires msrestazure 0.4.32

- Add support for LRO options

### 2018-06-13 - 3.0.53

This version requires msrest 0.5.0

- XML support
- Big fix on headers (Accept/Content-Type) to better reflect consumes/produces of Swagger
- Refactoring of "send" to better separate request creation and request sending

### 2018-06-08 - 3.0.52

- Beta version of --keep-version-file

### 2018-05-08 - 3.0.51

- Py3 model files must inherit from Py3 files

### 2018-04-18 - 3.0.50

- Add context manager to SDK client that keeps the same sessions across requests.

### 2018-04-17 - 3.0.49

- Fix some valid discriminator + flatten scenarios #2889

### 2018-04-16 - 3.0.48

- Fix bad comma on py3 models if super class has no attributes

### 2018-03-27 - 3.0.43

- Add documentation to enum #49

### 2018-03-07 - 3.0.41

**Breaking changes**

- Model signatures are now using only keywords-arguments syntax. Every positional arguments are required to be rewritten as keywords-arguments.
  To keep auto-completion in most cases, models are now generated for Python 2 and Python 3. Python 3 uses the "\*" syntax for keyword-only arguments.
- Enum type are now using the "str" mixin (`class AzureEnum(str, Enum)`) to improve experiences when unkown enum are met. This is not a breaking change,
  but documentation about mixin enum and some recommendations should be known:
  https://docs.python.org/3/library/enum.html#others
  At a glance:

  - "is" should not be used at all.
  - "format" will return the string value, where "%s" string formatting will return `NameOfEnum.stringvalue`. Format syntax should be used always.

- New Long Running Operation:

  - Return type changes from msrestazure.azure_operation.AzureOperationPoller to msrest.polling.LROPoller. External API is the same.
  - Return type is now **always** a msrest.polling.LROPoller, whatever the optional parameters.
  - raw=True changes behavior. Instead of not polling and returning the initial call as ClientRawResponse, now we return a LROPoller as well and the final
    resource is returned as a ClientRawResponse.
  - Adding "polling" parameters. Polling=True is the default and poll using ARM algorithm. Polling=False does not poll and return the initial call reponse.
  - Polling accept instances of subclasses of msrest.polling.PollingMethod.
  - `add_done_callback` now does not fail if poller is done, but execute the callback right away.

### 2018-02-16 - 2.1.38

- Externalize Url as a metadata property on operation

### 2018-02-06 - 2.1.35

- Allow "baseUrl" as a custom parameter at the client level.

### 2018-01-04 - 2.1.34

- Fix inheritance and additionalProperties used together

### 2017-12-28 - 2.1.32

- Refactor LRO operations with an external \_XXX_initial call

### 2017-12-22 - 2.1.30

- Add "async", "await" and "mro" as Python reserved keywords.

### 2017-12-13 - 2.1.28

- All Model call super(XX, self).**init**()

### 2017-11-27 - 2.0.25

- Add no-namespace-folders option
- Add basic-setup-py. Change the default behavior to do NOT generate the setup.py.

### 2017-11-22 - 2.0.23

- Add "models" link inside operation groups
- Add help for Python

### 2017-10-19 - 2.0.18

- Fix namespace folders in Vanilla generator

### 2017-10-10 - 2.0.17

- Fix paging description

### 2017-10-10 - 2.0.16

- Improve polymorphic discriminator documentation (#17)
- Add deprecated support (#16)
- Fix invalid headers test (#15)
- Fix invalid python code in some scenario (#14)
- Stop checking str type for client parameter (#12)
- Add client-side-validation to Autorest.Python (#11)

### 2017-09-27 - 2.0.14

- Improve documentation cross-reference (#9)

### 2017-09-26 - 2.0.13

- Remove constraint on array type, if array is used in the URL (#8)<|MERGE_RESOLUTION|>--- conflicted
+++ resolved
@@ -17,11 +17,8 @@
 **Bug Fixes**
 
 - Make `--version-tolerant` generated code mypy compatible in the `azure-sdk-for-python` repo. Tested only with the `--black` flag #1185
-<<<<<<< HEAD
 - Remove unnecessary vendored code in the `_vendor` file if the SDK has no operations #1196
-=======
 - Fix the generation of the root `__init__` files for packages with only models #1195
->>>>>>> 83a1de9e
 
 ### 2022-03-08 - 5.14.0
 
