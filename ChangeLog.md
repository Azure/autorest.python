# Change Log

### 2022-xx-xx - 5.17.0

| Library                                                                 | Min Version |
| ----------------------------------------------------------------------- | ----------- |
<<<<<<< HEAD
| `@autorest/core`                                                        | `3.6.2`     |
| `@autorest/modelerfour`                                                 | `4.19.1`    |
| `azure-core` dep of generated code                                      | `1.24.0`    |
=======
| `@autorest/core`                                                        | `3.8.1`     |
| `@autorest/modelerfour`                                                 | `4.23.1`    |
| `azure-core` dep of generated code                                      | `1.23.0`    |
>>>>>>> 73696e8b
| `msrest` dep of generated code                                          | `0.6.21`    |
| `azure-mgmt-core` dep of generated code (If generating mgmt plane code) | `1.3.0`     |

**New Features**

- Hide `api_version` in doc string for singleapi SDK even if contains multi api versions  #1239
<<<<<<< HEAD
- Add _serialization.py for `--client-side-validation=false` generation, and migrate serilization from msrest to _serialization.py #1236
=======
- Add overloads for operations with different body types. We now sniff bodies and assign content type based off of body type.  #1230
>>>>>>> 73696e8b

**Breaking Changes in Request Builders**

- Request builders for LRO operations have the `_initial` suffix removed from their name  #1241
- Request builders from groups with reserved words will now be padded with the word "Operations" instead of "Builders"  #1243

**Bug Fixes**

- Make sure `any-object` schemas from swagger are typed with `MutableMapping`s  #1243
- Make typing for parameters `Optional` only if `None` is a valid input, not only if it is specified as `optional` in swagger  #1244
- Fix for render failure of `README.md` when `--package-mode==dataplane` #1247

### 2022-04-18 - 5.16.0

| Library                                                                 | Min Version |
| ----------------------------------------------------------------------- | ----------- |
| `@autorest/core`                                                        | `3.6.2`     |
| `@autorest/modelerfour`                                                 | `4.19.1`    |
| `azure-core` dep of generated code                                      | `1.23.0`    |
| `msrest` dep of generated code                                          | `0.6.21`    |
| `azure-mgmt-core` dep of generated code (If generating mgmt plane code) | `1.3.0`     |

**Breaking Changes in Version Tolerant Generation**

- We no longer generate operations for operations with multipart or urlencoded bodies. SDK writers must implement these operations in their customized patch file. See https://aka.ms/azsdk/python/dpcodegen/python/customize for how to customize generated code #1223

**Bug Fixes**

- Drop package dependency on "@azure-tools/extension", switch to "@autorest/system-requirements" #1229
- Fix `content_type` generation in multiapi SDKs with multiple content types for bodies #1232

### 2022-04-07 - 5.15.0

| Library                                                                 | Min Version |
| ----------------------------------------------------------------------- | ----------- |
| `@autorest/core`                                                        | `3.6.2`     |
| `@autorest/modelerfour`                                                 | `4.19.1`    |
| `azure-core` dep of generated code                                      | `1.23.0`    |
| `msrest` dep of generated code                                          | `0.6.21`    |
| `azure-mgmt-core` dep of generated code (If generating mgmt plane code) | `1.3.0`     |

**New Features**

- Add support for security configurations in the swagger. For more information, see https://github.com/Azure/autorest/blob/main/docs/generate/authentication.md #1161
- Add support for handwritten customizations of generated code. For more information, see https://aka.ms/azsdk/python/dpcodegen/python/customize #1153
- Allow `header` and `params` as kwargs in operation and request-build function to hand over REST Header and Query parameters case insensitively #1183
- Typing operation parameters as JSON, Primitives or Any for `--version-tolerant` #1210

**Bug Fixes**

- Make `--version-tolerant` generated code mypy compatible in the `azure-sdk-for-python` repo. Tested only with the `--black` flag #1185
- Remove unnecessary vendored code in the `_vendor` file if the SDK has no operations #1196
- Fix the generation of the root `__init__` files for packages with only models #1195
- Add pylint and mypy support for `--version-tolerant` generations with `--models-mode=msrest` #1202

**Breaking Changes in Version Tolerant Generation**

- Change client filenames to `_client.py` #1206
- Change the models filename from `_models_py3.py` to `_models.py` #1204
- Change the enums filename to `_enums.py` #1204

### 2022-03-08 - 5.14.0

| Library                                                                 | Min Version |
| ----------------------------------------------------------------------- | ----------- |
| `@autorest/core`                                                        | `3.6.2`     |
| `@autorest/modelerfour`                                                 | `4.19.1`    |
| `azure-core` dep of generated code                                      | `1.20.1`    |
| `msrest` dep of generated code                                          | `0.6.21`    |
| `azure-mgmt-core` dep of generated code (If generating mgmt plane code) | `1.3.0`     |

**New Features**

- Add flag `--package-mode=mgmtplane|dataplane|<custom package template folder>` to generate necessary files for package #1154

**Bug Fixes**

- Improve operation group documentation to prevent users from initializing operation groups themselves #1179

### 2022-03-03 - 5.13.0

| Library                                                                 | Min Version |
| ----------------------------------------------------------------------- | ----------- |
| `@autorest/core`                                                        | `3.6.2`     |
| `@autorest/modelerfour`                                                 | `4.19.1`    |
| `azure-core` dep of generated code                                      | `1.20.1`    |
| `msrest` dep of generated code                                          | `0.6.21`    |
| `azure-mgmt-core` dep of generated code (If generating mgmt plane code) | `1.3.0`     |

**Breaking Changes in Version Tolerant Generation**

- We now generate with optional constant parameters as None by defaulting `--default-optional-constants-to-none` to True #1171
- Version tolerant paging does not reformat initial query parameters into the next link #1168

**New Features**

- Add flag `--default-optional-constants-to-none` with which optional constant parameters is default to None #1171
- Add flag `--reformat-next-link`, determines whether we reformat initial query parameters into the next link. Defaults to `True` for the GA generator, forced to `False` for `--version-tolerant`.

**Bug Fixes**

- Add default value consistently for parameters #1164
- Make `content_type` param keyword-only if there are multiple content types #1167

**Other Changes**

- Drop testing support for 2.7 packages #1175

### 2022-02-09 - 5.12.6

| Library                                                                 | Min Version |
| ----------------------------------------------------------------------- | ----------- |
| `@autorest/core`                                                        | `3.6.2`     |
| `@autorest/modelerfour`                                                 | `4.19.1`    |
| `azure-core` dep of generated code                                      | `1.20.1`    |
| `msrest` dep of generated code                                          | `0.6.21`    |
| `azure-mgmt-core` dep of generated code (If generating mgmt plane code) | `1.3.0`     |

**Bug Fixes**

- Remove unused `metadata` value for paging and long running operations with `version-tolerant` generations #1131
- Remove name conflicts with parameters called `url`, `header_parameters`, and `query_parameters` #1143
- Make `--version-tolerant` generated code pylint compatible in the `azure-sdk-for-python` repo when generated with the `--black` flag #1147, #1144, #1130

### 2022-01-26 - 5.12.5

| Library                                                                 | Min Version |
| ----------------------------------------------------------------------- | ----------- |
| `@autorest/core`                                                        | `3.6.2`     |
| `@autorest/modelerfour`                                                 | `4.19.1`    |
| `azure-core` dep of generated code                                      | `1.20.1`    |
| `msrest` dep of generated code                                          | `0.6.21`    |
| `azure-mgmt-core` dep of generated code (If generating mgmt plane code) | `1.3.0`     |

**Bug Fixes**

- Fix usage of `--black` flag outside of repo #1126
- Remove unused `metadata` value for `version-tolerant` generations #1127

### 2022-01-14 - 5.12.4

| Library                                                                 | Min Version |
| ----------------------------------------------------------------------- | ----------- |
| `@autorest/core`                                                        | `3.6.2`     |
| `@autorest/modelerfour`                                                 | `4.19.1`    |
| `azure-core` dep of generated code                                      | `1.20.1`    |
| `msrest` dep of generated code                                          | `0.6.21`    |
| `azure-mgmt-core` dep of generated code (If generating mgmt plane code) | `1.3.0`     |

**Bug Fixes**

- Remove duplicate generation of properties in classes that inherit from multiple classes #1120

### 2022-01-13 - 5.12.3

| Library                                                                 | Min Version |
| ----------------------------------------------------------------------- | ----------- |
| `@autorest/core`                                                        | `3.6.2`     |
| `@autorest/modelerfour`                                                 | `4.19.1`    |
| `azure-core` dep of generated code                                      | `1.20.1`    |
| `msrest` dep of generated code                                          | `0.6.21`    |
| `azure-mgmt-core` dep of generated code (If generating mgmt plane code) | `1.3.0`     |

**Bug Fixes**

- Unify multiapi constant behavior with single API version #1119
- Clean up docstrings by removing descriptions for client constants on methods and request builders #1119

### 2022-01-11 - 5.12.2

| Library                                                                 | Min Version |
| ----------------------------------------------------------------------- | ----------- |
| `@autorest/core`                                                        | `3.6.2`     |
| `@autorest/modelerfour`                                                 | `4.19.1`    |
| `azure-core` dep of generated code                                      | `1.20.1`    |
| `msrest` dep of generated code                                          | `0.6.21`    |
| `azure-mgmt-core` dep of generated code (If generating mgmt plane code) | `1.3.0`     |

**Bug Fixes**

- Fix installation of autorest python package #1118

### 2022-01-10 - 5.12.1

| Library                                                                 | Min Version |
| ----------------------------------------------------------------------- | ----------- |
| `@autorest/core`                                                        | `3.6.2`     |
| `@autorest/modelerfour`                                                 | `4.19.1`    |
| `azure-core` dep of generated code                                      | `1.20.1`    |
| `msrest` dep of generated code                                          | `0.6.21`    |
| `azure-mgmt-core` dep of generated code (If generating mgmt plane code) | `1.3.0`     |

**Bug Fixes**

- Fix support for json merge patch #1117

### 2021-12-06 - 5.12.0

| Library                                                                 | Min Version |
| ----------------------------------------------------------------------- | ----------- |
| `@autorest/core`                                                        | `3.6.2`     |
| `@autorest/modelerfour`                                                 | `4.19.1`    |
| `azure-core` dep of generated code                                      | `1.20.1`    |
| `msrest` dep of generated code                                          | `0.6.21`    |
| `azure-mgmt-core` dep of generated code (If generating mgmt plane code) | `1.3.0`     |

**Breaking Changes in Version Tolerant Generation**

- Remove metadata property for version tolerant and low level client generations #1090
- Generate SDKs with `--python3-only` defaulting to `True` for version tolerant and low level client #1087

**New Features**

- Generate a `_patch.py` file if one does not exist. These files are used to customize the generated code #1092

**Bug Fixes**

- Can now handle body params with names `json`, `content`, `data`, and `files` #1081
- Improve generated templates for `data` and `files` input body params by adding quotes around the keys #1082
- Using flag `--python3-only` will get you typed sync client and config files #1085
- Pin `mistune` dependency to less than `2.x.x` so autorest can be successfully installed #1106

### 2021-11-05 - 5.11.2

| Library                                                                 | Min Version |
| ----------------------------------------------------------------------- | ----------- |
| `@autorest/core`                                                        | `3.6.2`     |
| `@autorest/modelerfour`                                                 | `4.19.1`    |
| `azure-core` dep of generated code                                      | `1.20.0`    |
| `msrest` dep of generated code                                          | `0.6.21`    |
| `azure-mgmt-core` dep of generated code (If generating mgmt plane code) | `1.3.0`     |

**Bug Fixes**

- Respect no client side validation for low level client generations #1080

### 2021-11-05 - 5.11.1

| Library                                                                 | Min Version |
| ----------------------------------------------------------------------- | ----------- |
| `@autorest/core`                                                        | `3.6.2`     |
| `@autorest/modelerfour`                                                 | `4.19.1`    |
| `azure-core` dep of generated code                                      | `1.20.0`    |
| `msrest` dep of generated code                                          | `0.6.21`    |
| `azure-mgmt-core` dep of generated code (If generating mgmt plane code) | `1.3.0`     |

**Bug Fixes**

- Hide mixin operations for version tolerant generation #1071

### 2021-11-04 - 5.11.0

| Library                                                                 | Min Version |
| ----------------------------------------------------------------------- | ----------- |
| `@autorest/core`                                                        | `3.6.2`     |
| `@autorest/modelerfour`                                                 | `4.19.1`    |
| `azure-core` dep of generated code                                      | `1.20.0`    |
| `msrest` dep of generated code                                          | `0.6.21`    |
| `azure-mgmt-core` dep of generated code (If generating mgmt plane code) | `1.3.0`     |

**New Features**

- Add `_patch.py` support for `aio` folder #1070

**Bug Fixes**

- Fix documentation for HEAD calls that perform boolean checks on returned status codes in version tolerant code #1072
- Fix body grouping by content types for binary bodies #1076
- Fix default content type determination #1078

### 2021-11-01 - 5.10.0

| Library                                                                 | Min Version |
| ----------------------------------------------------------------------- | ----------- |
| `@autorest/core`                                                        | `3.6.2`     |
| `@autorest/modelerfour`                                                 | `4.19.1`    |
| `azure-core` dep of generated code                                      | `1.19.1`    |
| `msrest` dep of generated code                                          | `0.6.21`    |
| `azure-mgmt-core` dep of generated code (If generating mgmt plane code) | `1.3.0`     |

**New Features**

- Allow users to override constant swagger params with kwarg input #1060

### 2021-10-15 - 5.9.3

| Library                                                                 | Min Version |
| ----------------------------------------------------------------------- | ----------- |
| `@autorest/core`                                                        | `3.6.2`     |
| `@autorest/modelerfour`                                                 | `4.19.1`    |
| `azure-core` dep of generated code                                      | `1.19.0`    |
| `msrest` dep of generated code                                          | `0.6.21`    |
| `azure-mgmt-core` dep of generated code (If generating mgmt plane code) | `1.3.0`     |

**Bug Fixes**

- Fix generation of form-data inputs #1061

### 2021-10-05 - 5.9.2

| Library                                                                 | Min Version |
| ----------------------------------------------------------------------- | ----------- |
| `@autorest/core`                                                        | `3.6.2`     |
| `@autorest/modelerfour`                                                 | `4.19.1`    |
| `azure-core` dep of generated code                                      | `1.19.0`    |
| `msrest` dep of generated code                                          | `0.6.21`    |
| `azure-mgmt-core` dep of generated code (If generating mgmt plane code) | `1.3.0`     |

**New Features**

- Updating generated code for `azure-core` release `1.19.0`.

### 2021-09-27 - 5.9.1

| Library                                                                 | Min Version |
| ----------------------------------------------------------------------- | ----------- |
| `@autorest/core`                                                        | `3.6.2`     |
| `@autorest/modelerfour`                                                 | `4.19.1`    |
| `azure-core` dep of generated code                                      | `1.18.0`    |
| `msrest` dep of generated code                                          | `0.6.21`    |
| `azure-mgmt-core` dep of generated code (If generating mgmt plane code) | `1.3.0`     |

**New Features**

- We have added a **provisional** `rest` layer to our generated code. We have also added the following **provisional** flags listed [here](https://github.com/Azure/autorest.python/wiki/Generating-Low-Level-Client#generate-a-low-level-client). #875
- With this new release, we are also dropping support for Python 3.5 + async. #875
- For mgmt plan SDK, default policy changes from `BearerTokenCredentialPolicy` to `ARMChallengeAuthenticationPolicy`.
- We now add tracing by default, the flag `--trace` now defaults to `True` if you have operations.
- Added flag `--python3-only` for users looking to generate SDKs that only support Python 3 #1044

**Bug Fixes**

- Correctly pad operation groups with reserved names with `Operations` #1005
- Fix the generated docstrings for input kwargs of models #1026
- Pass pipeline context to `msrest` in `failsafe_deserialize` so `msrest` has access to the context #1030

### 2021-09-27 - 5.9.0

YANKED

### 2021-07-13 - 5.8.4

min Autorest core version: 3.4.5

min Modelerfour version: 4.19.1

**Bug Fixes**

- Fix case where we have a grouped parameter whose name is a reserved property name #970
- Remove all hosts from global parameters, regardless of how many m4 sends us #972

### 2021-07-06 - 5.8.3

min Autorest core version: 3.3.0

min Modelerfour version: 4.19.1

**Bug Fixes**

- Fix LRO path parameterization when we have a constant path parameter #968

### 2021-06-22 - 5.8.2

min Autorest core version: 3.3.0

min Modelerfour version: 4.19.1

**Bug Fixes**

- We are now more lenient with our checks for the content type parameter #956

### 2021-06-16 - 5.8.1

min Autorest core version: 3.3.0

min Modelerfour version: 4.19.1

**Bug Fixes**

- Fix optional properties with constant schemas. Now, properties that have constant schemas but are optional will not have the hardcoded constant value,
  but will default to its `x-ms-client-default` or `None` #952

### 2021-05-17 - 5.8.0

min Autorest core version: 3.3.0

min Modelerfour version: 4.19.1

**New Features**

- Add support for parameters and properties that can be of type "Anything". #946

### 2021-04-20 - 5.7.0

min Autorest core version: 3.1.0

min Modelerfour version: 4.15.456

**Bug Fixes**

- Fix data plane LRO operations so they poll by default. Bumping minor version because this bug fix will change some default behavior. #936

### 2021-04-07 - 5.6.6

min Autorest core version: 3.1.0

min Modelerfour version: 4.15.456

**Bug Fixes**

- Fix docstrings so they don't get split on hyphens #931

### 2021-04-07 - 5.6.5

min Autorest core version: 3.1.0

min Modelerfour version: 4.15.456

**Bug Fixes**

- Fix regression in multiapi generation for multiapi versions without mixin operations #928

### 2021-03-01 - 5.6.4

min Autorest core version: 3.1.0

min Modelerfour version: 4.15.456

**Bug Fixes**

- Bump `Autorest core` minimum version to be able to deal with indented `python` blocks in config files

### 2021-02-10 - 5.6.3

min Autorest core version: 3.0.6372

min Modelerfour version: 4.15.456

**Bug Fixes**

- Bump `Autorest core` minimum version to [correctly deal with](https://github.com/Azure/autorest/pull/3860) overriding configs. Fixes submodule-specific code in our multiapi client #880

### 2021-02-04 - 5.6.2

Autorest core version: 3.0.6318

Modelerfour version: 4.15.456

**Bug Fixes**

- Bump `Modelerfour` minimum version to [correctly deal with](https://github.com/Azure/autorest.modelerfour/pull/385) parameters specified as `'required': false` in swagger #877

### 2021-01-27 - 5.6.1

Autorest core version: 3.0.6318

Modelerfour version: 4.15.442

**Bug Fixes**

- Instead of throwing a `DeserializationError` in the case of failed error model deserialization, we swallow the error and return the `HttpResponseError` to users.
  WARNING: You need to make sure your `msrest` version is `0.6.21` or above, or a lot of your calls will fail with an `AttributeError` message #870

### 2021-01-15 - 5.6.0

Autorest core version: 3.0.6318

Modelerfour version: 4.15.442

**New Features**

- Add support for [`black`](https://pypi.org/project/black/) formatting of your generated files. Pass flag `--black` when generating to get this behavior. #836

**Bug Fixes**

- Wrap individual enum descriptions #844
- Bump `Modelerfour` minimum version to `4.15.442` to fix [circular reference error](https://github.com/Azure/autorest/issues/3630). Special thanks to @amrElroumy for this PR. #866

### 2020-11-12 - 5.5.0

Autorest core version: 3.0.6318

Modelerfour version: 4.15.421

**New Features**

- Can now take in custom pollers and pagers through directives. This will override the defaults (`LROPoller` and `ItemPaged`, respectively). See [this readme](https://github.com/Azure/autorest.python/tree/autorestv3/test/azure/specification/custompollerpager) for the directive to use to override. #821

### 2020-11-11 - 5.4.3

Autorest core version: 3.0.6320

Modelerfour version: 4.15.421

**Bug Fixes**

- Correctly choose schema from response with 200 status code in the case of LRO operations with multiple responses #814
- Fix conflict for model deserialization when operation has input param with name `models` #819

### 2020-11-09 - 5.4.2

Autorest core version: 3.0.6320

Modelerfour version: 4.15.421

**Bug Fixes**

- Set discriminator value in cases where discriminator is readonly #815

### 2020-11-03 - 5.4.1

Autorest core version: 3.0.6318

Modelerfour version: 4.15.421

**Bug Fixes**

- Honor default value for properties if `x-ms-client-default` value is passed #798
- Can now generate services with no operations #801

### 2020-10-19 - 5.4.0

Autorest core version: 3.0.6318

Modelerfour version: 4.15.421

**New Features**

- Add support for `--python.debugger`. With this flag, you can start debugging using VS Code. Make sure to still set up your [debugging configuration](https://github.com/Azure/autorest.python/wiki/Autorest-v3-based-generator-cheatsheet#vscode-debug) #790

**Bug Fixes**

- Correctly handling inheritance of class properties for inheritance chains > 3 levels #795

### 2020-10-06 - 5.3.5

Autorest core version: 3.0.6318

Modelerfour version: 4.15.421

**Bug Fixes**

- Can now correctly poll in the case of parameterized endpoints with relative polling urls #784

### 2020-09-24 - 5.3.4

Autorest core version: 3.0.6318

Modelerfour version: 4.15.421

**Bug Fixes**

- Include `content_type` docstrings for LRO and paging operations in the case of multiple media types #778
- Return response body if its content type is `text/plain` (taken from m4 update - m4 PR #353)

### 2020-09-17 - 5.3.3

Autorest core version: 3.0.6318

Modelerfour version: 4.15.419

**Bug fixes**

- Fix trailing comma issues in metadata.json (unblocks resource multiapi generation) #777

### 2020-09-14 - 5.3.2

Autorest core version: 3.0.6318

Modelerfour version: 4.15.419

**Bug fixes**

- Allow client side validation to be turned off for multiapi mixin operations #775

### 2020-09-14 - 5.3.1

Autorest core version: 3.0.6318

Modelerfour version: 4.15.419

**Bug fixes**

- Min autorest core is now 3.0.6318 to ensure client-side-validation is disabled by default (per track2 guidelines) #772

### 2020-09-11 - 5.3.0

Autorest Core version: 3.0.6306

Modelerfour version: 4.15.419

GA of autorest V5!

**Breaking Changes**

- Raise `ValueError` instead of `NotImplementedError` if API version code doesn't exist #764

### 2020-08-31 - 5.2.0-preview.1

Autorest Core version: 3.0.6306

Modelerfour version: 4.15.410

**Breaking Changes**

- Removed the `_async` suffix from async files #759

**New Features**

- Add mapping of 401 to `ClientAuthenticationError` for default error map #763
- Updated minimum `azure-core` version to 1.8.0 #747
- Updated minimum `msrest` version to 0.6.18 #747
- Support for `multipart/form-data` #746

**Bug fixes**

- Fix "multi" in Swagger (will generate correctly multiple query param now)

### 2020-08-07 - 5.1.0-preview.7

Autorest Core version: 3.0.6302
Modelerfour version: 4.15.400

**New Features**

- Add `azure-mgmt-core` as a dependency in the generated setup.py file #738
- Correct typing for `credential` when default credential policy type is `AzureKeyCredentialPolicy` #744
- Replace instead of extending `credential_scopes` if user has inputted their own #745

### 2020-08-04 - 5.1.0-preview.6

Autorest Core version: 3.0.6287
Modelerfour version: 4.15.378

**New Features**

- Add support for `x-ms-text` XML extension #722
- Allow users to pass the name of the key header for `AzureKeyCredentialPolicy` during generation. To use, pass in
  `AzureKeyCredentialPolicy` with the `--credential-default-policy-type` flag, and pass in the key header name using
  the `--credential-key-header-name` flag #736

**Bug Fixes**

- Fix duplicate type signatures in multiapi async config file #727
- Allowing single quote in regexp #726

### 2020-06-23 - 5.1.0-preview.5

Autorest Core version: 3.0.6287
Modelerfour version: 4.15.378

**Bug Fixes**

- Correctly have default behavior of csv for array query parameters when collection format is not specified in the swagger
  (taken from m4 update - perks PR #118)
- Fix bug when generating parameters with client default value and constant schema #707
- Make operation mixin signatures for multiapi default to default api version #715
- Fix name in setup.py to default to `package-name` if set #721
- Allow different custom base url host templates across API versions #719

### 2020-07-07 - 5.1.0-preview.4

Modelerfour version: 4.15.378

**New Features**

- Enum values are uppercase (with an alias from the lowercase version) #692
- Add `http_logging_policy` setting for config, and users can override the default by passing in the kwarg `http_logging_policy` #698

### 2020-06-24 - 5.1.0-preview.3

Modelerfour version: 4.13.351

**New Features**

- Supports a function that is both LRO and paging #689
- We have added a `--credential-default-policy-type` flag. Its default value is `BearerTokenCredentialPolicy`, but it can also accept
  `AzureKeyCredentialPolicy`. The value passed in will be the default authentication policy in the client's config, so users using the
  generated library will use that auth policy unless they pass in a separate one through kwargs #686
- Added support for a data plane multiapi client #693

**Bug Fixes**

- Fix typing for discriminator values in models, so Python 3.5 can import py3 file for models #691

**Bug Fixes**

- Make enum names all upper case. This fixes issues that arise if the name of an enum is also a method that can be applied to, say, a string.
  For example, if an enum's name is count. Made sure this fix will not break users currently accessing with lower case enum names #692

### 2020-06-08 - 5.1.0-preview.2

Modelerfour version: 4.13.351

**Bug Fixes**

- Fixed "Failed to install or start extension" issue arising when invoking autorest from a tar file, by correcctly calling Python 3. #678
- Generating correct formatting for LRO and paging operation docstrings #652
- Generating correct content and formatting for LRO and paging operations in multiapi mixin #652

### 2020-06-03 - 5.1.0-preview.1

Modelerfour version: 4.13.351

**Disclaimer**

This version requires azure-core 1.6.0 and contains features and bugfixes 5.0.0-preview.8

**Features**

- Refactor async LRO poller with a AsyncLROPoller class + "begin\_" prefix
- Add continuation_token kwargs to LRO methods

**Bug Fixes**

- Corrected generation of the item name of paging response when extracting data #648
- Corrected return type typing annotation for operations that return an optional body #656
- Fixed mypy issue by only setting the generated `deserialized` variable to None if the operation has an optional return type #656
- Fixed generation of pkgutil init files #661
- Have the next operation in a paging call use the HTTP verb GET if the next operation is not defined #664

### 2020-05-22 - 5.0.0-preview.8

Modelerfour version: 4.13.351

**Bug Fixes**

- Corrected ordering of summary and description in generated methods #640
- Have `IOSchema` call super init to get all of the properties shared in `BaseType` #642

### 2020-05-15 - 5.0.0-preview.7

Modelerfour version: 4.13.351

**Bug Fixes**

- Adding `self` as a reserved key word for parameters to avoid "duplicate argument 'self' in function definition" error #630
- Removed `self` as a reserved key word for method and model names #630

### 2020-05-13 - 5.0.0-preview.6

Modelerfour version: 4.13.351

**Bug Fixes**

- No longer assuming that response with body from an LRO call is an ObjectSchema #623
- Checking whether "protocol" entry exists in yaml in name converter to remove erroneous "KeyError: 'protocol'" #628

### 2020-05-08 - 5.0.0-preview.5

Modelerfour version: 4.13.351

**Bug Fixes**

- Users can pass in content types with ';' inside (such as 'text/plain; encoding=UTF-8') #619
- Allowing parameters to be of type `IO` as well #618
- Can now generate without FATAL: bad indentation error (taken from m4 update - perks PR #105)

### 2020-05-06 - 5.0.0-preview.4

Modelerfour version: 4.13.346

**New Features**

- Displaying the default and possible values for content type in the docstring for operations with multiple requests #615

**Bug Fixes**

- Fixing `AsyncTokenCredential` typing import and adding to service client #591
- Can now pass `content_type` and `error_map` kwargs to LRO functions without error #597
- Now making sure to include the content type of exceptions when passing content types to 'Accept' header #602
- `include_apis` in `Metrics` for tables swagger now cased correctly #603
- Corrected spacing after `if cls:` block in operations #606

### 2020-04-23 - 5.0.0-preview.3

Modelerfour version: 4.12.301

**Bug Fixes**

- Fixed sync lro method naming in MultiAPI operation mixins #572

### 2020-04-22 - 5.0.0-preview.2

Modelerfour version: 4.12.301

**New Features**

- User can now pass in credential scopes through kwargs #575
- Default error map always contains a mapping of 404 to `ResourceNotFoundError` and 409 to `ResourceExistsError` #580

**Bug Fixes**

- Not generating async multiapi client if `--no-async` flag is specified #586
- Fixes query parameter handling in paging operations #172
- Fixes losing 404/409 default is user pass a user_map #580

### 2020-04-16 - 5.0.0-preview.1

Modelerfour version: 4.12.301

**Breaking Changes**

- If the user would like to add a patch file, they now must name the file `_patch.py` #573

**New features**

- Support non-ARM polling by default (azure-core 1.4.0)
- Adding multiple inheritance #567
- Accept polling_interval keyword passed to LRO operations #571

**Bug Fixes**

- Fixed some generated typing hints (such as LROPoller) #507

### 2020-04-09 - 5.0.0-dev.20200409.1

Modelerfour version: 4.12.301

**Bug Fixes**

- Separating out typing imports in TYPE_CHECKING block #538
- Overriding a property inherited from a parent if they both have the same name #563

**New Features**

- Client side validation is now disabled by default #558
- We now also generate an async multiapi client when running multiapiscript # 480

### 2020-04-06 - 5.0.0-dev.20200406.1

Modelerfour version: 4.12.294

**New Features**

- Can now directly patch a client by defining a `patch.py` file in the top-level of the module with a `patch_sdk` function #548
- Can now handle `time` formats #551

### 2020-04-03 - 5.0.0-dev.20200403.1

Modelerfour version: 4.12.276

**Bug Fixes**

- Fixes parameter ordering so parameters with default values are all ordered at the end #545
- Fixes `TokenCredential` and `AsyncTokenCredential` sphinx docstring #546

### 2020-04-01 - 5.0.0-dev.20200401.1

Modelerfour version: 4.12.276

**Bug Fixes**

- Now the generic models file and python3 models file have the same behavior in regards to required properties and their default values #532
- Can now specify non-string enums #534
- Fixes `TokenCredential` typing #535

### 2020-03-30 - 5.0.0-dev.20200330.1

Modelerfour version: 4.12.276

**Bug Fixes**

- Fix enum default and required default #532

### 2020-03-26 - 5.0.0-dev.20200326.1

Modelerfour version: 4.12.276

**Bug Fixes**

- Will no longer permit generated enums and models to have the same name #504
- No longer exposing models from operation groups without importing them #486
- Now correctly deserializes error's that have an empty object (AnyType) as a model #516
- Added a list of parameter names to reserved parameter words, so there won't be clashes #525
- If a property's schema is readonly, we will show that property as being readonly (taken from m4 update #234)
- Remove `"azure-"` prefix from user agent name #523
- Correcting issue in generating multiapi with submodule, where generated user agent name included the `#` #505

### 2020-01-17 - 4.0.74

- Declare "self" as reserved keyword

### 2019-06-12 - 4.0.71

- no-async flag to skip async code generation

### 2019-05-21 - 4.0.70

- Beta version of --keep-version-file for ARM generator

### 2019-02-13 - 4.0.67

- All models will now be generated in two files `_models` and `_models_py3`, and paging in a page file
- Breaking changes: Import of models and enums from package must be done from package.models

### 2019-02-11 - 4.0.66

- Fix async cross-link documentation

### 2019-02-08 - 4.0.65

- New version of async generation. Requires msrest 0.6.3 and msrestazure 0.6.0.

  - namespace.XXXXClientAsync is now namespace.aio.XXXClient

- Support now MICROSOFT_MIT_SMALL and MICROSOFT_MIT_SMALL_NO_CODEGEN headers options

### 2019-01-08 - 4.0.64

- New version of async generation. Requires msrest 0.6.3 and msrestazure 0.6.0.

### 2018-12-17 - 4.0.63

- Autorest now generates async code.

**This version requires EXACTLY msrest 0.6.0 to 0.6.2 and is considered deprecated. Do NOT generate with it.**

### 2018-07-09 - 3.0.58

- Fix some complex XML parsing issues. Requires msrest 0.5.2

### 2018-07-05 - 3.0.56

- Differentiate Default and AzureAsyncOperation LRO options
- Fix bug with operation flattenning if operation has a parameter called "foo" and model too disambiguiated as "foo1"

### 2018-06-13 - 3.0.54

This version requires msrestazure 0.4.32

- Add support for LRO options

### 2018-06-13 - 3.0.53

This version requires msrest 0.5.0

- XML support
- Big fix on headers (Accept/Content-Type) to better reflect consumes/produces of Swagger
- Refactoring of "send" to better separate request creation and request sending

### 2018-06-08 - 3.0.52

- Beta version of --keep-version-file

### 2018-05-08 - 3.0.51

- Py3 model files must inherit from Py3 files

### 2018-04-18 - 3.0.50

- Add context manager to SDK client that keeps the same sessions across requests.

### 2018-04-17 - 3.0.49

- Fix some valid discriminator + flatten scenarios #2889

### 2018-04-16 - 3.0.48

- Fix bad comma on py3 models if super class has no attributes

### 2018-03-27 - 3.0.43

- Add documentation to enum #49

### 2018-03-07 - 3.0.41

**Breaking changes**

- Model signatures are now using only keywords-arguments syntax. Every positional arguments are required to be rewritten as keywords-arguments.
  To keep auto-completion in most cases, models are now generated for Python 2 and Python 3. Python 3 uses the "\*" syntax for keyword-only arguments.
- Enum type are now using the "str" mixin (`class AzureEnum(str, Enum)`) to improve experiences when unkown enum are met. This is not a breaking change,
  but documentation about mixin enum and some recommendations should be known:
  https://docs.python.org/3/library/enum.html#others
  At a glance:

  - "is" should not be used at all.
  - "format" will return the string value, where "%s" string formatting will return `NameOfEnum.stringvalue`. Format syntax should be used always.

- New Long Running Operation:

  - Return type changes from msrestazure.azure_operation.AzureOperationPoller to msrest.polling.LROPoller. External API is the same.
  - Return type is now **always** a msrest.polling.LROPoller, whatever the optional parameters.
  - raw=True changes behavior. Instead of not polling and returning the initial call as ClientRawResponse, now we return a LROPoller as well and the final
    resource is returned as a ClientRawResponse.
  - Adding "polling" parameters. Polling=True is the default and poll using ARM algorithm. Polling=False does not poll and return the initial call reponse.
  - Polling accept instances of subclasses of msrest.polling.PollingMethod.
  - `add_done_callback` now does not fail if poller is done, but execute the callback right away.

### 2018-02-16 - 2.1.38

- Externalize Url as a metadata property on operation

### 2018-02-06 - 2.1.35

- Allow "baseUrl" as a custom parameter at the client level.

### 2018-01-04 - 2.1.34

- Fix inheritance and additionalProperties used together

### 2017-12-28 - 2.1.32

- Refactor LRO operations with an external \_XXX_initial call

### 2017-12-22 - 2.1.30

- Add "async", "await" and "mro" as Python reserved keywords.

### 2017-12-13 - 2.1.28

- All Model call super(XX, self).**init**()

### 2017-11-27 - 2.0.25

- Add no-namespace-folders option
- Add basic-setup-py. Change the default behavior to do NOT generate the setup.py.

### 2017-11-22 - 2.0.23

- Add "models" link inside operation groups
- Add help for Python

### 2017-10-19 - 2.0.18

- Fix namespace folders in Vanilla generator

### 2017-10-10 - 2.0.17

- Fix paging description

### 2017-10-10 - 2.0.16

- Improve polymorphic discriminator documentation (#17)
- Add deprecated support (#16)
- Fix invalid headers test (#15)
- Fix invalid python code in some scenario (#14)
- Stop checking str type for client parameter (#12)
- Add client-side-validation to Autorest.Python (#11)

### 2017-09-27 - 2.0.14

- Improve documentation cross-reference (#9)

### 2017-09-26 - 2.0.13

- Remove constraint on array type, if array is used in the URL (#8)<|MERGE_RESOLUTION|>--- conflicted
+++ resolved
@@ -4,26 +4,17 @@
 
 | Library                                                                 | Min Version |
 | ----------------------------------------------------------------------- | ----------- |
-<<<<<<< HEAD
-| `@autorest/core`                                                        | `3.6.2`     |
-| `@autorest/modelerfour`                                                 | `4.19.1`    |
-| `azure-core` dep of generated code                                      | `1.24.0`    |
-=======
 | `@autorest/core`                                                        | `3.8.1`     |
 | `@autorest/modelerfour`                                                 | `4.23.1`    |
-| `azure-core` dep of generated code                                      | `1.23.0`    |
->>>>>>> 73696e8b
+| `azure-core` dep of generated code                                      | `1.24.0`    |
 | `msrest` dep of generated code                                          | `0.6.21`    |
 | `azure-mgmt-core` dep of generated code (If generating mgmt plane code) | `1.3.0`     |
 
 **New Features**
 
 - Hide `api_version` in doc string for singleapi SDK even if contains multi api versions  #1239
-<<<<<<< HEAD
+- Add overloads for operations with different body types. We now sniff bodies and assign content type based off of body type.  #1230
 - Add _serialization.py for `--client-side-validation=false` generation, and migrate serilization from msrest to _serialization.py #1236
-=======
-- Add overloads for operations with different body types. We now sniff bodies and assign content type based off of body type.  #1230
->>>>>>> 73696e8b
 
 **Breaking Changes in Request Builders**
 
