--- conflicted
+++ resolved
@@ -1,6 +1,5 @@
 # Release History
 
-<<<<<<< HEAD
 ### 2022-xx-xx - 6.0.0
 
 | Library                                                                 | Min Version |
@@ -13,13 +12,9 @@
 **Breaking Changes**
 
 - Only generate Python3 SDKs  #1297
-- Don't automatically reformat initial query parameters into the next link  #1297
-
-
-### 2022-xx-xx - 5.19.0
-=======
+- Don't reformat initial query parameters into the next link  #1297
+
 ### 2022-07-13 - 5.19.0
->>>>>>> ef3a2fe1
 
 | Library                                                                 | Min Version |
 | ----------------------------------------------------------------------- | ----------- |
