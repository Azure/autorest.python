--- conflicted
+++ resolved
@@ -1,20 +1,12 @@
 # Change Log
 
-<<<<<<< HEAD
-### Unreleased
-Modelerfour version: 4.13.351
-
-**New Features**
-
-- Add `http_logging_policy` setting for config, and users can override the default by passing in the kwarg `http_logging_policy`  #698
-=======
 ### 2020-07-XX - 5.1.0-preview.4
 Modelerfour version: 4.15.378
 
 **New Features**
 
-- Enum values are uppercase (with an alias from the lowercase version)
->>>>>>> 1ca5d68c
+- Enum values are uppercase (with an alias from the lowercase version)  #692
+- Add `http_logging_policy` setting for config, and users can override the default by passing in the kwarg `http_logging_policy`  #698
 
 ### 2020-06-24 - 5.1.0-preview.3
 Modelerfour version: 4.13.351
