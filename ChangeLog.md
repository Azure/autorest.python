# Change Log

### 2020-05-13 - 5.0.0-preview.6
Modelerfour version: 4.13.351

**Bug Fixes**

- No longer assuming that response with body from an LRO call is an ObjectSchema  #623
<<<<<<< HEAD
- Added `stream`, `auth`, and `passthrough` to reserved kwargs (these will get padded with `_parameter` suffix). See [here](https://github.com/Azure/autorest.python/blob/fce022935261733071f85b887efcb7b27d3e5cbe/autorest/namer/python_mappings.py#L100) for a complete list  #627
=======
- Checking whether "protocol" entry exists in yaml in name converter to remove erroneous "KeyError: 'protocol'"  #628
>>>>>>> fae93b0c

### 2020-05-08 - 5.0.0-preview.5
Modelerfour version: 4.13.351

**Bug Fixes**

- Users can pass in content types with ';' inside (such as 'text/plain; encoding=UTF-8')  #619
- Allowing parameters to be of type `IO` as well  #618
- Can now generate without FATAL: bad indentation error (taken from m4 update - perks PR #105)

### 2020-05-06 - 5.0.0-preview.4
Modelerfour version: 4.13.346

**New Features**

- Displaying the default and possible values for content type in the docstring for operations with multiple requests  #615

**Bug Fixes**

- Fixing `AsyncTokenCredential` typing import and adding to service client  #591
- Can now pass `content_type` and `error_map` kwargs to LRO functions without error  #597
- Now making sure to include the content type of exceptions when passing content types to 'Accept' header  #602
- `include_apis` in `Metrics` for tables swagger now cased correctly  #603
- Corrected spacing after `if cls:` block in operations  #606

### 2020-04-23 - 5.0.0-preview.3
Modelerfour version: 4.12.301

**Bug Fixes**

- Fixed sync lro method naming in MultiAPI operation mixins  #572

### 2020-04-22 - 5.0.0-preview.2
Modelerfour version: 4.12.301

**New Features**

- User can now pass in credential scopes through kwargs  #575
- Default error map always contains a mapping of 404 to `ResourceNotFoundError` and 409 to `ResourceExistsError` #580

**Bug Fixes**

- Not generating async multiapi client if `--no-async` flag is specified  #586
- Fixes query parameter handling in paging operations  #172
- Fixes losing 404/409 default is user pass a user_map  #580

### 2020-04-16 - 5.0.0-preview.1
Modelerfour version: 4.12.301

**Breaking Changes**

- If the user would like to add a patch file, they now must name the file `_patch.py`  #573

**New features**

- Support non-ARM polling by default (azure-core 1.4.0)
- Adding multiple inheritance  #567
- Accept polling_interval keyword passed to LRO operations  #571

**Bug Fixes**

- Fixed some generated typing hints (such as LROPoller) #507

### 2020-04-09 - 5.0.0-dev.20200409.1
Modelerfour version: 4.12.301

**Bug Fixes**

- Separating out typing imports in TYPE_CHECKING block  #538
- Overriding a property inherited from a parent if they both have the same name  #563

**New Features**

- Client side validation is now disabled by default  #558
- We now also generate an async multiapi client when running multiapiscript  # 480

### 2020-04-06 - 5.0.0-dev.20200406.1
Modelerfour version: 4.12.294

**New Features**

- Can now directly patch a client by defining a `patch.py` file in the top-level of the module with a `patch_sdk` function  #548
- Can now handle `time` formats  #551

### 2020-04-03 - 5.0.0-dev.20200403.1
Modelerfour version: 4.12.276

**Bug Fixes**

- Fixes parameter ordering so parameters with default values are all ordered at the end  #545
- Fixes `TokenCredential` and `AsyncTokenCredential` sphinx docstring  #546

### 2020-04-01 - 5.0.0-dev.20200401.1
Modelerfour version: 4.12.276

**Bug Fixes**

- Now the generic models file and python3 models file have the same behavior in regards to required properties and their default values  #532
- Can now specify non-string enums  #534
- Fixes `TokenCredential` typing  #535

### 2020-03-30 - 5.0.0-dev.20200330.1
Modelerfour version: 4.12.276

**Bug Fixes**

- Fix enum default and required default  #532

### 2020-03-26 - 5.0.0-dev.20200326.1
Modelerfour version: 4.12.276

**Bug Fixes**

- Will no longer permit generated enums and models to have the same name  #504
- No longer exposing models from operation groups without importing them  #486
- Now correctly deserializes error's that have an empty object (AnySchema) as a model  #516
- Added a list of parameter names to reserved parameter words, so there won't be clashes  #525
- If a property's schema is readonly, we will show that property as being readonly (taken from m4 update #234)
- Remove `"azure-"` prefix from user agent name  #523
- Correcting issue in generating multiapi with submodule, where generated user agent name included the `#`  #505


### 2020-01-17 - 4.0.74

- Declare "self" as reserved keyword

### 2019-06-12 - 4.0.71

- no-async flag to skip async code generation

### 2019-05-21 - 4.0.70

- Beta version of --keep-version-file for ARM generator

### 2019-02-13 - 4.0.67

- All models will now be generated in two files `_models` and `_models_py3`, and paging in a page file
- Breaking changes: Import of models and enums from package must be done from package.models

### 2019-02-11 - 4.0.66

- Fix async cross-link documentation

### 2019-02-08 - 4.0.65

- New version of async generation. Requires msrest 0.6.3 and msrestazure 0.6.0.

  - namespace.XXXXClientAsync is now namespace.aio.XXXClient

- Support now MICROSOFT_MIT_SMALL and MICROSOFT_MIT_SMALL_NO_CODEGEN headers options

### 2019-01-08 - 4.0.64

- New version of async generation. Requires msrest 0.6.3 and msrestazure 0.6.0.

### 2018-12-17 - 4.0.63

- Autorest now generates async code.

**This version requires EXACTLY msrest 0.6.0 to 0.6.2 and is considered deprecated. Do NOT generate with it.**

### 2018-07-09 - 3.0.58

- Fix some complex XML parsing issues. Requires msrest 0.5.2

### 2018-07-05 - 3.0.56

- Differentiate Default and AzureAsyncOperation LRO options
- Fix bug with operation flattenning if operation has a parameter called "foo" and model too disambiguiated as "foo1"

### 2018-06-13 - 3.0.54

This version requires msrestazure 0.4.32

- Add support for LRO options

### 2018-06-13 - 3.0.53

This version requires msrest 0.5.0

- XML support
- Big fix on headers (Accept/Content-Type) to better reflect consumes/produces of Swagger
- Refactoring of "send" to better separate request creation and request sending

### 2018-06-08 - 3.0.52

- Beta version of --keep-version-file

### 2018-05-08 - 3.0.51

- Py3 model files must inherit from Py3 files

### 2018-04-18 - 3.0.50

- Add context manager to SDK client that keeps the same sessions across requests.

### 2018-04-17 - 3.0.49

- Fix some valid discriminator + flatten scenarios #2889

### 2018-04-16 - 3.0.48

- Fix bad comma on py3 models if super class has no attributes

### 2018-03-27 - 3.0.43

- Add documentation to enum #49

### 2018-03-07 - 3.0.41

**Breaking changes**

- Model signatures are now using only keywords-arguments syntax. Every positional arguments are required to be rewritten as keywords-arguments.
  To keep auto-completion in most cases, models are now generated for Python 2 and Python 3. Python 3 uses the "*" syntax for keyword-only arguments.
- Enum type are now using the "str" mixin (`class AzureEnum(str, Enum)`) to improve experiences when unkown enum are met. This is not a breaking change,
  but documentation about mixin enum and some recommendations should be known:
  https://docs.python.org/3/library/enum.html#others
  At a glance:

  - "is" should not be used at all.
  - "format" will return the string value, where "%s" string formatting will return `NameOfEnum.stringvalue`. Format syntax should be used always.

- New Long Running Operation:

  - Return type changes from msrestazure.azure_operation.AzureOperationPoller to msrest.polling.LROPoller. External API is the same.
  - Return type is now **always** a msrest.polling.LROPoller, whatever the optional parameters.
  - raw=True changes behavior. Instead of not polling and returning the initial call as ClientRawResponse, now we return a LROPoller as well and the final
    resource is returned as a ClientRawResponse.
  - Adding "polling" parameters. Polling=True is the default and poll using ARM algorithm. Polling=False does not poll and return the initial call reponse.
  - Polling accept instances of subclasses of msrest.polling.PollingMethod.
  - `add_done_callback` now does not fail if poller is done, but execute the callback right away.

### 2018-02-16 - 2.1.38

- Externalize Url as a metadata property on operation

### 2018-02-06 - 2.1.35

- Allow "baseUrl" as a custom parameter at the client level.

### 2018-01-04 - 2.1.34

- Fix inheritance and additionalProperties used together

### 2017-12-28 - 2.1.32

- Refactor LRO operations with an external \_XXX_initial call

### 2017-12-22 - 2.1.30

- Add "async", "await" and "mro" as Python reserved keywords.

### 2017-12-13 - 2.1.28

- All Model call super(XX, self).__init__()

### 2017-11-27 - 2.0.25

- Add no-namespace-folders option
- Add basic-setup-py. Change the default behavior to do NOT generate the setup.py.

### 2017-11-22 - 2.0.23

- Add "models" link inside operation groups
- Add help for Python

### 2017-10-19 - 2.0.18

- Fix namespace folders in Vanilla generator

### 2017-10-10 - 2.0.17

- Fix paging description

### 2017-10-10 - 2.0.16
- Improve polymorphic discriminator documentation (#17)
- Add deprecated support (#16)
- Fix invalid headers test (#15)
- Fix invalid python code in some scenario (#14)
- Stop checking str type for client parameter (#12)
- Add client-side-validation to Autorest.Python (#11)

### 2017-09-27 - 2.0.14
- Improve documentation cross-reference (#9)

### 2017-09-26 - 2.0.13
- Remove constraint on array type, if array is used in the URL (#8)<|MERGE_RESOLUTION|>--- conflicted
+++ resolved
@@ -1,4 +1,11 @@
 # Change Log
+
+### Unreleased
+Modelerfour version: 4.13.351
+
+**Bug Fixes**
+
+- Added `stream`, `auth`, and `passthrough` to reserved kwargs (these will get padded with `_parameter` suffix). See [here](https://github.com/Azure/autorest.python/blob/fce022935261733071f85b887efcb7b27d3e5cbe/autorest/namer/python_mappings.py#L100) for a complete list  #627
 
 ### 2020-05-13 - 5.0.0-preview.6
 Modelerfour version: 4.13.351
@@ -6,11 +13,7 @@
 **Bug Fixes**
 
 - No longer assuming that response with body from an LRO call is an ObjectSchema  #623
-<<<<<<< HEAD
-- Added `stream`, `auth`, and `passthrough` to reserved kwargs (these will get padded with `_parameter` suffix). See [here](https://github.com/Azure/autorest.python/blob/fce022935261733071f85b887efcb7b27d3e5cbe/autorest/namer/python_mappings.py#L100) for a complete list  #627
-=======
 - Checking whether "protocol" entry exists in yaml in name converter to remove erroneous "KeyError: 'protocol'"  #628
->>>>>>> fae93b0c
 
 ### 2020-05-08 - 5.0.0-preview.5
 Modelerfour version: 4.13.351
