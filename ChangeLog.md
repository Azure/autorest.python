# Change Log

### Unreleased

**Breaking Changes**

- If the user would like to add a patch file, they now must name the file `_patch.py`  #573

**New features**

- Support non-ARM polling by default (azure-core 1.4.0)
<<<<<<< HEAD
- Adding multiple inheritance  #567
=======
- Accept polling_interval keyword passed to LRO operations  #571
>>>>>>> 6b4d272f

### 2020-04-09 - 5.0.0-dev.20200409.1
Modelerfour version: 4.12.301

**Bug Fixes**

- Separating out typing imports in TYPE_CHECKING block  #538
- Overriding a property inherited from a parent if they both have the same name  #563

**New Features**

- Client side validation is now disabled by default  #558

### 2020-04-06 - 5.0.0-dev.20200406.1
Modelerfour version: 4.12.294

**New Features**

- Can now directly patch a client by defining a `patch.py` file in the top-level of the module with a `patch_sdk` function  #548
- Can now handle `time` formats  #551

### 2020-04-03 - 5.0.0-dev.20200403.1
Modelerfour version: 4.12.276

**Bug Fixes**

- Fixes parameter ordering so parameters with default values are all ordered at the end  #545
- Fixes `TokenCredential` and `AsyncTokenCredential` sphinx docstring  #546

### 2020-04-01 - 5.0.0-dev.20200401.1
Modelerfour version: 4.12.276

**Bug Fixes**

- Now the generic models file and python3 models file have the same behavior in regards to required properties and their default values  #532
- Can now specify non-string enums  #534
- Fixes `TokenCredential` typing  #535

### 2020-03-30 - 5.0.0-dev.20200330.1
Modelerfour version: 4.12.276

**Bug Fixes**

- Fix enum default and required default  #532

### 2020-03-26 - 5.0.0-dev.20200326.1
Modelerfour version: 4.12.276

**Bug Fixes**

- Will no longer permit generated enums and models to have the same name  #504
- No longer exposing models from operation groups without importing them  #486
- Now correctly deserializes error's that have an empty object (AnySchema) as a model  #516
- Added a list of parameter names to reserved parameter words, so there won't be clashes  #525
- If a property's schema is readonly, we will show that property as being readonly (taken from m4 update #234)
- Remove `"azure-"` prefix from user agent name  #523
- Correcting issue in generating multiapi with submodule, where generated user agent name included the `#`  #505


### 2020-01-17 - 4.0.74

- Declare "self" as reserved keyword

### 2019-06-12 - 4.0.71

- no-async flag to skip async code generation

### 2019-05-21 - 4.0.70

- Beta version of --keep-version-file for ARM generator

### 2019-02-13 - 4.0.67

- All models will now be generated in two files `_models` and `_models_py3`, and paging in a page file
- Breaking changes: Import of models and enums from package must be done from package.models

### 2019-02-11 - 4.0.66

- Fix async cross-link documentation

### 2019-02-08 - 4.0.65

- New version of async generation. Requires msrest 0.6.3 and msrestazure 0.6.0.

  - namespace.XXXXClientAsync is now namespace.aio.XXXClient

- Support now MICROSOFT_MIT_SMALL and MICROSOFT_MIT_SMALL_NO_CODEGEN headers options

### 2019-01-08 - 4.0.64

- New version of async generation. Requires msrest 0.6.3 and msrestazure 0.6.0.

### 2018-12-17 - 4.0.63

- Autorest now generates async code.

**This version requires EXACTLY msrest 0.6.0 to 0.6.2 and is considered deprecated. Do NOT generate with it.**

### 2018-07-09 - 3.0.58

- Fix some complex XML parsing issues. Requires msrest 0.5.2

### 2018-07-05 - 3.0.56

- Differentiate Default and AzureAsyncOperation LRO options
- Fix bug with operation flattenning if operation has a parameter called "foo" and model too disambiguiated as "foo1"

### 2018-06-13 - 3.0.54

This version requires msrestazure 0.4.32

- Add support for LRO options

### 2018-06-13 - 3.0.53

This version requires msrest 0.5.0

- XML support
- Big fix on headers (Accept/Content-Type) to better reflect consumes/produces of Swagger
- Refactoring of "send" to better separate request creation and request sending

### 2018-06-08 - 3.0.52

- Beta version of --keep-version-file

### 2018-05-08 - 3.0.51

- Py3 model files must inherit from Py3 files

### 2018-04-18 - 3.0.50

- Add context manager to SDK client that keeps the same sessions across requests.

### 2018-04-17 - 3.0.49

- Fix some valid discriminator + flatten scenarios #2889

### 2018-04-16 - 3.0.48

- Fix bad comma on py3 models if super class has no attributes

### 2018-03-27 - 3.0.43

- Add documentation to enum #49

### 2018-03-07 - 3.0.41

**Breaking changes**

- Model signatures are now using only keywords-arguments syntax. Every positional arguments are required to be rewritten as keywords-arguments.
  To keep auto-completion in most cases, models are now generated for Python 2 and Python 3. Python 3 uses the "*" syntax for keyword-only arguments.
- Enum type are now using the "str" mixin (`class AzureEnum(str, Enum)`) to improve experiences when unkown enum are met. This is not a breaking change,
  but documentation about mixin enum and some recommendations should be known:
  https://docs.python.org/3/library/enum.html#others
  At a glance:

  - "is" should not be used at all.
  - "format" will return the string value, where "%s" string formatting will return `NameOfEnum.stringvalue`. Format syntax should be used always.

- New Long Running Operation:

  - Return type changes from msrestazure.azure_operation.AzureOperationPoller to msrest.polling.LROPoller. External API is the same.
  - Return type is now **always** a msrest.polling.LROPoller, whatever the optional parameters.
  - raw=True changes behavior. Instead of not polling and returning the initial call as ClientRawResponse, now we return a LROPoller as well and the final
    resource is returned as a ClientRawResponse.
  - Adding "polling" parameters. Polling=True is the default and poll using ARM algorithm. Polling=False does not poll and return the initial call reponse.
  - Polling accept instances of subclasses of msrest.polling.PollingMethod.
  - `add_done_callback` now does not fail if poller is done, but execute the callback right away.

### 2018-02-16 - 2.1.38

- Externalize Url as a metadata property on operation

### 2018-02-06 - 2.1.35

- Allow "baseUrl" as a custom parameter at the client level.

### 2018-01-04 - 2.1.34

- Fix inheritance and additionalProperties used together

### 2017-12-28 - 2.1.32

- Refactor LRO operations with an external \_XXX_initial call

### 2017-12-22 - 2.1.30

- Add "async", "await" and "mro" as Python reserved keywords.

### 2017-12-13 - 2.1.28

- All Model call super(XX, self).__init__()

### 2017-11-27 - 2.0.25

- Add no-namespace-folders option
- Add basic-setup-py. Change the default behavior to do NOT generate the setup.py.

### 2017-11-22 - 2.0.23

- Add "models" link inside operation groups
- Add help for Python

### 2017-10-19 - 2.0.18

- Fix namespace folders in Vanilla generator

### 2017-10-10 - 2.0.17

- Fix paging description

### 2017-10-10 - 2.0.16
- Improve polymorphic discriminator documentation (#17)
- Add deprecated support (#16)
- Fix invalid headers test (#15)
- Fix invalid python code in some scenario (#14)
- Stop checking str type for client parameter (#12)
- Add client-side-validation to Autorest.Python (#11)

### 2017-09-27 - 2.0.14
- Improve documentation cross-reference (#9)

### 2017-09-26 - 2.0.13
- Remove constraint on array type, if array is used in the URL (#8)<|MERGE_RESOLUTION|>--- conflicted
+++ resolved
@@ -9,11 +9,8 @@
 **New features**
 
 - Support non-ARM polling by default (azure-core 1.4.0)
-<<<<<<< HEAD
 - Adding multiple inheritance  #567
-=======
 - Accept polling_interval keyword passed to LRO operations  #571
->>>>>>> 6b4d272f
 
 ### 2020-04-09 - 5.0.0-dev.20200409.1
 Modelerfour version: 4.12.301
