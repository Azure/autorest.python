--- conflicted
+++ resolved
@@ -1,6 +1,5 @@
 # Change Log
 
-<<<<<<< HEAD
 ### 2020-05-22 - 5.1.0-preview.1
 Modelerfour version: 4.13.351
 
@@ -11,13 +10,9 @@
 **Features**
 
 - Refactor async LRO poller with a AsyncLROPoller class + "begin_" prefix
-=======
-### Unreleased
-Modelerfour version: 4.13.351
 
 **Bug Fixes**
 - Corrected generation of the item name of paging response when extracting data  #648
->>>>>>> ac7e4962
 
 ### 2020-05-22 - 5.0.0-preview.8
 Modelerfour version: 4.13.351
