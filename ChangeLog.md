--- conflicted
+++ resolved
@@ -6,13 +6,9 @@
 **Bug Fixes**
 - Corrected generation of the item name of paging response when extracting data  #648
 - Corrected return type typing annotation for operations that return an optional body  #656
-<<<<<<< HEAD
-- Fixed mypy issue by only setting the generated `deserialized` variable to None if the operation has an optional return typ  #656
-- Have the next operation in a paging call use the HTTP verb GET if the next operation is not defined  #664
-=======
 - Fixed mypy issue by only setting the generated `deserialized` variable to None if the operation has an optional return type  #656
 - Fixed generation of pkgutil init files  #661
->>>>>>> b25e4602
+- Have the next operation in a paging call use the HTTP verb GET if the next operation is not defined  #664
 
 ### 2020-05-22 - 5.0.0-preview.8
 Modelerfour version: 4.13.351
