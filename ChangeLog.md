# Release History

<<<<<<< HEAD
### 2022-xx-xx - 5.18.1
=======
### 2022-xx-xx - 6.0.0
>>>>>>> 2c1bc816

| Library                                                                 | Min Version |
| ----------------------------------------------------------------------- | ----------- |
| `@autorest/core`                                                        | `3.8.1`     |
| `@autorest/modelerfour`                                                 | `4.23.5`    |
| `azure-core` dep of generated code                                      | `1.24.0`    |
<<<<<<< HEAD
| `msrest` dep of generated code                                          | `0.7.0`     |
| `azure-mgmt-core` dep of generated code (If generating mgmt plane code) | `1.3.0`     |

**Other Changes**

- Optimize `--package-mode` to be compatible with more kinds of autorest configuration # 1291


### 2022-06-09 - 5.18.0

| Library                                                                 | Min Version |
| ----------------------------------------------------------------------- | ----------- |
| `@autorest/core`                                                        | `3.8.1`     |
| `@autorest/modelerfour`                                                 | `4.23.5`    |
| `azure-core` dep of generated code                                      | `1.24.0`    |
| `msrest` dep of generated code                                          | `0.7.0`     |
=======
>>>>>>> 2c1bc816
| `azure-mgmt-core` dep of generated code (If generating mgmt plane code) | `1.3.0`     |

**Breaking Changes**

- Only generate Python3 SDKs  #1297
- Don't reformat initial query parameters into the next link  #1297

### 2022-07-13 - 5.19.0

| Library                                                                 | Min Version |
| ----------------------------------------------------------------------- | ----------- |
| `@autorest/core`                                                        | `3.8.1`     |
| `@autorest/modelerfour`                                                 | `4.23.5`    |
| `azure-core` dep of generated code                                      | `1.24.0`    |
| `msrest` dep of generated code                                          | `0.7.0`    |
| `azure-mgmt-core` dep of generated code (If generating mgmt plane code) | `1.3.0`     |

**New Features**

- Add _serialization.py for `--client-side-validation=false` generation, and migrate serilization from msrest to _serialization.py #1236

### 2022-07-13 - 5.18.0

| Library                                                                 | Min Version |
| ----------------------------------------------------------------------- | ----------- |
| `@autorest/core`                                                        | `3.8.1`     |
| `@autorest/modelerfour`                                                 | `4.23.5`    |
| `azure-core` dep of generated code                                      | `1.24.0`    |
| `msrest` dep of generated code                                          | `0.7.0`    |
| `azure-mgmt-core` dep of generated code (If generating mgmt plane code) | `1.3.0`     |

**Breaking Changes in Version Tolerant**

- No longer allow users to specify `api_version` on the method level  #1281
- Make `content_type` param required with no default if streaming with no `application/octet-stream`  #1288

**Bug Fixes**

- Fix duplicate params in signature with `--payload-flattening-threshold`  #1289
- Fix overloaded request builder signatures  #1289
- Improve docstring templates, specifically for polymorphic bodies  #1279


### 2022-06-02 - 5.17.0

| Library                                                                 | Min Version |
| ----------------------------------------------------------------------- | ----------- |
| `@autorest/core`                                                        | `3.8.1`     |
| `@autorest/modelerfour`                                                 | `4.23.5`    |
| `azure-core` dep of generated code                                      | `1.23.0`    |
| `msrest` dep of generated code                                          | `0.6.21`    |
| `azure-mgmt-core` dep of generated code (If generating mgmt plane code) | `1.3.0`     |

**New Features**

- Hide `api_version` in doc string for singleapi SDK even if contains multi api versions  #1239
- Add overloads for operations with different body types. We now sniff bodies and assign content type based off of body type.  #1230
- Add flag `--postprocess`. Run this after doing customizations for full mypy support

**Breaking Changes in Version Tolerant**

- Have stream responses directly return an iterator of bytes, so you don't need to call `.iter_bytes()` on the response object.  #1254
- If generating with `--models-mode=msrest` in version tolerant, we hide paging models  #1259

**Breaking Changes in Request Builders**

- Request builders for LRO operations have the `_initial` suffix removed from their name  #1241
- Request builders from groups with reserved words will now be padded with the word "Operations" instead of "Builders"  #1243

**Bug Fixes**

- Make sure `any-object` schemas from swagger are typed with `MutableMapping`s  #1243
- Make typing for parameters `Optional` only if `None` is a valid input, not only if it is specified as `optional` in swagger  #1244
- Fix for render failure of `README.md` when `--package-mode==dataplane` #1247
- Fix typing for stream responses to iterators of bytes.  #1254
- Additional linting support  #1265
- Fix Sphinx documentation for raised exception #1264
- Use `api_version` in `_config` as default value for operation function  #1268

**Other Changes**

- Update template files for `--package-mode` # 1248

### 2022-04-18 - 5.16.0

| Library                                                                 | Min Version |
| ----------------------------------------------------------------------- | ----------- |
| `@autorest/core`                                                        | `3.6.2`     |
| `@autorest/modelerfour`                                                 | `4.19.1`    |
| `azure-core` dep of generated code                                      | `1.23.0`    |
| `msrest` dep of generated code                                          | `0.6.21`    |
| `azure-mgmt-core` dep of generated code (If generating mgmt plane code) | `1.3.0`     |

**Breaking Changes in Version Tolerant Generation**

- We no longer generate operations for operations with multipart or urlencoded bodies. SDK writers must implement these operations in their customized patch file. See https://aka.ms/azsdk/python/dpcodegen/python/customize for how to customize generated code #1223

**Bug Fixes**

- Drop package dependency on "@azure-tools/extension", switch to "@autorest/system-requirements" #1229
- Fix `content_type` generation in multiapi SDKs with multiple content types for bodies #1232

### 2022-04-07 - 5.15.0

| Library                                                                 | Min Version |
| ----------------------------------------------------------------------- | ----------- |
| `@autorest/core`                                                        | `3.6.2`     |
| `@autorest/modelerfour`                                                 | `4.19.1`    |
| `azure-core` dep of generated code                                      | `1.23.0`    |
| `msrest` dep of generated code                                          | `0.6.21`    |
| `azure-mgmt-core` dep of generated code (If generating mgmt plane code) | `1.3.0`     |

**New Features**

- Add support for security configurations in the swagger. For more information, see https://github.com/Azure/autorest/blob/main/docs/generate/authentication.md #1161
- Add support for handwritten customizations of generated code. For more information, see https://aka.ms/azsdk/python/dpcodegen/python/customize #1153
- Allow `header` and `params` as kwargs in operation and request-build function to hand over REST Header and Query parameters case insensitively #1183
- Typing operation parameters as JSON, Primitives or Any for `--version-tolerant` #1210

**Bug Fixes**

- Make `--version-tolerant` generated code mypy compatible in the `azure-sdk-for-python` repo. Tested only with the `--black` flag #1185
- Remove unnecessary vendored code in the `_vendor` file if the SDK has no operations #1196
- Fix the generation of the root `__init__` files for packages with only models #1195
- Add pylint and mypy support for `--version-tolerant` generations with `--models-mode=msrest` #1202

**Breaking Changes in Version Tolerant Generation**

- Change client filenames to `_client.py` #1206
- Change the models filename from `_models_py3.py` to `_models.py` #1204
- Change the enums filename to `_enums.py` #1204

### 2022-03-08 - 5.14.0

| Library                                                                 | Min Version |
| ----------------------------------------------------------------------- | ----------- |
| `@autorest/core`                                                        | `3.6.2`     |
| `@autorest/modelerfour`                                                 | `4.19.1`    |
| `azure-core` dep of generated code                                      | `1.20.1`    |
| `msrest` dep of generated code                                          | `0.6.21`    |
| `azure-mgmt-core` dep of generated code (If generating mgmt plane code) | `1.3.0`     |

**New Features**

- Add flag `--package-mode=mgmtplane|dataplane|<custom package template folder>` to generate necessary files for package #1154

**Bug Fixes**

- Improve operation group documentation to prevent users from initializing operation groups themselves #1179

### 2022-03-03 - 5.13.0

| Library                                                                 | Min Version |
| ----------------------------------------------------------------------- | ----------- |
| `@autorest/core`                                                        | `3.6.2`     |
| `@autorest/modelerfour`                                                 | `4.19.1`    |
| `azure-core` dep of generated code                                      | `1.20.1`    |
| `msrest` dep of generated code                                          | `0.6.21`    |
| `azure-mgmt-core` dep of generated code (If generating mgmt plane code) | `1.3.0`     |

**Breaking Changes in Version Tolerant Generation**

- We now generate with optional constant parameters as None by defaulting `--default-optional-constants-to-none` to True #1171
- Version tolerant paging does not reformat initial query parameters into the next link #1168

**New Features**

- Add flag `--default-optional-constants-to-none` with which optional constant parameters is default to None #1171
- Add flag `--reformat-next-link`, determines whether we reformat initial query parameters into the next link. Defaults to `True` for the GA generator, forced to `False` for `--version-tolerant`.

**Bug Fixes**

- Add default value consistently for parameters #1164
- Make `content_type` param keyword-only if there are multiple content types #1167

**Other Changes**

- Drop testing support for 2.7 packages #1175

### 2022-02-09 - 5.12.6

| Library                                                                 | Min Version |
| ----------------------------------------------------------------------- | ----------- |
| `@autorest/core`                                                        | `3.6.2`     |
| `@autorest/modelerfour`                                                 | `4.19.1`    |
| `azure-core` dep of generated code                                      | `1.20.1`    |
| `msrest` dep of generated code                                          | `0.6.21`    |
| `azure-mgmt-core` dep of generated code (If generating mgmt plane code) | `1.3.0`     |

**Bug Fixes**

- Remove unused `metadata` value for paging and long running operations with `version-tolerant` generations #1131
- Remove name conflicts with parameters called `url`, `header_parameters`, and `query_parameters` #1143
- Make `--version-tolerant` generated code pylint compatible in the `azure-sdk-for-python` repo when generated with the `--black` flag #1147, #1144, #1130

### 2022-01-26 - 5.12.5

| Library                                                                 | Min Version |
| ----------------------------------------------------------------------- | ----------- |
| `@autorest/core`                                                        | `3.6.2`     |
| `@autorest/modelerfour`                                                 | `4.19.1`    |
| `azure-core` dep of generated code                                      | `1.20.1`    |
| `msrest` dep of generated code                                          | `0.6.21`    |
| `azure-mgmt-core` dep of generated code (If generating mgmt plane code) | `1.3.0`     |

**Bug Fixes**

- Fix usage of `--black` flag outside of repo #1126
- Remove unused `metadata` value for `version-tolerant` generations #1127

### 2022-01-14 - 5.12.4

| Library                                                                 | Min Version |
| ----------------------------------------------------------------------- | ----------- |
| `@autorest/core`                                                        | `3.6.2`     |
| `@autorest/modelerfour`                                                 | `4.19.1`    |
| `azure-core` dep of generated code                                      | `1.20.1`    |
| `msrest` dep of generated code                                          | `0.6.21`    |
| `azure-mgmt-core` dep of generated code (If generating mgmt plane code) | `1.3.0`     |

**Bug Fixes**

- Remove duplicate generation of properties in classes that inherit from multiple classes #1120

### 2022-01-13 - 5.12.3

| Library                                                                 | Min Version |
| ----------------------------------------------------------------------- | ----------- |
| `@autorest/core`                                                        | `3.6.2`     |
| `@autorest/modelerfour`                                                 | `4.19.1`    |
| `azure-core` dep of generated code                                      | `1.20.1`    |
| `msrest` dep of generated code                                          | `0.6.21`    |
| `azure-mgmt-core` dep of generated code (If generating mgmt plane code) | `1.3.0`     |

**Bug Fixes**

- Unify multiapi constant behavior with single API version #1119
- Clean up docstrings by removing descriptions for client constants on methods and request builders #1119

### 2022-01-11 - 5.12.2

| Library                                                                 | Min Version |
| ----------------------------------------------------------------------- | ----------- |
| `@autorest/core`                                                        | `3.6.2`     |
| `@autorest/modelerfour`                                                 | `4.19.1`    |
| `azure-core` dep of generated code                                      | `1.20.1`    |
| `msrest` dep of generated code                                          | `0.6.21`    |
| `azure-mgmt-core` dep of generated code (If generating mgmt plane code) | `1.3.0`     |

**Bug Fixes**

- Fix installation of autorest python package #1118

### 2022-01-10 - 5.12.1

| Library                                                                 | Min Version |
| ----------------------------------------------------------------------- | ----------- |
| `@autorest/core`                                                        | `3.6.2`     |
| `@autorest/modelerfour`                                                 | `4.19.1`    |
| `azure-core` dep of generated code                                      | `1.20.1`    |
| `msrest` dep of generated code                                          | `0.6.21`    |
| `azure-mgmt-core` dep of generated code (If generating mgmt plane code) | `1.3.0`     |

**Bug Fixes**

- Fix support for json merge patch #1117

### 2021-12-06 - 5.12.0

| Library                                                                 | Min Version |
| ----------------------------------------------------------------------- | ----------- |
| `@autorest/core`                                                        | `3.6.2`     |
| `@autorest/modelerfour`                                                 | `4.19.1`    |
| `azure-core` dep of generated code                                      | `1.20.1`    |
| `msrest` dep of generated code                                          | `0.6.21`    |
| `azure-mgmt-core` dep of generated code (If generating mgmt plane code) | `1.3.0`     |

**Breaking Changes in Version Tolerant Generation**

- Remove metadata property for version tolerant and low level client generations #1090
- Generate SDKs with `--python3-only` defaulting to `True` for version tolerant and low level client #1087

**New Features**

- Generate a `_patch.py` file if one does not exist. These files are used to customize the generated code #1092

**Bug Fixes**

- Can now handle body params with names `json`, `content`, `data`, and `files` #1081
- Improve generated templates for `data` and `files` input body params by adding quotes around the keys #1082
- Using flag `--python3-only` will get you typed sync client and config files #1085
- Pin `mistune` dependency to less than `2.x.x` so autorest can be successfully installed #1106

### 2021-11-05 - 5.11.2

| Library                                                                 | Min Version |
| ----------------------------------------------------------------------- | ----------- |
| `@autorest/core`                                                        | `3.6.2`     |
| `@autorest/modelerfour`                                                 | `4.19.1`    |
| `azure-core` dep of generated code                                      | `1.20.0`    |
| `msrest` dep of generated code                                          | `0.6.21`    |
| `azure-mgmt-core` dep of generated code (If generating mgmt plane code) | `1.3.0`     |

**Bug Fixes**

- Respect no client side validation for low level client generations #1080

### 2021-11-05 - 5.11.1

| Library                                                                 | Min Version |
| ----------------------------------------------------------------------- | ----------- |
| `@autorest/core`                                                        | `3.6.2`     |
| `@autorest/modelerfour`                                                 | `4.19.1`    |
| `azure-core` dep of generated code                                      | `1.20.0`    |
| `msrest` dep of generated code                                          | `0.6.21`    |
| `azure-mgmt-core` dep of generated code (If generating mgmt plane code) | `1.3.0`     |

**Bug Fixes**

- Hide mixin operations for version tolerant generation #1071

### 2021-11-04 - 5.11.0

| Library                                                                 | Min Version |
| ----------------------------------------------------------------------- | ----------- |
| `@autorest/core`                                                        | `3.6.2`     |
| `@autorest/modelerfour`                                                 | `4.19.1`    |
| `azure-core` dep of generated code                                      | `1.20.0`    |
| `msrest` dep of generated code                                          | `0.6.21`    |
| `azure-mgmt-core` dep of generated code (If generating mgmt plane code) | `1.3.0`     |

**New Features**

- Add `_patch.py` support for `aio` folder #1070

**Bug Fixes**

- Fix documentation for HEAD calls that perform boolean checks on returned status codes in version tolerant code #1072
- Fix body grouping by content types for binary bodies #1076
- Fix default content type determination #1078

### 2021-11-01 - 5.10.0

| Library                                                                 | Min Version |
| ----------------------------------------------------------------------- | ----------- |
| `@autorest/core`                                                        | `3.6.2`     |
| `@autorest/modelerfour`                                                 | `4.19.1`    |
| `azure-core` dep of generated code                                      | `1.19.1`    |
| `msrest` dep of generated code                                          | `0.6.21`    |
| `azure-mgmt-core` dep of generated code (If generating mgmt plane code) | `1.3.0`     |

**New Features**

- Allow users to override constant swagger params with kwarg input #1060

### 2021-10-15 - 5.9.3

| Library                                                                 | Min Version |
| ----------------------------------------------------------------------- | ----------- |
| `@autorest/core`                                                        | `3.6.2`     |
| `@autorest/modelerfour`                                                 | `4.19.1`    |
| `azure-core` dep of generated code                                      | `1.19.0`    |
| `msrest` dep of generated code                                          | `0.6.21`    |
| `azure-mgmt-core` dep of generated code (If generating mgmt plane code) | `1.3.0`     |

**Bug Fixes**

- Fix generation of form-data inputs #1061

### 2021-10-05 - 5.9.2

| Library                                                                 | Min Version |
| ----------------------------------------------------------------------- | ----------- |
| `@autorest/core`                                                        | `3.6.2`     |
| `@autorest/modelerfour`                                                 | `4.19.1`    |
| `azure-core` dep of generated code                                      | `1.19.0`    |
| `msrest` dep of generated code                                          | `0.6.21`    |
| `azure-mgmt-core` dep of generated code (If generating mgmt plane code) | `1.3.0`     |

**New Features**

- Updating generated code for `azure-core` release `1.19.0`.

### 2021-09-27 - 5.9.1

| Library                                                                 | Min Version |
| ----------------------------------------------------------------------- | ----------- |
| `@autorest/core`                                                        | `3.6.2`     |
| `@autorest/modelerfour`                                                 | `4.19.1`    |
| `azure-core` dep of generated code                                      | `1.18.0`    |
| `msrest` dep of generated code                                          | `0.6.21`    |
| `azure-mgmt-core` dep of generated code (If generating mgmt plane code) | `1.3.0`     |

**New Features**

- We have added a **provisional** `rest` layer to our generated code. We have also added the following **provisional** flags listed [here](https://github.com/Azure/autorest.python/wiki/Generating-Low-Level-Client#generate-a-low-level-client). #875
- With this new release, we are also dropping support for Python 3.5 + async. #875
- For mgmt plan SDK, default policy changes from `BearerTokenCredentialPolicy` to `ARMChallengeAuthenticationPolicy`.
- We now add tracing by default, the flag `--trace` now defaults to `True` if you have operations.
- Added flag `--python3-only` for users looking to generate SDKs that only support Python 3 #1044

**Bug Fixes**

- Correctly pad operation groups with reserved names with `Operations` #1005
- Fix the generated docstrings for input kwargs of models #1026
- Pass pipeline context to `msrest` in `failsafe_deserialize` so `msrest` has access to the context #1030

### 2021-09-27 - 5.9.0

YANKED

### 2021-07-13 - 5.8.4

min Autorest core version: 3.4.5

min Modelerfour version: 4.19.1

**Bug Fixes**

- Fix case where we have a grouped parameter whose name is a reserved property name #970
- Remove all hosts from global parameters, regardless of how many m4 sends us #972

### 2021-07-06 - 5.8.3

min Autorest core version: 3.3.0

min Modelerfour version: 4.19.1

**Bug Fixes**

- Fix LRO path parameterization when we have a constant path parameter #968

### 2021-06-22 - 5.8.2

min Autorest core version: 3.3.0

min Modelerfour version: 4.19.1

**Bug Fixes**

- We are now more lenient with our checks for the content type parameter #956

### 2021-06-16 - 5.8.1

min Autorest core version: 3.3.0

min Modelerfour version: 4.19.1

**Bug Fixes**

- Fix optional properties with constant schemas. Now, properties that have constant schemas but are optional will not have the hardcoded constant value,
  but will default to its `x-ms-client-default` or `None` #952

### 2021-05-17 - 5.8.0

min Autorest core version: 3.3.0

min Modelerfour version: 4.19.1

**New Features**

- Add support for parameters and properties that can be of type "Anything". #946

### 2021-04-20 - 5.7.0

min Autorest core version: 3.1.0

min Modelerfour version: 4.15.456

**Bug Fixes**

- Fix data plane LRO operations so they poll by default. Bumping minor version because this bug fix will change some default behavior. #936

### 2021-04-07 - 5.6.6

min Autorest core version: 3.1.0

min Modelerfour version: 4.15.456

**Bug Fixes**

- Fix docstrings so they don't get split on hyphens #931

### 2021-04-07 - 5.6.5

min Autorest core version: 3.1.0

min Modelerfour version: 4.15.456

**Bug Fixes**

- Fix regression in multiapi generation for multiapi versions without mixin operations #928

### 2021-03-01 - 5.6.4

min Autorest core version: 3.1.0

min Modelerfour version: 4.15.456

**Bug Fixes**

- Bump `Autorest core` minimum version to be able to deal with indented `python` blocks in config files

### 2021-02-10 - 5.6.3

min Autorest core version: 3.0.6372

min Modelerfour version: 4.15.456

**Bug Fixes**

- Bump `Autorest core` minimum version to [correctly deal with](https://github.com/Azure/autorest/pull/3860) overriding configs. Fixes submodule-specific code in our multiapi client #880

### 2021-02-04 - 5.6.2

Autorest core version: 3.0.6318

Modelerfour version: 4.15.456

**Bug Fixes**

- Bump `Modelerfour` minimum version to [correctly deal with](https://github.com/Azure/autorest.modelerfour/pull/385) parameters specified as `'required': false` in swagger #877

### 2021-01-27 - 5.6.1

Autorest core version: 3.0.6318

Modelerfour version: 4.15.442

**Bug Fixes**

- Instead of throwing a `DeserializationError` in the case of failed error model deserialization, we swallow the error and return the `HttpResponseError` to users.
  WARNING: You need to make sure your `msrest` version is `0.6.21` or above, or a lot of your calls will fail with an `AttributeError` message #870

### 2021-01-15 - 5.6.0

Autorest core version: 3.0.6318

Modelerfour version: 4.15.442

**New Features**

- Add support for [`black`](https://pypi.org/project/black/) formatting of your generated files. Pass flag `--black` when generating to get this behavior. #836

**Bug Fixes**

- Wrap individual enum descriptions #844
- Bump `Modelerfour` minimum version to `4.15.442` to fix [circular reference error](https://github.com/Azure/autorest/issues/3630). Special thanks to @amrElroumy for this PR. #866

### 2020-11-12 - 5.5.0

Autorest core version: 3.0.6318

Modelerfour version: 4.15.421

**New Features**

- Can now take in custom pollers and pagers through directives. This will override the defaults (`LROPoller` and `ItemPaged`, respectively). See [this readme](https://github.com/Azure/autorest.python/tree/autorestv3/test/azure/specification/custompollerpager) for the directive to use to override. #821

### 2020-11-11 - 5.4.3

Autorest core version: 3.0.6320

Modelerfour version: 4.15.421

**Bug Fixes**

- Correctly choose schema from response with 200 status code in the case of LRO operations with multiple responses #814
- Fix conflict for model deserialization when operation has input param with name `models` #819

### 2020-11-09 - 5.4.2

Autorest core version: 3.0.6320

Modelerfour version: 4.15.421

**Bug Fixes**

- Set discriminator value in cases where discriminator is readonly #815

### 2020-11-03 - 5.4.1

Autorest core version: 3.0.6318

Modelerfour version: 4.15.421

**Bug Fixes**

- Honor default value for properties if `x-ms-client-default` value is passed #798
- Can now generate services with no operations #801

### 2020-10-19 - 5.4.0

Autorest core version: 3.0.6318

Modelerfour version: 4.15.421

**New Features**

- Add support for `--python.debugger`. With this flag, you can start debugging using VS Code. Make sure to still set up your [debugging configuration](https://github.com/Azure/autorest.python/wiki/Autorest-v3-based-generator-cheatsheet#vscode-debug) #790

**Bug Fixes**

- Correctly handling inheritance of class properties for inheritance chains > 3 levels #795

### 2020-10-06 - 5.3.5

Autorest core version: 3.0.6318

Modelerfour version: 4.15.421

**Bug Fixes**

- Can now correctly poll in the case of parameterized endpoints with relative polling urls #784

### 2020-09-24 - 5.3.4

Autorest core version: 3.0.6318

Modelerfour version: 4.15.421

**Bug Fixes**

- Include `content_type` docstrings for LRO and paging operations in the case of multiple media types #778
- Return response body if its content type is `text/plain` (taken from m4 update - m4 PR #353)

### 2020-09-17 - 5.3.3

Autorest core version: 3.0.6318

Modelerfour version: 4.15.419

**Bug fixes**

- Fix trailing comma issues in metadata.json (unblocks resource multiapi generation) #777

### 2020-09-14 - 5.3.2

Autorest core version: 3.0.6318

Modelerfour version: 4.15.419

**Bug fixes**

- Allow client side validation to be turned off for multiapi mixin operations #775

### 2020-09-14 - 5.3.1

Autorest core version: 3.0.6318

Modelerfour version: 4.15.419

**Bug fixes**

- Min autorest core is now 3.0.6318 to ensure client-side-validation is disabled by default (per track2 guidelines) #772

### 2020-09-11 - 5.3.0

Autorest Core version: 3.0.6306

Modelerfour version: 4.15.419

GA of autorest V5!

**Breaking Changes**

- Raise `ValueError` instead of `NotImplementedError` if API version code doesn't exist #764

### 2020-08-31 - 5.2.0-preview.1

Autorest Core version: 3.0.6306

Modelerfour version: 4.15.410

**Breaking Changes**

- Removed the `_async` suffix from async files #759

**New Features**

- Add mapping of 401 to `ClientAuthenticationError` for default error map #763
- Updated minimum `azure-core` version to 1.8.0 #747
- Updated minimum `msrest` version to 0.6.18 #747
- Support for `multipart/form-data` #746

**Bug fixes**

- Fix "multi" in Swagger (will generate correctly multiple query param now)

### 2020-08-07 - 5.1.0-preview.7

Autorest Core version: 3.0.6302
Modelerfour version: 4.15.400

**New Features**

- Add `azure-mgmt-core` as a dependency in the generated setup.py file #738
- Correct typing for `credential` when default credential policy type is `AzureKeyCredentialPolicy` #744
- Replace instead of extending `credential_scopes` if user has inputted their own #745

### 2020-08-04 - 5.1.0-preview.6

Autorest Core version: 3.0.6287
Modelerfour version: 4.15.378

**New Features**

- Add support for `x-ms-text` XML extension #722
- Allow users to pass the name of the key header for `AzureKeyCredentialPolicy` during generation. To use, pass in
  `AzureKeyCredentialPolicy` with the `--credential-default-policy-type` flag, and pass in the key header name using
  the `--credential-key-header-name` flag #736

**Bug Fixes**

- Fix duplicate type signatures in multiapi async config file #727
- Allowing single quote in regexp #726

### 2020-06-23 - 5.1.0-preview.5

Autorest Core version: 3.0.6287
Modelerfour version: 4.15.378

**Bug Fixes**

- Correctly have default behavior of csv for array query parameters when collection format is not specified in the swagger
  (taken from m4 update - perks PR #118)
- Fix bug when generating parameters with client default value and constant schema #707
- Make operation mixin signatures for multiapi default to default api version #715
- Fix name in setup.py to default to `package-name` if set #721
- Allow different custom base url host templates across API versions #719

### 2020-07-07 - 5.1.0-preview.4

Modelerfour version: 4.15.378

**New Features**

- Enum values are uppercase (with an alias from the lowercase version) #692
- Add `http_logging_policy` setting for config, and users can override the default by passing in the kwarg `http_logging_policy` #698

### 2020-06-24 - 5.1.0-preview.3

Modelerfour version: 4.13.351

**New Features**

- Supports a function that is both LRO and paging #689
- We have added a `--credential-default-policy-type` flag. Its default value is `BearerTokenCredentialPolicy`, but it can also accept
  `AzureKeyCredentialPolicy`. The value passed in will be the default authentication policy in the client's config, so users using the
  generated library will use that auth policy unless they pass in a separate one through kwargs #686
- Added support for a data plane multiapi client #693

**Bug Fixes**

- Fix typing for discriminator values in models, so Python 3.5 can import py3 file for models #691

**Bug Fixes**

- Make enum names all upper case. This fixes issues that arise if the name of an enum is also a method that can be applied to, say, a string.
  For example, if an enum's name is count. Made sure this fix will not break users currently accessing with lower case enum names #692

### 2020-06-08 - 5.1.0-preview.2

Modelerfour version: 4.13.351

**Bug Fixes**

- Fixed "Failed to install or start extension" issue arising when invoking autorest from a tar file, by correcctly calling Python 3. #678
- Generating correct formatting for LRO and paging operation docstrings #652
- Generating correct content and formatting for LRO and paging operations in multiapi mixin #652

### 2020-06-03 - 5.1.0-preview.1

Modelerfour version: 4.13.351

**Disclaimer**

This version requires azure-core 1.6.0 and contains features and bugfixes 5.0.0-preview.8

**Features**

- Refactor async LRO poller with a AsyncLROPoller class + "begin\_" prefix
- Add continuation_token kwargs to LRO methods

**Bug Fixes**

- Corrected generation of the item name of paging response when extracting data #648
- Corrected return type typing annotation for operations that return an optional body #656
- Fixed mypy issue by only setting the generated `deserialized` variable to None if the operation has an optional return type #656
- Fixed generation of pkgutil init files #661
- Have the next operation in a paging call use the HTTP verb GET if the next operation is not defined #664

### 2020-05-22 - 5.0.0-preview.8

Modelerfour version: 4.13.351

**Bug Fixes**

- Corrected ordering of summary and description in generated methods #640
- Have `IOSchema` call super init to get all of the properties shared in `BaseType` #642

### 2020-05-15 - 5.0.0-preview.7

Modelerfour version: 4.13.351

**Bug Fixes**

- Adding `self` as a reserved key word for parameters to avoid "duplicate argument 'self' in function definition" error #630
- Removed `self` as a reserved key word for method and model names #630

### 2020-05-13 - 5.0.0-preview.6

Modelerfour version: 4.13.351

**Bug Fixes**

- No longer assuming that response with body from an LRO call is an ObjectSchema #623
- Checking whether "protocol" entry exists in yaml in name converter to remove erroneous "KeyError: 'protocol'" #628

### 2020-05-08 - 5.0.0-preview.5

Modelerfour version: 4.13.351

**Bug Fixes**

- Users can pass in content types with ';' inside (such as 'text/plain; encoding=UTF-8') #619
- Allowing parameters to be of type `IO` as well #618
- Can now generate without FATAL: bad indentation error (taken from m4 update - perks PR #105)

### 2020-05-06 - 5.0.0-preview.4

Modelerfour version: 4.13.346

**New Features**

- Displaying the default and possible values for content type in the docstring for operations with multiple requests #615

**Bug Fixes**

- Fixing `AsyncTokenCredential` typing import and adding to service client #591
- Can now pass `content_type` and `error_map` kwargs to LRO functions without error #597
- Now making sure to include the content type of exceptions when passing content types to 'Accept' header #602
- `include_apis` in `Metrics` for tables swagger now cased correctly #603
- Corrected spacing after `if cls:` block in operations #606

### 2020-04-23 - 5.0.0-preview.3

Modelerfour version: 4.12.301

**Bug Fixes**

- Fixed sync lro method naming in MultiAPI operation mixins #572

### 2020-04-22 - 5.0.0-preview.2

Modelerfour version: 4.12.301

**New Features**

- User can now pass in credential scopes through kwargs #575
- Default error map always contains a mapping of 404 to `ResourceNotFoundError` and 409 to `ResourceExistsError` #580

**Bug Fixes**

- Not generating async multiapi client if `--no-async` flag is specified #586
- Fixes query parameter handling in paging operations #172
- Fixes losing 404/409 default is user pass a user_map #580

### 2020-04-16 - 5.0.0-preview.1

Modelerfour version: 4.12.301

**Breaking Changes**

- If the user would like to add a patch file, they now must name the file `_patch.py` #573

**New features**

- Support non-ARM polling by default (azure-core 1.4.0)
- Adding multiple inheritance #567
- Accept polling_interval keyword passed to LRO operations #571

**Bug Fixes**

- Fixed some generated typing hints (such as LROPoller) #507

### 2020-04-09 - 5.0.0-dev.20200409.1

Modelerfour version: 4.12.301

**Bug Fixes**

- Separating out typing imports in TYPE_CHECKING block #538
- Overriding a property inherited from a parent if they both have the same name #563

**New Features**

- Client side validation is now disabled by default #558
- We now also generate an async multiapi client when running multiapiscript # 480

### 2020-04-06 - 5.0.0-dev.20200406.1

Modelerfour version: 4.12.294

**New Features**

- Can now directly patch a client by defining a `patch.py` file in the top-level of the module with a `patch_sdk` function #548
- Can now handle `time` formats #551

### 2020-04-03 - 5.0.0-dev.20200403.1

Modelerfour version: 4.12.276

**Bug Fixes**

- Fixes parameter ordering so parameters with default values are all ordered at the end #545
- Fixes `TokenCredential` and `AsyncTokenCredential` sphinx docstring #546

### 2020-04-01 - 5.0.0-dev.20200401.1

Modelerfour version: 4.12.276

**Bug Fixes**

- Now the generic models file and python3 models file have the same behavior in regards to required properties and their default values #532
- Can now specify non-string enums #534
- Fixes `TokenCredential` typing #535

### 2020-03-30 - 5.0.0-dev.20200330.1

Modelerfour version: 4.12.276

**Bug Fixes**

- Fix enum default and required default #532

### 2020-03-26 - 5.0.0-dev.20200326.1

Modelerfour version: 4.12.276

**Bug Fixes**

- Will no longer permit generated enums and models to have the same name #504
- No longer exposing models from operation groups without importing them #486
- Now correctly deserializes error's that have an empty object (AnyType) as a model #516
- Added a list of parameter names to reserved parameter words, so there won't be clashes #525
- If a property's schema is readonly, we will show that property as being readonly (taken from m4 update #234)
- Remove `"azure-"` prefix from user agent name #523
- Correcting issue in generating multiapi with submodule, where generated user agent name included the `#` #505

### 2020-01-17 - 4.0.74

- Declare "self" as reserved keyword

### 2019-06-12 - 4.0.71

- no-async flag to skip async code generation

### 2019-05-21 - 4.0.70

- Beta version of --keep-version-file for ARM generator

### 2019-02-13 - 4.0.67

- All models will now be generated in two files `_models` and `_models_py3`, and paging in a page file
- Breaking changes: Import of models and enums from package must be done from package.models

### 2019-02-11 - 4.0.66

- Fix async cross-link documentation

### 2019-02-08 - 4.0.65

- New version of async generation. Requires msrest 0.6.3 and msrestazure 0.6.0.

  - namespace.XXXXClientAsync is now namespace.aio.XXXClient

- Support now MICROSOFT_MIT_SMALL and MICROSOFT_MIT_SMALL_NO_CODEGEN headers options

### 2019-01-08 - 4.0.64

- New version of async generation. Requires msrest 0.6.3 and msrestazure 0.6.0.

### 2018-12-17 - 4.0.63

- Autorest now generates async code.

**This version requires EXACTLY msrest 0.6.0 to 0.6.2 and is considered deprecated. Do NOT generate with it.**

### 2018-07-09 - 3.0.58

- Fix some complex XML parsing issues. Requires msrest 0.5.2

### 2018-07-05 - 3.0.56

- Differentiate Default and AzureAsyncOperation LRO options
- Fix bug with operation flattenning if operation has a parameter called "foo" and model too disambiguiated as "foo1"

### 2018-06-13 - 3.0.54

This version requires msrestazure 0.4.32

- Add support for LRO options

### 2018-06-13 - 3.0.53

This version requires msrest 0.5.0

- XML support
- Big fix on headers (Accept/Content-Type) to better reflect consumes/produces of Swagger
- Refactoring of "send" to better separate request creation and request sending

### 2018-06-08 - 3.0.52

- Beta version of --keep-version-file

### 2018-05-08 - 3.0.51

- Py3 model files must inherit from Py3 files

### 2018-04-18 - 3.0.50

- Add context manager to SDK client that keeps the same sessions across requests.

### 2018-04-17 - 3.0.49

- Fix some valid discriminator + flatten scenarios #2889

### 2018-04-16 - 3.0.48

- Fix bad comma on py3 models if super class has no attributes

### 2018-03-27 - 3.0.43

- Add documentation to enum #49

### 2018-03-07 - 3.0.41

**Breaking changes**

- Model signatures are now using only keywords-arguments syntax. Every positional arguments are required to be rewritten as keywords-arguments.
  To keep auto-completion in most cases, models are now generated for Python 2 and Python 3. Python 3 uses the "\*" syntax for keyword-only arguments.
- Enum type are now using the "str" mixin (`class AzureEnum(str, Enum)`) to improve experiences when unkown enum are met. This is not a breaking change,
  but documentation about mixin enum and some recommendations should be known:
  https://docs.python.org/3/library/enum.html#others
  At a glance:

  - "is" should not be used at all.
  - "format" will return the string value, where "%s" string formatting will return `NameOfEnum.stringvalue`. Format syntax should be used always.

- New Long Running Operation:

  - Return type changes from msrestazure.azure_operation.AzureOperationPoller to msrest.polling.LROPoller. External API is the same.
  - Return type is now **always** a msrest.polling.LROPoller, whatever the optional parameters.
  - raw=True changes behavior. Instead of not polling and returning the initial call as ClientRawResponse, now we return a LROPoller as well and the final
    resource is returned as a ClientRawResponse.
  - Adding "polling" parameters. Polling=True is the default and poll using ARM algorithm. Polling=False does not poll and return the initial call reponse.
  - Polling accept instances of subclasses of msrest.polling.PollingMethod.
  - `add_done_callback` now does not fail if poller is done, but execute the callback right away.

### 2018-02-16 - 2.1.38

- Externalize Url as a metadata property on operation

### 2018-02-06 - 2.1.35

- Allow "baseUrl" as a custom parameter at the client level.

### 2018-01-04 - 2.1.34

- Fix inheritance and additionalProperties used together

### 2017-12-28 - 2.1.32

- Refactor LRO operations with an external \_XXX_initial call

### 2017-12-22 - 2.1.30

- Add "async", "await" and "mro" as Python reserved keywords.

### 2017-12-13 - 2.1.28

- All Model call super(XX, self).**init**()

### 2017-11-27 - 2.0.25

- Add no-namespace-folders option
- Add basic-setup-py. Change the default behavior to do NOT generate the setup.py.

### 2017-11-22 - 2.0.23

- Add "models" link inside operation groups
- Add help for Python

### 2017-10-19 - 2.0.18

- Fix namespace folders in Vanilla generator

### 2017-10-10 - 2.0.17

- Fix paging description

### 2017-10-10 - 2.0.16

- Improve polymorphic discriminator documentation (#17)
- Add deprecated support (#16)
- Fix invalid headers test (#15)
- Fix invalid python code in some scenario (#14)
- Stop checking str type for client parameter (#12)
- Add client-side-validation to Autorest.Python (#11)

### 2017-09-27 - 2.0.14

- Improve documentation cross-reference (#9)

### 2017-09-26 - 2.0.13

- Remove constraint on array type, if array is used in the URL (#8)<|MERGE_RESOLUTION|>--- conflicted
+++ resolved
@@ -1,41 +1,22 @@
 # Release History
 
-<<<<<<< HEAD
-### 2022-xx-xx - 5.18.1
-=======
 ### 2022-xx-xx - 6.0.0
->>>>>>> 2c1bc816
 
 | Library                                                                 | Min Version |
 | ----------------------------------------------------------------------- | ----------- |
 | `@autorest/core`                                                        | `3.8.1`     |
 | `@autorest/modelerfour`                                                 | `4.23.5`    |
 | `azure-core` dep of generated code                                      | `1.24.0`    |
-<<<<<<< HEAD
-| `msrest` dep of generated code                                          | `0.7.0`     |
-| `azure-mgmt-core` dep of generated code (If generating mgmt plane code) | `1.3.0`     |
-
-**Other Changes**
-
-- Optimize `--package-mode` to be compatible with more kinds of autorest configuration # 1291
-
-
-### 2022-06-09 - 5.18.0
-
-| Library                                                                 | Min Version |
-| ----------------------------------------------------------------------- | ----------- |
-| `@autorest/core`                                                        | `3.8.1`     |
-| `@autorest/modelerfour`                                                 | `4.23.5`    |
-| `azure-core` dep of generated code                                      | `1.24.0`    |
-| `msrest` dep of generated code                                          | `0.7.0`     |
-=======
->>>>>>> 2c1bc816
 | `azure-mgmt-core` dep of generated code (If generating mgmt plane code) | `1.3.0`     |
 
 **Breaking Changes**
 
 - Only generate Python3 SDKs  #1297
 - Don't reformat initial query parameters into the next link  #1297
+
+**Other Changes**
+
+- Optimize `--package-mode` to be compatible with more kinds of autorest configuration # 1291
 
 ### 2022-07-13 - 5.19.0
 
