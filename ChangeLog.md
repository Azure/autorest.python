# Change Log

<<<<<<< HEAD
### 2022-xx-xx - 5.13.0
=======
### 2022-03-03 - 5.13.0
>>>>>>> f7379496

| Library | Min Version
| --------------- | -------
|`@autorest/core` |  `3.6.2`
|`@autorest/modelerfour` | `4.19.1`
|`azure-core` dep of generated code | `1.20.1`
|`msrest` dep of generated code | `0.6.21`
|`azure-mgmt-core` dep of generated code (If generating mgmt plane code) | `1.3.0`

**Breaking Changes in Version Tolerant Generation**

<<<<<<< HEAD
- Version tolerant paging does not reformat initial query parameters into the next link #1168
=======
- We now generate with optional constant parameters as None by defaulting `--default-optional-constants-to-none` to True #1171

**New Features**

- Add flag `--default-optional-constants-to-none` with which optional constant parameters is default to None #1171
>>>>>>> f7379496

**Bug Fixes**

- Add default value consistently for parameters #1164
- Make `content_type` param keyword-only if there are multiple content types #1167

**Other Changes**

- Drop testing support for 2.7 packages #1175

### 2022-02-09 - 5.12.6

| Library | Min Version
| --------------- | -------
|`@autorest/core` |  `3.6.2`
|`@autorest/modelerfour` | `4.19.1`
|`azure-core` dep of generated code | `1.20.1`
|`msrest` dep of generated code | `0.6.21`
|`azure-mgmt-core` dep of generated code (If generating mgmt plane code) | `1.3.0`

**Bug Fixes**

- Remove unused `metadata` value for paging and long running operations with `version-tolerant` generations #1131
- Remove name conflicts with parameters called `url`, `header_parameters`, and `query_parameters` #1143
- Make `--version-tolerant` generated code pylint compatible in the `azure-sdk-for-python` repo when generated with the `--black` flag #1147, #1144, #1130

### 2022-01-26 - 5.12.5

| Library | Min Version
| --------------- | -------
|`@autorest/core` |  `3.6.2`
|`@autorest/modelerfour` | `4.19.1`
|`azure-core` dep of generated code | `1.20.1`
|`msrest` dep of generated code | `0.6.21`
|`azure-mgmt-core` dep of generated code (If generating mgmt plane code) | `1.3.0`

**Bug Fixes**

- Fix usage of `--black` flag outside of repo  #1126
- Remove unused `metadata` value for `version-tolerant` generations  #1127

### 2022-01-14 - 5.12.4

| Library | Min Version
| --------------- | -------
|`@autorest/core` |  `3.6.2`
|`@autorest/modelerfour` | `4.19.1`
|`azure-core` dep of generated code | `1.20.1`
|`msrest` dep of generated code | `0.6.21`
|`azure-mgmt-core` dep of generated code (If generating mgmt plane code) | `1.3.0`

**Bug Fixes**

- Remove duplicate generation of properties in classes that inherit from multiple classes  #1120

### 2022-01-13 - 5.12.3

| Library | Min Version
| --------------- | -------
|`@autorest/core` |  `3.6.2`
|`@autorest/modelerfour` | `4.19.1`
|`azure-core` dep of generated code | `1.20.1`
|`msrest` dep of generated code | `0.6.21`
|`azure-mgmt-core` dep of generated code (If generating mgmt plane code) | `1.3.0`

**Bug Fixes**

- Unify multiapi constant behavior with single API version  #1119
- Clean up docstrings by removing descriptions for client constants on methods and request builders  #1119

### 2022-01-11 - 5.12.2

| Library | Min Version
| --------------- | -------
|`@autorest/core` |  `3.6.2`
|`@autorest/modelerfour` | `4.19.1`
|`azure-core` dep of generated code | `1.20.1`
|`msrest` dep of generated code | `0.6.21`
|`azure-mgmt-core` dep of generated code (If generating mgmt plane code) | `1.3.0`

**Bug Fixes**

- Fix installation of autorest python package #1118

### 2022-01-10 - 5.12.1

| Library | Min Version
| --------------- | -------
|`@autorest/core` |  `3.6.2`
|`@autorest/modelerfour` | `4.19.1`
|`azure-core` dep of generated code | `1.20.1`
|`msrest` dep of generated code | `0.6.21`
|`azure-mgmt-core` dep of generated code (If generating mgmt plane code) | `1.3.0`

**Bug Fixes**

- Fix support for json merge patch  #1117

### 2021-12-06 - 5.12.0

| Library | Min Version
| --------------- | -------
|`@autorest/core` |  `3.6.2`
|`@autorest/modelerfour` | `4.19.1`
|`azure-core` dep of generated code | `1.20.1`
|`msrest` dep of generated code | `0.6.21`
|`azure-mgmt-core` dep of generated code (If generating mgmt plane code) | `1.3.0`

**Breaking Changes in Version Tolerant Generation**

- Remove metadata property for version tolerant and low level client generations #1090
- Generate SDKs with `--python3-only` defaulting to `True` for version tolerant and low level client  #1087

**New Features**

- Generate a `_patch.py` file if one does not exist. These files are used to customize the generated code  #1092

**Bug Fixes**

- Can now handle body params with names `json`, `content`, `data`, and `files` #1081
- Improve generated templates for `data` and `files` input body params by adding quotes around the keys  #1082
- Using flag `--python3-only` will get you typed sync client and config files  #1085
- Pin `mistune` dependency to less than `2.x.x` so autorest can be successfully installed  #1106

### 2021-11-05 - 5.11.2

| Library | Min Version
| --------------- | -------
|`@autorest/core` |  `3.6.2`
|`@autorest/modelerfour` | `4.19.1`
|`azure-core` dep of generated code | `1.20.0`
|`msrest` dep of generated code | `0.6.21`
|`azure-mgmt-core` dep of generated code (If generating mgmt plane code) | `1.3.0`

**Bug Fixes**

- Respect no client side validation for low level client generations  #1080

### 2021-11-05 - 5.11.1

| Library | Min Version
| --------------- | -------
|`@autorest/core` |  `3.6.2`
|`@autorest/modelerfour` | `4.19.1`
|`azure-core` dep of generated code | `1.20.0`
|`msrest` dep of generated code | `0.6.21`
|`azure-mgmt-core` dep of generated code (If generating mgmt plane code) | `1.3.0`

**Bug Fixes**

- Hide mixin operations for version tolerant generation  #1071

### 2021-11-04 - 5.11.0

| Library | Min Version
| --------------- | -------
|`@autorest/core` |  `3.6.2`
|`@autorest/modelerfour` | `4.19.1`
|`azure-core` dep of generated code | `1.20.0`
|`msrest` dep of generated code | `0.6.21`
|`azure-mgmt-core` dep of generated code (If generating mgmt plane code) | `1.3.0`

**New Features**

- Add `_patch.py` support for `aio` folder #1070

**Bug Fixes**

- Fix documentation for HEAD calls that perform boolean checks on returned status codes in version tolerant code #1072
- Fix body grouping by content types for binary bodies #1076
- Fix default content type determination #1078

### 2021-11-01 - 5.10.0

| Library | Min Version
| --------------- | -------
|`@autorest/core` |  `3.6.2`
|`@autorest/modelerfour` | `4.19.1`
|`azure-core` dep of generated code | `1.19.1`
|`msrest` dep of generated code | `0.6.21`
|`azure-mgmt-core` dep of generated code (If generating mgmt plane code) | `1.3.0`

**New Features**

- Allow users to override constant swagger params with kwarg input  #1060

### 2021-10-15 - 5.9.3

| Library | Min Version
| --------------- | -------
|`@autorest/core` |  `3.6.2`
|`@autorest/modelerfour` | `4.19.1`
|`azure-core` dep of generated code | `1.19.0`
|`msrest` dep of generated code | `0.6.21`
|`azure-mgmt-core` dep of generated code (If generating mgmt plane code) | `1.3.0`

**Bug Fixes**

- Fix generation of form-data inputs  #1061

### 2021-10-05 - 5.9.2

| Library | Min Version
| --------------- | -------
|`@autorest/core` |  `3.6.2`
|`@autorest/modelerfour` | `4.19.1`
|`azure-core` dep of generated code | `1.19.0`
|`msrest` dep of generated code | `0.6.21`
|`azure-mgmt-core` dep of generated code (If generating mgmt plane code) | `1.3.0`

**New Features**
- Updating generated code for `azure-core` release `1.19.0`.

### 2021-09-27 - 5.9.1

| Library | Min Version
| --------------- | -------
|`@autorest/core` |  `3.6.2`
|`@autorest/modelerfour` | `4.19.1`
|`azure-core` dep of generated code | `1.18.0`
|`msrest` dep of generated code | `0.6.21`
|`azure-mgmt-core` dep of generated code (If generating mgmt plane code) | `1.3.0`

**New Features**

- We have added a **provisional** `rest` layer to our generated code. We have also added the following **provisional** flags listed [here](https://github.com/Azure/autorest.python/wiki/Generating-Low-Level-Client#generate-a-low-level-client). #875
- With this new release, we are also dropping support for Python 3.5 + async.  #875
- For mgmt plan SDK, default policy changes from `BearerTokenCredentialPolicy` to `ARMChallengeAuthenticationPolicy`.
- We now add tracing by default, the flag `--trace` now defaults to `True` if you have operations.
- Added flag `--python3-only` for users looking to generate SDKs that only support Python 3  #1044

**Bug Fixes**

- Correctly pad operation groups with reserved names with `Operations`  #1005
- Fix the generated docstrings for input kwargs of models  #1026
- Pass pipeline context to `msrest` in `failsafe_deserialize` so `msrest` has access to the context  #1030

### 2021-09-27 - 5.9.0

YANKED

### 2021-07-13 - 5.8.4

min Autorest core version: 3.4.5

min Modelerfour version: 4.19.1

**Bug Fixes**

- Fix case where we have a grouped parameter whose name is a reserved property name #970
- Remove all hosts from global parameters, regardless of how many m4 sends us #972

### 2021-07-06 - 5.8.3

min Autorest core version: 3.3.0

min Modelerfour version: 4.19.1

**Bug Fixes**

- Fix LRO path parameterization when we have a constant path parameter #968

### 2021-06-22 - 5.8.2

min Autorest core version: 3.3.0

min Modelerfour version: 4.19.1

**Bug Fixes**

- We are now more lenient with our checks for the content type parameter  #956

### 2021-06-16 - 5.8.1

min Autorest core version: 3.3.0

min Modelerfour version: 4.19.1

**Bug Fixes**

- Fix optional properties with constant schemas. Now, properties that have constant schemas but are optional will not have the hardcoded constant value,
but will default to its `x-ms-client-default` or `None`  #952

### 2021-05-17 - 5.8.0

min Autorest core version: 3.3.0

min Modelerfour version: 4.19.1

**New Features**

- Add support for parameters and properties that can be of type "Anything".  #946

### 2021-04-20 - 5.7.0

min Autorest core version: 3.1.0

min Modelerfour version: 4.15.456

**Bug Fixes**

- Fix data plane LRO operations so they poll by default. Bumping minor version because this bug fix will change some default behavior. #936

### 2021-04-07 - 5.6.6

min Autorest core version: 3.1.0

min Modelerfour version: 4.15.456

**Bug Fixes**

- Fix docstrings so they don't get split on hyphens  #931

### 2021-04-07 - 5.6.5

min Autorest core version: 3.1.0

min Modelerfour version: 4.15.456

**Bug Fixes**

- Fix regression in multiapi generation for multiapi versions without mixin operations  #928

### 2021-03-01 - 5.6.4

min Autorest core version: 3.1.0

min Modelerfour version: 4.15.456

**Bug Fixes**
- Bump `Autorest core` minimum version to be able to deal with indented `python` blocks in config files

### 2021-02-10 - 5.6.3

min Autorest core version: 3.0.6372

min Modelerfour version: 4.15.456

**Bug Fixes**
- Bump `Autorest core` minimum version to [correctly deal with](https://github.com/Azure/autorest/pull/3860) overriding configs. Fixes submodule-specific code in our multiapi client  #880

### 2021-02-04 - 5.6.2

Autorest core version: 3.0.6318

Modelerfour version: 4.15.456

**Bug Fixes**
- Bump `Modelerfour` minimum version to [correctly deal with](https://github.com/Azure/autorest.modelerfour/pull/385) parameters specified as `'required': false` in swagger  #877

### 2021-01-27 - 5.6.1

Autorest core version: 3.0.6318

Modelerfour version: 4.15.442

**Bug Fixes**

- Instead of throwing a `DeserializationError` in the case of failed error model deserialization, we swallow the error and return the `HttpResponseError` to users.
  WARNING: You need to make sure your `msrest` version is `0.6.21` or above, or a lot of your calls will fail with an `AttributeError` message #870

### 2021-01-15 - 5.6.0

Autorest core version: 3.0.6318

Modelerfour version: 4.15.442

**New Features**

- Add support for [`black`](https://pypi.org/project/black/) formatting of your generated files. Pass flag `--black` when generating to get this behavior. #836

**Bug Fixes**

- Wrap individual enum descriptions #844
- Bump `Modelerfour` minimum version to `4.15.442` to fix [circular reference error](https://github.com/Azure/autorest/issues/3630). Special thanks to @amrElroumy for this PR. #866

### 2020-11-12 - 5.5.0

Autorest core version: 3.0.6318

Modelerfour version: 4.15.421

**New Features**

- Can now take in custom pollers and pagers through directives. This will override the defaults (`LROPoller` and `ItemPaged`, respectively). See [this readme](https://github.com/Azure/autorest.python/tree/autorestv3/test/azure/specification/custompollerpager) for the directive to use to override. #821

### 2020-11-11 - 5.4.3

Autorest core version: 3.0.6320

Modelerfour version: 4.15.421

**Bug Fixes**

- Correctly choose schema from response with 200 status code in the case of LRO operations with multiple responses #814
- Fix conflict for model deserialization when operation has input param with name `models` #819

### 2020-11-09 - 5.4.2

Autorest core version: 3.0.6320

Modelerfour version: 4.15.421

**Bug Fixes**

- Set discriminator value in cases where discriminator is readonly #815

### 2020-11-03 - 5.4.1

Autorest core version: 3.0.6318

Modelerfour version: 4.15.421

**Bug Fixes**

- Honor default value for properties if `x-ms-client-default` value is passed #798
- Can now generate services with no operations #801

### 2020-10-19 - 5.4.0

Autorest core version: 3.0.6318

Modelerfour version: 4.15.421

**New Features**

- Add support for `--python.debugger`. With this flag, you can start debugging using VS Code. Make sure to still set up your [debugging configuration](https://github.com/Azure/autorest.python/wiki/Autorest-v3-based-generator-cheatsheet#vscode-debug) #790

**Bug Fixes**

- Correctly handling inheritance of class properties for inheritance chains > 3 levels #795

### 2020-10-06 - 5.3.5

Autorest core version: 3.0.6318

Modelerfour version: 4.15.421

**Bug Fixes**

- Can now correctly poll in the case of parameterized endpoints with relative polling urls #784

### 2020-09-24 - 5.3.4

Autorest core version: 3.0.6318

Modelerfour version: 4.15.421

**Bug Fixes**

- Include `content_type` docstrings for LRO and paging operations in the case of multiple media types #778
- Return response body if its content type is `text/plain` (taken from m4 update - m4 PR #353)

### 2020-09-17 - 5.3.3

Autorest core version: 3.0.6318

Modelerfour version: 4.15.419

**Bug fixes**

- Fix trailing comma issues in metadata.json (unblocks resource multiapi generation) #777

### 2020-09-14 - 5.3.2

Autorest core version: 3.0.6318

Modelerfour version: 4.15.419

**Bug fixes**

- Allow client side validation to be turned off for multiapi mixin operations #775

### 2020-09-14 - 5.3.1

Autorest core version: 3.0.6318

Modelerfour version: 4.15.419

**Bug fixes**

- Min autorest core is now 3.0.6318 to ensure client-side-validation is disabled by default (per track2 guidelines) #772

### 2020-09-11 - 5.3.0

Autorest Core version: 3.0.6306

Modelerfour version: 4.15.419

GA of autorest V5!

**Breaking Changes**

- Raise `ValueError` instead of `NotImplementedError` if API version code doesn't exist #764

### 2020-08-31 - 5.2.0-preview.1

Autorest Core version: 3.0.6306

Modelerfour version: 4.15.410

**Breaking Changes**

- Removed the `_async` suffix from async files #759

**New Features**

- Add mapping of 401 to `ClientAuthenticationError` for default error map #763
- Updated minimum `azure-core` version to 1.8.0 #747
- Updated minimum `msrest` version to 0.6.18 #747
- Support for `multipart/form-data` #746

**Bug fixes**

- Fix "multi" in Swagger (will generate correctly multiple query param now)

### 2020-08-07 - 5.1.0-preview.7

Autorest Core version: 3.0.6302
Modelerfour version: 4.15.400

**New Features**

- Add `azure-mgmt-core` as a dependency in the generated setup.py file #738
- Correct typing for `credential` when default credential policy type is `AzureKeyCredentialPolicy` #744
- Replace instead of extending `credential_scopes` if user has inputted their own #745

### 2020-08-04 - 5.1.0-preview.6

Autorest Core version: 3.0.6287
Modelerfour version: 4.15.378

**New Features**

- Add support for `x-ms-text` XML extension #722
- Allow users to pass the name of the key header for `AzureKeyCredentialPolicy` during generation. To use, pass in
  `AzureKeyCredentialPolicy` with the `--credential-default-policy-type` flag, and pass in the key header name using
  the `--credential-key-header-name` flag #736

**Bug Fixes**

- Fix duplicate type signatures in multiapi async config file #727
- Allowing single quote in regexp #726

### 2020-06-23 - 5.1.0-preview.5

Autorest Core version: 3.0.6287
Modelerfour version: 4.15.378

**Bug Fixes**

- Correctly have default behavior of csv for array query parameters when collection format is not specified in the swagger
  (taken from m4 update - perks PR #118)
- Fix bug when generating parameters with client default value and constant schema #707
- Make operation mixin signatures for multiapi default to default api version #715
- Fix name in setup.py to default to `package-name` if set #721
- Allow different custom base url host templates across API versions #719

### 2020-07-07 - 5.1.0-preview.4

Modelerfour version: 4.15.378

**New Features**

- Enum values are uppercase (with an alias from the lowercase version) #692
- Add `http_logging_policy` setting for config, and users can override the default by passing in the kwarg `http_logging_policy` #698

### 2020-06-24 - 5.1.0-preview.3

Modelerfour version: 4.13.351

**New Features**

- Supports a function that is both LRO and paging #689
- We have added a `--credential-default-policy-type` flag. Its default value is `BearerTokenCredentialPolicy`, but it can also accept
  `AzureKeyCredentialPolicy`. The value passed in will be the default authentication policy in the client's config, so users using the
  generated library will use that auth policy unless they pass in a separate one through kwargs #686
- Added support for a data plane multiapi client #693

**Bug Fixes**

- Fix typing for discriminator values in models, so Python 3.5 can import py3 file for models #691

**Bug Fixes**

- Make enum names all upper case. This fixes issues that arise if the name of an enum is also a method that can be applied to, say, a string.
  For example, if an enum's name is count. Made sure this fix will not break users currently accessing with lower case enum names #692

### 2020-06-08 - 5.1.0-preview.2

Modelerfour version: 4.13.351

**Bug Fixes**

- Fixed "Failed to install or start extension" issue arising when invoking autorest from a tar file, by correcctly calling Python 3. #678
- Generating correct formatting for LRO and paging operation docstrings #652
- Generating correct content and formatting for LRO and paging operations in multiapi mixin #652

### 2020-06-03 - 5.1.0-preview.1

Modelerfour version: 4.13.351

**Disclaimer**

This version requires azure-core 1.6.0 and contains features and bugfixes 5.0.0-preview.8

**Features**

- Refactor async LRO poller with a AsyncLROPoller class + "begin\_" prefix
- Add continuation_token kwargs to LRO methods

**Bug Fixes**

- Corrected generation of the item name of paging response when extracting data #648
- Corrected return type typing annotation for operations that return an optional body #656
- Fixed mypy issue by only setting the generated `deserialized` variable to None if the operation has an optional return type #656
- Fixed generation of pkgutil init files #661
- Have the next operation in a paging call use the HTTP verb GET if the next operation is not defined #664

### 2020-05-22 - 5.0.0-preview.8

Modelerfour version: 4.13.351

**Bug Fixes**

- Corrected ordering of summary and description in generated methods #640
- Have `IOSchema` call super init to get all of the properties shared in `BaseSchema` #642

### 2020-05-15 - 5.0.0-preview.7

Modelerfour version: 4.13.351

**Bug Fixes**

- Adding `self` as a reserved key word for parameters to avoid "duplicate argument 'self' in function definition" error #630
- Removed `self` as a reserved key word for method and model names #630

### 2020-05-13 - 5.0.0-preview.6

Modelerfour version: 4.13.351

**Bug Fixes**

- No longer assuming that response with body from an LRO call is an ObjectSchema #623
- Checking whether "protocol" entry exists in yaml in name converter to remove erroneous "KeyError: 'protocol'" #628

### 2020-05-08 - 5.0.0-preview.5

Modelerfour version: 4.13.351

**Bug Fixes**

- Users can pass in content types with ';' inside (such as 'text/plain; encoding=UTF-8') #619
- Allowing parameters to be of type `IO` as well #618
- Can now generate without FATAL: bad indentation error (taken from m4 update - perks PR #105)

### 2020-05-06 - 5.0.0-preview.4

Modelerfour version: 4.13.346

**New Features**

- Displaying the default and possible values for content type in the docstring for operations with multiple requests #615

**Bug Fixes**

- Fixing `AsyncTokenCredential` typing import and adding to service client #591
- Can now pass `content_type` and `error_map` kwargs to LRO functions without error #597
- Now making sure to include the content type of exceptions when passing content types to 'Accept' header #602
- `include_apis` in `Metrics` for tables swagger now cased correctly #603
- Corrected spacing after `if cls:` block in operations #606

### 2020-04-23 - 5.0.0-preview.3

Modelerfour version: 4.12.301

**Bug Fixes**

- Fixed sync lro method naming in MultiAPI operation mixins #572

### 2020-04-22 - 5.0.0-preview.2

Modelerfour version: 4.12.301

**New Features**

- User can now pass in credential scopes through kwargs #575
- Default error map always contains a mapping of 404 to `ResourceNotFoundError` and 409 to `ResourceExistsError` #580

**Bug Fixes**

- Not generating async multiapi client if `--no-async` flag is specified #586
- Fixes query parameter handling in paging operations #172
- Fixes losing 404/409 default is user pass a user_map #580

### 2020-04-16 - 5.0.0-preview.1

Modelerfour version: 4.12.301

**Breaking Changes**

- If the user would like to add a patch file, they now must name the file `_patch.py` #573

**New features**

- Support non-ARM polling by default (azure-core 1.4.0)
- Adding multiple inheritance #567
- Accept polling_interval keyword passed to LRO operations #571

**Bug Fixes**

- Fixed some generated typing hints (such as LROPoller) #507

### 2020-04-09 - 5.0.0-dev.20200409.1

Modelerfour version: 4.12.301

**Bug Fixes**

- Separating out typing imports in TYPE_CHECKING block #538
- Overriding a property inherited from a parent if they both have the same name #563

**New Features**

- Client side validation is now disabled by default #558
- We now also generate an async multiapi client when running multiapiscript # 480

### 2020-04-06 - 5.0.0-dev.20200406.1

Modelerfour version: 4.12.294

**New Features**

- Can now directly patch a client by defining a `patch.py` file in the top-level of the module with a `patch_sdk` function #548
- Can now handle `time` formats #551

### 2020-04-03 - 5.0.0-dev.20200403.1

Modelerfour version: 4.12.276

**Bug Fixes**

- Fixes parameter ordering so parameters with default values are all ordered at the end #545
- Fixes `TokenCredential` and `AsyncTokenCredential` sphinx docstring #546

### 2020-04-01 - 5.0.0-dev.20200401.1

Modelerfour version: 4.12.276

**Bug Fixes**

- Now the generic models file and python3 models file have the same behavior in regards to required properties and their default values #532
- Can now specify non-string enums #534
- Fixes `TokenCredential` typing #535

### 2020-03-30 - 5.0.0-dev.20200330.1

Modelerfour version: 4.12.276

**Bug Fixes**

- Fix enum default and required default #532

### 2020-03-26 - 5.0.0-dev.20200326.1

Modelerfour version: 4.12.276

**Bug Fixes**

- Will no longer permit generated enums and models to have the same name #504
- No longer exposing models from operation groups without importing them #486
- Now correctly deserializes error's that have an empty object (AnySchema) as a model #516
- Added a list of parameter names to reserved parameter words, so there won't be clashes #525
- If a property's schema is readonly, we will show that property as being readonly (taken from m4 update #234)
- Remove `"azure-"` prefix from user agent name #523
- Correcting issue in generating multiapi with submodule, where generated user agent name included the `#` #505

### 2020-01-17 - 4.0.74

- Declare "self" as reserved keyword

### 2019-06-12 - 4.0.71

- no-async flag to skip async code generation

### 2019-05-21 - 4.0.70

- Beta version of --keep-version-file for ARM generator

### 2019-02-13 - 4.0.67

- All models will now be generated in two files `_models` and `_models_py3`, and paging in a page file
- Breaking changes: Import of models and enums from package must be done from package.models

### 2019-02-11 - 4.0.66

- Fix async cross-link documentation

### 2019-02-08 - 4.0.65

- New version of async generation. Requires msrest 0.6.3 and msrestazure 0.6.0.

  - namespace.XXXXClientAsync is now namespace.aio.XXXClient

- Support now MICROSOFT_MIT_SMALL and MICROSOFT_MIT_SMALL_NO_CODEGEN headers options

### 2019-01-08 - 4.0.64

- New version of async generation. Requires msrest 0.6.3 and msrestazure 0.6.0.

### 2018-12-17 - 4.0.63

- Autorest now generates async code.

**This version requires EXACTLY msrest 0.6.0 to 0.6.2 and is considered deprecated. Do NOT generate with it.**

### 2018-07-09 - 3.0.58

- Fix some complex XML parsing issues. Requires msrest 0.5.2

### 2018-07-05 - 3.0.56

- Differentiate Default and AzureAsyncOperation LRO options
- Fix bug with operation flattenning if operation has a parameter called "foo" and model too disambiguiated as "foo1"

### 2018-06-13 - 3.0.54

This version requires msrestazure 0.4.32

- Add support for LRO options

### 2018-06-13 - 3.0.53

This version requires msrest 0.5.0

- XML support
- Big fix on headers (Accept/Content-Type) to better reflect consumes/produces of Swagger
- Refactoring of "send" to better separate request creation and request sending

### 2018-06-08 - 3.0.52

- Beta version of --keep-version-file

### 2018-05-08 - 3.0.51

- Py3 model files must inherit from Py3 files

### 2018-04-18 - 3.0.50

- Add context manager to SDK client that keeps the same sessions across requests.

### 2018-04-17 - 3.0.49

- Fix some valid discriminator + flatten scenarios #2889

### 2018-04-16 - 3.0.48

- Fix bad comma on py3 models if super class has no attributes

### 2018-03-27 - 3.0.43

- Add documentation to enum #49

### 2018-03-07 - 3.0.41

**Breaking changes**

- Model signatures are now using only keywords-arguments syntax. Every positional arguments are required to be rewritten as keywords-arguments.
  To keep auto-completion in most cases, models are now generated for Python 2 and Python 3. Python 3 uses the "\*" syntax for keyword-only arguments.
- Enum type are now using the "str" mixin (`class AzureEnum(str, Enum)`) to improve experiences when unkown enum are met. This is not a breaking change,
  but documentation about mixin enum and some recommendations should be known:
  https://docs.python.org/3/library/enum.html#others
  At a glance:

  - "is" should not be used at all.
  - "format" will return the string value, where "%s" string formatting will return `NameOfEnum.stringvalue`. Format syntax should be used always.

- New Long Running Operation:

  - Return type changes from msrestazure.azure_operation.AzureOperationPoller to msrest.polling.LROPoller. External API is the same.
  - Return type is now **always** a msrest.polling.LROPoller, whatever the optional parameters.
  - raw=True changes behavior. Instead of not polling and returning the initial call as ClientRawResponse, now we return a LROPoller as well and the final
    resource is returned as a ClientRawResponse.
  - Adding "polling" parameters. Polling=True is the default and poll using ARM algorithm. Polling=False does not poll and return the initial call reponse.
  - Polling accept instances of subclasses of msrest.polling.PollingMethod.
  - `add_done_callback` now does not fail if poller is done, but execute the callback right away.

### 2018-02-16 - 2.1.38

- Externalize Url as a metadata property on operation

### 2018-02-06 - 2.1.35

- Allow "baseUrl" as a custom parameter at the client level.

### 2018-01-04 - 2.1.34

- Fix inheritance and additionalProperties used together

### 2017-12-28 - 2.1.32

- Refactor LRO operations with an external \_XXX_initial call

### 2017-12-22 - 2.1.30

- Add "async", "await" and "mro" as Python reserved keywords.

### 2017-12-13 - 2.1.28

- All Model call super(XX, self).**init**()

### 2017-11-27 - 2.0.25

- Add no-namespace-folders option
- Add basic-setup-py. Change the default behavior to do NOT generate the setup.py.

### 2017-11-22 - 2.0.23

- Add "models" link inside operation groups
- Add help for Python

### 2017-10-19 - 2.0.18

- Fix namespace folders in Vanilla generator

### 2017-10-10 - 2.0.17

- Fix paging description

### 2017-10-10 - 2.0.16

- Improve polymorphic discriminator documentation (#17)
- Add deprecated support (#16)
- Fix invalid headers test (#15)
- Fix invalid python code in some scenario (#14)
- Stop checking str type for client parameter (#12)
- Add client-side-validation to Autorest.Python (#11)

### 2017-09-27 - 2.0.14

- Improve documentation cross-reference (#9)

### 2017-09-26 - 2.0.13

- Remove constraint on array type, if array is used in the URL (#8)<|MERGE_RESOLUTION|>--- conflicted
+++ resolved
@@ -1,30 +1,42 @@
 # Change Log
 
-<<<<<<< HEAD
-### 2022-xx-xx - 5.13.0
-=======
+### 2022-03-xx - 5.14.0
+
+| Library                                                                 | Min Version |
+| ----------------------------------------------------------------------- | ----------- |
+| `@autorest/core`                                                        | `3.6.2`     |
+| `@autorest/modelerfour`                                                 | `4.19.1`    |
+| `azure-core` dep of generated code                                      | `1.20.1`    |
+| `msrest` dep of generated code                                          | `0.6.21`    |
+| `azure-mgmt-core` dep of generated code (If generating mgmt plane code) | `1.3.0`     |
+
+**Breaking Changes in Version Tolerant Generation**
+
+- Version tolerant paging does not reformat initial query parameters into the next link #1168
+
+**New Features**
+
+- Add flag `--reformat-next-link` that defaults to `True`. This flag determines whether we reformat query parameters
+  for next link for paging defined with a single operation in the swagger. Forced to `True` for version tolerant
+  generations #1168
+
 ### 2022-03-03 - 5.13.0
->>>>>>> f7379496
-
-| Library | Min Version
-| --------------- | -------
-|`@autorest/core` |  `3.6.2`
-|`@autorest/modelerfour` | `4.19.1`
-|`azure-core` dep of generated code | `1.20.1`
-|`msrest` dep of generated code | `0.6.21`
-|`azure-mgmt-core` dep of generated code (If generating mgmt plane code) | `1.3.0`
+
+| Library                                                                 | Min Version |
+| ----------------------------------------------------------------------- | ----------- |
+| `@autorest/core`                                                        | `3.6.2`     |
+| `@autorest/modelerfour`                                                 | `4.19.1`    |
+| `azure-core` dep of generated code                                      | `1.20.1`    |
+| `msrest` dep of generated code                                          | `0.6.21`    |
+| `azure-mgmt-core` dep of generated code (If generating mgmt plane code) | `1.3.0`     |
 
 **Breaking Changes in Version Tolerant Generation**
 
-<<<<<<< HEAD
-- Version tolerant paging does not reformat initial query parameters into the next link #1168
-=======
 - We now generate with optional constant parameters as None by defaulting `--default-optional-constants-to-none` to True #1171
 
 **New Features**
 
 - Add flag `--default-optional-constants-to-none` with which optional constant parameters is default to None #1171
->>>>>>> f7379496
 
 **Bug Fixes**
 
@@ -37,13 +49,13 @@
 
 ### 2022-02-09 - 5.12.6
 
-| Library | Min Version
-| --------------- | -------
-|`@autorest/core` |  `3.6.2`
-|`@autorest/modelerfour` | `4.19.1`
-|`azure-core` dep of generated code | `1.20.1`
-|`msrest` dep of generated code | `0.6.21`
-|`azure-mgmt-core` dep of generated code (If generating mgmt plane code) | `1.3.0`
+| Library                                                                 | Min Version |
+| ----------------------------------------------------------------------- | ----------- |
+| `@autorest/core`                                                        | `3.6.2`     |
+| `@autorest/modelerfour`                                                 | `4.19.1`    |
+| `azure-core` dep of generated code                                      | `1.20.1`    |
+| `msrest` dep of generated code                                          | `0.6.21`    |
+| `azure-mgmt-core` dep of generated code (If generating mgmt plane code) | `1.3.0`     |
 
 **Bug Fixes**
 
@@ -53,57 +65,57 @@
 
 ### 2022-01-26 - 5.12.5
 
-| Library | Min Version
-| --------------- | -------
-|`@autorest/core` |  `3.6.2`
-|`@autorest/modelerfour` | `4.19.1`
-|`azure-core` dep of generated code | `1.20.1`
-|`msrest` dep of generated code | `0.6.21`
-|`azure-mgmt-core` dep of generated code (If generating mgmt plane code) | `1.3.0`
-
-**Bug Fixes**
-
-- Fix usage of `--black` flag outside of repo  #1126
-- Remove unused `metadata` value for `version-tolerant` generations  #1127
+| Library                                                                 | Min Version |
+| ----------------------------------------------------------------------- | ----------- |
+| `@autorest/core`                                                        | `3.6.2`     |
+| `@autorest/modelerfour`                                                 | `4.19.1`    |
+| `azure-core` dep of generated code                                      | `1.20.1`    |
+| `msrest` dep of generated code                                          | `0.6.21`    |
+| `azure-mgmt-core` dep of generated code (If generating mgmt plane code) | `1.3.0`     |
+
+**Bug Fixes**
+
+- Fix usage of `--black` flag outside of repo #1126
+- Remove unused `metadata` value for `version-tolerant` generations #1127
 
 ### 2022-01-14 - 5.12.4
 
-| Library | Min Version
-| --------------- | -------
-|`@autorest/core` |  `3.6.2`
-|`@autorest/modelerfour` | `4.19.1`
-|`azure-core` dep of generated code | `1.20.1`
-|`msrest` dep of generated code | `0.6.21`
-|`azure-mgmt-core` dep of generated code (If generating mgmt plane code) | `1.3.0`
-
-**Bug Fixes**
-
-- Remove duplicate generation of properties in classes that inherit from multiple classes  #1120
+| Library                                                                 | Min Version |
+| ----------------------------------------------------------------------- | ----------- |
+| `@autorest/core`                                                        | `3.6.2`     |
+| `@autorest/modelerfour`                                                 | `4.19.1`    |
+| `azure-core` dep of generated code                                      | `1.20.1`    |
+| `msrest` dep of generated code                                          | `0.6.21`    |
+| `azure-mgmt-core` dep of generated code (If generating mgmt plane code) | `1.3.0`     |
+
+**Bug Fixes**
+
+- Remove duplicate generation of properties in classes that inherit from multiple classes #1120
 
 ### 2022-01-13 - 5.12.3
 
-| Library | Min Version
-| --------------- | -------
-|`@autorest/core` |  `3.6.2`
-|`@autorest/modelerfour` | `4.19.1`
-|`azure-core` dep of generated code | `1.20.1`
-|`msrest` dep of generated code | `0.6.21`
-|`azure-mgmt-core` dep of generated code (If generating mgmt plane code) | `1.3.0`
-
-**Bug Fixes**
-
-- Unify multiapi constant behavior with single API version  #1119
-- Clean up docstrings by removing descriptions for client constants on methods and request builders  #1119
+| Library                                                                 | Min Version |
+| ----------------------------------------------------------------------- | ----------- |
+| `@autorest/core`                                                        | `3.6.2`     |
+| `@autorest/modelerfour`                                                 | `4.19.1`    |
+| `azure-core` dep of generated code                                      | `1.20.1`    |
+| `msrest` dep of generated code                                          | `0.6.21`    |
+| `azure-mgmt-core` dep of generated code (If generating mgmt plane code) | `1.3.0`     |
+
+**Bug Fixes**
+
+- Unify multiapi constant behavior with single API version #1119
+- Clean up docstrings by removing descriptions for client constants on methods and request builders #1119
 
 ### 2022-01-11 - 5.12.2
 
-| Library | Min Version
-| --------------- | -------
-|`@autorest/core` |  `3.6.2`
-|`@autorest/modelerfour` | `4.19.1`
-|`azure-core` dep of generated code | `1.20.1`
-|`msrest` dep of generated code | `0.6.21`
-|`azure-mgmt-core` dep of generated code (If generating mgmt plane code) | `1.3.0`
+| Library                                                                 | Min Version |
+| ----------------------------------------------------------------------- | ----------- |
+| `@autorest/core`                                                        | `3.6.2`     |
+| `@autorest/modelerfour`                                                 | `4.19.1`    |
+| `azure-core` dep of generated code                                      | `1.20.1`    |
+| `msrest` dep of generated code                                          | `0.6.21`    |
+| `azure-mgmt-core` dep of generated code (If generating mgmt plane code) | `1.3.0`     |
 
 **Bug Fixes**
 
@@ -111,81 +123,81 @@
 
 ### 2022-01-10 - 5.12.1
 
-| Library | Min Version
-| --------------- | -------
-|`@autorest/core` |  `3.6.2`
-|`@autorest/modelerfour` | `4.19.1`
-|`azure-core` dep of generated code | `1.20.1`
-|`msrest` dep of generated code | `0.6.21`
-|`azure-mgmt-core` dep of generated code (If generating mgmt plane code) | `1.3.0`
-
-**Bug Fixes**
-
-- Fix support for json merge patch  #1117
+| Library                                                                 | Min Version |
+| ----------------------------------------------------------------------- | ----------- |
+| `@autorest/core`                                                        | `3.6.2`     |
+| `@autorest/modelerfour`                                                 | `4.19.1`    |
+| `azure-core` dep of generated code                                      | `1.20.1`    |
+| `msrest` dep of generated code                                          | `0.6.21`    |
+| `azure-mgmt-core` dep of generated code (If generating mgmt plane code) | `1.3.0`     |
+
+**Bug Fixes**
+
+- Fix support for json merge patch #1117
 
 ### 2021-12-06 - 5.12.0
 
-| Library | Min Version
-| --------------- | -------
-|`@autorest/core` |  `3.6.2`
-|`@autorest/modelerfour` | `4.19.1`
-|`azure-core` dep of generated code | `1.20.1`
-|`msrest` dep of generated code | `0.6.21`
-|`azure-mgmt-core` dep of generated code (If generating mgmt plane code) | `1.3.0`
+| Library                                                                 | Min Version |
+| ----------------------------------------------------------------------- | ----------- |
+| `@autorest/core`                                                        | `3.6.2`     |
+| `@autorest/modelerfour`                                                 | `4.19.1`    |
+| `azure-core` dep of generated code                                      | `1.20.1`    |
+| `msrest` dep of generated code                                          | `0.6.21`    |
+| `azure-mgmt-core` dep of generated code (If generating mgmt plane code) | `1.3.0`     |
 
 **Breaking Changes in Version Tolerant Generation**
 
 - Remove metadata property for version tolerant and low level client generations #1090
-- Generate SDKs with `--python3-only` defaulting to `True` for version tolerant and low level client  #1087
-
-**New Features**
-
-- Generate a `_patch.py` file if one does not exist. These files are used to customize the generated code  #1092
+- Generate SDKs with `--python3-only` defaulting to `True` for version tolerant and low level client #1087
+
+**New Features**
+
+- Generate a `_patch.py` file if one does not exist. These files are used to customize the generated code #1092
 
 **Bug Fixes**
 
 - Can now handle body params with names `json`, `content`, `data`, and `files` #1081
-- Improve generated templates for `data` and `files` input body params by adding quotes around the keys  #1082
-- Using flag `--python3-only` will get you typed sync client and config files  #1085
-- Pin `mistune` dependency to less than `2.x.x` so autorest can be successfully installed  #1106
+- Improve generated templates for `data` and `files` input body params by adding quotes around the keys #1082
+- Using flag `--python3-only` will get you typed sync client and config files #1085
+- Pin `mistune` dependency to less than `2.x.x` so autorest can be successfully installed #1106
 
 ### 2021-11-05 - 5.11.2
 
-| Library | Min Version
-| --------------- | -------
-|`@autorest/core` |  `3.6.2`
-|`@autorest/modelerfour` | `4.19.1`
-|`azure-core` dep of generated code | `1.20.0`
-|`msrest` dep of generated code | `0.6.21`
-|`azure-mgmt-core` dep of generated code (If generating mgmt plane code) | `1.3.0`
-
-**Bug Fixes**
-
-- Respect no client side validation for low level client generations  #1080
+| Library                                                                 | Min Version |
+| ----------------------------------------------------------------------- | ----------- |
+| `@autorest/core`                                                        | `3.6.2`     |
+| `@autorest/modelerfour`                                                 | `4.19.1`    |
+| `azure-core` dep of generated code                                      | `1.20.0`    |
+| `msrest` dep of generated code                                          | `0.6.21`    |
+| `azure-mgmt-core` dep of generated code (If generating mgmt plane code) | `1.3.0`     |
+
+**Bug Fixes**
+
+- Respect no client side validation for low level client generations #1080
 
 ### 2021-11-05 - 5.11.1
 
-| Library | Min Version
-| --------------- | -------
-|`@autorest/core` |  `3.6.2`
-|`@autorest/modelerfour` | `4.19.1`
-|`azure-core` dep of generated code | `1.20.0`
-|`msrest` dep of generated code | `0.6.21`
-|`azure-mgmt-core` dep of generated code (If generating mgmt plane code) | `1.3.0`
-
-**Bug Fixes**
-
-- Hide mixin operations for version tolerant generation  #1071
+| Library                                                                 | Min Version |
+| ----------------------------------------------------------------------- | ----------- |
+| `@autorest/core`                                                        | `3.6.2`     |
+| `@autorest/modelerfour`                                                 | `4.19.1`    |
+| `azure-core` dep of generated code                                      | `1.20.0`    |
+| `msrest` dep of generated code                                          | `0.6.21`    |
+| `azure-mgmt-core` dep of generated code (If generating mgmt plane code) | `1.3.0`     |
+
+**Bug Fixes**
+
+- Hide mixin operations for version tolerant generation #1071
 
 ### 2021-11-04 - 5.11.0
 
-| Library | Min Version
-| --------------- | -------
-|`@autorest/core` |  `3.6.2`
-|`@autorest/modelerfour` | `4.19.1`
-|`azure-core` dep of generated code | `1.20.0`
-|`msrest` dep of generated code | `0.6.21`
-|`azure-mgmt-core` dep of generated code (If generating mgmt plane code) | `1.3.0`
+| Library                                                                 | Min Version |
+| ----------------------------------------------------------------------- | ----------- |
+| `@autorest/core`                                                        | `3.6.2`     |
+| `@autorest/modelerfour`                                                 | `4.19.1`    |
+| `azure-core` dep of generated code                                      | `1.20.0`    |
+| `msrest` dep of generated code                                          | `0.6.21`    |
+| `azure-mgmt-core` dep of generated code (If generating mgmt plane code) | `1.3.0`     |
 
 **New Features**
 
@@ -199,68 +211,69 @@
 
 ### 2021-11-01 - 5.10.0
 
-| Library | Min Version
-| --------------- | -------
-|`@autorest/core` |  `3.6.2`
-|`@autorest/modelerfour` | `4.19.1`
-|`azure-core` dep of generated code | `1.19.1`
-|`msrest` dep of generated code | `0.6.21`
-|`azure-mgmt-core` dep of generated code (If generating mgmt plane code) | `1.3.0`
-
-**New Features**
-
-- Allow users to override constant swagger params with kwarg input  #1060
+| Library                                                                 | Min Version |
+| ----------------------------------------------------------------------- | ----------- |
+| `@autorest/core`                                                        | `3.6.2`     |
+| `@autorest/modelerfour`                                                 | `4.19.1`    |
+| `azure-core` dep of generated code                                      | `1.19.1`    |
+| `msrest` dep of generated code                                          | `0.6.21`    |
+| `azure-mgmt-core` dep of generated code (If generating mgmt plane code) | `1.3.0`     |
+
+**New Features**
+
+- Allow users to override constant swagger params with kwarg input #1060
 
 ### 2021-10-15 - 5.9.3
 
-| Library | Min Version
-| --------------- | -------
-|`@autorest/core` |  `3.6.2`
-|`@autorest/modelerfour` | `4.19.1`
-|`azure-core` dep of generated code | `1.19.0`
-|`msrest` dep of generated code | `0.6.21`
-|`azure-mgmt-core` dep of generated code (If generating mgmt plane code) | `1.3.0`
-
-**Bug Fixes**
-
-- Fix generation of form-data inputs  #1061
+| Library                                                                 | Min Version |
+| ----------------------------------------------------------------------- | ----------- |
+| `@autorest/core`                                                        | `3.6.2`     |
+| `@autorest/modelerfour`                                                 | `4.19.1`    |
+| `azure-core` dep of generated code                                      | `1.19.0`    |
+| `msrest` dep of generated code                                          | `0.6.21`    |
+| `azure-mgmt-core` dep of generated code (If generating mgmt plane code) | `1.3.0`     |
+
+**Bug Fixes**
+
+- Fix generation of form-data inputs #1061
 
 ### 2021-10-05 - 5.9.2
 
-| Library | Min Version
-| --------------- | -------
-|`@autorest/core` |  `3.6.2`
-|`@autorest/modelerfour` | `4.19.1`
-|`azure-core` dep of generated code | `1.19.0`
-|`msrest` dep of generated code | `0.6.21`
-|`azure-mgmt-core` dep of generated code (If generating mgmt plane code) | `1.3.0`
-
-**New Features**
+| Library                                                                 | Min Version |
+| ----------------------------------------------------------------------- | ----------- |
+| `@autorest/core`                                                        | `3.6.2`     |
+| `@autorest/modelerfour`                                                 | `4.19.1`    |
+| `azure-core` dep of generated code                                      | `1.19.0`    |
+| `msrest` dep of generated code                                          | `0.6.21`    |
+| `azure-mgmt-core` dep of generated code (If generating mgmt plane code) | `1.3.0`     |
+
+**New Features**
+
 - Updating generated code for `azure-core` release `1.19.0`.
 
 ### 2021-09-27 - 5.9.1
 
-| Library | Min Version
-| --------------- | -------
-|`@autorest/core` |  `3.6.2`
-|`@autorest/modelerfour` | `4.19.1`
-|`azure-core` dep of generated code | `1.18.0`
-|`msrest` dep of generated code | `0.6.21`
-|`azure-mgmt-core` dep of generated code (If generating mgmt plane code) | `1.3.0`
+| Library                                                                 | Min Version |
+| ----------------------------------------------------------------------- | ----------- |
+| `@autorest/core`                                                        | `3.6.2`     |
+| `@autorest/modelerfour`                                                 | `4.19.1`    |
+| `azure-core` dep of generated code                                      | `1.18.0`    |
+| `msrest` dep of generated code                                          | `0.6.21`    |
+| `azure-mgmt-core` dep of generated code (If generating mgmt plane code) | `1.3.0`     |
 
 **New Features**
 
 - We have added a **provisional** `rest` layer to our generated code. We have also added the following **provisional** flags listed [here](https://github.com/Azure/autorest.python/wiki/Generating-Low-Level-Client#generate-a-low-level-client). #875
-- With this new release, we are also dropping support for Python 3.5 + async.  #875
+- With this new release, we are also dropping support for Python 3.5 + async. #875
 - For mgmt plan SDK, default policy changes from `BearerTokenCredentialPolicy` to `ARMChallengeAuthenticationPolicy`.
 - We now add tracing by default, the flag `--trace` now defaults to `True` if you have operations.
-- Added flag `--python3-only` for users looking to generate SDKs that only support Python 3  #1044
-
-**Bug Fixes**
-
-- Correctly pad operation groups with reserved names with `Operations`  #1005
-- Fix the generated docstrings for input kwargs of models  #1026
-- Pass pipeline context to `msrest` in `failsafe_deserialize` so `msrest` has access to the context  #1030
+- Added flag `--python3-only` for users looking to generate SDKs that only support Python 3 #1044
+
+**Bug Fixes**
+
+- Correctly pad operation groups with reserved names with `Operations` #1005
+- Fix the generated docstrings for input kwargs of models #1026
+- Pass pipeline context to `msrest` in `failsafe_deserialize` so `msrest` has access to the context #1030
 
 ### 2021-09-27 - 5.9.0
 
@@ -295,7 +308,7 @@
 
 **Bug Fixes**
 
-- We are now more lenient with our checks for the content type parameter  #956
+- We are now more lenient with our checks for the content type parameter #956
 
 ### 2021-06-16 - 5.8.1
 
@@ -306,7 +319,7 @@
 **Bug Fixes**
 
 - Fix optional properties with constant schemas. Now, properties that have constant schemas but are optional will not have the hardcoded constant value,
-but will default to its `x-ms-client-default` or `None`  #952
+  but will default to its `x-ms-client-default` or `None` #952
 
 ### 2021-05-17 - 5.8.0
 
@@ -316,7 +329,7 @@
 
 **New Features**
 
-- Add support for parameters and properties that can be of type "Anything".  #946
+- Add support for parameters and properties that can be of type "Anything". #946
 
 ### 2021-04-20 - 5.7.0
 
@@ -336,7 +349,7 @@
 
 **Bug Fixes**
 
-- Fix docstrings so they don't get split on hyphens  #931
+- Fix docstrings so they don't get split on hyphens #931
 
 ### 2021-04-07 - 5.6.5
 
@@ -346,7 +359,7 @@
 
 **Bug Fixes**
 
-- Fix regression in multiapi generation for multiapi versions without mixin operations  #928
+- Fix regression in multiapi generation for multiapi versions without mixin operations #928
 
 ### 2021-03-01 - 5.6.4
 
@@ -355,6 +368,7 @@
 min Modelerfour version: 4.15.456
 
 **Bug Fixes**
+
 - Bump `Autorest core` minimum version to be able to deal with indented `python` blocks in config files
 
 ### 2021-02-10 - 5.6.3
@@ -364,7 +378,8 @@
 min Modelerfour version: 4.15.456
 
 **Bug Fixes**
-- Bump `Autorest core` minimum version to [correctly deal with](https://github.com/Azure/autorest/pull/3860) overriding configs. Fixes submodule-specific code in our multiapi client  #880
+
+- Bump `Autorest core` minimum version to [correctly deal with](https://github.com/Azure/autorest/pull/3860) overriding configs. Fixes submodule-specific code in our multiapi client #880
 
 ### 2021-02-04 - 5.6.2
 
@@ -373,7 +388,8 @@
 Modelerfour version: 4.15.456
 
 **Bug Fixes**
-- Bump `Modelerfour` minimum version to [correctly deal with](https://github.com/Azure/autorest.modelerfour/pull/385) parameters specified as `'required': false` in swagger  #877
+
+- Bump `Modelerfour` minimum version to [correctly deal with](https://github.com/Azure/autorest.modelerfour/pull/385) parameters specified as `'required': false` in swagger #877
 
 ### 2021-01-27 - 5.6.1
 
