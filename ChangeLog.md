--- conflicted
+++ resolved
@@ -1,4 +1,18 @@
 # Release History
+
+### 2022-06-xx - 6.0.0
+
+| Library                                                                 | Min Version |
+| ----------------------------------------------------------------------- | ----------- |
+| `@autorest/core`                                                        | `3.8.1`     |
+| `@autorest/modelerfour`                                                 | `4.23.5`    |
+| `azure-core` dep of generated code                                      | `1.24.0`    |
+| `msrest` dep of generated code (If generating legacy code)              | `0.7.1`     |
+| `azure-mgmt-core` dep of generated code (If generating mgmt plane code) | `1.3.0`     |
+
+**Other Changes**
+
+- Optimize `--package-mode` to be compatible with more kinds of autorest configuration # 1291
 
 ### 2022-06-17 - 6.0.0-rc.1
 
@@ -18,13 +32,6 @@
 - Don't reformat initial query parameters into the next link  #1297
 - Don't generate operations with more than two body types. SDK authors need to implement this operation themselves  #1300
 
-<<<<<<< HEAD
-**Other Changes**
-
-- Optimize `--package-mode` to be compatible with more kinds of autorest configuration # 1291
-
-### 2022-07-13 - 5.19.0
-=======
 **New Features**
 
 - Automatically format generated code with `black`. To not format, pass in `--black=false`  #1304
@@ -34,7 +41,6 @@
 - Remove testing support for `--low-level-client` SDKs  #1303
 
 ### 2022-06-13 - 5.19.0
->>>>>>> e8b96aa6
 
 | Library                                                                 | Min Version |
 | ----------------------------------------------------------------------- | ----------- |
