# Change Log

<<<<<<< HEAD
### Current version

**New Features**

- We now also generate an async multiapi client when running multiapiscript  # 480
=======
### 2020-04-06 - 5.0.0-dev.20200406.1
Modelerfour version: 4.12.294

**New Features**

- Can now directly patch a client by defining a `patch.py` file in the top-level of the module with a `patch_sdk` function  #548
- Can now handle `time` formats  #551

### 2020-04-03 - 5.0.0-dev.20200403.1
Modelerfour version: 4.12.276

**Bug Fixes**

- Fixes parameter ordering so parameters with default values are all ordered at the end  #545
- Fixes `TokenCredential` and `AsyncTokenCredential` sphinx docstring  #546
>>>>>>> ebfd6f79

### 2020-04-01 - 5.0.0-dev.20200401.1
Modelerfour version: 4.12.276

**Bug Fixes**

- Now the generic models file and python3 models file have the same behavior in regards to required properties and their default values  #532
- Can now specify non-string enums  #534
- Fixes `TokenCredential` typing  #535

### 2020-03-30 - 5.0.0-dev.20200330.1
Modelerfour version: 4.12.276

**Bug Fixes**

- Fix enum default and required default  #532

### 2020-03-26 - 5.0.0-dev.20200326.1
Modelerfour version: 4.12.276

**Bug Fixes**

- Will no longer permit generated enums and models to have the same name  #504
- No longer exposing models from operation groups without importing them  #486
- Now correctly deserializes error's that have an empty object (AnySchema) as a model  #516
- Added a list of parameter names to reserved parameter words, so there won't be clashes  #525
- If a property's schema is readonly, we will show that property as being readonly (taken from m4 update #234)
- Remove `"azure-"` prefix from user agent name  #523
- Correcting issue in generating multiapi with submodule, where generated user agent name included the `#`  #505


### 2020-01-17 - 4.0.74

- Declare "self" as reserved keyword

### 2019-06-12 - 4.0.71

- no-async flag to skip async code generation

### 2019-05-21 - 4.0.70

- Beta version of --keep-version-file for ARM generator

### 2019-02-13 - 4.0.67

- All models will now be generated in two files `_models` and `_models_py3`, and paging in a page file
- Breaking changes: Import of models and enums from package must be done from package.models

### 2019-02-11 - 4.0.66

- Fix async cross-link documentation

### 2019-02-08 - 4.0.65

- New version of async generation. Requires msrest 0.6.3 and msrestazure 0.6.0.

  - namespace.XXXXClientAsync is now namespace.aio.XXXClient

- Support now MICROSOFT_MIT_SMALL and MICROSOFT_MIT_SMALL_NO_CODEGEN headers options

### 2019-01-08 - 4.0.64

- New version of async generation. Requires msrest 0.6.3 and msrestazure 0.6.0.

### 2018-12-17 - 4.0.63

- Autorest now generates async code.

**This version requires EXACTLY msrest 0.6.0 to 0.6.2 and is considered deprecated. Do NOT generate with it.**

### 2018-07-09 - 3.0.58

- Fix some complex XML parsing issues. Requires msrest 0.5.2

### 2018-07-05 - 3.0.56

- Differentiate Default and AzureAsyncOperation LRO options
- Fix bug with operation flattenning if operation has a parameter called "foo" and model too disambiguiated as "foo1"

### 2018-06-13 - 3.0.54

This version requires msrestazure 0.4.32

- Add support for LRO options

### 2018-06-13 - 3.0.53

This version requires msrest 0.5.0

- XML support
- Big fix on headers (Accept/Content-Type) to better reflect consumes/produces of Swagger
- Refactoring of "send" to better separate request creation and request sending

### 2018-06-08 - 3.0.52

- Beta version of --keep-version-file

### 2018-05-08 - 3.0.51

- Py3 model files must inherit from Py3 files

### 2018-04-18 - 3.0.50

- Add context manager to SDK client that keeps the same sessions across requests.

### 2018-04-17 - 3.0.49

- Fix some valid discriminator + flatten scenarios #2889

### 2018-04-16 - 3.0.48

- Fix bad comma on py3 models if super class has no attributes

### 2018-03-27 - 3.0.43

- Add documentation to enum #49

### 2018-03-07 - 3.0.41

**Breaking changes**

- Model signatures are now using only keywords-arguments syntax. Every positional arguments are required to be rewritten as keywords-arguments.
  To keep auto-completion in most cases, models are now generated for Python 2 and Python 3. Python 3 uses the "*" syntax for keyword-only arguments.
- Enum type are now using the "str" mixin (`class AzureEnum(str, Enum)`) to improve experiences when unkown enum are met. This is not a breaking change,
  but documentation about mixin enum and some recommendations should be known:
  https://docs.python.org/3/library/enum.html#others
  At a glance:

  - "is" should not be used at all.
  - "format" will return the string value, where "%s" string formatting will return `NameOfEnum.stringvalue`. Format syntax should be used always.

- New Long Running Operation:

  - Return type changes from msrestazure.azure_operation.AzureOperationPoller to msrest.polling.LROPoller. External API is the same.
  - Return type is now **always** a msrest.polling.LROPoller, whatever the optional parameters.
  - raw=True changes behavior. Instead of not polling and returning the initial call as ClientRawResponse, now we return a LROPoller as well and the final
    resource is returned as a ClientRawResponse.
  - Adding "polling" parameters. Polling=True is the default and poll using ARM algorithm. Polling=False does not poll and return the initial call reponse.
  - Polling accept instances of subclasses of msrest.polling.PollingMethod.
  - `add_done_callback` now does not fail if poller is done, but execute the callback right away.

### 2018-02-16 - 2.1.38

- Externalize Url as a metadata property on operation

### 2018-02-06 - 2.1.35

- Allow "baseUrl" as a custom parameter at the client level.

### 2018-01-04 - 2.1.34

- Fix inheritance and additionalProperties used together

### 2017-12-28 - 2.1.32

- Refactor LRO operations with an external \_XXX_initial call

### 2017-12-22 - 2.1.30

- Add "async", "await" and "mro" as Python reserved keywords.

### 2017-12-13 - 2.1.28

- All Model call super(XX, self).__init__()

### 2017-11-27 - 2.0.25

- Add no-namespace-folders option
- Add basic-setup-py. Change the default behavior to do NOT generate the setup.py.

### 2017-11-22 - 2.0.23

- Add "models" link inside operation groups
- Add help for Python

### 2017-10-19 - 2.0.18

- Fix namespace folders in Vanilla generator

### 2017-10-10 - 2.0.17

- Fix paging description

### 2017-10-10 - 2.0.16
- Improve polymorphic discriminator documentation (#17)
- Add deprecated support (#16)
- Fix invalid headers test (#15)
- Fix invalid python code in some scenario (#14)
- Stop checking str type for client parameter (#12)
- Add client-side-validation to Autorest.Python (#11)

### 2017-09-27 - 2.0.14
- Improve documentation cross-reference (#9)

### 2017-09-26 - 2.0.13
- Remove constraint on array type, if array is used in the URL (#8)<|MERGE_RESOLUTION|>--- conflicted
+++ resolved
@@ -1,12 +1,11 @@
 # Change Log
 
-<<<<<<< HEAD
 ### Current version
 
 **New Features**
 
 - We now also generate an async multiapi client when running multiapiscript  # 480
-=======
+
 ### 2020-04-06 - 5.0.0-dev.20200406.1
 Modelerfour version: 4.12.294
 
@@ -22,7 +21,6 @@
 
 - Fixes parameter ordering so parameters with default values are all ordered at the end  #545
 - Fixes `TokenCredential` and `AsyncTokenCredential` sphinx docstring  #546
->>>>>>> ebfd6f79
 
 ### 2020-04-01 - 5.0.0-dev.20200401.1
 Modelerfour version: 4.12.276
