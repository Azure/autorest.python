--- conflicted
+++ resolved
@@ -1,14 +1,14 @@
 # Change Log
 
-<<<<<<< HEAD
-### 2020-xx-xx - 5.5.1
-Autorest core version: 3.0.6318
-
-Modelerfour version: 4.15.421
+### 2021-xx-xx - 5.6.5
+
+min Autorest core version: 3.1.0
+
+min Modelerfour version: 4.15.456
 
 **Bug Fixes**
 - Can correctly handle operation mixin calls with parameters added across API versions #788
-=======
+
 ### 2021-03-01 - 5.6.4
 
 min Autorest core version: 3.1.0
@@ -61,7 +61,6 @@
 
 - Wrap individual enum descriptions #844
 - Bump `Modelerfour` minimum version to `4.15.442` to fix [circular reference error](https://github.com/Azure/autorest/issues/3630). Special thanks to @amrElroumy for this PR. #866
->>>>>>> 19c86237
 
 ### 2020-11-12 - 5.5.0
 
