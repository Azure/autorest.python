--- conflicted
+++ resolved
@@ -1,20 +1,14 @@
 # Change Log
 
 ### Unreleased
-<<<<<<< HEAD
+Modelerfour version: 4.13.351
 
 **New Features**
 
 - Supports a function that is both LRO and paging  #689
-=======
-Modelerfour version: 4.13.351
-
-**New Features**
-
 - We have added a `--credential-default-policy-type` flag. Its default value is `BearerTokenCredentialPolicy`, but it can also accept
 `AzureKeyCredentialPolicy`. The value passed in will be the default authentication policy in the client's config, so users using the
 generated library will use that auth policy unless they pass in a separate one through kwargs  #686
->>>>>>> b31da9a2
 
 ### 2020-06-08 - 5.1.0-preview.2
 Modelerfour version: 4.13.351
