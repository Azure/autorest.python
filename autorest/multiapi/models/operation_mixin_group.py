# -------------------------------------------------------------------------
# Copyright (c) Microsoft Corporation. All rights reserved.
# Licensed under the MIT License. See License.txt in the project root for
# license information.
# --------------------------------------------------------------------------
import json
from typing import Any, Dict, List
from pathlib import Path
from .imports import FileImport
from .mixin_operation import MixinOperation

class OperationMixinGroup:
    def __init__(
        self,
        version_path_to_metadata: Dict[Path, Dict[str, Any]],
        mod_to_api_version: Dict[str, str],
        default_api_version: str,
    ):
        self.default_api_version = default_api_version
        self.version_path_to_metadata = version_path_to_metadata
        self._mod_to_api_version = mod_to_api_version

    def imports(self, async_mode: bool) -> FileImport:
        imports = FileImport()
        imports_to_load = "async_imports" if async_mode else "sync_imports"
        for metadata_json in self.version_path_to_metadata.values():
            if not metadata_json.get('operation_mixins'):
                continue
            current_version_imports = FileImport(json.loads(metadata_json['operation_mixins'][imports_to_load]))
            imports.merge(current_version_imports)
        return imports

<<<<<<< HEAD
=======
    def _use_metadata_of_default_api_version(
        self, mixin_operations: List[MixinOperation]
    ) -> List[MixinOperation]:
        default_api_version_path = [
            version_path for version_path in self.version_path_to_metadata.keys()
            if version_path.name == self.default_api_version
        ][0]
        default_version_metadata = self.version_path_to_metadata[default_api_version_path]
        if not default_version_metadata.get("operation_mixins"):
            return mixin_operations
        for name, metadata in default_version_metadata["operation_mixins"]["operations"].items():
            if name.startswith("_"):
                continue
            mixin_operation = [mo for mo in mixin_operations if mo.name == name][0]
            mixin_operation.mixin_operation_metadata = metadata
        return mixin_operations


>>>>>>> 4e0ac438
    @property
    def mixin_operations(self) -> List[MixinOperation]:
        mixin_operations: List[MixinOperation] = []
        for version_path, metadata_json in self.version_path_to_metadata.items():
            if not metadata_json.get("operation_mixins"):
                continue
            mixin_operations_metadata = metadata_json["operation_mixins"]["operations"]
            for mixin_operation_name, mixin_operation_metadata in mixin_operations_metadata.items():
                if mixin_operation_name.startswith("_"):
                    continue
                try:
                    mixin_operation = [mo for mo in mixin_operations if mo.name == mixin_operation_name][0]
                except IndexError:
                    mixin_operation = MixinOperation(
                        name=mixin_operation_name, mod_to_api_version=self._mod_to_api_version
                    )
                    mixin_operations.append(mixin_operation)
                mixin_operation.append_available_api(version_path.name, mixin_operation_metadata)

        mixin_operations.sort(key=lambda x: x.name)
        return mixin_operations

    @property
    def has_different_calls_across_api_versions(self):
        return any(
            mixin_operation.has_different_calls_across_api_versions
            for mixin_operation in self.mixin_operations
        )<|MERGE_RESOLUTION|>--- conflicted
+++ resolved
@@ -30,27 +30,6 @@
             imports.merge(current_version_imports)
         return imports
 
-<<<<<<< HEAD
-=======
-    def _use_metadata_of_default_api_version(
-        self, mixin_operations: List[MixinOperation]
-    ) -> List[MixinOperation]:
-        default_api_version_path = [
-            version_path for version_path in self.version_path_to_metadata.keys()
-            if version_path.name == self.default_api_version
-        ][0]
-        default_version_metadata = self.version_path_to_metadata[default_api_version_path]
-        if not default_version_metadata.get("operation_mixins"):
-            return mixin_operations
-        for name, metadata in default_version_metadata["operation_mixins"]["operations"].items():
-            if name.startswith("_"):
-                continue
-            mixin_operation = [mo for mo in mixin_operations if mo.name == name][0]
-            mixin_operation.mixin_operation_metadata = metadata
-        return mixin_operations
-
-
->>>>>>> 4e0ac438
     @property
     def mixin_operations(self) -> List[MixinOperation]:
         mixin_operations: List[MixinOperation] = []
