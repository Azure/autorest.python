--- conflicted
+++ resolved
@@ -32,21 +32,14 @@
             if not operation_group['language']['default']['name']:
                 operation_group['language']['python']['className'] = code_model_title + "OperationsMixin"
             else:
-<<<<<<< HEAD
-                operation_group['language']['python']['className'] = operation_group['language']['default']['name'] + "Operations"
+                operation_group_name = operation_group['language']['default']['name']
+                if operation_group_name == 'Operations':
+                    operation_group['language']['python']['className'] = operation_group_name
+                else:
+                    operation_group['language']['python']['className'] = operation_group_name + "Operations"
             for operation in operation_group['operations']:
                 NameConverter._convert_language_default_python_case(operation, pad_string='Method')
                 for exception in operation_group.get('exceptions', []):
-=======
-                operation_group_name = NameConverter._to_pascal_case(operation_group["language"]["default"]["name"])
-                if operation_group_name == "Operations":
-                    operation_group["language"]["python"]["className"] = operation_group_name
-                else:
-                    operation_group["language"]["python"]["className"] = operation_group_name + "Operations"
-            for operation in operation_group["operations"]:
-                NameConverter._convert_language_default_python_case(operation, pad_string="Method")
-                for exception in operation_group.get("exceptions", []):
->>>>>>> 59376ad5
                     NameConverter._convert_language_default_python_case(exception)
                 NameConverter._convert_language_default_python_case(operation["request"])
                 for parameter in operation["request"].get("parameters", []):
