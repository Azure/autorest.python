--- conflicted
+++ resolved
@@ -18,11 +18,7 @@
 
 @dispatcher.add_method
 def GetPluginNames():
-<<<<<<< HEAD
-    return ["codegen", "m2r", "namer", "postprocess", "black", "multiapiscript"]
-=======
-    return ["codegen", "m2r", "namer", "m4reformatter", "black", "multiapiscript"]
->>>>>>> 750df4d4
+    return ["codegen", "m2r", "namer", "m4reformatter", "black", "multiapiscript", "postprocess"]
 
 
 @dispatcher.add_method
