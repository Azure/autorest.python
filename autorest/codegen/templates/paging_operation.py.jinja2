--- conflicted
+++ resolved
@@ -4,13 +4,8 @@
 {% set request_as_xml = ", is_xml=False" if "xml" in operation.request_content_type else "" %}
 {% macro return_docstring() %}
 {% if operation.responses | selectattr('has_body') | first %}
-<<<<<<< HEAD
 :return: {{ operation.responses|map(attribute='schema')|map(attribute='docstring_text')|join(' or ') }} or the result of cls(response)
-    :rtype: {% for response in operation.responses %}{{response.schema.get_python_type(code_model.namespace) if response.has_body else "None"}}{% if not loop.last %} or {% endif %}{% endfor %}
-=======
-:return: {{ operation.responses|map(attribute='schema')|map(attribute='name')|join(' or ') }} or the result of cls(response)
     :rtype: {% for response in operation.responses %}{{response.schema.docstring_type if response.has_body else "None"}}{% if not loop.last %} or {% endif %}{% endfor %}
->>>>>>> ff7c1aab
 {% else %}
 :return: None
 :rtype: None
