{% import 'operation_tools.jinja2' as op_tools %}
{% import 'keywords.jinja2' as keywords %}
{
    "chosen_version": {{ chosen_version | tojson }},
    "total_api_version_list": {{ total_api_version_list | tojson }},
    "client": {
        "name": {{ code_model.class_name | tojson }},
        "filename": {{ ("_" + code_model.module_name) | tojson }},
        "description": {{ code_model.description | tojson }},
<<<<<<< HEAD
        "base_url": {{ (keywords.escape_str(code_model.base_url) if base_url else None) | tojson }},
=======
        "base_url": {{ (keywords.escape_str(code_model.base_url) if code_model.base_url else None) | tojson }},
>>>>>>> 4420fd2a
        "custom_base_url": {{ (keywords.escape_str(code_model.custom_base_url) if code_model.custom_base_url else None) | tojson }},
        "azure_arm": {{ code_model.options["azure_arm"]  | tojson }},
        "has_lro_operations": {{ code_model.has_lro_operations | tojson }},
        "client_side_validation": {{ code_model.options["client_side_validation"] | tojson }},
        "sync_imports": {{ sync_client_imports | tojson }},
        "async_imports": {{ async_client_imports | tojson }}
    },
    "global_parameters": {
        "sync": {
            {% for gp in sync_global_parameters.method %}
            {{ gp.serialized_name | tojson }}: {
                "signature": {{ gp.sync_method_signature | tojson }},
                "description": {{ gp.description | tojson }},
                "docstring_type": {{ gp.docstring_type | tojson }},
                "required": {{ gp.required | tojson }}
            }{{ "," if not loop.last else "" }}
            {% endfor %}
        },
        "async": {
            {% for gp in async_global_parameters.method %}
            {{ gp.serialized_name | tojson }}: {
                "signature": {{ (gp.async_method_signature + ",") | tojson }},
                "description": {{ gp.description | tojson }},
                "docstring_type": {{ gp.docstring_type | tojson }},
                "required": {{ gp.required | tojson }}
            }{{ "," if not loop.last else "" }}
            {% endfor %}
        },
        "constant": {
            {% for gp in code_model.global_parameters.constant | rejectattr("serialized_name", "equalto", "api_version") %}
            {{ gp.serialized_name | tojson }}: {{ gp.constant_declaration | tojson }}{{ "," if not loop.last else "" }}
            {% endfor %}
        },
        "call": {{ code_model.global_parameters.method | map(attribute="serialized_name") | join(', ') | tojson }},
        "service_client_specific": {
            "sync": {
<<<<<<< HEAD
                {% if not code_model.custom_base_url %}
                "base_url": {
                    "signature": {{ code_model.base_url_parameter(False) | tojson }},
                    "description": "Service URL",
                    "docstring_type": "str",
                    "required": {{ code_model.required_base_url | tojson }}
=======
                "api_version": {
                    "signature": "api_version=None, # type: Optional[str]",
                    "description": "API version to use if no profile is provided, or if missing in profile.",
                    "docstring_type": "str",
                    "required": false
                },
                {% if not code_model.custom_base_url %}
                "base_url": {
                    "signature": {{ code_model.base_url_method_signature(False) | tojson }},
                    "description": "Service URL",
                    "docstring_type": "str",
                    "required": false
>>>>>>> 4420fd2a
                },
                {% endif %}
                "profile": {
                    "signature": "profile=KnownProfiles.default, # type: KnownProfiles",
                    "description": "A profile definition, from KnownProfiles to dict.",
                    "docstring_type": "azure.profiles.KnownProfiles",
                    "required": false
<<<<<<< HEAD
                },
                "api_version": {
                    "signature": "api_version=None, # type: Optional[str]",
                    "description": "API version to use if no profile is provided, or if missing in profile.",
                    "docstring_type": "str",
                    "required": false
                }
            },
            "async": {
                {% if not code_model.custom_base_url %}
                "base_url": {
                    "signature": {{ code_model.base_url_parameter(True) | tojson }},
                    "description": "Service URL",
                    "docstring_type": "str",
                    "required": {{ code_model.required_base_url | tojson }}
                },
                {% endif %}
                "profile": {
                    "signature": "profile=KnownProfiles.default, # type: KnownProfiles",
                    "description": "A profile definition, from KnownProfiles to dict.",
                    "docstring_type": "azure.profiles.KnownProfiles",
                    "required": false
                },
                "api_version": {
                    "signature": "api_version: Optional[str] = None,",
                    "description": "API version to use if no profile is provided, or if missing in profile.",
                    "docstring_type": "str",
                    "required": false
=======
                }
            },
            "async": {
                "api_version": {
                    "signature": "api_version: Optional[str] = None,",
                    "description": "API version to use if no profile is provided, or if missing in profile.",
                    "docstring_type": "str",
                    "required": false
                },
                {% if not code_model.custom_base_url %}
                "base_url": {
                    "signature": {{ code_model.base_url_method_signature(True) | tojson }},
                    "description": "Service URL",
                    "docstring_type": "str",
                    "required": false
                },
                {% endif %}
                "profile": {
                    "signature": "profile: KnownProfiles = KnownProfiles.default,",
                    "description": "A profile definition, from KnownProfiles to dict.",
                    "docstring_type": "azure.profiles.KnownProfiles",
                    "required": false
>>>>>>> 4420fd2a
                }
            }
        }
    },
    "config": {
        "credential": {{ code_model.options['credential'] | tojson }},
        "credential_scopes": {{ code_model.options['credential_scopes'] | tojson }},
        "credential_default_policy_type": {{ code_model.options['credential_default_policy_type'] | tojson }},
        "credential_default_policy_type_has_async_version": {{ code_model.options['credential_default_policy_type_has_async_version'] | tojson }},
        "credential_key_header_name": {{ code_model.options['credential_key_header_name'] | tojson }},
        "sync_imports": {{ sync_config_imports | tojson }},
        "async_imports": {{ async_config_imports | tojson }}
    },
    "operation_groups": {
        {% for operation_group in code_model.operation_groups | rejectattr('is_empty_operation_group') %}
        {{ operation_group.name | tojson }}: {{ operation_group.class_name | tojson }}{{ "," if not loop.last else "" }}
        {% endfor %}
    },
    "operation_mixins": {
        "sync_imports": {{ str(sync_mixin_imports) | tojson }},
        "async_imports": {{ str(async_mixin_imports) | tojson }},
        "operations": {
            {% for operation in mixin_operations %}
            {% set operation_name = "begin_" + operation.name if is_lro(operation) else operation.name %}
            {{ operation_name | tojson }} : {
                "sync": {
                    {% if is_lro(operation) and is_paging(operation) %}
                        {% from "lro_paging_operation.py.jinja2" import operation_docstring with context %}
                        {% set sync_return_type_wrapper = [operation.get_poller(async_mode=False), operation.get_pager(async_mode=False)] %}
                    {% elif is_lro(operation) %}
                        {% from "lro_operation.py.jinja2" import operation_docstring with context %}
                        {% set sync_return_type_wrapper = [operation.get_poller(async_mode=False)] %}
                    {% elif is_paging(operation) %}
                        {% from "paging_operation.py.jinja2" import operation_docstring with context %}
                        {% set sync_return_type_wrapper = [operation.get_pager(async_mode=False)] %}
                    {% else %}
                        {% from "operation.py.jinja2" import operation_docstring with context %}
                        {% set sync_return_type_wrapper = "" %}
                    {% endif %}
                    "signature": {{ op_tools.method_signature(operation, operation_name, False, False, sync_return_type_wrapper) | tojson }},
                    "doc": {{ operation_docstring(async_mode=False) | tojson }}
                },
                "async": {
                    {% set coroutine = False if is_paging(operation) else True %}
                    "coroutine": {{ coroutine | tojson }},
                    {% if is_lro(operation) and is_paging(operation) %}
                        {% from "lro_paging_operation.py.jinja2" import operation_docstring with context %}
                        {% set async_return_type_wrapper = [operation.get_poller(async_mode=True), operation.get_pager(async_mode=True)] %}
                    {% elif is_lro(operation) %}
                        {% from "lro_operation.py.jinja2" import operation_docstring with context %}
                        {% set async_return_type_wrapper = [operation.get_poller(async_mode=True)] %}
                    {% elif is_paging(operation) %}
                        {% from "paging_operation.py.jinja2" import operation_docstring with context %}
                        {% set async_return_type_wrapper = [operation.get_pager(async_mode=True)] %}
                    {% else %}
                        {% from "operation.py.jinja2" import operation_docstring with context %}
                        {% set async_return_type_wrapper = "" %}
                    {% endif %}
                    "signature": {{ op_tools.method_signature(operation, operation_name, True, coroutine, async_return_type_wrapper) | tojson }},
                    "doc": {{ operation_docstring(async_mode=True) | tojson }}
                },
                "call": {{ operation.parameters.method | map(attribute="serialized_name") | join(', ') | tojson }}
            }{{ "," if not loop.last else "" }}
            {% endfor %}
        }
    }
}<|MERGE_RESOLUTION|>--- conflicted
+++ resolved
@@ -7,11 +7,7 @@
         "name": {{ code_model.class_name | tojson }},
         "filename": {{ ("_" + code_model.module_name) | tojson }},
         "description": {{ code_model.description | tojson }},
-<<<<<<< HEAD
-        "base_url": {{ (keywords.escape_str(code_model.base_url) if base_url else None) | tojson }},
-=======
         "base_url": {{ (keywords.escape_str(code_model.base_url) if code_model.base_url else None) | tojson }},
->>>>>>> 4420fd2a
         "custom_base_url": {{ (keywords.escape_str(code_model.custom_base_url) if code_model.custom_base_url else None) | tojson }},
         "azure_arm": {{ code_model.options["azure_arm"]  | tojson }},
         "has_lro_operations": {{ code_model.has_lro_operations | tojson }},
@@ -48,14 +44,6 @@
         "call": {{ code_model.global_parameters.method | map(attribute="serialized_name") | join(', ') | tojson }},
         "service_client_specific": {
             "sync": {
-<<<<<<< HEAD
-                {% if not code_model.custom_base_url %}
-                "base_url": {
-                    "signature": {{ code_model.base_url_parameter(False) | tojson }},
-                    "description": "Service URL",
-                    "docstring_type": "str",
-                    "required": {{ code_model.required_base_url | tojson }}
-=======
                 "api_version": {
                     "signature": "api_version=None, # type: Optional[str]",
                     "description": "API version to use if no profile is provided, or if missing in profile.",
@@ -67,30 +55,6 @@
                     "signature": {{ code_model.base_url_method_signature(False) | tojson }},
                     "description": "Service URL",
                     "docstring_type": "str",
-                    "required": false
->>>>>>> 4420fd2a
-                },
-                {% endif %}
-                "profile": {
-                    "signature": "profile=KnownProfiles.default, # type: KnownProfiles",
-                    "description": "A profile definition, from KnownProfiles to dict.",
-                    "docstring_type": "azure.profiles.KnownProfiles",
-                    "required": false
-<<<<<<< HEAD
-                },
-                "api_version": {
-                    "signature": "api_version=None, # type: Optional[str]",
-                    "description": "API version to use if no profile is provided, or if missing in profile.",
-                    "docstring_type": "str",
-                    "required": false
-                }
-            },
-            "async": {
-                {% if not code_model.custom_base_url %}
-                "base_url": {
-                    "signature": {{ code_model.base_url_parameter(True) | tojson }},
-                    "description": "Service URL",
-                    "docstring_type": "str",
                     "required": {{ code_model.required_base_url | tojson }}
                 },
                 {% endif %}
@@ -99,13 +63,6 @@
                     "description": "A profile definition, from KnownProfiles to dict.",
                     "docstring_type": "azure.profiles.KnownProfiles",
                     "required": false
-                },
-                "api_version": {
-                    "signature": "api_version: Optional[str] = None,",
-                    "description": "API version to use if no profile is provided, or if missing in profile.",
-                    "docstring_type": "str",
-                    "required": false
-=======
                 }
             },
             "async": {
@@ -120,7 +77,7 @@
                     "signature": {{ code_model.base_url_method_signature(True) | tojson }},
                     "description": "Service URL",
                     "docstring_type": "str",
-                    "required": false
+                    "required": {{ code_model.required_base_url | tojson }}
                 },
                 {% endif %}
                 "profile": {
@@ -128,7 +85,6 @@
                     "description": "A profile definition, from KnownProfiles to dict.",
                     "docstring_type": "azure.profiles.KnownProfiles",
                     "required": false
->>>>>>> 4420fd2a
                 }
             }
         }
