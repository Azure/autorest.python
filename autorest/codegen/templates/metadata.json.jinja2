--- conflicted
+++ resolved
@@ -53,15 +53,11 @@
         {{ operation.name | tojson }} : {
             "doc": {{ op_tools.operation_docstring(operation) | tojson }},
             {% set sync_operation_name = "begin_" + operation.name if is_lro(operation) else operation.name %}
-<<<<<<< HEAD
             {% set return_type_wrapper = "LROPoller" if is_lro(operation) else ("ItemPaged" if is_paging(operation) else "") %}
-            "signature": {{ op_tools.method_signature(operation, sync_operation_name, False, False, return_type_wrapper) | tojson }},
-=======
-            "sync_signature": {{ op_tools.method_signature(operation, sync_operation_name, False, False) | tojson }},
+            "sync_signature": {{ op_tools.method_signature(operation, sync_operation_name, False, False, return_type_wrapper) | tojson }},
             {% set coroutine = False if is_paging(operation) else True %}
             "async_signature": {{ op_tools.method_signature(operation, operation.name, True, coroutine) | tojson }},
             "coroutine": {{ coroutine | tojson }},
->>>>>>> 949b65d7
             "call": {{ operation.parameters.method | map(attribute="serialized_name") | join(', ') | tojson }}
         }{{ "," if not loop.last else "" }}
         {% endfor %}
