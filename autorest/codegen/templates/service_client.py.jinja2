--- conflicted
+++ resolved
@@ -2,14 +2,10 @@
 {% set config_import = "._configuration_async" if async_mode else "._configuration" %}
 {% set operations_import = ".operations_async" if async_mode else ".operations" %}
 {% set path_to_models = ".." if async_mode else "." %}
-<<<<<<< HEAD
 {% set method_signature = code_model.global_parameters|join(', ', attribute='async_method_signature') ~ (", " if code_model.global_parameters else "") ~ ('' if not code_model.base_url else 'base_url: Optional[str] = None, ')
 if async_mode else code_model.global_parameters|join(', ', attribute='sync_method_signature') ~ (", " if code_model.global_parameters else "") ~ ('' if not code_model.base_url else 'base_url=None, ')%}
 {% set init_typing_comment = ("# type: (") ~ code_model.global_parameters|map(attribute='schema')|join(', ', attribute='type_annotation') ~ (", " if code_model.global_parameters else "") ~ ("Optional[str], " if code_model.base_url else "") ~ ("**Any) -> None") %}
-{% set config_signature = code_model.global_parameters|join(', ', attribute='serialized_name') ~ (", " if code_model.global_parameters else "") %}
-=======
 {% set config_signature = code_model.global_parameters.method|join(', ', attribute='serialized_name') ~ (", " if code_model.global_parameters.method else "") %}
->>>>>>> 61f33928
 {% set has_mixin_operation_group = code_model.operation_groups|selectattr("is_empty_operation_group")|first %}
 {% macro mixin_operation_group_name() %}{{ code_model.class_name }}OperationsMixin{% endmacro %}
 {% set base_class = mixin_operation_group_name() if has_mixin_operation_group else "object" %}
@@ -48,14 +44,10 @@
     {% endif %}
     """
 
-<<<<<<< HEAD
-    def __init__(self, {{ method_signature }}**kwargs):
+    def __init__(self{{ code_model.global_parameters.method_signature }}{{ '' if not code_model.base_url else ', base_url=None' }}, **kwargs):
         {% if not async_mode %}
         {{ init_typing_comment }}
         {% endif %}
-=======
-    def __init__(self{{ code_model.global_parameters.method_signature }}{{ '' if not code_model.base_url else ', base_url=None' }}, **kwargs):
->>>>>>> 61f33928
         {% if not code_model.base_url %}
         base_url = '{{ code_model.custom_base_url }}'
         {% else %}
