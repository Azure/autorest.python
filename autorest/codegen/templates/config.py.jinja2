--- conflicted
+++ resolved
@@ -21,25 +21,15 @@
     attributes.
 {% if code_model.global_parameters | first %}
 
-<<<<<<< HEAD
 {% endif %}
-{% for parameter in code_model.global_parameters %}
-=======
 {% for parameter in code_model.global_parameters.method %}
->>>>>>> d40873cc
     :param {{ parameter.serialized_name }}: {{ parameter.description }}
     :type {{ parameter.serialized_name }}: {{ parameter.schema.get_python_type(code_model.namespace) }}
 {% endfor %}
     """
 
-<<<<<<< HEAD
-    def __init__(self, {{ method_signature }}**kwargs):
-{% for parameter in code_model.global_parameters|selectattr('is_required') %}
-=======
     def __init__(self{{ code_model.global_parameters.method_signature }}, **kwargs):
-
 {% for parameter in code_model.global_parameters.method|selectattr('is_required') %}
->>>>>>> d40873cc
         if {{ parameter.serialized_name }} is None:
             raise ValueError("Parameter '{{ parameter.serialized_name }}' must not be None.")
 {% endfor %}
