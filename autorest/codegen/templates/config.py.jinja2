{% set version_import = ".._version" if async_mode else "._version" %}
{% set async_prefix = "Async" if async_mode else "" %}
{% set method_signature = code_model.global_parameters|join(', ', attribute='async_method_signature') ~ (", " if code_model.global_parameters else "")
if async_mode else code_model.global_parameters|join(', ', attribute='sync_method_signature') ~ (", " if code_model.global_parameters else "")%}
{% set init_typing_comment = ("# type: (") ~ code_model.global_parameters|map(attribute='schema')|join(', ', attribute='type_annotation') ~ (", " if code_model.global_parameters else "") ~ ("**Any) -> None") %}
{% set credential_scopes = "*self.credential_scopes, " if code_model.options['credential_scopes'] else "" %}
{# actual template starts here #}
# coding=utf-8
{{ code_model.options['license_header'] }}

{{ imports }}

{% if not code_model.options['package_version'] %}
VERSION = "unknown"
{% endif %}

class {{ code_model.class_name }}Configuration(Configuration):
    """Configuration for {{ code_model.class_name }}
    Note that all parameters used to create this instance are saved as instance
    attributes.

{% for parameter in code_model.global_parameters %}
    :param {{ parameter.serialized_name }}: {{ parameter.description }}
    :type {{ parameter.serialized_name }}: {{ parameter.schema.get_python_type(code_model.namespace) }}
{% endfor %}
    """

    def __init__(self, {{ method_signature }}**kwargs):
        {% if not async_mode %}
<<<<<<< HEAD
        {{ config_init_typing_comment(code_model.global_parameters) }}
        {% endif %}
{% for parameter in code_model.global_parameters|selectattr('is_required') %}
=======
        {{ init_typing_comment }}
        {% endif %}
{% for parameter in code_model.global_parameters|selectattr('required') %}
>>>>>>> cf02649d
        if {{ parameter.serialized_name }} is None:
            raise ValueError("Parameter '{{ parameter.serialized_name }}' must not be None.")
{% endfor %}

        super({{ code_model.class_name }}Configuration, self).__init__(**kwargs)

        {% for parameter in code_model.global_parameters %}
        self.{{ parameter.serialized_name }} = {{ parameter.serialized_name }}
        {% endfor %}
        {% if code_model.options['credential_scopes'] %}
        self.credential_scopes = {{ code_model.options['credential_scopes'] }}
        {% endif %}
        self._configure(**kwargs)

        self.user_agent_policy.add_user_agent('azsdk-python-{{ code_model.class_name|lower }}/{}'.format(VERSION))



    def _configure(self, **kwargs):
        self.user_agent_policy = kwargs.get('user_agent_policy') or policies.UserAgentPolicy(**kwargs)
        self.headers_policy = kwargs.get('headers_policy') or policies.HeadersPolicy(**kwargs)
        self.proxy_policy = kwargs.get('proxy_policy') or policies.ProxyPolicy(**kwargs)
        self.logging_policy = kwargs.get('logging_policy') or policies.NetworkTraceLoggingPolicy(**kwargs)
        self.retry_policy = kwargs.get('retry_policy') or policies.{{ async_prefix }}RetryPolicy(**kwargs)
        self.custom_hook_policy = kwargs.get('custom_hook_policy') or policies.CustomHookPolicy(**kwargs)
        self.redirect_policy = kwargs.get('redirect_policy') or policies.{{ async_prefix }}RedirectPolicy(**kwargs)
        self.authentication_policy = kwargs.get('authentication_policy')
        {% if code_model.options['credential'] %}
        if self.credential and not self.authentication_policy:
            self.authentication_policy = policies.{{ async_prefix }}BearerTokenCredentialPolicy(self.credential, {{ credential_scopes }}**kwargs)
        {% endif %}<|MERGE_RESOLUTION|>--- conflicted
+++ resolved
@@ -27,15 +27,9 @@
 
     def __init__(self, {{ method_signature }}**kwargs):
         {% if not async_mode %}
-<<<<<<< HEAD
-        {{ config_init_typing_comment(code_model.global_parameters) }}
-        {% endif %}
-{% for parameter in code_model.global_parameters|selectattr('is_required') %}
-=======
         {{ init_typing_comment }}
         {% endif %}
 {% for parameter in code_model.global_parameters|selectattr('required') %}
->>>>>>> cf02649d
         if {{ parameter.serialized_name }} is None:
             raise ValueError("Parameter '{{ parameter.serialized_name }}' must not be None.")
 {% endfor %}
