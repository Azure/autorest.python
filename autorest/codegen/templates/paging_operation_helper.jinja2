--- conflicted
+++ resolved
@@ -9,50 +9,17 @@
 
     def prepare_request(next_link=None):
         if not next_link:
-<<<<<<< HEAD
             {{ op_tools.get_request(operation, request)|indent(12) }}
         else:
             {{ op_tools.get_request(operation, operation.next_request if operation.next_request else request)|indent(12) }}
             {% if not operation.next_request %}
             # little hacky, but this code will soon be replaced with code that won't need the hack
                 {% if operation.parameters.path %}
-            path_format_arguments = {
-                    {% for path_parameter in operation.parameters.path %}
-                '{{ path_parameter.rest_api_name }}': {{ request.build_serialize_data_call(path_parameter, "url") }},
-                    {% endfor %}
-            }
+            {{ op_tools.path_format_arguments(operation.parameters.path)|indent(12) }}
                 {% endif %}
             request.method = "get"
             request.url = self._client.format_url(next_link{{", **path_format_arguments" if request.parameters.path}})
             {% endif %}
-=======
-            # Construct URL
-            url = self.{{ operation.python_name }}.metadata['url']  # type: ignore
-        {% if operation.parameters.path %}
-            {{ op_tools.path_format_arguments(operation.parameters.path)|indent(12) }}
-            {{ op_tools.format_path_format_arguments()|indent(12) }}
-        {% endif %}
-            {{ op_tools.query_parameters(operation, async_mode)|indent(12) }}
-            {{ op_tools.body_parameters(operation)|indent(12) }}
-        else:
-{% if operation.next_operation %}
-            url = '{{ operation.next_operation.url }}'
-        {% if operation.next_operation.parameters.path %}
-            {{ op_tools.path_format_arguments(operation.next_operation.parameters.path)|indent(12) }}
-            {{ op_tools.format_path_format_arguments()|indent(12) }}
-        {% endif %}
-            {{ op_tools.query_parameters(operation.next_operation, async_mode)|indent(12) }}
-            {{ op_tools.body_parameters(operation.next_operation)|indent(12) }}
-{% else %}
-            url = next_link
-            query_parameters = {}  # type: Dict[str, Any]
-        {% if operation.parameters.path and not code_model.base_url%}
-            {{ op_tools.path_format_arguments(operation.parameters.path)|indent(12) }}
-            {{ op_tools.format_path_format_arguments()|indent(12) }}
-        {% endif %}
-            {{ op_tools.body_parameters(operation, http_verb="get")|indent(12) }}
-{% endif %}
->>>>>>> c0f8b631
         return request
 
     {{ keywords.def }} extract_data(pipeline_response):
