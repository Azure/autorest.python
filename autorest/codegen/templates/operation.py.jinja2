--- conflicted
+++ resolved
@@ -2,66 +2,11 @@
 {% import 'operation_tools.jinja2' as op_tools %}
 {% set trace_decorator = "@distributed_trace_async" if async_mode else "@distributed_trace" %}
 {% set stream_request_parameter = "stream=" ~ ("True" if operation.is_stream_response else "False") %}
-<<<<<<< HEAD
-{# return_type is a variable that holds the return type if we already know what it is #}
-{% set return_type = "bool" if request_builder.method == 'head' and code_model.options['head_as_boolean'] else None %}
-{% macro return_docstring(async_mode, return_type=None) %}
-{%- if return_type -%}
-:return: {{ return_type }}, or the result of cls(response)
-:rtype: {{ return_type }}
-{%- else -%}
-    {% if operation.responses | selectattr('has_body') | first %}
-:return: {{ operation.responses|selectattr('has_body')|map(attribute='docstring_text')|unique|join(' or ') }}, or the result of cls(response)
-:rtype: {{ operation.responses|selectattr('has_body')| map(attribute='docstring_type')|unique|join(' or ') }}{{ " or None" if operation.has_optional_return_type }}
-    {%- else %}
-:return: None, or the result of cls(response)
-:rtype: None
-    {%- endif -%}
-{%- endif -%}
-{% endmacro %}
-{% macro operation_docstring(async_mode, return_type=None) %}
-"""{{ operation.summary if operation.summary else operation.description | wordwrap(width=95, break_long_words=False, break_on_hyphens=False, wrapstring='\n') }}
-{% if operation.summary and operation.description %}
-
-{{ operation.description | wordwrap(width=95, break_long_words=False, break_on_hyphens=False, wrapstring='\n') }}
-{% endif %}
-
-{% if operation.deprecated -%}
-.. warning::
-    This method is deprecated
-
-{% endif -%}
-{{ op_tools.method_docstring(operation.parameters.method, operation.request_builder) }}
-{%- if (request_builder.schema_requests | length) > 1 %}
-{{ op_tools.content_type_docstring(request_builder) }}
-{% endif %}
-:keyword callable cls: A custom type or function that will be passed the direct response
-{{ return_docstring(async_mode, return_type=return_type) }}
-:raises: ~azure.core.exceptions.HttpResponseError
-{% if operation.has_example_template and code_model.no_models %}
-
-{{ op_tools.get_example_template() }}
-    {% if operation.parameters.has_body %}
-{{ op_tools.get_json_example_template(operation, operation.parameters.body[0].serialized_name, code_model, serialize_json_dict) | indent(8) }}
-    {% endif %}
-    {% if operation.get_json_response_template_to_status_codes() | first %}
-{{ op_tools.get_json_response_template(operation) | indent(8) }}
-    {% endif %}{% endif %}
-"""{% endmacro %}
-=======
->>>>>>> 6de4c820
 {# actual template starts here #}
 {%- if code_model.options['tracing'] and operation.want_tracing -%}
 {{ trace_decorator }}
 {% endif %}
-<<<<<<< HEAD
-{{ op_tools.operation_method_signature(operation, async_mode=async_mode, coroutine=async_mode, return_type_wrapper="", return_type=return_type) }}
-{%- if not async_mode %}
-    {{ op_tools.sync_return_type_annotation(operation, "", return_type=return_type) }}
-{% endif %}
-=======
 {{ operation_serializer.method_signature_and_response_type_annotation(operation) }}
->>>>>>> 6de4c820
 {% if operation.want_description_docstring %}
     {{ op_tools.description(operation, operation_serializer) | indent }}{% endif %}
     cls = kwargs.pop('cls', None)  {{ operation_serializer.cls_type_annotation(operation) }}
