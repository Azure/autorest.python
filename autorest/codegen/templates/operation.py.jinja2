{% import 'keywords.jinja2' as keywords with context %}
{% import 'operation_tools.jinja2' as op_tools %}
{% set trace_decorator = "@distributed_trace_async" if async_mode else "@distributed_trace" %}
{% set stream_request_parameter = "stream=" ~ ("True" if operation.is_stream_response else "False") %}
{% set send_xml = "xml" in operation.request_content_type %}
{% set request_as_xml = ", is_xml=True" if send_xml else "" %}
<<<<<<< HEAD
{% macro return_docstring() %}
{% if operation.responses | selectattr('has_body') | first %}
:return: {{ operation.responses|map(attribute='schema')|map(attribute='docstring_text')|join(' or ') }} or the result of cls(response)
:rtype: {% for response in operation.responses %}{{response.schema.docstring_type if response.has_body else "None"}}{% if not loop.last %} or {% endif %}{% endfor %}
{% else %}
:return: None or the result of cls(response)
:rtype: None
{%- endif -%}
{% endmacro %}
{% macro param_documentation_string(parameter) %}:param {{ parameter.serialized_name }}: {{ parameter.description }}{% endmacro %}
=======
{% macro exception_name() %}{{ operation.default_exception.schema.name }}Exception{% endmacro %}
{% set core_excep_name = 'ARMError' if code_model.options['azure_arm'] else 'HttpResponseError' %}
>>>>>>> aa990ad7
{# actual template starts here #}
{%- if code_model.options['tracing'] and operation.want_tracing -%}
{{ trace_decorator }}
{% endif %}
{{ op_tools.method_signature(operation, operation.python_name, async_mode=async_mode, coroutine=async_mode) }}
{%- if not async_mode %}
    {{ keywords.sync_return_type_annotation(operation) }}
{% endif %}
{% if operation.want_description_docstring %}
<<<<<<< HEAD
    """{{operation.description }}
    {% if operation.summary %}

    {{ operation.summary | wordwrap(width=95, break_long_words=False, wrapstring='\n    ') }}
    {% endif %}

{% if operation.deprecated -%}
    .. warning::
       This method is deprecated

{% endif -%}
{% for parameter in operation.parameters.method %}
    {%- for doc_string in param_documentation_string(parameter).replace('\n', '\n ').split('\n') %}
    {{ doc_string | wordwrap(width=95, break_long_words=False, wrapstring='\n     ')}}
    {% endfor %}
    :type {{ parameter.serialized_name }}: {{ parameter.schema.docstring_type }}
{% endfor %}
    :keyword callable cls: A custom type or function that will be passed the direct response
    {{ return_docstring()|indent }}
    :raises: ~azure.core.HttpResponseError
    """
=======
{{ op_tools.operation_docstring(operation)|indent }}
>>>>>>> aa990ad7
{% endif %}
    {% if async_mode %}
    cls: ClsType[{{ keywords.return_type_annotation(operation) }}] = kwargs.pop('cls', None )
    {% else %}
    cls = kwargs.pop('cls', None )  # type: ClsType[{{ keywords.return_type_annotation(operation) }}]
    {% endif %}
{% if operation.deprecated %}
    warnings.warn('Method {{operation.name}} is deprecated', DeprecationWarning)
{% endif %}
{%if operation.status_code_exceptions %}
    error_map = {
    {% for excep in operation.status_code_exceptions %}
        {% for status_code in excep.status_codes %}
        {% set error_model = ", model=self._deserialize(models." + excep.schema.serialization_type + ", response)" if excep.schema.is_exception else "" %}
        {{ status_code }}: lambda response: HttpResponseError(response=response{{ error_model }}{{ ", error_format=ARMErrorFormat" if code_model.options['azure_arm'] else "" }}),
        {% endfor %}
    {% endfor %}
    }
    error_map.update(kwargs.pop('error_map', {}))
{% else %}
    error_map = kwargs.pop('error_map', {})
{% endif %}
{% if operation.parameters.grouped %}
    {{ op_tools.grouped_parameters(operation)|indent }}
{%- endif -%}
{% if operation.parameters.is_flattened %}

    {{ operation.parameters.build_flattened_object() }}
{% endif %}
{% if operation.parameters.constant|selectattr("implementation", "equalto", "Method")|selectattr("original_parameter", "equalto", None) %}
    {% for constant_parameter in operation.parameters.constant|selectattr("implementation", "equalto", "Method")|selectattr("original_parameter", "equalto", None) %}
    {{ constant_parameter.serialized_name }} = {{ constant_parameter.schema.constant_value }}
    {% endfor %}
{% endif %}

    # Construct URL
    url = self.{{ operation.python_name }}.metadata['url']
{% if operation.parameters.path %}
    path_format_arguments = {
{% for path_parameter in operation.parameters.path %}
        '{{ path_parameter.rest_api_name }}': {{ operation.build_serialize_data_call(path_parameter, "url") }},
{% endfor %}
    }
    url = self._client.format_url(url, **path_format_arguments)
{% endif %}

    {{ op_tools.query_parameters(operation, async_mode)|indent }}
    {{ op_tools.header_parameters(code_model, operation, async_mode)|indent }}
{% if operation.parameters.has_body %}
    # Construct body
    {% if not operation.parameters.body.is_stream %}
        {% set ser_ctxt = operation.parameters.body.schema.xml_serialization_ctxt() if send_xml else None %}
        {% if ser_ctxt %}
    serialization_ctxt = {'xml': {{ "{" }}{{ ser_ctxt }}{{ "}}" }}
        {% endif %}
        {% if operation.parameters.body.required %}
    body_content = self._serialize.body({{ operation.parameters.body.serialized_name }}, '{{ operation.parameters.body.schema.serialization_type }}'{{ request_as_xml }}{{ ", serialization_ctxt=serialization_ctxt" if ser_ctxt else "" }})
        {% else %}
    if {{ operation.parameters.body.serialized_name }} is not None:
        body_content = self._serialize.body({{ operation.parameters.body.serialized_name }}, '{{ operation.parameters.body.schema.serialization_type }}'{{ request_as_xml }}{{ ", serialization_ctxt=serialization_ctxt" if ser_ctxt else "" }})
    else:
        body_content = None
        {% endif %}
    {% elif operation.parameters.body.is_form_data %}
    # Construct form data
    form_data_content = {
    ###foreach (var parameter in Model.LocalParameters)
    ###    if (parameter.Location == ParameterLocation.FormData)
    ###    {
    ###            @:'@parameter.SerializedName': @parameter.Name,
    ###    }
    ###}
    }
    {% endif %}

{% endif %}
    # Construct and send request
{% if operation.is_form_data %}
    request = self._client.{{ operation.method }}(url, query_parameters, header_parameters, form_content=form_data_content)
{% elif operation.is_stream_request %}
    request = self._client.{{ operation.method }}(url, query_parameters, header_parameters, stream_content={{ parameter.serialized_name }})
{% elif operation.parameters.has_body %}
    request = self._client.{{ operation.method }}(url, query_parameters, header_parameters, body_content)
{% else %}
    request = self._client.{{ operation.method }}(url, query_parameters, header_parameters)
{% endif %}
    pipeline_response = {{ keywords.await }}self._client._pipeline.run(request, {{ stream_request_parameter }}, **kwargs)
    response = pipeline_response.http_response

    if response.status_code not in {{ operation.success_status_code|string() }}:
        map_error(status_code=response.status_code, response=response, error_map=error_map)
        {% if operation.default_exception %}
        error = self._deserialize(models.{{ operation.default_exception.schema.name }}, response)
        {% endif %}
        raise HttpResponseError(response=response{{ ", model=error" if operation.default_exception else "" }}{{ ", error_format=ARMErrorFormat" if code_model.options['azure_arm'] else "" }})

{% if operation.any_response_has_headers %}
    response_headers = {}
{% endif %}
{% if operation.has_response_body and operation.responses|count > 1 %}
    deserialized = None
{% endif %}
{% if operation.has_response_body or operation.any_response_has_headers %}
  {% if operation.responses|count > 1 %}
    {% for status_code in operation.success_status_code %}
      {% set response =  operation.get_response_from_status(status_code) %}
      {% if response.headers or response.has_body %}
    if response.status_code == {{ status_code }}:
        {{ op_tools.response_handling(response)|indent(8) }}
      {% endif %}
    {% endfor %}
  {% else %}
    {% set response = operation.responses[0] %}
    {{ op_tools.response_handling(response)|indent }}
  {% endif %}
{% endif %}
    if cls:
      return cls(pipeline_response, {{ 'deserialized' if operation.has_response_body else 'None'}}, {{ 'response_headers' if operation.any_response_has_headers else '{}' }})

{% if operation.has_response_body %}
    return deserialized
{% endif %}
{% if operation.method == 'head' and code_model.options['head_as_boolean'] %}
    return 200 <= response.status_code <= 299
{% endif %}
{{ operation.python_name }}.metadata = {'url': {{ keywords.escape_str(operation.url) }}}<|MERGE_RESOLUTION|>--- conflicted
+++ resolved
@@ -4,21 +4,6 @@
 {% set stream_request_parameter = "stream=" ~ ("True" if operation.is_stream_response else "False") %}
 {% set send_xml = "xml" in operation.request_content_type %}
 {% set request_as_xml = ", is_xml=True" if send_xml else "" %}
-<<<<<<< HEAD
-{% macro return_docstring() %}
-{% if operation.responses | selectattr('has_body') | first %}
-:return: {{ operation.responses|map(attribute='schema')|map(attribute='docstring_text')|join(' or ') }} or the result of cls(response)
-:rtype: {% for response in operation.responses %}{{response.schema.docstring_type if response.has_body else "None"}}{% if not loop.last %} or {% endif %}{% endfor %}
-{% else %}
-:return: None or the result of cls(response)
-:rtype: None
-{%- endif -%}
-{% endmacro %}
-{% macro param_documentation_string(parameter) %}:param {{ parameter.serialized_name }}: {{ parameter.description }}{% endmacro %}
-=======
-{% macro exception_name() %}{{ operation.default_exception.schema.name }}Exception{% endmacro %}
-{% set core_excep_name = 'ARMError' if code_model.options['azure_arm'] else 'HttpResponseError' %}
->>>>>>> aa990ad7
 {# actual template starts here #}
 {%- if code_model.options['tracing'] and operation.want_tracing -%}
 {{ trace_decorator }}
@@ -28,31 +13,7 @@
     {{ keywords.sync_return_type_annotation(operation) }}
 {% endif %}
 {% if operation.want_description_docstring %}
-<<<<<<< HEAD
-    """{{operation.description }}
-    {% if operation.summary %}
-
-    {{ operation.summary | wordwrap(width=95, break_long_words=False, wrapstring='\n    ') }}
-    {% endif %}
-
-{% if operation.deprecated -%}
-    .. warning::
-       This method is deprecated
-
-{% endif -%}
-{% for parameter in operation.parameters.method %}
-    {%- for doc_string in param_documentation_string(parameter).replace('\n', '\n ').split('\n') %}
-    {{ doc_string | wordwrap(width=95, break_long_words=False, wrapstring='\n     ')}}
-    {% endfor %}
-    :type {{ parameter.serialized_name }}: {{ parameter.schema.docstring_type }}
-{% endfor %}
-    :keyword callable cls: A custom type or function that will be passed the direct response
-    {{ return_docstring()|indent }}
-    :raises: ~azure.core.HttpResponseError
-    """
-=======
 {{ op_tools.operation_docstring(operation)|indent }}
->>>>>>> aa990ad7
 {% endif %}
     {% if async_mode %}
     cls: ClsType[{{ keywords.return_type_annotation(operation) }}] = kwargs.pop('cls', None )
