{% import 'keywords.jinja2' as keywords with context %}
{% import 'operation_tools.jinja2' as op_tools %}
{% set trace_decorator = "@distributed_trace_async" if async_mode else "@distributed_trace" %}
{% set stream_request_parameter = "stream=" ~ ("True" if operation.is_stream_response else "False") %}
<<<<<<< HEAD
{% set request_as_xml = ", is_xml=False" if "xml" in operation.request_content_type else "" %}
{% macro method_signature() %}
{% if async_mode %}
async def {{ operation.python_name }}(
    self,
    {% for param_signature in operation.parameters.async_method_signature %}
    {{ param_signature }},
    {% endfor %}
    {% if operation.parameters.method | first %}
    *,
    {% endif %}
    cls: ClsType[{{ keywords.return_type_annotation(operation) }}] = None,
    **kwargs: Any
){{ keywords.async_return_type_annotation(operation) }}:
{% else %}
def {{ operation.python_name }}(
    self,
    {% for param_signature in operation.parameters.sync_method_signature %}
    {{ param_signature }}
    {% endfor %}
    cls=None,  # type: ClsType[{{ keywords.return_type_annotation(operation) }}]
    **kwargs  # type: Any
):
{% endif %}{% endmacro %}
=======
{% set send_xml = "xml" in operation.request_content_type %}
{% set request_as_xml = ", is_xml=True" if send_xml else "" %}
>>>>>>> c6aae0a1
{% macro return_docstring() %}
{% if operation.responses | selectattr('has_body') | first %}
:return: {{ operation.responses|map(attribute='schema')|map(attribute='docstring_text')|join(' or ') }} or the result of cls(response)
:rtype: {% for response in operation.responses %}{{response.schema.docstring_type if response.has_body else "None"}}{% if not loop.last %} or {% endif %}{% endfor %}
{% else %}
:return: None or the result of cls(response)
:rtype: None
{%- endif -%}
{% endmacro %}
{% macro exception_name() %}{{ operation.default_exception.schema.name }}Exception{% endmacro %}
{% set core_excep_name = 'ARMError' if code_model.options['azure_arm'] else 'HttpResponseError' %}
{# actual template starts here #}
{% if code_model.options['tracing'] and operation.want_tracing %}
{{ trace_decorator }}
{% else %}

{% endif %}
{{ method_signature() }}
{%- if not async_mode %}
    {{ keywords.sync_return_type_annotation(operation) }}
{% endif %}
{% if operation.want_description_docstring %}
    """{{operation.description.strip() }}

    FIXME: add operation.summary

{% if operation.deprecated -%}
    .. warning::
       This method is deprecated

{% endif -%}
{% for parameter in operation.parameters.method %}
    :param {{ parameter.serialized_name }}: {{ parameter.description }}
    :type {{ parameter.serialized_name }}: {{ parameter.schema.docstring_type }}
{% endfor %}
    :param callable cls: A custom type or function that will be passed the direct response
    {{ return_docstring()|indent }}
    {% if not operation.default_exception %}
        {% if code_model.options['azure_arm'] %}
    :raises: ~azure.mgmt.core.ARMError
        {% else %}
    :raises: ~azure.core.HttpResponseError
        {% endif %}
    {% else %}
    :raises: ~{{ code_model.namespace }}.models.{{ exception_name() }}:
    {% endif %}
    """
{% endif %}
{% if operation.deprecated %}
    warnings.warn('Method {{operation.name}} is deprecated', DeprecationWarning)
{% endif %}
{%if operation.status_code_exceptions %}
    error_map = {
    {% for excep in operation.status_code_exceptions %}
        {% for status_code in excep.status_codes %}
            {% if excep.schema.is_exception %}
        {{ status_code }}: lambda response: models.{{ excep.schema.get_serialization_type() }}Exception.from_response(response, self._deserialize),
            {% else  %}
        {{ status_code }}: {{ core_excep_name }},
            {% endif %}
        {% endfor %}
    {% endfor %}
    }
    error_map.update(kwargs.pop('error_map', {}))
{% else %}
    error_map = kwargs.pop('error_map', {})
{% endif %}
{% if operation.parameters.is_flattened %}
    {{ operation.parameters.build_flattened_object() }}
{% endif %}
{% if operation.parameters.constant|selectattr("implementation", "equalto", "Method") %}
    {% for constant_parameter in operation.parameters.constant|selectattr("implementation", "equalto", "Method") %}
    {{ constant_parameter.serialized_name }} = {{ constant_parameter.schema.get_constant_value() }}
    {% endfor %}
{% endif %}

    # Construct URL
    url = self.{{ operation.python_name }}.metadata['url']
{% if operation.parameters.path %}
    path_format_arguments = {
{% for path_parameter in operation.parameters.path %}
        '{{ path_parameter.rest_api_name }}': {{ operation.build_serialize_data_call(path_parameter, "url") }},
{% endfor %}
    }
    url = self._client.format_url(url, **path_format_arguments)
{% endif %}

    {{ op_tools.query_parameters(operation)|indent }}

    {{ op_tools.header_parameters(code_model, operation)|indent }}

{% if operation.parameters.has_body %}
    # Construct body
    {% if not operation.parameters.body.is_stream %}
<<<<<<< HEAD
        {% if operation.parameters.body.required %}
    body_content = self._serialize.body({{ operation.parameters.body.serialized_name }}, '{{ operation.parameters.body.schema.get_serialization_type() }}'{{ request_as_xml }}{{ operation.serialization_context }})
=======
        {% set ser_ctxt = operation.parameters.body.schema.xml_serialization_ctxt() if send_xml else None %}
        {% if ser_ctxt %}
    serialization_ctxt = {'xml': {{ "{" }}{{ ser_ctxt }}{{ "}}" }}
        {% endif %}
        {% if operation.parameters.body.is_required %}
    body_content = self._serialize.body({{ operation.parameters.body.serialized_name }}, '{{ operation.parameters.body.schema.get_serialization_type() }}'{{ request_as_xml }}{{ ", serialization_ctxt=serialization_ctxt" if ser_ctxt else "" }})
>>>>>>> c6aae0a1
        {% else %}
    if {{ operation.parameters.body.serialized_name }} is not None:
        body_content = self._serialize.body({{ operation.parameters.body.serialized_name }}, '{{ operation.parameters.body.schema.get_serialization_type() }}'{{ request_as_xml }}{{ ", serialization_ctxt=serialization_ctxt" if ser_ctxt else "" }})
    else:
        body_content = None
        {% endif %}
    {% elif operation.parameters.body.is_form_data %}
    # Construct form data
    form_data_content = {
    ###foreach (var parameter in Model.LocalParameters)
    ###    if (parameter.Location == ParameterLocation.FormData)
    ###    {
    ###            @:'@parameter.SerializedName': @parameter.Name,
    ###    }
    ###}
    }
    {% endif %}

{% endif %}
    # Construct and send request
{% if operation.is_form_data %}
    request = self._client.{{ operation.method }}(url, query_parameters, header_parameters, form_content=form_data_content)
{% elif operation.is_stream_request %}
    request = self._client.{{ operation.method }}(url, query_parameters, header_parameters, stream_content={{ parameter.serialized_name }})
{% elif operation.parameters.has_body %}
    request = self._client.{{ operation.method }}(url, query_parameters, header_parameters, body_content)
{% else %}
    request = self._client.{{ operation.method }}(url, query_parameters, header_parameters)
{% endif %}
    pipeline_response = {{ keywords.await }}self._client._pipeline.run(request, {{ stream_request_parameter }}, **kwargs)
    response = pipeline_response.http_response

    if response.status_code not in {{ operation.success_status_code|string() }}:
        map_error(status_code=response.status_code, response=response, error_map=error_map)
        {% if not operation.default_exception %}
        raise {{ core_excep_name }}(response=response)
        {% else %}
        raise models.{{ exception_name() }}.from_response(response, self._deserialize)
        {% endif %}

{% if operation.any_response_has_headers %}
    response_headers = {}
{% endif %}
{% if operation.has_response_body and operation.responses|count > 1 %}
    deserialized = None
{% endif %}
{% if operation.has_response_body or operation.any_response_has_headers %}
  {% if operation.responses|count > 1 %}
    {% for status_code in operation.success_status_code %}
      {% set response =  operation.get_response_from_status(status_code) %}
      {% if response.headers or response.has_body %}
    if response.status_code == {{ status_code }}:
        {{ op_tools.response_handling(response)|indent(8) }}
      {% endif %}
    {% endfor %}
  {% else %}
    {% set response = operation.responses[0] %}
    {{ op_tools.response_handling(response)|indent }}
  {% endif %}
{% endif %}
    if cls:
      return cls(pipeline_response, {{ 'deserialized' if operation.has_response_body else 'None'}}, {{ 'response_headers' if operation.any_response_has_headers else '{}' }})

{% if operation.has_response_body %}
    return deserialized
{% endif %}
{% if operation.method == 'head' and code_model.options['head_as_boolean'] %}
    return 200 <= response.status_code <= 299
{% endif %}
{{ operation.python_name }}.metadata = {'url': {{ keywords.escape_str(operation.url) }}}<|MERGE_RESOLUTION|>--- conflicted
+++ resolved
@@ -2,8 +2,8 @@
 {% import 'operation_tools.jinja2' as op_tools %}
 {% set trace_decorator = "@distributed_trace_async" if async_mode else "@distributed_trace" %}
 {% set stream_request_parameter = "stream=" ~ ("True" if operation.is_stream_response else "False") %}
-<<<<<<< HEAD
-{% set request_as_xml = ", is_xml=False" if "xml" in operation.request_content_type else "" %}
+{% set send_xml = "xml" in operation.request_content_type %}
+{% set request_as_xml = ", is_xml=True" if send_xml else "" %}
 {% macro method_signature() %}
 {% if async_mode %}
 async def {{ operation.python_name }}(
@@ -27,10 +27,6 @@
     **kwargs  # type: Any
 ):
 {% endif %}{% endmacro %}
-=======
-{% set send_xml = "xml" in operation.request_content_type %}
-{% set request_as_xml = ", is_xml=True" if send_xml else "" %}
->>>>>>> c6aae0a1
 {% macro return_docstring() %}
 {% if operation.responses | selectattr('has_body') | first %}
 :return: {{ operation.responses|map(attribute='schema')|map(attribute='docstring_text')|join(' or ') }} or the result of cls(response)
@@ -125,17 +121,12 @@
 {% if operation.parameters.has_body %}
     # Construct body
     {% if not operation.parameters.body.is_stream %}
-<<<<<<< HEAD
-        {% if operation.parameters.body.required %}
-    body_content = self._serialize.body({{ operation.parameters.body.serialized_name }}, '{{ operation.parameters.body.schema.get_serialization_type() }}'{{ request_as_xml }}{{ operation.serialization_context }})
-=======
         {% set ser_ctxt = operation.parameters.body.schema.xml_serialization_ctxt() if send_xml else None %}
         {% if ser_ctxt %}
     serialization_ctxt = {'xml': {{ "{" }}{{ ser_ctxt }}{{ "}}" }}
         {% endif %}
-        {% if operation.parameters.body.is_required %}
+        {% if operation.parameters.body.required %}
     body_content = self._serialize.body({{ operation.parameters.body.serialized_name }}, '{{ operation.parameters.body.schema.get_serialization_type() }}'{{ request_as_xml }}{{ ", serialization_ctxt=serialization_ctxt" if ser_ctxt else "" }})
->>>>>>> c6aae0a1
         {% else %}
     if {{ operation.parameters.body.serialized_name }} is not None:
         body_content = self._serialize.body({{ operation.parameters.body.serialized_name }}, '{{ operation.parameters.body.schema.get_serialization_type() }}'{{ request_as_xml }}{{ ", serialization_ctxt=serialization_ctxt" if ser_ctxt else "" }})
