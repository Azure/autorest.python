--- conflicted
+++ resolved
@@ -64,15 +64,7 @@
     {% set lro_options = (", lro_options={'final-state-via': '"+ operation.lro_options['final-state-via'] + "'}") if operation.lro_options else "" %}
     {% if request.parameters.path %}
     {% set path_format_arguments = ", path_format_arguments=path_format_arguments" %}
-<<<<<<< HEAD
-    path_format_arguments = {
-        {% for path_parameter in request.parameters.path %}
-        '{{ path_parameter.rest_api_name }}': {{ request.build_serialize_data_call(path_parameter, "url") }},
-        {% endfor %}
-    }
-=======
-    {{ op_tools.path_format_arguments(operation.parameters.path)|indent }}
->>>>>>> c0f8b631
+    {{ op_tools.path_format_arguments(request.parameters.path)|indent }}
 
     {% endif %}
     if polling is True: polling_method = {{ operation.get_default_polling_method(async_mode, code_model.options["azure_arm"]) }}(lro_delay{{ lro_options }}{{ path_format_arguments }},  **kwargs)
