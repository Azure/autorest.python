{% import 'keywords.jinja2' as keywords with context %}
{% from 'operation_tools.jinja2' import response_handling %}
{% set trace_decorator = "@distributed_trace_async" if async_mode else "@distributed_trace" %}
{% set async_prefix = "Async" if async_mode else "" %}
{% set poller = "async_poller" if async_mode else "LROPoller" %}
{% macro return_docstring() %}
:return: An instance of LROPoller that returns {{ operation.responses[0].schema.name if operation.responses[0].has_body else "None"}}
    :rtype: ~azure.core.polling.LROPoller[{{ operation.responses[0].schema.get_python_type(code_model.namespace) if operation.responses[0].has_body else "None" }}]
{% endmacro %}
{% macro exception_name() %}{{ operation.exceptions[0].schema.name }}Exception{% endmacro %}
{% macro response_headers(response) %}
response_headers = {
    {% for response_header in response.headers %}
    '{{ response_header.name }}': self._deserialize('{{ response_header.schema.get_serialization_type() }}', response.headers.get('{{ response_header.name }}')),
    {% endfor %}
}
{% endmacro %}
{% set lro_options = (", lro_options={'final-state-via': '"+ operation.lro_options['final-state-via'] + "'}") if operation.lro_options else "" %}
{% set operation_name = operation.python_name if async_mode else "begin_"+operation.python_name %}
{# actual template starts here #}
{% if code_model.options['tracing'] %}
{{ trace_decorator }}
{% endif %}
<<<<<<< HEAD
{{ keywords.def }} {{ operation.python_name }}(self{{ method_signature(operation) }}, cls=None, polling=True, **kwargs):
=======
{{ keywords.def }} {{ operation_name }}(self{{ operation.method_signature }}, cls=None, polling=True, **kwargs):
>>>>>>> 500d52e5
    """{{operation.description.strip() }}.

    {{ "FIXME: add operation.summary\n" }}

{% if operation.deprecated -%}
    .. warning::
       This method is deprecated

{% endif -%}
{% for parameter in operation.method_parameters %}
    :param {{ parameter.serialized_name }}: {{ parameter.description }}
    :type {{ parameter.serialized_name }}: {{ parameter.schema.get_python_type(code_model.namespace) }}
{% endfor %}
    :param callable cls: A custom type or function that will be passed the direct response
    :param polling: True for ARMPolling, False for no polling, or a
     polling object for personal polling strategy
    {{ return_docstring() }}
    {% if not operation.exceptions %}
        {% if code_model.options['azure_arm'] %}
    :raises ~azure.mgmt.core.ARMError:
        {% else %}
    :raises ~azure.core.HttpResponseError:
        {% endif %}
    {% else %}
    :raises ~{{ code_model.namespace }}.models.{{ exception_name() }}:
    {% endif %}
    """
    raw_result = {{ keywords.await }}self._{{ operation.name }}_initial(
        {% for parameter in operation.method_parameters %}
        {{ parameter.serialized_name }}={{ parameter.serialized_name }},
        {% endfor %}
        cls=lambda x,y,z: x,
        **kwargs
    )

    def get_long_running_output(response):
        {% if operation.lro_response.has_headers %}
        response_headers = {}
        {% endif %}
        {% if operation.lro_response %}
        {{ response_handling(operation.lro_response)|indent(8) }}
        {% endif %}
        if cls:
            return cls(response, {{ 'deserialized' if operation.lro_response.has_body else 'None'}}, {{ 'response_headers' if operation.lro_response.has_headers else '{}' }})
        {% if operation.lro_response.has_body %}
        return deserialized
        {% endif %}

    lro_delay = kwargs.get(
        'polling_interval',
        self._config.polling_interval
    )
    if polling is True: polling_method = {{ async_prefix }}ARMPolling(lro_delay{{ lro_options }},  **kwargs)
    elif polling is False: polling_method = {{ async_prefix }}NoPolling()
    else: polling_method = polling
    return {{ keywords.await }}{{ poller }}(self._client, raw_result, get_long_running_output, polling_method)
{{ operation_name }}.metadata = {'url': '{{ operation.url }}'}<|MERGE_RESOLUTION|>--- conflicted
+++ resolved
@@ -21,11 +21,7 @@
 {% if code_model.options['tracing'] %}
 {{ trace_decorator }}
 {% endif %}
-<<<<<<< HEAD
-{{ keywords.def }} {{ operation.python_name }}(self{{ method_signature(operation) }}, cls=None, polling=True, **kwargs):
-=======
-{{ keywords.def }} {{ operation_name }}(self{{ operation.method_signature }}, cls=None, polling=True, **kwargs):
->>>>>>> 500d52e5
+{{ keywords.def }} {{ operation_name }}(self{{ method_signature(operation) }}, cls=None, polling=True, **kwargs):
     """{{operation.description.strip() }}.
 
     {{ "FIXME: add operation.summary\n" }}
