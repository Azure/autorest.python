--- conflicted
+++ resolved
@@ -23,14 +23,10 @@
 {% if code_model.options['tracing'] %}
 {{ trace_decorator }}
 {% endif %}
-<<<<<<< HEAD
-{{ keywords.def }} {{ operation_name }}(self{{ method_signature }}, cls=None, polling=True, **kwargs):
+{{ keywords.def }} {{ operation_name }}(self{{ operation.parameters.method_signature }}, cls=None, polling=True, **kwargs):
 {% if not async_mode %}
-    {{ operation_typing_comment(operation, lro=True) }}
+    {{ operation_typing_comment(operation) }}
 {% endif %}
-=======
-{{ keywords.def }} {{ operation_name }}(self{{ operation.parameters.method_signature }}, cls=None, polling=True, **kwargs):
->>>>>>> 61f33928
     """{{operation.description.strip() }}.
 
     {{ "FIXME: add operation.summary\n" }}
