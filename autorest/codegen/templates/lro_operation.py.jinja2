--- conflicted
+++ resolved
@@ -59,17 +59,10 @@
     {% endif %}
     """
     {% if async_mode %}
-<<<<<<< HEAD
-    polling: bool = kwargs.pop('polling', {{ "True" if code_model.options['azure_arm'] else "False" }})
+    polling: Union[bool, AsyncPollingMethod] = kwargs.pop('polling', {{ "True" if code_model.options['azure_arm'] else "False" }})
     cls: ClsType[{{ keywords.return_type_annotation(operation) }}] = kwargs.pop('cls', None )
     {% else %}
-    polling = kwargs.pop('polling', {{ "True" if code_model.options['azure_arm'] else "False" }})  # type: bool
-=======
-    polling: Union[bool, AsyncPollingMethod] = kwargs.pop('polling', True)
-    cls: ClsType[{{ keywords.return_type_annotation(operation) }}] = kwargs.pop('cls', None )
-    {% else %}
-    polling = kwargs.pop('polling', True)  # type: Union[bool, PollingMethod]
->>>>>>> 4b724ee3
+    polling = kwargs.pop('polling', {{ "True" if code_model.options['azure_arm'] else "False" }})  # type: Union[bool, PollingMethod]
     cls = kwargs.pop('cls', None )  # type: ClsType[{{ keywords.return_type_annotation(operation) }}]
     {% endif %}
     raw_result = {{ keywords.await }}self._{{ operation.name }}_initial(
