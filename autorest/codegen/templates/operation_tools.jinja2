--- conflicted
+++ resolved
@@ -15,15 +15,9 @@
 {% macro query_parameters(operation) %}
 # Construct parameters
 query_parameters = {}
-<<<<<<< HEAD
-{% if operation.query_parameters %}
-    {% for query_parameter in operation.query_parameters %}
-        {%if query_parameter.required %}
-=======
 {% if operation.parameters.query %}
     {% for query_parameter in operation.parameters.query %}
-        {%if query_parameter.is_required %}
->>>>>>> 61f33928
+        {%if query_parameter.required %}
 query_parameters['{{ query_parameter.rest_api_name }}'] = {{ operation.build_serialize_data_call(query_parameter, "query") }}
         {% else %}
 if {{ query_parameter.full_serialized_name }} is not None:
@@ -36,15 +30,9 @@
 {% macro header_parameters(code_model, operation) %}
 # Construct headers
 header_parameters = {}
-<<<<<<< HEAD
-{% if operation.headers_parameters %}
-    {% for header_parameter in operation.headers_parameters %}
-        {%if header_parameter.required %}
-=======
 {% if operation.parameters.headers %}
     {% for header_parameter in operation.parameters.headers %}
-        {%if header_parameter.is_required %}
->>>>>>> 61f33928
+        {%if header_parameter.required %}
 header_parameters['{{ header_parameter.rest_api_name }}'] = {{ operation.build_serialize_data_call(header_parameter, "header") }}
         {% else %}
 if {{ header_parameter.full_serialized_name }} is not None:
