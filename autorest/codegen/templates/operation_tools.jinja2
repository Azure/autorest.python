--- conflicted
+++ resolved
@@ -117,17 +117,10 @@
 {% if request.parameters.query %}
     {% for query_parameter in request.parameters.query %}
         {%if query_parameter.required %}
-<<<<<<< HEAD
-query_parameters['{{ query_parameter.rest_api_name }}'] = {{ request.build_serialize_data_call(query_parameter, "query") }}
-        {% else %}
-if {{ query_parameter.full_serialized_name }} is not None:
-    query_parameters['{{ query_parameter.rest_api_name }}'] = {{ request.build_serialize_data_call(query_parameter, "query") }}
-=======
 query_parameters['{{ query_parameter.rest_api_name }}'] = {{ query_parameter.build_serialize_data_call("query") }}
         {% else %}
 if {{ query_parameter.full_serialized_name }} is not None:
     query_parameters['{{ query_parameter.rest_api_name }}'] = {{ query_parameter.build_serialize_data_call("query") }}
->>>>>>> c0f8b631
         {% endif %}
     {% endfor %}
 {% endif %}{% endmacro %}
@@ -139,23 +132,14 @@
 {% if request.parameters.headers %}
     {% for header_parameter in request.parameters.headers %}
         {%if header_parameter.required %}
-<<<<<<< HEAD
-header_parameters['{{ header_parameter.rest_api_name }}'] = {{ request.build_serialize_data_call(header_parameter, "header") }}
-        {% else %}
-if {{ header_parameter.full_serialized_name }} is not None:
-    header_parameters['{{ header_parameter.rest_api_name }}'] = {{ request.build_serialize_data_call(header_parameter, "header") }}
-=======
 header_parameters['{{ header_parameter.rest_api_name }}'] = {{ header_parameter.build_serialize_data_call("header") }}
         {% else %}
 if {{ header_parameter.full_serialized_name }} is not None:
     header_parameters['{{ header_parameter.rest_api_name }}'] = {{ header_parameter.build_serialize_data_call("header") }}
->>>>>>> c0f8b631
         {% endif %}
     {% endfor %}
 {% endif %}{% endmacro %}
 
-<<<<<<< HEAD
-=======
 {# path format arguments #}
 {% macro path_format_arguments(path_parameters) %}
 path_format_arguments = {
@@ -167,9 +151,6 @@
 {% macro format_path_format_arguments(url_name="url") %}
 {{ url_name }} = self._client.format_url({{ url_name }}, **path_format_arguments){% endmacro %}
 
-{# helper for stream body params #}
-{% macro stream_body_params(operation) %}body_content_kwargs['stream_content'] = {{ operation.parameters.body[0].serialized_name }}{% endmacro %}
->>>>>>> c0f8b631
 {# helper for non-stream body params with schema #}
 {% macro non_stream_body_params(request, send_xml) %}
 {% set ser_ctxt = request.parameters.body[0].xml_serialization_ctxt if send_xml else None %}
