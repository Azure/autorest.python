--- conflicted
+++ resolved
@@ -15,19 +15,12 @@
 {% macro sync_return_type_annotation(operation, return_type_wrapper, return_type=None) %}
 {{ "# type: (...) -> " + return_type_annotation(operation, return_type_wrapper, return_type) }}{% endmacro %}
 {# get method signature #}
-<<<<<<< HEAD
 {% macro _method_signature(operation, parameters, operation_name, async_mode, coroutine, return_type_wrapper, return_type=None, want_self=True) %}
 {% import 'keywords.jinja2' as keywords with context %}
 {{ "async " if coroutine else "" }}def {{ operation_name }}(
 {% if want_self %}
     self,
 {% endif %}
-=======
-{% macro _method_signature(operation, parameters, operation_name, async_mode, coroutine, return_type_wrapper, return_type=None) %}
-{% import 'keywords.jinja2' as keywords with context %}
-{{ "async " if coroutine else "" }}def {{ operation_name }}(
-    self,
->>>>>>> 0da4930c
 {% for param_signature in parameters.method_signature(async_mode) %}
     {{ param_signature }}
 {% endfor %}
@@ -38,13 +31,8 @@
 {% macro operation_method_signature(operation, async_mode, coroutine, return_type_wrapper, return_type=None) %}
 {{ _method_signature(operation, operation.parameters, operation.python_name, async_mode, coroutine, return_type_wrapper, return_type) }}{% endmacro %}
 
-<<<<<<< HEAD
 {% macro preparer_method_signature(preparer, is_python_3_file) %}
 {{ _method_signature(None, preparer.parameters, preparer.name, is_python_3_file, coroutine=False, return_type_wrapper="", return_type="HttpRequest", want_self=False) }}{% endmacro %}
-=======
-{% macro preparer_method_signature(operation, preparer, async_mode) %}
-{{ _method_signature(operation, preparer.parameters, preparer.name, async_mode, coroutine=False, return_type_wrapper="", return_type="HttpRequest") }}{% endmacro %}
->>>>>>> 0da4930c
 
 {# content type docstring #}
 {% macro content_type_docstring(preparer) %}
@@ -181,34 +169,15 @@
 
 {% macro set_body_content_kwarg(preparer, schema_request) %}
 {% if preparer.multipart %}
-<<<<<<< HEAD
 content = {{ preparer.parameters.body[0].serialized_name }}
 {% elif schema_request.is_stream_request %}
 content = {{ preparer.parameters.body[0].serialized_name }}
 {% elif schema_request.body_parameter_has_schema %}
-    {% if preparer.parameters.has_body and preparer.parameters.body[0].constant %}
-{% set send_xml = "xml" if preparer.parameters.has_body and "xml" in preparer.content_type %}
-{{ non_stream_body_params(preparer, send_xml) }}
-    {% endif %}
 content = body{% endif %}{% endmacro %}
 
 {# write body parameters #}
 {% macro body_parameters(preparer) %}
 {% if preparer.parameters.has_body %}
-=======
-body_content_kwargs['form_content'] = {{ preparer.parameters.body[0].serialized_name }}
-{% elif schema_request.is_stream_request %}
-body_content_kwargs['stream_content'] = {{ preparer.parameters.body[0].serialized_name }}
-{% elif schema_request.body_parameter_has_schema %}
-body_content_kwargs['content'] = body{% endif %}{% endmacro %}
-
-{# write body parameters #}
-{% macro body_parameters(preparer, http_verb=None, returns_preparer=True) %}
-{% set body_content_kwargs_signature = "" %}
-{% set form_content_kwarg_signature = "" %}
-{% if preparer.parameters.has_body %}
-    {% set body_content_kwargs_signature = ", **body_content_kwargs" %}
->>>>>>> 0da4930c
 body_content_kwargs = {}  # type: Dict[str, Any]
     {% if (preparer.schema_requests | length) == 1 %}
 {{ set_body_content_kwarg(preparer, preparer.schema_requests[0]) }}
@@ -222,7 +191,6 @@
         "The content_type '{}' is not one of the allowed values: "
         "{{ preparer.schema_requests | map(attribute="media_types") | sum(start = []) | unique | list }}".format(header_parameters['Content-Type'])
     )
-<<<<<<< HEAD
     {% endif %}{% endif %}{% endmacro %}
 
 {# create HTTPRequest #}
@@ -322,92 +290,6 @@
     {% endif %}
 {% endif %}
 request = {{ preparer.name }}(
-=======
-    {% endif %}
-{% endif %}
-{{ "return" if returns_preparer else "preparer =" }} self._client.{{ http_verb if http_verb else preparer.method }}(url, query_parameters, header_parameters{{ form_content_kwarg_signature }}{{ body_content_kwargs_signature }}){% endmacro %}
-
-{% macro handle_error_response(code_model, operation) %}
-if response.status_code not in {{ operation.success_status_code|string() }}:
-    map_error(status_code=response.status_code, response=response, error_map=error_map)
-	{% if operation.default_exception %}
-    error = self._deserialize.failsafe_deserialize({{ operation.default_exception }}, response)
-	{% endif %}
-    raise HttpResponseError(response=response{{ ", model=error" if operation.default_exception else "" }}{{ ", error_format=ARMErrorFormat" if code_model.options['azure_arm'] else "" }}){% endmacro %}
-
-{# deal with response #}
-{% macro handle_response(code_model, operation) %}
-response = pipeline_response.http_response
-
-{{ handle_error_response(code_model, operation) }}
-
-{# now we only initialize deserialized to None if we know there is both > 1 response with body and > 1 response of None #}
-{# otherwise, we know that deserialized will be set to a value then returned #}
-{% if operation.has_optional_return_type %}
-deserialized = None
-{% endif %}
-{% if operation.any_response_has_headers %}
-response_headers = {}
-{% endif %}
-{% if operation.has_response_body or operation.any_response_has_headers %}
-  {% if operation.responses|count > 1 %}
-    {% for status_code in operation.success_status_code %}
-      {% set response =  operation.get_response_from_status(status_code) %}
-      {% if response.headers or response.has_body %}
-if response.status_code == {{ status_code }}:
-    {{ response_headers_and_deserialization(response)|indent }}
-      {% endif %}
-    {% endfor %}
-  {% else %}
-    {% set response = operation.responses[0] %}
-{{ response_headers_and_deserialization(response) }}
-  {% endif %}
-{% endif %}
-if cls:
-    return cls(pipeline_response, {{ 'deserialized' if operation.has_response_body else 'None'}}, {{ 'response_headers' if operation.any_response_has_headers else '{}' }})
-{% if operation.has_response_body %}
-
-return deserialized
-{% endif %}
-{% if operation.preparer.method == 'head' and code_model.options['head_as_boolean'] %}
-return 200 <= response.status_code <= 299
-{% endif %}{% endmacro %}
-
-{% macro get_preparer(operation, preparer, url=None) %}
-{% set template_url = url or "self." + operation.name + ".metadata['url']" %}
-{% if preparer.has_body_param_with_object_schema and preparer.schema_requests | length > 1 %}
-content_type = kwargs.get("content_type", {{ preparer.default_content_type }})
-{% endif %}
-{% if operation.parameters.grouped %}
-{{ grouped_parameters(operation) }}
-{%- endif -%}
-{% if operation.preparer.multipart %}
-# Construct form data
-_body = {
-    {% for param in operation.parameters.body %}
-    '{{ param.rest_api_name }}': {{ param.serialized_name }},
-    {% endfor %}
-}
-{% endif %}
-{% if operation.parameters.is_flattened %}
-{{ operation.parameters.build_flattened_object() }}
-{% endif %}
-{% for constant_body in operation.parameters.constant_bodies %}
-{{ constant_body.serialized_name }} = {{ constant_body.constant_declaration }}
-{% endfor %}
-{% if preparer.parameters.has_body and not (preparer.is_stream or preparer.multipart) %}
-{% set send_xml = "xml" if preparer.parameters.has_body and "xml" in preparer.content_type %}
-    {% if (preparer.schema_requests | length) == 1 %}
-{{ non_stream_body_params(preparer.schema_requests[0], send_xml) }}
-    {% else %}
-        {% for schema_request in preparer.schema_requests | rejectattr('is_stream_request') %}
-{{ "el" if not loop.first }}if content_type.split(";")[0] in {{ schema_request.pre_semicolon_media_types }}:
-    {{ non_stream_body_params(schema_request, send_xml)|indent }}
-        {% endfor %}
-    {% endif %}
-{% endif %}
-request = self.{{ preparer.name }}(
->>>>>>> 0da4930c
 {% if preparer.parameters.method %}
     {% for parameter in preparer.parameters.method %}
     {{ parameter.serialized_name }}={{ parameter.name_in_high_level_operation }},
@@ -416,8 +298,5 @@
     template_url={{ template_url }},
     **kwargs
 )
-<<<<<<< HEAD
 request.url = self._client.format_url(request.url)
-=======
->>>>>>> 0da4930c
 kwargs.pop("content_type", None){% endmacro %}