--- conflicted
+++ resolved
@@ -23,16 +23,10 @@
     else:
         import_str = ", ".join(
             sorted(
-<<<<<<< HEAD
-                set([
-                    f"{i.submodule_name} as {i.alias}" if i.alias else i.submodule_name for i in imports  # type: ignore
-                ])
-=======
                 set(
                     f"{i.submodule_name} as {i.alias}" if i.alias else i.submodule_name  # type: ignore
                     for i in imports
                 )
->>>>>>> ab784b85
             )
         )
         buffer.append(f"from {imports[0].module_name} import {import_str}")
