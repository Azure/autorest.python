--- conflicted
+++ resolved
@@ -173,10 +173,7 @@
                 ],
                 "dev_status": dev_status,
                 "client_name": self.code_model.client.name,
-<<<<<<< HEAD
-=======
                 "namespace": self.code_model.namespace,
->>>>>>> 0da96921
                 "code_model": self.code_model,
             }
             params.update(self.code_model.options)
