--- conflicted
+++ resolved
@@ -56,11 +56,7 @@
 
         if code_model.options["multiapi"]:
             self._serialize_and_write_metadata(
-<<<<<<< HEAD
                 code_model, env=env, namespace_path=namespace_path
-=======
-                code_model, namespace_path=namespace_path
->>>>>>> 762d0969
             )
 
     def _serialize_and_write_models_folder(self, code_model: CodeModel, env: Environment, namespace_path: Path) -> None:
@@ -185,11 +181,6 @@
             aio_path / Path("_configuration_async.py"), aio_general_serializer.serialize_config_file()
         )
 
-<<<<<<< HEAD
     def _serialize_and_write_metadata(self, code_model: CodeModel, env: Environment, namespace_path: Path) -> None:
         metadata_serializer = MetadataSerializer(code_model, env)
-=======
-    def _serialize_and_write_metadata(self, code_model: CodeModel, namespace_path: Path) -> None:
-        metadata_serializer = MetadataSerializer(code_model)
->>>>>>> 762d0969
         self._autorestapi.write_file(namespace_path / Path("_metadata.json"), metadata_serializer.serialize())