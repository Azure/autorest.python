# -------------------------------------------------------------------------
# Copyright (c) Microsoft Corporation. All rights reserved.
# Licensed under the MIT License. See License.txt in the project root for
# license information.
# --------------------------------------------------------------------------
from typing import List
from .model_base_serializer import ModelBaseSerializer
from ..models import ObjectSchema


class ModelGenericSerializer(ModelBaseSerializer):
    @staticmethod
    def init_line(model: ObjectSchema) -> List[str]:
        return []

    @staticmethod
    def init_args(model: ObjectSchema) -> List[str]:
        init_args = []
        init_args.append(f"super({model.name}, self).__init__(**kwargs)")

<<<<<<< HEAD
        for prop in ModelGenericSerializer.get_properties_to_initialize(model):
            if prop.readonly:
                init_args.append(f"self.{prop.name} = None")
            elif prop.is_discriminator:
                discriminator_value = f"'{model.discriminator_value}'" if model.discriminator_value else None
                init_args.append(f"self.{prop.name} = {discriminator_value}")
            elif not prop.constant:
                default_value = prop.schema.get_default_value_declaration()
=======
        for prop in model.properties:
            if model.base_model and prop in model.base_model.properties and not prop.is_discriminator:
                continue
            if prop.constant:
                continue
            if not prop.readonly and not prop.is_discriminator:
                default_value = prop.schema.default_value_declaration
>>>>>>> cf1d6e34
                init_args.append(f"self.{prop.name} = kwargs.get('{prop.name}', {default_value})")
        return init_args<|MERGE_RESOLUTION|>--- conflicted
+++ resolved
@@ -18,7 +18,6 @@
         init_args = []
         init_args.append(f"super({model.name}, self).__init__(**kwargs)")
 
-<<<<<<< HEAD
         for prop in ModelGenericSerializer.get_properties_to_initialize(model):
             if prop.readonly:
                 init_args.append(f"self.{prop.name} = None")
@@ -26,15 +25,6 @@
                 discriminator_value = f"'{model.discriminator_value}'" if model.discriminator_value else None
                 init_args.append(f"self.{prop.name} = {discriminator_value}")
             elif not prop.constant:
-                default_value = prop.schema.get_default_value_declaration()
-=======
-        for prop in model.properties:
-            if model.base_model and prop in model.base_model.properties and not prop.is_discriminator:
-                continue
-            if prop.constant:
-                continue
-            if not prop.readonly and not prop.is_discriminator:
                 default_value = prop.schema.default_value_declaration
->>>>>>> cf1d6e34
                 init_args.append(f"self.{prop.name} = kwargs.get('{prop.name}', {default_value})")
         return init_args