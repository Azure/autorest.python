--- conflicted
+++ resolved
@@ -32,8 +32,7 @@
                     init_args.append("self.{} = None".format(prop.name))
                 else:
                     init_args.append("self.{} = '{}'".format(prop.name, model.discriminator_value))
-<<<<<<< HEAD
-        model.init_args = init_args
+        return init_args
 
     def imports(self):
         file_import = super(ModelGenericSerializer, self).imports()
@@ -42,7 +41,4 @@
             for param in init_line_parameters:
                 file_import.merge(param.imports(async_mode=False))
 
-        return file_import
-=======
-        return init_args
->>>>>>> f100368e
+        return file_import