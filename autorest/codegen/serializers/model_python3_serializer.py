# -------------------------------------------------------------------------
# Copyright (c) Microsoft Corporation. All rights reserved.
# Licensed under the MIT License. See License.txt in the project root for
# license information.
# --------------------------------------------------------------------------
from typing import List
from .model_base_serializer import ModelBaseSerializer
<<<<<<< HEAD
=======
from ..models import ObjectSchema
>>>>>>> cf02649d


class ModelPython3Serializer(ModelBaseSerializer):

    @staticmethod
    def init_line(model: ObjectSchema) -> str:
        init_properties_declaration = []
        init_line_parameters = [
            p for p in model.properties if not p.readonly and not p.is_discriminator and not p.constant
        ]
        init_line_parameters.sort(key=lambda x: x.required, reverse=True)
        for param in init_line_parameters:
            if param.required:
                init_properties_declaration.append(
                    "{}: {}".format(param.name, param.schema.type_annotation)
                )
            else:
                default_value = "\"" + param.schema.default_value + "\"" if param.schema.default_value else "None"
                init_properties_declaration.append(
                    "{}: Optional[{}] = {}".format(param.name, param.schema.type_annotation, default_value)
                )

        if init_properties_declaration:
            return "def __init__(self, *, {}, **kwargs) -> None:".format(
                ", ".join(init_properties_declaration)
            )
        return "def __init__(self, **kwargs) -> None:"

    @staticmethod
    def init_args(model: ObjectSchema) -> List[str]:
        init_args = []
        if model.base_model:
            properties_to_initialize = []
            properties_to_pass = []
            for prop in [p for p in model.properties if not p.readonly]:
                if (prop in model.base_model.properties and not prop.is_discriminator and not prop.constant):
                    properties_to_pass.append("{}={}".format(prop.name, prop.name))
                else:
                    properties_to_initialize.append(prop)
            properties_to_pass.append("**kwargs")
            init_args.append("super({}, self).__init__({})".format(model.name, ", ".join(properties_to_pass)))
        else:
            init_args.append("super({}, self).__init__(**kwargs)".format(model.name))
            properties_to_initialize = model.properties
        for prop in properties_to_initialize:
            if prop.readonly:
                init_args.append("self.{} = None".format(prop.name))
            elif prop.is_discriminator:
                init_args.append("self.{} = '{}'".format(prop.name, model.discriminator_value))
            elif not prop.constant:
                init_args.append("self.{} = {}".format(prop.name, prop.name))

        return init_args

    def imports(self):
        file_import = super(ModelPython3Serializer, self).imports()
        for model in self.code_model.sorted_schemas:
            init_line_parameters = [p for p in model.properties if not p.readonly and not p.is_discriminator]
            for param in init_line_parameters:
<<<<<<< HEAD
                file_import.merge(param.imports(async_mode=True))
=======
                file_import.merge(param.imports())
>>>>>>> cf02649d

        return file_import<|MERGE_RESOLUTION|>--- conflicted
+++ resolved
@@ -5,10 +5,7 @@
 # --------------------------------------------------------------------------
 from typing import List
 from .model_base_serializer import ModelBaseSerializer
-<<<<<<< HEAD
-=======
 from ..models import ObjectSchema
->>>>>>> cf02649d
 
 
 class ModelPython3Serializer(ModelBaseSerializer):
@@ -68,10 +65,6 @@
         for model in self.code_model.sorted_schemas:
             init_line_parameters = [p for p in model.properties if not p.readonly and not p.is_discriminator]
             for param in init_line_parameters:
-<<<<<<< HEAD
-                file_import.merge(param.imports(async_mode=True))
-=======
                 file_import.merge(param.imports())
->>>>>>> cf02649d
 
         return file_import