# pylint: disable=too-many-lines
# -------------------------------------------------------------------------
# Copyright (c) Microsoft Corporation. All rights reserved.
# Licensed under the MIT License. See License.txt in the project root for
# license information.
# --------------------------------------------------------------------------
from itertools import groupby
import json
from collections import defaultdict
from abc import abstractmethod, ABC
from typing import Any, List, TypeVar, Dict, Union, Optional, cast
from ..models import (
    Operation,
    CodeModel,
    PagingOperation,
    LROOperation,
    LROPagingOperation,
    BuilderType,
    ObjectSchema,
    DictionarySchema,
    ListSchema,
    BaseSchema,
    SchemaRequest,
    Parameter,
    RequestBuilder,
    RequestBuilderParameter,
    EnumSchema,
    SchemaResponse,
)
from . import utils

T = TypeVar("T")
OrderedSet = Dict[T, None]


def _json_dumps_template(template_representation: Any) -> Any:
    # only for template use, since it wraps everything in strings
    return json.dumps(template_representation, sort_keys=True, indent=4)

def _serialize_files_dict(multipart_parameters: List[Parameter]) -> str:
    # only for template use
    template = {
        param.serialized_name: param.schema.get_files_template_representation(
            optional=not param.required,
            description=param.description,
        )
        for param in multipart_parameters
    }
    return _json_dumps_template(template)

def _get_files_example_template(builder: BuilderType) -> List[str]:
    multipart_params = builder.parameters.multipart
    if multipart_params:
        retval = [
            "# multipart input template you can fill out and use as your `files` input.",
        ]
        retval.extend(f"files = {_serialize_files_dict(multipart_params)}".splitlines())
        return retval
    raise ValueError(
        "You're trying to get a template for your multipart params, but you don't have multipart params"
    )

def _content_type_error_check(builder: BuilderType) -> List[str]:
    retval = ["else:"]
    retval.append("    raise ValueError(")
    retval.append("        \"The content_type '{}' is not one of the allowed values: \"")
    retval.append(f'        "{builder.parameters.content_types}".format(content_type)')
    retval.append("    )")
    return retval

def _serialize_files_body(builder: BuilderType) -> List[str]:
    retval: List[str] = []
    for constant in builder.parameters.constant:
        if constant.is_multipart:
            retval.append(_declare_constant(constant))
    retval.append("files = {")
    for parameter in builder.parameters.body:
        retval.append(f'    "{parameter.rest_api_name}": {parameter.serialized_name},')
    retval.append("}")
    return retval

def _serialize_parameter(
    parameter: Parameter, function_name: str,
) -> List[str]:
    set_parameter = "{}_parameters['{}'] = {}".format(
        function_name,
        parameter.rest_api_name,
        utils.build_serialize_data_call(parameter, function_name)
    )
    if parameter.required:
        retval = [set_parameter]
    else:
        retval = [
            f"if {parameter.full_serialized_name} is not None:",
            f"    {set_parameter}"
        ]
    return retval

def _declare_constant(constant: Parameter) -> str:
    return f"{constant.serialized_name} = {constant.constant_declaration}"

def _pop_parameters_kwarg(
    function_name: str,
    kwarg_name: str,
) -> str:
    return f'{function_name}_parameters = kwargs.pop("{kwarg_name}", {{}})  # type: Dict[str, Any]'

def _serialize_grouped_body(builder: BuilderType) -> List[str]:
    retval: List[str] = []
    for constant in builder.parameters.constant:
        if constant.grouped_by:
            retval.append(_declare_constant(constant))
    for grouped_parameter in builder.parameters.grouped:
        retval.append(f"{grouped_parameter.serialized_name} = None")
    for grouper_name, grouped_parameters in groupby(
        builder.parameters.grouped, key=lambda a: cast(Parameter, a.grouped_by).serialized_name
    ):
        retval.append(f"if {grouper_name} is not None:")
        for grouped_parameter in grouped_parameters:
            retval.append(
                f"    {grouped_parameter.serialized_name} = "
                f"{ grouper_name }.{ grouped_parameter.corresponding_grouped_property.name }"
            )
    return retval

def _serialize_flattened_body(builder: BuilderType) -> List[str]:
    retval: List[str] = []
    for constant in builder.parameters.constant:
        if constant.original_parameter:
            # if the constant is part of the flattened object
            retval.append(_declare_constant(constant))
    if not builder.parameters.is_flattened:
        raise ValueError(
            "This method can't be called if the operation doesn't need parameter flattening"
        )

    parameters = builder.parameters.get_from_predicate(
        lambda parameter: parameter.in_method_code
    )
    parameter_string = ", ".join(
        [f"{param.target_property_name}={param.serialized_name}"
        for param in parameters if param.target_property_name
        ]
    )
    object_schema = cast(ObjectSchema, builder.parameters.body[0].schema)
    retval.append(
        f"{builder.parameters.body[0].serialized_name} = _models.{object_schema.name}({parameter_string})"
    )
    return retval

def _content_type_docstring(builder: BuilderType) -> str:
    content_type_str = (
        ":keyword str content_type: Media type of the body sent to the API. " +
        f'Default value is "{builder.parameters.default_content_type}". ' +
        'Allowed values are: "{}."'.format('", "'.join(builder.parameters.content_types))
    )
    return content_type_str

class _BuilderSerializerProtocol(ABC):
    @property
    @abstractmethod
    def _is_in_class(self) -> bool:
        ...

    @property
    @abstractmethod
    def _function_definition(self) -> str:
        """The def keyword for the builder we're serializing, i.e. 'def' or 'async def'"""
        ...

    @property
    @abstractmethod
    def _def(self) -> str:
        """The general definition of a function, i.e. def or async def"""
        ...

    @property
    @abstractmethod
    def _want_inline_type_hints(self) -> bool:
        """Whether you want inline type hints. If false, your type hints will be commented'"""
        ...

    @abstractmethod
    def _method_signature(self, builder: BuilderType) -> str:
        """Signature of the builder. Does not include return type annotation"""
        ...

    @abstractmethod
    def _response_type_annotation(self, builder: BuilderType, modify_if_head_as_boolean: bool = True) -> str:
        """The mypy type annotation for the response"""
        ...

    @abstractmethod
    def _response_type_annotation_wrapper(self, builder: BuilderType) -> List[str]:
        """Any wrappers that you want to go around the response type annotation"""
        ...

    @staticmethod
    @abstractmethod
    def _method_signature_and_response_type_annotation_template(
        method_signature: str, response_type_annotation: str
    ) -> str:
        """Template for how to combine the method signature + the response type annotation together. Called by
        method_signature_and_response_type_annotation"""
        ...

    @abstractmethod
    def method_signature_and_response_type_annotation(self, builder: BuilderType) -> str:
        """Combines the method signature + the response type annotation together"""
        ...

    @abstractmethod
    def description_and_summary(self, builder: BuilderType) -> List[str]:
        """Description + summary from the swagger. Will be formatted into the overall operation description"""
        ...

    @abstractmethod
    def response_docstring(self, builder: BuilderType) -> List[str]:
        """Response portion of the docstring"""
        ...

    @abstractmethod
    def want_example_template(self, builder: BuilderType) -> bool:
        ...

    @abstractmethod
    def get_example_template(self, builder: BuilderType) -> List[str]:
        ...

    @abstractmethod
    def _get_json_example_template(self, builder: BuilderType) -> List[str]:
        ...

    @abstractmethod
    def _has_json_example_template(self, builder: BuilderType) -> bool:
        ...

    @abstractmethod
    def _has_files_example_template(self, builder: BuilderType) -> bool:
        ...

    @abstractmethod
    def _json_example_param_name(self, builder: BuilderType) -> str:
        ...

    @abstractmethod
    def _get_json_response_template(self, builder: BuilderType) -> List[str]:
        ...

    @abstractmethod
    def _get_json_response_template_to_status_codes(self, builder: BuilderType) -> Dict[str, List[str]]:
        ...

    @abstractmethod
    def _get_kwargs_to_pop(self, builder: BuilderType) -> List[Parameter]:
        ...

    @abstractmethod
    def pop_kwargs_from_signature(self, builder: BuilderType) -> List[str]:
        ...

class _BuilderBaseSerializer(_BuilderSerializerProtocol):  # pylint: disable=abstract-method
    def __init__(self, code_model: CodeModel) -> None:
        self.code_model = code_model

    @property
    def _cls_docstring_rtype(self) -> str:
        return "" if self.code_model.options["version_tolerant"] else " or the result of cls(response)"

    def _method_signature(self, builder: BuilderType) -> str:
        return utils.serialize_method(
            function_def=self._function_definition,
            method_name=builder.name,
            is_in_class=self._is_in_class,
            method_param_signatures=builder.parameters.method_signature(self._want_inline_type_hints),
        )

    def _response_type_annotation_wrapper(self, builder: BuilderType) -> List[str]:
        return []

    def method_signature_and_response_type_annotation(self, builder: BuilderType) -> str:
        method_signature = self._method_signature(builder)
        response_type_annotation = self._response_type_annotation(builder)
        for wrapper in self._response_type_annotation_wrapper(builder)[::-1]:
            response_type_annotation = f"{wrapper}[{response_type_annotation}]"
        return self._method_signature_and_response_type_annotation_template(method_signature, response_type_annotation)

    def description_and_summary(self, builder: BuilderType) -> List[str]:
        description_list: List[str] = []
        description_list.append(f"{ builder.summary.strip() if builder.summary else builder.description.strip() }")
        if builder.summary and builder.description:
            description_list.append("")
            description_list.append(builder.description.strip())
        description_list.append("")
        return description_list

    def param_description(self, builder: Union[RequestBuilder, Operation]) -> List[str]:  # pylint: disable=no-self-use
        description_list: List[str] = []
        for parameter in [m for m in builder.parameters.method if not m.is_hidden]:
            description_list.extend(
                f":{parameter.description_keyword} { parameter.serialized_name }: { parameter.description }".replace(
                    "\n", "\n "
                ).split("\n")
            )
            description_list.append(
                f":{parameter.docstring_type_keyword} { parameter.serialized_name }: { parameter.docstring_type }"
            )
        try:
            request_builder: RequestBuilder = cast(Operation, builder).request_builder
        except AttributeError:
            request_builder = cast(RequestBuilder, builder)

        if len(request_builder.schema_requests) > 1:
            description_list.append(_content_type_docstring(builder))
        return description_list

    def param_description_and_response_docstring(self, builder: BuilderType) -> List[str]:
        return self.param_description(builder) + self.response_docstring(builder)

    def _get_json_response_template_to_status_codes(self, builder: BuilderType) -> Dict[str, List[str]]:
        # successful status codes of responses that have bodies
        responses = [
            response
            for response in builder.responses
            if any(code in builder.success_status_code for code in response.status_codes)
            and isinstance(
                response.schema, (
                    DictionarySchema,
                    ListSchema,
                    ObjectSchema,
                    EnumSchema
                ))
        ]
        retval = defaultdict(list)
        for response in responses:
            status_codes = [str(status_code) for status_code in response.status_codes]
            response_json = _json_dumps_template(cast(BaseSchema, response.schema).get_json_template_representation())
            retval[response_json].extend(status_codes)
        return retval

    def get_example_template(self, builder: BuilderType) -> List[str]:
        template = []
        if self._has_json_example_template(builder):
            template.append("")
            template += self._get_json_example_template(builder)
        if self._has_files_example_template(builder):
            template.append("")
            template += _get_files_example_template(builder)
        if self._get_json_response_template_to_status_codes(builder):
            template.append("")
            template += self._get_json_response_template(builder)
        return template

    def _get_json_example_template(self, builder: BuilderType) -> List[str]:
        template = []
        json_body = builder.parameters.json_body
        object_schema = cast(ObjectSchema, json_body)
        try:
            discriminator_name = object_schema.discriminator_name
            subtype_map = object_schema.subtype_map
        except AttributeError:
            discriminator_name = None
            subtype_map = None
        if subtype_map:
            template.append("{} = '{}'".format(discriminator_name, "' or '".join(subtype_map.values())))
            template.append("")

        try:
            property_with_discriminator = object_schema.property_with_discriminator
        except AttributeError:
            property_with_discriminator = None
        if property_with_discriminator:
            polymorphic_schemas = [
                s
                for s in self.code_model.sorted_schemas
                if s.name in property_with_discriminator.schema.subtype_map.values()
            ]
            num_schemas = min(self.code_model.options["polymorphic_examples"], len(polymorphic_schemas))
            for i in range(num_schemas):
                schema = polymorphic_schemas[i]
                polymorphic_property = _json_dumps_template(
                    schema.get_json_template_representation(),
                )
                template.extend(f"{property_with_discriminator.name} = {polymorphic_property}".splitlines())
                if i != num_schemas - 1:
                    template.append("# OR")
            template.append("")
        template.append("# JSON input template you can fill out and use as your body input.")
        json_template = _json_dumps_template(
            builder.parameters.json_body.get_json_template_representation(),
        )
        template.extend(f"{self._json_example_param_name(builder)} = {json_template}".splitlines())
        return template

    def _get_json_response_template(self, builder: BuilderType) -> List[str]:
        template = []
        for response_body, status_codes in self._get_json_response_template_to_status_codes(builder).items():
            template.append("# response body for status code(s): {}".format(", ".join(status_codes)))
            template.extend(f"response.json() == {response_body}".splitlines())
        return template


    def pop_kwargs_from_signature(self, builder: BuilderType) -> List[str]:
        return utils.pop_kwargs_from_signature(self._get_kwargs_to_pop(builder))

    @staticmethod
    def serialize_path(builder: BuilderType) -> List[str]:
        return utils.serialize_path(builder.parameters.path)

    @property
    def _function_definition(self) -> str:
        return self._def


############################## REQUEST BUILDERS ##############################


class _RequestBuilderBaseSerializer(_BuilderBaseSerializer):  # pylint: disable=abstract-method
    def description_and_summary(self, builder: BuilderType) -> List[str]:
        retval = super().description_and_summary(builder)
        retval += [
            "See https://aka.ms/azsdk/python/protocol/quickstart for how to incorporate this "
            "request builder into your code flow.",
            "",
        ]
        return retval

    def want_example_template(self, builder: BuilderType) -> bool:
        if self.code_model.options["builders_visibility"] != "public":
            return False  # if we're not exposing rest layer, don't need to generate
        if builder.parameters.has_body:
            body_kwargs = set(builder.parameters.body_kwarg_names.keys())
            return bool(body_kwargs.intersection({"json", "files"}))
        return bool(self._get_json_response_template_to_status_codes(builder))

    @property
    def _def(self) -> str:
        return "def"

    @property
    def _is_in_class(self) -> bool:
        return False

    def _response_type_annotation(self, builder: BuilderType, modify_if_head_as_boolean: bool = True) -> str:
        return "HttpRequest"

    def response_docstring(self, builder: BuilderType) -> List[str]:
        response_str = (
            f":return: Returns an :class:`~azure.core.rest.HttpRequest` that you will pass to the client's "
            + "`send_request` method. See https://aka.ms/azsdk/python/protocol/quickstart for how to "
            + "incorporate this response into your code flow."
        )
        rtype_str = f":rtype: ~azure.core.rest.HttpRequest"
        return [response_str, rtype_str]

    def _json_example_param_name(self, builder: BuilderType) -> str:
        return "json"

    def _has_json_example_template(self, builder: BuilderType) -> bool:
        return "json" in builder.parameters.body_kwarg_names

    def _has_files_example_template(self, builder: BuilderType) -> bool:
        return "files" in builder.parameters.body_kwarg_names

    @abstractmethod
    def _body_params_to_pass_to_request_creation(self, builder: BuilderType) -> List[str]:
        ...

    def create_http_request(self, builder: BuilderType) -> List[str]:
        retval = ["return HttpRequest("]
        retval.append(f'    method="{builder.method}",')
        retval.append("    url=url,")
        if builder.parameters.query:
            retval.append("    params=query_parameters,")
        if builder.parameters.headers:
            retval.append("    headers=header_parameters,")
        if builder.parameters.has_body:
            retval.extend([
                f"    {body_kwarg}={body_kwarg},"
                for body_kwarg in self._body_params_to_pass_to_request_creation(builder)
            ])
        retval.append("    **kwargs")
        retval.append(")")
        return retval

    @staticmethod
    def serialize_headers(builder: BuilderType) -> List[str]:
        retval = ["# Construct headers"]
        retval.append(_pop_parameters_kwarg("header", "headers"))
        for parameter in builder.parameters.headers:
            retval.extend(_serialize_parameter(
                parameter,
                function_name="header"
            ))
        return retval

    @staticmethod
    def serialize_query(builder: BuilderType) -> List[str]:
        retval = ["# Construct parameters"]
        retval.append(_pop_parameters_kwarg("query", "params"))
        for parameter in builder.parameters.query:
            retval.extend(_serialize_parameter(
                parameter,
                function_name="query"
            ))
        return retval

class RequestBuilderGenericSerializer(_RequestBuilderBaseSerializer):
    @property
    def _want_inline_type_hints(self) -> bool:
        return False

    @staticmethod
    def _method_signature_and_response_type_annotation_template(method_signature: str, response_type_annotation: str):
        return utils.method_signature_and_response_type_annotation_template(
            is_python_3_file=False, method_signature=method_signature, response_type_annotation=response_type_annotation
        )

    def _get_kwargs_to_pop(self, builder: BuilderType):
        return builder.parameters.kwargs_to_pop(is_python_3_file=False)

    def _body_params_to_pass_to_request_creation(self, builder: BuilderType) -> List[str]:
        if builder.parameters.has_body and not builder.parameters.body_kwarg_names:
            # this means we have a constant body
            # only doing json body in this case
            return ["json"]
        return []


class RequestBuilderPython3Serializer(_RequestBuilderBaseSerializer):
    @property
    def _want_inline_type_hints(self) -> bool:
        return True

    @staticmethod
    def _method_signature_and_response_type_annotation_template(method_signature: str, response_type_annotation: str):
        return utils.method_signature_and_response_type_annotation_template(
            is_python_3_file=True, method_signature=method_signature, response_type_annotation=response_type_annotation
        )

    def _get_kwargs_to_pop(self, builder: BuilderType):
        return builder.parameters.kwargs_to_pop(is_python_3_file=True)

    def _body_params_to_pass_to_request_creation(self, builder: BuilderType) -> List[str]:
        body_kwargs = list(builder.parameters.body_kwarg_names.keys())
        if body_kwargs:
            return body_kwargs
        if builder.parameters.has_body:
            # this means we have a constant body
            # only doing json body in this case
            return ["json"]
        return body_kwargs


############################## NORMAL OPERATIONS ##############################


class _OperationBaseSerializer(_BuilderBaseSerializer):  # pylint: disable=abstract-method
    def description_and_summary(self, builder: BuilderType) -> List[str]:
        retval = super().description_and_summary(builder)
        if builder.deprecated:
            retval.append(".. warning::")
            retval.append("    This method is deprecated")
            retval.append("")
        return retval

    @property
    def _is_in_class(self) -> bool:
        return True

    def _response_docstring_type_wrapper(self, builder: BuilderType) -> List[str]:  # pylint: disable=unused-argument, no-self-use
        return []

    def param_description(self, builder: BuilderType) -> List[str]:  # pylint: disable=no-self-use
        description_list = super().param_description(builder)
        if not self.code_model.options["version_tolerant"]:
            description_list.append(
                ":keyword callable cls: A custom type or function that will be passed the direct response"
            )
        return description_list

    def _response_docstring_type_template(self, builder: BuilderType) -> str:
        retval = "{}"
        for wrapper in self._response_docstring_type_wrapper(builder)[::-1]:
            retval = f"{wrapper}[{retval}]"
        return retval

    def _response_type_annotation(self, builder: BuilderType, modify_if_head_as_boolean: bool = True) -> str:
        if (
            modify_if_head_as_boolean
            and builder.request_builder.method == "head"
            and self.code_model.options["head_as_boolean"]
        ):
            return "bool"
        response_body_annotations: OrderedSet[str] = {}
        for response in [r for r in builder.responses if r.has_body]:
            response_body_annotations[response.operation_type_annotation] = None
        response_str = ", ".join(response_body_annotations.keys()) or "None"
        if len(response_body_annotations) > 1:
            response_str = f"Union[{response_str}]"
        if builder.has_optional_return_type:
            response_str = f"Optional[{response_str}]"
        return response_str

    def cls_type_annotation(self, builder: BuilderType) -> str:
        return f"# type: ClsType[{self._response_type_annotation(builder, modify_if_head_as_boolean=False)}]"

    def _response_docstring_text_template(self, builder: BuilderType) -> str:  # pylint: disable=no-self-use, unused-argument
        cls_str = f",{self._cls_docstring_rtype}" if self._cls_docstring_rtype else ""
        return "{}" + cls_str

    def response_docstring(self, builder: BuilderType) -> List[str]:
        responses_with_body = [r for r in builder.responses if r.has_body]
        if builder.request_builder.method == "head" and self.code_model.options["head_as_boolean"]:
            response_docstring_text = "bool"
            rtype = "bool"
        elif responses_with_body:
            response_body_docstring_text: OrderedSet[str] = {
                response.docstring_text: None for response in responses_with_body
            }
            response_docstring_text = " or ".join(response_body_docstring_text.keys())
            response_body_docstring_type: OrderedSet[str] = {
                response.docstring_type: None for response in responses_with_body
            }
            rtype = " or ".join(response_body_docstring_type.keys())
            if builder.has_optional_return_type:
                rtype += " or None"
        else:
            response_docstring_text = "None"
            rtype = "None"
        response_str = f":return: {self._response_docstring_text_template(builder).format(response_docstring_text)}"
        rtype_str = f":rtype: {self._response_docstring_type_template(builder).format(rtype)}"
        return [response_str, rtype_str, ":raises: ~azure.core.exceptions.HttpResponseError"]

    def want_example_template(self, builder: BuilderType) -> bool:
        if self.code_model.options['models_mode']:
            return False
        if builder.parameters.has_body:
            if builder.parameters.body[0].is_multipart:
                return True
            body_params = builder.parameters.body
            return any([b for b in body_params if isinstance(b.schema, (DictionarySchema, ListSchema, ObjectSchema))])
        return bool(self._get_json_response_template_to_status_codes(builder))

    def _json_example_param_name(self, builder: BuilderType) -> str:
        return builder.parameters.body[0].serialized_name

    def _has_json_example_template(self, builder: BuilderType) -> bool:
        return builder.parameters.has_body and not builder.parameters.body[0].is_multipart

    def _has_files_example_template(self, builder: BuilderType) -> bool:
        return bool(builder.parameters.multipart)

    def _serialize_body_call(
        self, builder: BuilderType, send_xml: bool, ser_ctxt: Optional[str], ser_ctxt_name: str
    ) -> str:
        body_param = builder.parameters.body[0]
        body_is_xml = ", is_xml=True" if send_xml else ""
        pass_ser_ctxt = f", {ser_ctxt_name}={ser_ctxt_name}" if ser_ctxt else ""
        if self.code_model.options["models_mode"]:
            return (
                f"{builder.serialized_body_kwarg} = self._serialize.body({body_param.serialized_name}, "
                f"'{ body_param.serialization_type }'{body_is_xml}{ pass_ser_ctxt })"
            )
        return f"{builder.serialized_body_kwarg} = {body_param.serialized_name}"

    def _serialize_body(self, builder: BuilderType) -> List[str]:
        retval = []
        send_xml = bool(builder.parameters.has_body and any(["xml" in ct for ct in builder.parameters.content_types]))
        ser_ctxt_name = "serialization_ctxt"
        ser_ctxt = builder.parameters.body[0].xml_serialization_ctxt if send_xml else None
        if ser_ctxt:
            retval.append(f'{ser_ctxt_name} = {{"xml": {{{ser_ctxt}}}}}')
        body_param = builder.parameters.body[0]
        serialize_body_call = self._serialize_body_call(
            builder,
            send_xml,
            ser_ctxt,
            ser_ctxt_name,
        )
        if body_param.required:
            retval.append(serialize_body_call)
        else:
            retval.append(f"if {body_param.serialized_name} is not None:")
            retval.append("    " + serialize_body_call)
            if len(builder.body_kwargs_to_pass_to_request_builder) == 1:
                retval.append("else:")
                retval.append(f"    {builder.serialized_body_kwarg} = None")
        return retval

    def _set_body_content_kwarg(self, builder: BuilderType, schema_request: SchemaRequest):
        retval = []
        if schema_request.is_stream_request:
            retval.append(f"content = {builder.parameters.body[0].serialized_name}")
        elif schema_request.body_parameter_has_schema and not builder.request_builder.multipart:
            retval.extend(self._serialize_body(builder))
        return retval


    def _serialize_body_parameters(
        self, builder: BuilderType,
    ) -> List[str]:
        retval = []
        if len(builder.request_builder.schema_requests) == 1:
            retval.extend(self._set_body_content_kwarg(builder, builder.request_builder.schema_requests[0]))
        else:
            for idx, schema_request in enumerate(builder.request_builder.schema_requests):
                if_statement = "if" if idx == 0 else "elif"
                retval.append(
                    f'{if_statement} content_type.split(";")[0] in {schema_request.pre_semicolon_media_types}:'
                )
                retval.extend(["    " + line for line in self._set_body_content_kwarg(builder, schema_request)])
            retval.extend(_content_type_error_check(builder))

        return retval

    def _call_request_builder_helper(
        self,
        builder: BuilderType,
        request_builder: RequestBuilder,
        template_url: Optional[str] = None,
    ) -> List[str]:
        retval = []
        if len(builder.body_kwargs_to_pass_to_request_builder) > 1:
            # special case for files, bc we hardcode body param to be called 'files' for multipart
            body_params_to_initialize = builder.body_kwargs_to_pass_to_request_builder
            if self.code_model.options["version_tolerant"]:
                body_params_to_initialize = [p for p in body_params_to_initialize if p != "files"]
            for k in body_params_to_initialize:
                retval.append(f"{k} = None")
        if builder.parameters.grouped:
            # request builders don't allow grouped parameters, so we group them before making the call
            retval.extend(_serialize_grouped_body(builder))
        if request_builder.multipart:
            # we have to construct our form data before passing to the request as well
            retval.append("# Construct form data")
            if not self.code_model.options["version_tolerant"]:
                retval.extend(_serialize_files_body(builder))
        if builder.parameters.is_flattened:
            # unflatten before passing to request builder as well
            retval.extend(_serialize_flattened_body(builder))
        if builder.parameters.has_body and not builder.parameters.body[0].constant:
            retval.extend(self._serialize_body_parameters(builder))
        if self.code_model.options["builders_visibility"] == "embedded":
            request_path_name = request_builder.name
        else:
            builder_group_name = request_builder.builder_group_name
            request_path_name = "rest{}.{}".format(
                ("_" + builder_group_name) if builder_group_name else "", request_builder.name
            )
        retval.append("")
        retval.append(f"request = {request_path_name}(")
        for parameter in request_builder.parameters.method:
            if parameter.is_body:
                continue
            high_level_name = cast(RequestBuilderParameter, parameter).name_in_high_level_operation
            retval.append(f"    {parameter.serialized_name}={high_level_name},")
        if request_builder.parameters.has_body:
            for kwarg in builder.body_kwargs_to_pass_to_request_builder:
                retval.append(f"    {kwarg}={kwarg},")
        template_url = template_url or f"self.{builder.name}.metadata['url']"
        retval.append(f"    template_url={template_url},")

        convert_to_legacy = ""
        if not self.code_model.options["version_tolerant"]:
            convert_to_legacy = "._to_pipeline_transport_request()"
        retval.append(f"){convert_to_legacy}")
        if builder.parameters.path:
            retval.extend(self.serialize_path(builder))
        retval.append(
            "request.url = self._client.format_url(request.url{})".format(
                ", **path_format_arguments" if builder.parameters.path else ""
            )
        )
        return retval

    def call_request_builder(self, builder: BuilderType) -> List[str]:
        return self._call_request_builder_helper(builder, builder.request_builder)

    def response_headers_and_deserialization(
        self, response: SchemaResponse,
    ) -> List[str]:
        retval: List[str] = [
            (
                f"response_headers['{response_header.name}']=self._deserialize('{response_header.serialization_type}', "
                f"response.headers.get('{response_header.name}'))"
            )
            for response_header in response.headers
        ]
        if response.headers:
            retval.append("")
        if response.is_stream_response:
            retval.append(
                "deserialized = {}".format(
                    "response" if self.code_model.options["version_tolerant"]
                    else "response.stream_download(self._client._pipeline)"
                )
            )
        elif response.has_body:
            if self.code_model.options["models_mode"]:
                retval.append(f"deserialized = self._deserialize('{response.serialization_type}', pipeline_response)")
            else:
                is_xml = any(["xml" in ct for ct in response.media_types])
                deserialized_value = ""
                if is_xml:
<<<<<<< HEAD
                    deserialized_value = "ET.fromstring(response.text)"
=======
                    deserialized_value = "ET.fromstring(response.text())"
                elif builder.use_pipeline_transport:
                    deserialized_value = "_loads(response.body())"
>>>>>>> f7cbf79f
                else:
                    deserialized_value = "response.json()"
                retval.append(f"if response.content:")
                retval.append(f"    deserialized = {deserialized_value}")
                retval.append("else:")
                retval.append("    deserialized = None")
        return retval

    @property
    @abstractmethod
    def _call_method(self) -> str:
        ...

    def handle_error_response(self, builder: BuilderType) -> List[str]:
        retval = [f"if response.status_code not in {str(builder.success_status_code)}:"]
        retval.append("    map_error(status_code=response.status_code, response=response, error_map=error_map)")
        error_model = ""
        if builder.default_exception and self.code_model.options["models_mode"]:
            retval.append(f"    error = self._deserialize.failsafe_deserialize({builder.default_exception}, response)")
            error_model = ", model=error"
        retval.append("    raise HttpResponseError(response=response{}{})".format(
            error_model,
            ", error_format=ARMErrorFormat" if self.code_model.options['azure_arm'] else ""
        ))
        return retval

    def handle_response(self, builder: BuilderType) -> List[str]:
        retval: List[str] = ["response = pipeline_response.http_response"]
        retval.append("")
        retval.extend(self.handle_error_response(builder))
        retval.append("")
        if builder.has_optional_return_type:
            retval.append("deserialized = None")
        if builder.any_response_has_headers:
            retval.append("response_headers = {}")
        if builder.has_response_body or builder.any_response_has_headers:
            if len(builder.responses) > 1:
                for status_code in builder.success_status_code:
                    response = builder.get_response_from_status(status_code)
                    if response.headers or response.has_body:
                        retval.append(f"if response.status_code == {status_code}:")
                        retval.extend([
                            f"    {line}"
                            for line in self.response_headers_and_deserialization(response)
                        ])
                        retval.append("")
            else:
                retval.extend(self.response_headers_and_deserialization(builder.responses[0]))
                retval.append("")
        retval.append("if cls:")
        retval.append("    return cls(pipeline_response, {}, {})".format(
            "deserialized" if builder.has_response_body else "None",
            "response_headers" if builder.any_response_has_headers else '{}'
        ))
        if builder.has_response_body:
            retval.append("")
            retval.append("return deserialized")
        if builder.request_builder.method == 'HEAD' and self.code_model.options['head_as_boolean']:
            retval.append("return 200 <= response.status_code <= 299")
        return retval

    def error_map(self, builder: BuilderType) -> List[str]:
        retval = ["error_map = {"]
        if builder.status_code_exceptions:
            if not 401 in builder.status_code_exceptions_status_codes:
                retval.append("    401: ClientAuthenticationError,")
            if not 404 in builder.status_code_exceptions_status_codes:
                retval.append("    404: ResourceNotFoundError,")
            if not 409 in builder.status_code_exceptions_status_codes:
                retval.append("    409: ResourceExistsError,")
            for excep in builder.status_code_exceptions:
                error_model_str = ""
                if (
                    isinstance(excep.schema, ObjectSchema)
                    and excep.is_exception
                    and self.code_model.options["models_mode"]
                ):
                    error_model_str = f", model=self._deserialize(_models.{excep.serialization_type}, response)"
                error_format_str = ", error_format=ARMErrorFormat" if self.code_model.options['azure_arm'] else ""
                for status_code in excep.status_codes:
                    if status_code == 401:
                        retval.append(
                            "    401: lambda response: ClientAuthenticationError(response=response"
                            f"{error_model_str}{error_format_str}),"
                        )
                    elif status_code == 404:
                        retval.append(
                            "    404: lambda response: ResourceNotFoundError(response=response"
                            f"{error_model_str}{error_format_str}),"
                        )
                    elif status_code == 409:
                        retval.append(
                            "    409: lambda response: ResourceExistsError(response=response"
                            f"{error_model_str}{error_format_str}),"
                        )
                    elif not error_model_str and not error_format_str:
                        retval.append(f"    {status_code}: HttpResponseError,")
                    else:
                        retval.append(
                            f"    {status_code}: lambda response: HttpResponseError(response=response"
                            f"{error_model_str}{error_format_str}),"
                        )
        else:
            retval.append("    401: ClientAuthenticationError, 404: ResourceNotFoundError, 409: ResourceExistsError")
        retval.append("}")
        retval.append("error_map.update(kwargs.pop('error_map', {}))")
        return retval

    @staticmethod
    def get_metadata_url(builder: BuilderType) -> str:
        return f"{builder.python_name}.metadata = {{'url': '{ builder.request_builder.url }'}}  # type: ignore"

    def get_pipeline_response(self, builder: BuilderType) -> str:
        stream_request = "stream={}".format("True" if builder.is_stream_response else "False")
        return (
            f"pipeline_response = {self._call_method}self._client.send_request(request, {stream_request}," +
            " _return_pipeline_response=True, **kwargs)"
        )

class _SyncOperationBaseSerializer(_OperationBaseSerializer):  # pylint: disable=abstract-method
    @property
    def _want_inline_type_hints(self) -> bool:
        return False

    @property
    def _def(self) -> str:
        return "def"

    @property
    def _call_method(self) -> str:
        return ""


class SyncOperationGenericSerializer(_SyncOperationBaseSerializer):
    @property
    def _want_inline_type_hints(self) -> bool:
        return False

    @staticmethod
    def _method_signature_and_response_type_annotation_template(method_signature: str, response_type_annotation: str):
        return utils.method_signature_and_response_type_annotation_template(
            is_python_3_file=False, method_signature=method_signature, response_type_annotation=response_type_annotation
        )

    def _get_kwargs_to_pop(self, builder: BuilderType):
        return builder.parameters.kwargs_to_pop(is_python_3_file=False)


class SyncOperationPython3Serializer(_SyncOperationBaseSerializer):
    @property
    def _want_inline_type_hints(self) -> bool:
        return True

    @staticmethod
    def _method_signature_and_response_type_annotation_template(method_signature: str, response_type_annotation: str):
        return utils.method_signature_and_response_type_annotation_template(
            is_python_3_file=True, method_signature=method_signature, response_type_annotation=response_type_annotation
        )

    def _get_kwargs_to_pop(self, builder: BuilderType):
        return builder.parameters.kwargs_to_pop(is_python_3_file=True)

class AsyncOperationSerializer(SyncOperationPython3Serializer):

    @property
    def _def(self) -> str:
        return "async def"

    @property
    def _function_definition(self) -> str:
        return "async def"

    @property
    def _call_method(self) -> str:
        return "await "


############################## PAGING OPERATIONS ##############################


class _PagingOperationBaseSerializer(_OperationBaseSerializer):  # pylint: disable=abstract-method
    def _response_docstring_text_template(self, builder: BuilderType) -> str:  # pylint: disable=no-self-use, unused-argument
        if self._cls_docstring_rtype:
            return "An iterator like instance of either {}" + self._cls_docstring_rtype
        return "An iterator like instance of {}"

    def cls_type_annotation(self, builder: BuilderType) -> str:
        interior = super()._response_type_annotation(builder, modify_if_head_as_boolean=False)
        return f"# type: ClsType[{interior}]"

    def call_next_link_request_builder(self, builder: BuilderType) -> List[str]:
        if builder.next_request_builder:
            request_builder = builder.next_request_builder
            template_url = f"'{request_builder.url}'"
        else:
            request_builder = builder.request_builder
            template_url = "next_link"
        request_builder = builder.next_request_builder or builder.request_builder
        return self._call_request_builder_helper(
            builder,
            request_builder,
            template_url=template_url,
        )

    def _prepare_request_callback(self, builder: BuilderType) -> List[str]:
        retval = ["def prepare_request(next_link=None):"]
        retval.append("    if not next_link:")
        retval.extend([
            f"        {line}"
            for line in self.call_request_builder(builder)
        ])
        retval.append("")
        retval.append("    else:")
        retval.extend([
            f"        {line}"
            for line in self.call_next_link_request_builder(builder)
        ])
        if not builder.next_request_builder and builder.parameters.path:
            retval.append("")
            retval.extend([
                f"        {line}"
                for line in self.serialize_path(builder)
            ])
        if not builder.next_request_builder:
            retval.append('        request.method = "GET"')
        else:
            retval.append('')
        retval.append("    return request")
        return retval

    @property
    @abstractmethod
    def _list_type_returned_to_users(self) -> str:
        ...

    @staticmethod
    @abstractmethod
    def _pager(builder: BuilderType) -> str:
        ...

    def _extract_data_callback(self, builder: BuilderType) -> List[str]:
        retval = [f"{self._def} extract_data(pipeline_response):"]
        response = builder.responses[0]
        deserialized = (
            f'self._deserialize("{response.serialization_type}", pipeline_response)'
            if self.code_model.options["models_mode"] else
            "pipeline_response.http_response.json()"
        )
        retval.append(f"    deserialized = {deserialized}")
        item_name = builder.item_name(self.code_model)
        list_of_elem = f".{item_name}" if self.code_model.options["models_mode"] else f'["{item_name}"]'
        retval.append(f"    list_of_elem = deserialized{list_of_elem}")
        retval.append("    if cls:")
        retval.append("        list_of_elem = cls(list_of_elem)")

        next_link_name = builder.next_link_name(self.code_model)
        if not next_link_name:
            next_link_property = "None"
        elif self.code_model.options["models_mode"]:
            next_link_property = f"deserialized.{next_link_name} or None"
        else:
            next_link_property = f'deserialized.get("{next_link_name}", None)'
        retval.append(f"    return {next_link_property}, {self._list_type_returned_to_users}(list_of_elem)")
        return retval

    def _get_next_callback(self, builder: BuilderType) -> List[str]:
        retval = [f"{self._def} get_next(next_link=None):"]
        retval.append("    request = prepare_request(next_link)")
        retval.append("")
        retval.append(
            f"    {self.get_pipeline_response(builder)}"
        )
        retval.append("    response = pipeline_response.http_response")
        retval.append("")
        retval.extend([
            f"    {line}"
            for line in self.handle_error_response(builder)
        ])
        retval.append("")
        retval.append("    return pipeline_response")
        return retval

    def set_up_params_for_pager(self, builder: BuilderType) -> List[str]:
        retval = [f"cls = kwargs.pop('cls', None)  {self.cls_type_annotation(builder)}"]
        retval.extend(self.error_map(builder))
        retval.extend(self._prepare_request_callback(builder))
        retval.append("")
        retval.extend(self._extract_data_callback(builder))
        retval.append("")
        retval.extend(self._get_next_callback(builder))
        return retval

class _SyncPagingOperationBaseSerializer(_PagingOperationBaseSerializer, _SyncOperationBaseSerializer):  # pylint: disable=abstract-method
    def _response_docstring_type_wrapper(self, builder: BuilderType) -> List[str]:  # pylint: no-self-use
        return [f"~{builder.get_pager_path(async_mode=False)}"]

    def _response_type_annotation_wrapper(self, builder: BuilderType) -> List[str]:
        return ["Iterable"]

    @property
    def _list_type_returned_to_users(self) -> str:  # pylint: disable=no-self-use
        return "iter"

    @staticmethod
    def _pager(builder: BuilderType) -> str:
        return builder.get_pager(async_mode=False)

class SyncPagingOperationGenericSerializer(_SyncPagingOperationBaseSerializer, SyncOperationGenericSerializer):
    pass

class SyncPagingOperationPython3Serializer(_SyncPagingOperationBaseSerializer, SyncOperationPython3Serializer):
    pass

class AsyncPagingOperationSerializer(_PagingOperationBaseSerializer, AsyncOperationSerializer):
    def _response_docstring_type_wrapper(self, builder: BuilderType) -> List[str]:  # pylint: no-self-use
        return [f"~{builder.get_pager_path(async_mode=True)}"]

    @property
    def _function_definition(self) -> str:
        return "def"

    def _response_type_annotation_wrapper(self, builder: BuilderType) -> List[str]:
        return ["AsyncIterable"]

    @property
    def _list_type_returned_to_users(self) -> str:  # pylint: disable=no-self-use
        return "AsyncList"

    @staticmethod
    def _pager(builder: BuilderType) -> str:
        return builder.get_pager(async_mode=True)


############################## LRO OPERATIONS ##############################


class _LROOperationBaseSerializer(_OperationBaseSerializer):  # pylint: disable=abstract-method
    def cls_type_annotation(self, builder: BuilderType) -> str:
        return f"# type: ClsType[{super()._response_type_annotation(builder, modify_if_head_as_boolean=False)}]"

    @abstractmethod
    def _default_polling_method(self, builder: BuilderType) -> str:
        ...

    @abstractmethod
    def _default_no_polling_method(self, builder: BuilderType) -> str:
        ...

    @abstractmethod
    def _poller(self, builder: BuilderType) -> str:
        ...

    @property
    @abstractmethod
    def _polling_method_type(self):
        ...

    def param_description(self, builder: BuilderType) -> List[str]:
        retval = super().param_description(builder)
        retval.append(":keyword str continuation_token: A continuation token to restart a poller from a saved state.")
        retval.append(
            f":keyword polling: By default, your polling method will be {self._default_polling_method(builder)}. "
            "Pass in False for this operation to not poll, or pass in your own initialized polling object for a"
            " personal polling strategy."
        )
        retval.append(f":paramtype polling: bool or ~{self._polling_method_type}")
        retval.append(
            ":keyword int polling_interval: Default waiting time between two polls for LRO operations "
            "if no Retry-After header is present."
        )
        return retval

    def initial_call(self, builder: BuilderType) -> List[str]:
        retval = [f"polling = kwargs.pop('polling', True)  # type: Union[bool, {self._polling_method_type}]"]
        retval.append(f"cls = kwargs.pop('cls', None)  {self.cls_type_annotation(builder)}")
        retval.append("lro_delay = kwargs.pop(")
        retval.append("    'polling_interval',")
        retval.append("    self._config.polling_interval")
        retval.append(")")
        retval.append("cont_token = kwargs.pop('continuation_token', None)  # type: Optional[str]")
        retval.append("if cont_token is None:")
        retval.append(f"    raw_result = {self._call_method}self.{builder.initial_operation.name}(")
        retval.extend([
            f"        {parameter.serialized_name}={parameter.serialized_name},"
            for parameter in builder.parameters.method
        ])
        retval.append("        cls=lambda x,y,z: x,")
        retval.append("        **kwargs")
        retval.append("    )")
        retval.append("kwargs.pop('error_map', None)")
        return retval

    def return_lro_poller(self, builder: BuilderType) -> List[str]:
        lro_options_str = (
            ", lro_options={'final-state-via': '" + builder.lro_options['final-state-via'] + "'}"
            if builder.lro_options else ""
        )
        retval = [
            _declare_constant(p)
            for p in builder.parameters.path if p.constant
        ]
        path_format_arguments_str = ""
        if builder.parameters.path:
            path_format_arguments_str = ", path_format_arguments=path_format_arguments"
            retval.extend(self.serialize_path(builder))
            retval.append("")
        retval.append(
            f"if polling is True: polling_method = {self._default_polling_method(builder)}" +
            f"(lro_delay{lro_options_str}{path_format_arguments_str}, **kwargs)"
        )
        retval.append(
            f"elif polling is False: polling_method = {self._default_no_polling_method(builder)}()"
        )
        retval.append("else: polling_method = polling")
        retval.append("if cont_token:")
        retval.append(f"    return {self._poller(builder)}.from_continuation_token(")
        retval.append("        polling_method=polling_method,")
        retval.append("        continuation_token=cont_token,")
        retval.append("        client=self._client,")
        retval.append("        deserialization_callback=get_long_running_output")
        retval.append("    )")
        retval.append("else:")
        retval.append(
            f"    return {self._poller(builder)}"
            "(self._client, raw_result, get_long_running_output, polling_method)"
        )
        return retval

    def get_long_running_output(self, builder: BuilderType) -> List[str]:
        retval = ["def get_long_running_output(pipeline_response):"]
        if builder.lro_response:
            if builder.lro_response.has_headers:
                retval.append("    response_headers = {}")
            retval.append("    response = pipeline_response.http_response")
            retval.extend([
                f"    {line}"
                for line in self.response_headers_and_deserialization(builder.lro_response)
            ])
        retval.append("    if cls:")
        retval.append("        return cls(pipeline_response, {}, {})".format(
            'deserialized' if builder.lro_response and builder.lro_response.has_body else 'None',
            'response_headers' if builder.lro_response and builder.lro_response.has_headers else '{}'
        ))
        if builder.lro_response and builder.lro_response.has_body:
            retval.append("    return deserialized")
        return retval


class _SyncLROOperationBaseSerializer(_LROOperationBaseSerializer, _SyncOperationBaseSerializer):  # pylint: disable=abstract-method
    def _response_docstring_text_template(self, builder: BuilderType) -> str:  # pylint: disable=no-self-use
        lro_section = f"An instance of {builder.get_poller(async_mode=False)} "
        if self._cls_docstring_rtype:
            return lro_section + "that returns either {}" + self._cls_docstring_rtype
        return lro_section + "that returns {}"

    def _response_docstring_type_wrapper(self, builder: BuilderType) -> List[str]:  # pylint: no-self-use
        return [f"~{builder.get_poller_path(async_mode=False)}"]

    def _response_type_annotation_wrapper(self, builder: BuilderType) -> List[str]:
        return [builder.get_poller(async_mode=False)]

    def _default_polling_method(self, builder: BuilderType) -> str:
        return builder.get_default_polling_method(async_mode=False, azure_arm=self.code_model.options["azure_arm"])

    def _default_no_polling_method(self, builder: BuilderType) -> str:
        return builder.get_default_no_polling_method(async_mode=False)

    @property
    def _polling_method_type(self):
        return "azure.core.polling.PollingMethod"

    def _poller(self, builder: BuilderType) -> str:
        return builder.get_poller(async_mode=False)

class SyncLROOperationGenericSerializer(_SyncLROOperationBaseSerializer, SyncOperationGenericSerializer):
    pass

class SyncLROOperationPython3Serializer(_SyncLROOperationBaseSerializer, SyncOperationPython3Serializer):
    pass

class AsyncLROOperationSerializer(_LROOperationBaseSerializer, AsyncOperationSerializer):

    def _response_docstring_text_template(self, builder: BuilderType) -> str:  # pylint: disable=no-self-use
        lro_section = f"An instance of {builder.get_poller(async_mode=True)} "
        if self._cls_docstring_rtype:
            return lro_section + "that returns either {}" + self._cls_docstring_rtype
        return lro_section + "that returns {}"

    def _response_docstring_type_wrapper(self, builder: BuilderType) -> List[str]:  # pylint: no-self-use
        return [f"~{builder.get_poller_path(async_mode=True)}"]

    def _response_type_annotation_wrapper(self, builder: BuilderType) -> List[str]:
        return [builder.get_poller(async_mode=True)]

    def _default_polling_method(self, builder: BuilderType) -> str:
        return builder.get_default_polling_method(async_mode=True, azure_arm=self.code_model.options["azure_arm"])

    def _default_no_polling_method(self, builder: BuilderType) -> str:
        return builder.get_default_no_polling_method(async_mode=True)

    @property
    def _polling_method_type(self):
        return "azure.core.polling.AsyncPollingMethod"

    def _poller(self, builder: BuilderType) -> str:
        return builder.get_poller(async_mode=True)


############################## LRO PAGING OPERATIONS ##############################

class _LROPagingOperationBaseSerializer(_LROOperationBaseSerializer, _PagingOperationBaseSerializer):  # pylint: disable=abstract-method

    def get_long_running_output(self, builder: BuilderType) -> List[str]:
        retval = ["def get_long_running_output(pipeline_response):"]
        retval.append(f"    {self._def} internal_get_next(next_link=None):")
        retval.append("        if next_link is None:")
        retval.append("            return pipeline_response")
        retval.append("        else:")
        retval.append(f"            return {self._call_method}get_next(next_link)")
        retval.append("")
        retval.append(f"    return {self._pager(builder)}(")
        retval.append("        internal_get_next, extract_data")
        retval.append("    )")
        return retval


class _SyncLROPagingOperationBaseSerializer(  # pylint: disable=abstract-method
    _SyncLROOperationBaseSerializer, _SyncPagingOperationBaseSerializer, _LROPagingOperationBaseSerializer
):

    def _response_docstring_type_wrapper(self, builder: BuilderType) -> List[str]:
        return _SyncLROOperationBaseSerializer._response_docstring_type_wrapper(
            self, builder
        ) + _SyncPagingOperationBaseSerializer._response_docstring_type_wrapper(self, builder)

    def _response_type_annotation_wrapper(self, builder: BuilderType) -> List[str]:
        return _SyncLROOperationBaseSerializer._response_type_annotation_wrapper(self, builder) + [
            builder.get_pager(async_mode=False)
        ]

    def _response_docstring_text_template(self, builder: BuilderType) -> str:
        lro_doc = _SyncLROOperationBaseSerializer._response_docstring_text_template(self, builder)
        paging_doc = _SyncPagingOperationBaseSerializer._response_docstring_text_template(self, builder)
        paging_doc = paging_doc.replace(paging_doc[0], paging_doc[0].lower(), 1)
        return lro_doc.format(paging_doc).replace(self._cls_docstring_rtype, "", 1).replace("either ", "", 1)

    def cls_type_annotation(self, builder: BuilderType) -> str:
        return f"# type: ClsType[{self._response_type_annotation(builder, modify_if_head_as_boolean=False)}]"

class SyncLROPagingOperationGenericSerializer(_SyncLROPagingOperationBaseSerializer, SyncOperationGenericSerializer):
    pass

class SyncLROPagingOperationPython3Serializer(_SyncLROPagingOperationBaseSerializer, SyncOperationPython3Serializer):
    pass

class AsyncLROPagingOperationSerializer(
    _LROPagingOperationBaseSerializer, AsyncLROOperationSerializer, AsyncPagingOperationSerializer
):
    @property
    def _function_definition(self) -> str:
        return "async def"

    def _response_docstring_type_wrapper(self, builder: BuilderType) -> List[str]:
        return AsyncLROOperationSerializer._response_docstring_type_wrapper(
            self, builder
        ) + AsyncPagingOperationSerializer._response_docstring_type_wrapper(self, builder)

    def _response_type_annotation_wrapper(self, builder: BuilderType) -> List[str]:
        return AsyncLROOperationSerializer._response_type_annotation_wrapper(self, builder) + [
            builder.get_pager(async_mode=True)
        ]

    def _response_docstring_text_template(self, builder: BuilderType) -> str:
        lro_doc = AsyncLROOperationSerializer._response_docstring_text_template(self, builder)
        paging_doc = AsyncPagingOperationSerializer._response_docstring_text_template(self, builder)
        paging_doc = paging_doc.replace(paging_doc[0], paging_doc[0].lower(), 1)
        return lro_doc.format(paging_doc).replace(self._cls_docstring_rtype, "", 1).replace("either ", "", 1)


def get_operation_serializer(
    builder: BuilderType,
    code_model,
    async_mode: bool,
    is_python_3_file: bool,
) -> _OperationBaseSerializer:
    retcls = _OperationBaseSerializer
    if isinstance(builder, LROPagingOperation):
        retcls = (
            AsyncLROPagingOperationSerializer if async_mode
            else (
                SyncLROPagingOperationPython3Serializer if is_python_3_file
                else SyncLROPagingOperationGenericSerializer
            )
        )
        return retcls(code_model)
    if isinstance(builder, LROOperation):
        retcls = (
            AsyncLROOperationSerializer if async_mode
            else (SyncLROOperationPython3Serializer if is_python_3_file else SyncLROOperationGenericSerializer)
        )
        return retcls(code_model)
    if isinstance(builder, PagingOperation):
        retcls = (
            AsyncPagingOperationSerializer if async_mode
            else (SyncPagingOperationPython3Serializer if is_python_3_file else SyncPagingOperationGenericSerializer)
        )
        return retcls(code_model)
    retcls = (
        AsyncOperationSerializer if async_mode
        else (SyncOperationPython3Serializer if is_python_3_file else SyncOperationGenericSerializer)
    )
    return retcls(code_model)


def get_request_builder_serializer(code_model, is_python_3_file: bool) -> _RequestBuilderBaseSerializer:
    retcls = RequestBuilderPython3Serializer if is_python_3_file else RequestBuilderGenericSerializer
    return retcls(code_model)<|MERGE_RESOLUTION|>--- conflicted
+++ resolved
@@ -803,13 +803,7 @@
                 is_xml = any(["xml" in ct for ct in response.media_types])
                 deserialized_value = ""
                 if is_xml:
-<<<<<<< HEAD
-                    deserialized_value = "ET.fromstring(response.text)"
-=======
                     deserialized_value = "ET.fromstring(response.text())"
-                elif builder.use_pipeline_transport:
-                    deserialized_value = "_loads(response.body())"
->>>>>>> f7cbf79f
                 else:
                     deserialized_value = "response.json()"
                 retval.append(f"if response.content:")
