--- conflicted
+++ resolved
@@ -10,10 +10,6 @@
 from abc import abstractmethod, ABC
 from typing import Any, List, TypeVar, Dict, Union, Optional, cast
 
-<<<<<<< HEAD
-from autorest.codegen.models.parameter import ParameterMethodLocation
-=======
->>>>>>> b7d5976f
 
 from ..models import (
     Operation,
@@ -28,14 +24,11 @@
     Parameter,
     RequestBuilder,
     ParameterLocation,
-<<<<<<< HEAD
     EnumType,
     Response,
     BinaryType,
     SingleTypeBodyParameter,
-=======
     ParameterMethodLocation,
->>>>>>> b7d5976f
 )
 from .parameter_serializer import ParameterSerializer, PopKwargType
 from . import utils
@@ -226,15 +219,7 @@
         self, builder: Union[RequestBuilder, Operation]
     ) -> List[str]:
         description_list: List[str] = []
-<<<<<<< HEAD
         for param in [m for m in builder.parameters.method if not m.method_location == ParameterMethodLocation.KWARG]:
-=======
-        for param in [
-            m
-            for m in builder.parameters.method
-            if m.method_location != ParameterMethodLocation.HIDDEN_KWARG
-        ]:
->>>>>>> b7d5976f
             description_list.extend(
                 f":{param.description_keyword} { param.client_name }: { param.description }".replace(
                     "\n", "\n "
