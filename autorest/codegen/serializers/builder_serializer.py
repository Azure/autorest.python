# -------------------------------------------------------------------------
# Copyright (c) Microsoft Corporation. All rights reserved.
# Licensed under the MIT License. See License.txt in the project root for
# license information.
# --------------------------------------------------------------------------
from autorest.codegen.models.schema_response import SchemaResponse
from autorest.codegen.models import code_model
from functools import partial
from itertools import groupby
import json
from collections import defaultdict
from abc import abstractmethod, ABC
from typing import Any, Callable, List, TypeVar, Dict, Union, Optional, cast
from ..models import (
    Operation,
    CodeModel,
    PagingOperation,
    LROOperation,
    LROPagingOperation,
    BuilderType,
    ObjectSchema,
    DictionarySchema,
    ListSchema,
    BaseSchema,
    SchemaRequest,
    Parameter,
    RequestBuilder,
    RequestBuilderParameter,
    NoModelObjectSchema,
)
from . import utils

T = TypeVar("T")
OrderedSet = Dict[T, None]


def _serialize_json_dict(template_representation: str, indent: int = 4) -> Any:
    # only for template use, since it wraps everything in strings
    return json.dumps(template_representation, sort_keys=True, indent=indent)


def _serialize_files_dict(multipart_parameters: List[Parameter]) -> str:
    # only for template use
    template = {
        param.serialized_name: param.schema.get_files_template_representation(
            optional=not param.required,
            description=param.description,
        )
        for param in multipart_parameters
    }
    return json.dumps(template, sort_keys=True, indent=4)


def _serialize_parameters_dict(parameters: List[Parameter], dict_name: str, value_callable: Callable) -> List[str]:
    retval = [f"{dict_name} = {{"]
    for parameter in parameters:
        retval.append(f'    "{parameter.rest_api_name}": {value_callable(parameter)},')
    retval.append("}")
    return retval

def _content_type_error_check(builder: BuilderType) -> List[str]:
    retval = ["else:"]
    retval.append("    raise ValueError(")
    retval.append("        \"The content_type '{}' is not one of the allowed values: \"")
    retval.append(f'        "{builder.parameters.content_types}".format(content_type)')
    retval.append("    )")
    return retval

def _serialize_files_parameter(builder: BuilderType) -> List[str]:
    retval = ["files = {"]
    for parameter in builder.parameters.body:
        retval.append(f'    "{parameter.rest_api_name}": {parameter.serialized_name},')
    retval.append("}")
    return retval



def _serialize_grouped_parameters(builder: BuilderType) -> List[str]:
    retval = []
    for grouped_parameter in builder.parameters.grouped:
        retval.append(f"{grouped_parameter.serialized_name} = None")
    for grouper_name, grouped_parameters in groupby(
        builder.parameters.grouped, key=lambda a: cast(Parameter, a.grouped_by).serialized_name
    ):
        retval.append(f"if {grouper_name} is not None:")
        for grouped_parameter in grouped_parameters:
            retval.append(
                f"    {grouped_parameter.serialized_name} = "
                f"{ grouper_name }.{ grouped_parameter.corresponding_grouped_property.name }"
            )
    return retval

def _content_type_docstring(builder: BuilderType) -> str:
    content_type_str = (
        ":keyword str content_type: Media type of the body sent to the API. " +
        f'Default value is "{builder.parameters.default_content_type}". ' +
        'Allowed values are: "{}."'.format('", "'.join(builder.parameters.content_types))
    )
    return content_type_str

class _BuilderSerializerProtocol(ABC):
    @property
    @abstractmethod
    def _is_in_class(self) -> bool:
        ...

    @property
    @abstractmethod
    def _function_definition(self) -> str:
        """The def keyword for the builder we're serializing, i.e. 'def' or 'async def'"""
        ...

    @property
    @abstractmethod
    def _def(self) -> str:
        """The general definition of a function, i.e. def or async def"""
        ...

    @property
    @abstractmethod
    def _want_inline_type_hints(self) -> bool:
        """Whether you want inline type hints. If false, your type hints will be commented'"""
        ...

    @abstractmethod
    def _method_signature(self, builder: BuilderType) -> str:
        """Signature of the builder. Does not include return type annotation"""
        ...

    @abstractmethod
    def _response_type_annotation(self, builder: BuilderType, modify_if_head_as_boolean: bool = True) -> str:
        """The mypy type annotation for the response"""
        ...

    @abstractmethod
    def _response_type_annotation_wrapper(self, builder: BuilderType) -> List[str]:
        """Any wrappers that you want to go around the response type annotation"""
        ...

    @staticmethod
    @abstractmethod
    def _method_signature_and_response_type_annotation_template(
        method_signature: str, response_type_annotation: str
    ) -> str:
        """Template for how to combine the method signature + the response type annotation together. Called by
        method_signature_and_response_type_annotation"""
        ...

    @abstractmethod
    def method_signature_and_response_type_annotation(self, builder: BuilderType) -> str:
        """Combines the method signature + the response type annotation together"""
        ...

    @abstractmethod
    def description_and_summary(self, builder: BuilderType) -> List[str]:
        """Description + summary from the swagger. Will be formatted into the overall operation description"""
        ...

    @abstractmethod
    def response_docstring(self, builder: BuilderType) -> List[str]:
        """Response portion of the docstring"""
        ...

    @abstractmethod
    def want_example_template(self, builder: BuilderType) -> bool:
        ...

    @abstractmethod
    def get_example_template(self, builder: BuilderType) -> List[str]:
        ...

    @abstractmethod
    def _get_json_example_template(self, builder: BuilderType) -> List[str]:
        ...

    @abstractmethod
    def _has_json_example_template(self, builder: BuilderType) -> bool:
        ...

    @abstractmethod
    def _has_files_example_template(self, builder: BuilderType) -> bool:
        ...

    @abstractmethod
    def _json_example_param_name(self, builder: BuilderType) -> str:
        ...

    @abstractmethod
    def _get_json_response_template(self, builder: BuilderType) -> List[str]:
        ...

    @abstractmethod
    def _get_json_response_template_to_status_codes(self, builder: BuilderType) -> Dict[str, List[str]]:
        ...

    @abstractmethod
    def _serialize_path_format_parameters(self, builder: BuilderType) -> List[str]:
        ...

    @abstractmethod
    def _get_kwargs_to_pop(self, builder: BuilderType) -> List[Parameter]:
        ...

    @abstractmethod
    def pop_kwargs_from_signature(self, builder: BuilderType) -> List[str]:
        ...

    @abstractmethod
    def path_format_arguments(self, builder: BuilderType) -> List[str]:
        ...


class _BuilderBaseSerializer(_BuilderSerializerProtocol):  # pylint: disable=abstract-method
    def __init__(self, code_model: CodeModel) -> None:
        self.code_model = code_model

    @property
    def _cls_docstring_rtype(self) -> str:
        return "" if self.code_model.version_tolerant else " or the result of cls(response)"

    def _method_signature(self, builder: BuilderType) -> str:
        return utils.serialize_method(
            function_def=self._function_definition,
            method_name=builder.name,
            is_in_class=self._is_in_class,
            method_param_signatures=builder.parameters.method_signature(self._want_inline_type_hints),
        )

    def _response_type_annotation_wrapper(self, builder: BuilderType) -> List[str]:
        return []

    def method_signature_and_response_type_annotation(self, builder: BuilderType) -> str:
        method_signature = self._method_signature(builder)
        response_type_annotation = self._response_type_annotation(builder)
        for wrapper in self._response_type_annotation_wrapper(builder)[::-1]:
            response_type_annotation = f"{wrapper}[{response_type_annotation}]"
        return self._method_signature_and_response_type_annotation_template(method_signature, response_type_annotation)

    def description_and_summary(self, builder: BuilderType) -> List[str]:
        description_list: List[str] = []
        description_list.append(f"{ builder.summary.strip() if builder.summary else builder.description.strip() }")
        if builder.summary and builder.description:
            description_list.append("")
            description_list.append(builder.description.strip())
        description_list.append("")
        return description_list

    def param_description(self, builder: Union[RequestBuilder, Operation]) -> List[str]:  # pylint: disable=no-self-use
        description_list: List[str] = []
        for parameter in [m for m in builder.parameters.method if not m.is_hidden]:
            description_list.extend(
                f":{parameter.description_keyword} { parameter.serialized_name }: { parameter.description }".replace(
                    "\n", "\n "
                ).split("\n")
            )
            description_list.append(
                f":{parameter.docstring_type_keyword} { parameter.serialized_name }: { parameter.docstring_type }"
            )
        try:
            request_builder: RequestBuilder = cast(Operation, builder).request_builder
        except AttributeError:
            request_builder = cast(RequestBuilder, builder)

        if len(request_builder.schema_requests) > 1:
            description_list.append(_content_type_docstring(builder))
        return description_list

    def param_description_and_response_docstring(self, builder: BuilderType) -> List[str]:
        return self.param_description(builder) + self.response_docstring(builder)

    def _get_json_response_template_to_status_codes(self, builder: BuilderType) -> Dict[str, List[str]]:
        # successful status codes of responses that have bodies
        responses = [
            response
            for response in builder.responses
            if any(code in builder.success_status_code for code in response.status_codes)
            and isinstance(response.schema, (DictionarySchema, ListSchema, ObjectSchema, NoModelObjectSchema))
        ]
        retval = defaultdict(list)
        for response in responses:
            status_codes = [str(status_code) for status_code in response.status_codes]
            response_json = _serialize_json_dict(cast(BaseSchema, response.schema).get_json_template_representation())
            retval[response_json].extend(status_codes)
        return retval

    def get_example_template(self, builder: BuilderType) -> List[str]:
        template = []
        if self._has_json_example_template(builder):
            template.append("")
            template += self._get_json_example_template(builder)
        # if self._has_files_example_template(builder):
        #     template.append("")
        #     template += self._get_files_example_template(builder)
        if self._get_json_response_template_to_status_codes(builder):
            template.append("")
            template += self._get_json_response_template(builder)
        return template

    def _get_json_example_template(self, builder: BuilderType) -> List[str]:
        template = []
        json_body = builder.parameters.json_body
        object_schema = cast(ObjectSchema, json_body)
        try:
            discriminator_name = object_schema.discriminator_name
            subtype_map = object_schema.subtype_map
        except AttributeError:
            discriminator_name = None
            subtype_map = None
        if subtype_map:
            template.append("{} = '{}'".format(discriminator_name, "' or '".join(subtype_map.values())))
            template.append("")

        try:
            property_with_discriminator = object_schema.property_with_discriminator
        except AttributeError:
            property_with_discriminator = None
        if property_with_discriminator:
            polymorphic_schemas = [
                s
                for s in self.code_model.sorted_schemas
                if s.name in property_with_discriminator.schema.subtype_map.values()
            ]
            num_schemas = min(self.code_model.options["polymorphic_examples"], len(polymorphic_schemas))
            for i in range(num_schemas):
                schema = polymorphic_schemas[i]
                polymorphic_property = _serialize_json_dict(
                    schema.get_json_template_representation(),
                )
                template.extend(f"{property_with_discriminator.name} = {polymorphic_property}".splitlines())
                if i != num_schemas - 1:
                    template.append("# OR")
            template.append("")
        template.append("# JSON input template you can fill out and use as your body input.")
        json_template = _serialize_json_dict(
            builder.parameters.json_body.get_json_template_representation(),
        )
        template.extend(f"{self._json_example_param_name(builder)} = {json_template}".splitlines())
        return template

    # def _get_files_example_template(self, builder: BuilderType) -> List[str]:
    #     multipart_params = builder.parameters._multipart_parameters
    #     if multipart_params:
    #         return [
    #             "# multipart input template you can fill out and use as your `files` input.",
    #             f"files = {_serialize_files_dict(list(multipart_params))}",
    #         ]
    #     raise ValueError(
    #         "You're trying to get a template for your multipart params, but you don't have multipart params"
    #     )

    def _get_json_response_template(self, builder: BuilderType) -> List[str]:
        template = []
        for response_body, status_codes in self._get_json_response_template_to_status_codes(builder).items():
            template.append("# response body for status code(s): {}".format(", ".join(status_codes)))
            template.extend(f"response.json() == {response_body}".splitlines())
        return template

    def _serialize_path_format_parameters(self, builder: BuilderType) -> List[str]:
        return _serialize_parameters_dict(
            builder.parameters.path,
            dict_name="path_format_arguments",
            value_callable=partial(
                Parameter.build_serialize_data_call,
                function_name="url",
            ),
        )

    def pop_kwargs_from_signature(self, builder: BuilderType) -> List[str]:
        retval = []
        for kwarg in self._get_kwargs_to_pop(builder):
            if kwarg.has_default_value:
                retval.append(
                    f"{kwarg.serialized_name} = kwargs.pop('{kwarg.serialized_name}', "
                    + f"{kwarg.default_value_declaration})  # type: {kwarg.type_annotation}"
                )
            else:
                retval.append(
                    f"{kwarg.serialized_name} = kwargs.pop('{kwarg.serialized_name}')  # type: {kwarg.type_annotation}"
                )
        return retval

    def path_format_arguments(self, builder: BuilderType) -> List[str]:
        retval = ["path_format_arguments = {"]
        retval.extend([
            "    '{}': {},".format(
                path_parameter.rest_api_name,
                path_parameter.build_serialize_data_call("url")
            )
            for path_parameter in builder.parameters.path
        ])
        retval.append("}")
        return retval

    @property
    def _function_definition(self) -> str:
        return self._def


############################## REQUEST BUILDERS ##############################


<<<<<<< HEAD
class RequestBuilderBaseSerializer(BuilderBaseSerializer):
=======
class _RequestBuilderBaseSerializer(_BuilderBaseSerializer):  # pylint: disable=abstract-method
>>>>>>> 244984f8
    def description_and_summary(self, builder: BuilderType) -> List[str]:
        retval = super().description_and_summary(builder)
        retval += [
            "See https://aka.ms/azsdk/python/protocol/quickstart for how to incorporate this "
            "request builder into your code flow.",
            "",
        ]
        return retval

    def want_example_template(self, builder: BuilderType) -> bool:
        if self.code_model.options["builders_visibility"] != "public":
            return False  # if we're not exposing rest layer, don't need to generate
        if builder.parameters.has_body:
            body_kwargs = set(builder.parameters.body_kwarg_names.keys())
            return bool(body_kwargs.intersection({"json", "files"}))
        return bool(self._get_json_response_template_to_status_codes(builder))

    @property
    def _def(self) -> str:
        return "def"

    @property
    def _is_in_class(self) -> bool:
        return False

    def _response_type_annotation(self, builder: BuilderType, modify_if_head_as_boolean: bool = True) -> str:
        return "HttpRequest"

    def response_docstring(self, builder: BuilderType) -> List[str]:
        response_str = (
            f":return: Returns an :class:`~azure.core.rest.HttpRequest` that you will pass to the client's "
            + "`send_request` method. See https://aka.ms/azsdk/python/protocol/quickstart for how to "
            + "incorporate this response into your code flow."
        )
        rtype_str = f":rtype: ~azure.core.rest.HttpRequest"
        return [response_str, rtype_str]

    def _json_example_param_name(self, builder: BuilderType) -> str:
        return "json"

    def _has_json_example_template(self, builder: BuilderType) -> bool:
        return "json" in builder.parameters.body_kwarg_names

    def _has_files_example_template(self, builder: BuilderType) -> bool:
        return "files" in builder.parameters.body_kwarg_names

    @abstractmethod
    def _body_params_to_pass_to_request_creation(self, builder: BuilderType) -> List[str]:
        ...

    def create_http_request(self, builder: BuilderType) -> List[str]:
        retval = ["return HttpRequest("]
        retval.append(f'    method="{builder.method}",')
        retval.append("    url=url,")
        if builder.parameters.query:
            retval.append("    params=query_parameters,")
        if builder.parameters.headers:
            retval.append("    headers=header_parameters,")
        if builder.parameters.has_body:
            retval.extend([
                f"    {body_kwarg}={body_kwarg},"
                for body_kwarg in self._body_params_to_pass_to_request_creation(builder)
            ])
        retval.append("    **kwargs")
        retval.append(")")
        return retval


class RequestBuilderGenericSerializer(_RequestBuilderBaseSerializer):
    @property
    def _want_inline_type_hints(self) -> bool:
        return False

    @staticmethod
    def _method_signature_and_response_type_annotation_template(method_signature: str, response_type_annotation: str):
        return utils.method_signature_and_response_type_annotation_template(
            is_python_3_file=False, method_signature=method_signature, response_type_annotation=response_type_annotation
        )

    def _get_kwargs_to_pop(self, builder: BuilderType):
        return builder.parameters.kwargs_to_pop(is_python_3_file=False)

    def _body_params_to_pass_to_request_creation(self, builder: BuilderType) -> List[str]:
        return []


class RequestBuilderPython3Serializer(_RequestBuilderBaseSerializer):
    @property
    def _want_inline_type_hints(self) -> bool:
        return True

    @staticmethod
    def _method_signature_and_response_type_annotation_template(method_signature: str, response_type_annotation: str):
        return utils.method_signature_and_response_type_annotation_template(
            is_python_3_file=True, method_signature=method_signature, response_type_annotation=response_type_annotation
        )

    def _get_kwargs_to_pop(self, builder: BuilderType):
        return builder.parameters.kwargs_to_pop(is_python_3_file=True)

    def _body_params_to_pass_to_request_creation(self, builder: BuilderType) -> List[str]:
        return list(builder.parameters.body_kwarg_names.keys())


############################## NORMAL OPERATIONS ##############################


<<<<<<< HEAD
class OperationBaseSerializer(BuilderBaseSerializer):
=======
class _OperationBaseSerializer(_BuilderBaseSerializer):  # pylint: disable=abstract-method
>>>>>>> 244984f8
    def description_and_summary(self, builder: BuilderType) -> List[str]:
        retval = super().description_and_summary(builder)
        if builder.deprecated:
            retval.append(".. warning::")
            retval.append("    This method is deprecated")
            retval.append("")
        return retval

    @property
    def _is_in_class(self) -> bool:
        return True

    def _response_docstring_type_wrapper(self, builder: BuilderType) -> List[str]:  # pylint: disable=unused-argument, no-self-use
        return []

    def param_description(self, builder: BuilderType) -> List[str]:  # pylint: disable=no-self-use
        description_list = super().param_description(builder)
        if not self.code_model.version_tolerant:
            description_list.append(
                ":keyword callable cls: A custom type or function that will be passed the direct response"
            )
        return description_list

    def _response_docstring_type_template(self, builder: BuilderType) -> str:
        retval = "{}"
        for wrapper in self._response_docstring_type_wrapper(builder)[::-1]:
            retval = f"{wrapper}[{retval}]"
        return retval

    def _response_type_annotation(self, builder: BuilderType, modify_if_head_as_boolean: bool = True) -> str:
        if (
            modify_if_head_as_boolean
            and builder.request_builder.method == "head"
            and self.code_model.options["head_as_boolean"]
        ):
            return "bool"
        response_body_annotations: OrderedSet[str] = {}
        for response in [r for r in builder.responses if r.has_body]:
            response_body_annotations[response.operation_type_annotation] = None
        response_str = ", ".join(response_body_annotations.keys()) or "None"
        if len(response_body_annotations) > 1:
            response_str = f"Union[{response_str}]"
        if builder.has_optional_return_type:
            response_str = f"Optional[{response_str}]"
        return response_str

    def cls_type_annotation(self, builder: BuilderType) -> str:
        return f"# type: ClsType[{self._response_type_annotation(builder, modify_if_head_as_boolean=False)}]"

    def _response_docstring_text_template(self, builder: BuilderType) -> str:  # pylint: disable=no-self-use, unused-argument
        cls_str = f",{self._cls_docstring_rtype}" if self._cls_docstring_rtype else ""
        return "{}" + cls_str

    def response_docstring(self, builder: BuilderType) -> List[str]:
        responses_with_body = [r for r in builder.responses if r.has_body]
        if builder.request_builder.method == "head" and self.code_model.options["head_as_boolean"]:
            response_docstring_text = "bool"
            rtype = "bool"
        elif responses_with_body:
            response_body_docstring_text: OrderedSet[str] = {
                response.docstring_text: None for response in responses_with_body
            }
            response_docstring_text = " or ".join(response_body_docstring_text.keys())
            response_body_docstring_type: OrderedSet[str] = {
                response.docstring_type: None for response in responses_with_body
            }
            rtype = " or ".join(response_body_docstring_type.keys())
            if builder.has_optional_return_type:
                rtype += " or None"
        else:
            response_docstring_text = "None"
            rtype = "None"
        response_str = f":return: {self._response_docstring_text_template(builder).format(response_docstring_text)}"
        rtype_str = f":rtype: {self._response_docstring_type_template(builder).format(rtype)}"
        return [response_str, rtype_str, ":raises: ~azure.core.exceptions.HttpResponseError"]

    def want_example_template(self, builder: BuilderType) -> bool:
        if self.code_model.options['show_models']:
            return False
        if builder.parameters.has_body:
            body_params = builder.parameters.body
            return any([b for b in body_params if isinstance(b.schema, (DictionarySchema, ListSchema, ObjectSchema))])
        return bool(self._get_json_response_template_to_status_codes(builder))

    def _json_example_param_name(self, builder: BuilderType) -> str:
        return builder.parameters.body[0].serialized_name

    def _has_json_example_template(self, builder: BuilderType) -> bool:
        return builder.parameters.has_body

    def _has_files_example_template(self, builder: BuilderType) -> bool:
        return False

    def _serialize_body_call(
        self, builder: BuilderType, send_xml: bool, ser_ctxt: Optional[str], ser_ctxt_name: str
    ) -> str:
        body_param = builder.parameters.body[0]
        body_is_xml = ", is_xml=True" if send_xml else ""
        pass_ser_ctxt = f", {ser_ctxt_name}={ser_ctxt_name}" if ser_ctxt else ""
        if self.code_model.show_models:
            return (
                f"{builder.serialized_body_kwarg} = self._serialize.body({body_param.serialized_name}, "
                f"'{ body_param.serialization_type }'{body_is_xml}{ pass_ser_ctxt })"
            )
        return f"{builder.serialized_body_kwarg} = {body_param.serialized_name}"

    def _serialize_body(self, builder: BuilderType) -> List[str]:
        retval = []
        send_xml = bool(builder.parameters.has_body and any(["xml" in ct for ct in builder.parameters.content_types]))
        ser_ctxt_name = "serialization_ctxt"
        ser_ctxt = builder.parameters.body[0].xml_serialization_ctxt if send_xml else None
        if ser_ctxt:
            retval.append(f'{ser_ctxt_name} = {{"xml": {{{ser_ctxt}}}}}')
        body_param = builder.parameters.body[0]
        serialize_body_call = self._serialize_body_call(
            builder,
            send_xml,
            ser_ctxt,
            ser_ctxt_name,
        )
        if body_param.required:
            retval.append(serialize_body_call)
        else:
            retval.append(f"if {body_param.serialized_name} is not None:")
            retval.append("    " + serialize_body_call)
            if len(builder.body_kwargs_to_pass_to_request_builder) == 1:
                retval.append("else:")
                retval.append(f"    {builder.serialized_body_kwarg} = None")
        return retval

    def _set_body_content_kwarg(self, builder: BuilderType, schema_request: SchemaRequest):
        retval = []
        if schema_request.is_stream_request:
            retval.append(f"content = {builder.parameters.body[0].serialized_name}")
        elif schema_request.body_parameter_has_schema and not builder.request_builder.multipart:
            retval.extend(self._serialize_body(builder))
        return retval


    def _serialize_body_parameters(
        self, builder: BuilderType,
    ) -> List[str]:
        retval = []
        if len(builder.request_builder.schema_requests) == 1:
            retval.extend(self._set_body_content_kwarg(builder, builder.request_builder.schema_requests[0]))
        else:
            for idx, schema_request in enumerate(builder.request_builder.schema_requests):
                if_statement = "if" if idx == 0 else "elif"
                retval.append(
                    f'{if_statement} content_type.split(";")[0] in {schema_request.pre_semicolon_media_types}:'
                )
                retval.extend(["    " + line for line in self._set_body_content_kwarg(builder, schema_request)])
            retval.extend(_content_type_error_check(builder))

        return retval

    def _call_request_builder_helper(
        self,
        builder: BuilderType,
        request_builder: RequestBuilder,
        template_url: Optional[str] = None,
    ) -> List[str]:
        retval = []
        if len(builder.body_kwargs_to_pass_to_request_builder) > 1:
            for k in builder.body_kwargs_to_pass_to_request_builder:
                retval.append(f"{k} = None")
        if builder.parameters.grouped:
            # request builders don't allow grouped parameters, so we group them before making the call
            retval.extend(_serialize_grouped_parameters(builder))
        if request_builder.multipart:
            # we have to construct our form data before passing to the request as well
            retval.append("# Construct form data")
            retval.extend(_serialize_files_parameter(builder))
        if builder.parameters.is_flattened:
            # unflatten before passing to request builder as well
            retval.append(builder.parameters.build_flattened_object())
        # we also don't do constant bodies in request builders
        for constant_body in builder.parameters.constant_bodies:
            retval.append(f"{constant_body.serialized_name} = {constant_body.constant_declaration}")
        if builder.parameters.has_body:
<<<<<<< HEAD
            retval.extend(self._serialize_body_parameters(builder))
        operation_group_name = request_builder.operation_group_name
        request_path_name = "rest{}.{}".format(
            ("_" + operation_group_name) if operation_group_name else "", request_builder.name
        )
=======
            retval.extend(_serialize_body_parameters(builder))
        if self.code_model.options["builders_visibility"] == "embedded":
            request_path_name = request_builder.name
        else:
            operation_group_name = request_builder.operation_group_name
            request_path_name = "rest{}.{}".format(
                ("_" + operation_group_name) if operation_group_name else "", request_builder.name
            )
>>>>>>> 244984f8
        retval.append("")
        retval.append(f"request = {request_path_name}(")
        for parameter in request_builder.parameters.method:
            if parameter.is_body:
                continue
            high_level_name = cast(RequestBuilderParameter, parameter).name_in_high_level_operation
            retval.append(f"    {parameter.serialized_name}={high_level_name},")
        if request_builder.parameters.has_body:
            for kwarg in builder.body_kwargs_to_pass_to_request_builder:
                retval.append(f"    {kwarg}={kwarg},")
        template_url = template_url or f"self.{builder.name}.metadata['url']"
        retval.append(f"    template_url={template_url},")

        convert_to_legacy = "" if self.code_model.version_tolerant else "._to_pipeline_transport_request()"
        retval.append(f"){convert_to_legacy}")
        if builder.parameters.path:
            retval.extend(self._serialize_path_format_parameters(builder))
        retval.append(
            "request.url = self._client.format_url(request.url{})".format(
                ", **path_format_arguments" if builder.parameters.path else ""
            )
        )
        return retval

    def call_request_builder(self, builder: BuilderType) -> List[str]:
        return self._call_request_builder_helper(builder, builder.request_builder)

<<<<<<< HEAD
    def response_headers_and_deserialization(self, response: SchemaResponse) -> List[str]:
        retval: List[str] = [
            f"response_headers['{response_header.name}']=self._deserialize('{response_header.serialization_type}', response.headers.get('{response_header.name}'))"
            for response_header in response.headers
        ]
        if response.headers:
            retval.append("")
        if response.is_stream_response:
            retval.append(
                "deserialized = {}".format(
                    "response" if self.code_model.version_tolerant else "response.stream_download(self._client._pipeline)"
                )
            )
        elif response.has_body:
            if self.code_model.show_models:
                retval.append(f"deserialized = self._deserialize('{response.serialization_type}', pipeline_response)")
            else:
                is_xml = any(["xml" in ct for ct in response.media_types])
                deserialized_value = "ET.fromstring(response.text)" if is_xml else "response.json()"
                retval.append("if response.content:")
                retval.append(f"    deserialized = {deserialized_value}")
                retval.append("else:")
                retval.append("    deserialized = None")
        return retval

    @property
    @abstractmethod
    def _call_method(self) -> str:
        ...

    def handle_error_response(self, builder: BuilderType) -> List[str]:
        retval = [f"if response.status_code not in {str(builder.success_status_code)}:"]
        retval.append("    map_error(status_code=response.status_code, response=response, error_map=error_map)")
        error_model = ""
        if builder.default_exception and self.code_model.show_models:
            retval.append(f"    error = self._deserialize.failsafe_deserialize({builder.default_exception}, response)")
            error_model = ", model=error"
        retval.append("    raise HttpResponseError(response=response{}{})".format(
            error_model,
            ", error_format=ARMErrorFormat" if self.code_model.options['azure_arm'] else ""
        ))
        return retval

    def handle_response(self, builder: BuilderType) -> List[str]:
        retval: List[str] = ["response = pipeline_response.http_response"]
        retval.append("")
        retval.extend(self.handle_error_response(builder))
        retval.append("")
        if builder.has_optional_return_type:
            retval.append("deserialized = None")
        if builder.any_response_has_headers:
            retval.append("response_headers = {}")
        if builder.has_response_body or builder.any_response_has_headers:
            if len(builder.responses) > 1:
                for status_code in builder.success_status_code:
                    response = builder.get_response_from_status(status_code)
                    if response.headers or response.has_body:
                        retval.append(f"if response.status_code == {status_code}:")
                        retval.extend([
                            f"    {line}"
                            for line in self.response_headers_and_deserialization(response)
                        ])
                        retval.append("")
            else:
                retval.extend(self.response_headers_and_deserialization(
                    builder.responses[0]
                ))
                retval.append("")
        retval.append("if cls:")
        retval.append("    return cls(pipeline_response, {}, {})".format(
            "deserialized" if builder.has_response_body else "None",
            "response_headers" if builder.any_response_has_headers else '{}'
        ))
        if builder.has_response_body:
            retval.append("")
            retval.append("return deserialized")
        if builder.request_builder.method == 'HEAD' and self.code_model.options['head_as_boolean']:
            retval.append("return 200 <= response.status_code <= 299")
        return retval

    def error_map(self, builder: BuilderType) -> List[str]:
        retval = ["error_map = {"]
        if builder.status_code_exceptions:
            if not 401 in builder.status_code_exceptions_status_codes:
                retval.append("    401: ClientAuthenticationError,")
            if not 404 in builder.status_code_exceptions_status_codes:
                retval.append("    404: ResourceNotFoundError,")
            if not 409 in builder.status_code_exceptions_status_codes:
                retval.append("    409: ResourceExistsError,")
            for excep in builder.status_code_exceptions:
                error_model_str = f", model=self._deserialize(_models.{excep.serialization_type}, response)" if excep.is_exception and self.code_model.show_models else ""
                error_format_str = ", error_format=ARMErrorFormat" if self.code_model.options['azure_arm'] else ""
                for status_code in excep.status_codes:
                    if status_code == 401:
                        retval.append(f"    401: lambda response: ClientAuthenticationError(response=response{error_model_str}{error_format_str}),")
                    elif status_code == 404:
                        retval.append(f"    404: lambda response: ResourceNotFoundError(response=response{error_model_str}{error_format_str}),")
                    elif status_code == 409:
                        retval.append(f"    409: lambda response: ResourceExistsError(response=response{error_model_str}{error_format_str}),")
                    elif not error_model_str and not error_format_str:
                        retval.append(f"    {status_code}: HttpResponseError,")
                    else:
                        retval.append(f"{status_code}: lambda response: HttpResponseError(response=response{error_model_str}{error_format_str}),")
        else:
            retval.append("401: ClientAuthenticationError, 404: ResourceNotFoundError, 409: ResourceExistsError")
        retval.append("}")
        retval.append("error_map.update(kwargs.pop('error_map', {}))")
        return retval

    def get_metadata_url(self, builder: BuilderType) -> str:
        return f"{builder.python_name}.metadata = {{'url': '{ builder.request_builder.url }'}}  # type: ignore"

class SyncOperationSerializer(OperationBaseSerializer):
    @property
    def _want_inline_type_hints(self) -> bool:
        return False
=======
class _SyncOperationBaseSerializer(_OperationBaseSerializer):  # pylint: disable=abstract-method
>>>>>>> 244984f8

    @property
    def _def(self) -> str:
        return "def"

class SyncOperationGenericSerializer(_SyncOperationBaseSerializer):
    @property
    def _want_inline_type_hints(self) -> bool:
        return False

    @staticmethod
    def _method_signature_and_response_type_annotation_template(method_signature: str, response_type_annotation: str):
        return utils.method_signature_and_response_type_annotation_template(
            is_python_3_file=False, method_signature=method_signature, response_type_annotation=response_type_annotation
        )

    def _get_kwargs_to_pop(self, builder: BuilderType):
        return builder.parameters.kwargs_to_pop(is_python_3_file=False)

<<<<<<< HEAD
    @property
    def _call_method(self) -> str:
        return ""

class AsyncOperationSerializer(OperationBaseSerializer):
=======
class SyncOperationPython3Serializer(_SyncOperationBaseSerializer):
>>>>>>> 244984f8
    @property
    def _want_inline_type_hints(self) -> bool:
        return True

<<<<<<< HEAD
    @property
    def _def(self) -> str:
        return "async def"

=======
>>>>>>> 244984f8
    @staticmethod
    def _method_signature_and_response_type_annotation_template(method_signature: str, response_type_annotation: str):
        return utils.method_signature_and_response_type_annotation_template(
            is_python_3_file=True, method_signature=method_signature, response_type_annotation=response_type_annotation
        )

    def _get_kwargs_to_pop(self, builder: BuilderType):
        return builder.parameters.kwargs_to_pop(is_python_3_file=True)


class AsyncOperationSerializer(SyncOperationPython3Serializer):

    @property
    def _function_definition(self) -> str:
        return "async def"

    @property
    def _call_method(self) -> str:
        return "await "


############################## PAGING OPERATIONS ##############################


class _PagingOperationBaseSerializer(_OperationBaseSerializer):  # pylint: disable=abstract-method
    def _response_docstring_text_template(self, builder: BuilderType) -> str:  # pylint: disable=no-self-use, unused-argument
        if self._cls_docstring_rtype:
            return "An iterator like instance of either {}" + self._cls_docstring_rtype
        return "An iterator like instance of {}"

    def cls_type_annotation(self, builder: BuilderType) -> str:
        interior = super()._response_type_annotation(builder, modify_if_head_as_boolean=False)
        return f"# type: ClsType[{interior}]"

    def call_next_link_request_builder(self, builder: BuilderType) -> List[str]:
        if builder.next_request_builder:
            request_builder = builder.next_request_builder
            template_url = f"'{request_builder.url}'"
        else:
            request_builder = builder.request_builder
            template_url = "next_link"
        request_builder = builder.next_request_builder or builder.request_builder
        return self._call_request_builder_helper(
            builder,
            request_builder,
            template_url=template_url,
        )

<<<<<<< HEAD
    @property
    @abstractmethod
    def _list_type_returned_to_users(self) -> str:
        ...

    def _prepare_request_callback(self, builder: BuilderType) -> List[str]:
        retval = ["def prepare_request(next_link=None):"]
        retval.append("    if not next_link:")
        retval.extend([
            f"        {line}"
            for line in self.call_request_builder(builder)
        ])
        retval.append("")
        retval.append("    else:")
        retval.extend([
            f"        {line}"
            for line in self.call_next_link_request_builder(builder)
        ])
        if not builder.next_request_builder and builder.parameters.path:
            retval.append("")
            retval.extend([
                f"        {line}"
                for line in self.path_format_arguments(builder)
            ])
        if not builder.next_request_builder:
            retval.append('        request.method = "GET"')
        else:
            retval.append('')
        retval.append("    return request")
        return retval

    def _extract_data_callback(self, builder: BuilderType) -> List[str]:
        retval = [f"{self._def} extract_data(pipeline_response):"]
        response = builder.responses[0]
        retval.append("    deserialized = {}".format(
            f'self._deserialize("{response.serialization_type}", pipeline_response)'
        ))
        retval.append(f"    list_of_elem = deserialized.{builder.item_name}")
        retval.append("    if cls:")
        retval.append("        list_of_elem = cls(list_of_elem)")
        retval.append("    return {}, {}(list_of_elem)".format(
            f"deserialized.{builder.next_link_name} or None" if builder.next_link_name else "None",
            self._list_type_returned_to_users
        ))
        return retval

    def _get_next_callback(self, builder: BuilderType) -> List[str]:
        retval = [f"{self._def} get_next(next_link=None):"]
        retval.append("    request = prepare_request(next_link)")
        retval.append("")
        retval.append(f"    pipeline_response = {self._call_method}self._client._pipeline.run(request, stream={builder.is_stream_response}, **kwargs)")
        retval.append("    response = pipeline_response.http_response")
        retval.append("")
        retval.extend([
            f"    {line}"
            for line in self.handle_error_response(builder)
        ])
        retval.append("")
        retval.append("    return pipeline_response")
        return retval

    def set_up_params_for_pager(self, builder: BuilderType) -> List[str]:
        retval = [f"cls = kwargs.pop('cls', None)  {self.cls_type_annotation(builder)}"]
        retval.extend(self.error_map(builder))
        retval.extend(self._prepare_request_callback(builder))
        retval.append("")
        retval.extend(self._extract_data_callback(builder))
        retval.append("")
        retval.extend(self._get_next_callback(builder))
        return retval

    @abstractmethod
    def _pager(self, builder: BuilderType) -> str:
        ...


class SyncPagingOperationSerializer(PagingOperationBaseSerializer, SyncOperationSerializer):
=======
class _SyncPagingOperationBaseSerializer(_PagingOperationBaseSerializer, _SyncOperationBaseSerializer):  # pylint: disable=abstract-method
>>>>>>> 244984f8
    def _response_docstring_type_wrapper(self, builder: BuilderType) -> List[str]:  # pylint: no-self-use
        return [f"~{builder.get_pager_path(async_mode=False)}"]

    def _response_type_annotation_wrapper(self, builder: BuilderType) -> List[str]:
        return ["Iterable"]

<<<<<<< HEAD
    @property
    def _list_type_returned_to_users(self) -> str:
        return "iter"

    def _pager(self, builder: BuilderType) -> str:
        return builder.get_pager(async_mode=False)

=======
class SyncPagingOperationGenericSerializer(_SyncPagingOperationBaseSerializer, SyncOperationGenericSerializer):
    pass
>>>>>>> 244984f8

class SyncPagingOperationPython3Serializer(_SyncPagingOperationBaseSerializer, SyncOperationPython3Serializer):
    pass

class AsyncPagingOperationSerializer(_PagingOperationBaseSerializer, AsyncOperationSerializer):
    def _response_docstring_type_wrapper(self, builder: BuilderType) -> List[str]:  # pylint: no-self-use
        return [f"~{builder.get_pager_path(async_mode=True)}"]

    @property
    def _function_definition(self) -> str:
        return "def"

    def _response_type_annotation_wrapper(self, builder: BuilderType) -> List[str]:
        return ["AsyncIterable"]

    @property
    def _list_type_returned_to_users(self) -> str:
        return "AsyncList"

    def _pager(self, builder: BuilderType) -> str:
        return builder.get_pager(async_mode=True)


############################## LRO OPERATIONS ##############################


class _LROOperationBaseSerializer(_OperationBaseSerializer):  # pylint: disable=abstract-method
    def cls_type_annotation(self, builder: BuilderType) -> str:
        return f"# type: ClsType[{super()._response_type_annotation(builder, modify_if_head_as_boolean=False)}]"

    @abstractmethod
    def _default_polling_method(self, builder: BuilderType) -> str:
        ...

    @abstractmethod
    def _default_no_polling_method(self, builder: BuilderType) -> str:
        ...

    @abstractmethod
    def _poller(self, builder: BuilderType) -> str:
        ...

    @property
    @abstractmethod
    def _polling_method_type(self):
        ...

    def param_description(self, builder: BuilderType) -> List[str]:
        retval = super().param_description(builder)
        retval.append(":keyword str continuation_token: A continuation token to restart a poller from a saved state.")
        retval.append(
            f":keyword polling: By default, your polling method will be {self._default_polling_method(builder)}. "
            "Pass in False for this operation to not poll, or pass in your own initialized polling object for a"
            " personal polling strategy."
        )
        retval.append(f":paramtype polling: bool or ~{self._polling_method_type}")
        retval.append(
            ":keyword int polling_interval: Default waiting time between two polls for LRO operations "
            "if no Retry-After header is present."
        )
        return retval

<<<<<<< HEAD
    def initial_call(self, builder: BuilderType) -> List[str]:
        retval = [f"polling = kwargs.pop('polling', True)  # type: Union[bool, {self._polling_method_type}]"]
        retval.append(f"cls = kwargs.pop('cls', None)  {self.cls_type_annotation(builder)}")
        retval.append("lro_delay = kwargs.pop(")
        retval.append("    'polling_interval',")
        retval.append("    self._config.polling_interval")
        retval.append(")")
        retval.append("cont_token = kwargs.pop('continuation_token', None)  # type: Optional[str]")
        retval.append("if cont_token is None:")
        retval.append(f"    raw_result = {self._call_method}self.{builder.initial_operation.name}(")
        retval.extend([
            f"        {parameter.serialized_name}={parameter.serialized_name},"
            for parameter in builder.parameters.method
        ])
        retval.append("        cls=lambda x,y,z: x,")
        retval.append("        **kwargs")
        retval.append("    )")
        retval.append("kwargs.pop('error_map', None)")
        return retval

    def return_lro_poller(self, builder: BuilderType) -> List[str]:
        lro_options_str = (
            ", lro_options={'final-state-via': '" + builder.lro_options['final-state-via'] + "'}"
            if builder.lro_options else ""
        )
        retval = [
            f"{p.serialized_name} = {p.constant_declaration}"
            for p in builder.parameters.path if p.constant
        ]
        path_format_arguments_str = ""
        if builder.parameters.path:
            path_format_arguments_str = ", path_format_arguments=path_format_arguments"
            retval.extend(self.path_format_arguments(builder))
            retval.append("")
        retval.append(
            f"if polling is True: polling_method = {self._default_polling_method(builder)}" +
            f"(lro_delay{lro_options_str}{path_format_arguments_str}, **kwargs)"
        )
        retval.append(
            f"elif polling is False: polling_method = {self._default_no_polling_method(builder)}()"
        )
        retval.append("else: polling_method = polling")
        retval.append("if cont_token:")
        retval.append(f"    return {self._poller(builder)}.from_continuation_token(")
        retval.append("        polling_method=polling_method,")
        retval.append("        continuation_token=cont_token,")
        retval.append("        client=self._client,")
        retval.append("        deserialization_callback=get_long_running_output")
        retval.append("    )")
        retval.append("else:")
        retval.append(f"    return {self._poller(builder)}(self._client, raw_result, get_long_running_output, polling_method)")
        return retval

    def get_long_running_output(self, builder: BuilderType) -> List[str]:
        retval = ["def get_long_running_output(pipeline_response):"]
        if builder.lro_response.has_headers:
            retval.append("    response_headers = {}")
        if builder.lro_response:
            retval.append("    response = pipeline_response.http_response")
            retval.extend([
                f"    {line}"
                for line in self.response_headers_and_deserialization(builder.lro_response)
            ])
        retval.append("    if cls:")
        retval.append("        return cls(pipeline_response, {}, {}".format(
            'deserialized' if builder.lro_response.has_body else 'None',
            'response_headers' if builder.lro_response.has_headers else '{}'
        ))
        if builder.lro_response.has_body:
            retval.append("    return deserialized")
        return retval


class SyncLROOperationSerializer(LROOperationBaseSerializer, SyncOperationSerializer):
=======
class _SyncLROOperationBaseSerializer(_LROOperationBaseSerializer, _SyncOperationBaseSerializer):  # pylint: disable=abstract-method
>>>>>>> 244984f8
    def _response_docstring_text_template(self, builder: BuilderType) -> str:  # pylint: disable=no-self-use
        lro_section = f"An instance of {builder.get_poller(async_mode=False)} "
        if self._cls_docstring_rtype:
            return lro_section + "that returns either {}" + self._cls_docstring_rtype
        return lro_section + "that returns {}"

    def _response_docstring_type_wrapper(self, builder: BuilderType) -> List[str]:  # pylint: no-self-use
        return [f"~{builder.get_poller_path(async_mode=False)}"]

    def _response_type_annotation_wrapper(self, builder: BuilderType) -> List[str]:
        return [builder.get_poller(async_mode=False)]

    def _default_polling_method(self, builder: BuilderType) -> str:
        return builder.get_default_polling_method(async_mode=False, azure_arm=self.code_model.options["azure_arm"])

    def _default_no_polling_method(self, builder: BuilderType) -> str:
        return builder.get_default_no_polling_method(async_mode=False)

    @property
    def _polling_method_type(self):
        return "azure.core.polling.PollingMethod"

<<<<<<< HEAD
    def _poller(self, builder: BuilderType) -> str:
        return builder.get_poller(async_mode=False)

=======
class SyncLROOperationGenericSerializer(_SyncLROOperationBaseSerializer, SyncOperationGenericSerializer):
    pass
>>>>>>> 244984f8

class SyncLROOperationPython3Serializer(_SyncLROOperationBaseSerializer, SyncOperationPython3Serializer):
    pass

class AsyncLROOperationSerializer(_LROOperationBaseSerializer, AsyncOperationSerializer):

    def _response_docstring_text_template(self, builder: BuilderType) -> str:  # pylint: disable=no-self-use
        lro_section = f"An instance of {builder.get_poller(async_mode=True)} "
        if self._cls_docstring_rtype:
            return lro_section + "that returns either {}" + self._cls_docstring_rtype
        return lro_section + "that returns {}"

    def _response_docstring_type_wrapper(self, builder: BuilderType) -> List[str]:  # pylint: no-self-use
        return [f"~{builder.get_poller_path(async_mode=True)}"]

    def _response_type_annotation_wrapper(self, builder: BuilderType) -> List[str]:
        return [builder.get_poller(async_mode=True)]

    def _default_polling_method(self, builder: BuilderType) -> str:
        return builder.get_default_polling_method(async_mode=True, azure_arm=self.code_model.options["azure_arm"])

    def _default_no_polling_method(self, builder: BuilderType) -> str:
        return builder.get_default_no_polling_method(async_mode=True)

    @property
    def _polling_method_type(self):
        return "azure.core.polling.AsyncPollingMethod"

    def _poller(self, builder: BuilderType) -> str:
        return builder.get_poller(async_mode=True)


############################## LRO PAGING OPERATIONS ##############################

class LROPagingOperationBaseSerializer(LROOperationBaseSerializer, PagingOperationBaseSerializer):
    def get_long_running_output(self, builder: BuilderType) -> List[str]:
        retval = ["def get_long_running_output(pipeline_response):"]
        retval.append(f"    {self._def} internal_get_next(next_link=None):")
        retval.append("        if next_link is None:")
        retval.append("            return pipeline_response")
        retval.append("        else:")
        retval.append(f"            return {self._call_method}get_next(next_link)")
        retval.append("")
        retval.append(f"    return {self._pager(builder)}(")
        retval.append("        internal_get_next, extract_data")
        retval.append("    )")
        return retval

<<<<<<< HEAD

class SyncLROPagingOperationSerializer(
    LROPagingOperationBaseSerializer, SyncLROOperationSerializer, SyncPagingOperationSerializer
):
=======
class _SyncLROPagingOperationBaseSerializer(_SyncLROOperationBaseSerializer, _SyncPagingOperationBaseSerializer):  # pylint: disable=abstract-method
>>>>>>> 244984f8

    def _response_docstring_type_wrapper(self, builder: BuilderType) -> List[str]:
        return _SyncLROOperationBaseSerializer._response_docstring_type_wrapper(
            self, builder
        ) + _SyncPagingOperationBaseSerializer._response_docstring_type_wrapper(self, builder)

    def _response_type_annotation_wrapper(self, builder: BuilderType) -> List[str]:
        return _SyncLROOperationBaseSerializer._response_type_annotation_wrapper(self, builder) + [
            builder.get_pager(async_mode=False)
        ]

    def _response_docstring_text_template(self, builder: BuilderType) -> str:
        lro_doc = _SyncLROOperationBaseSerializer._response_docstring_text_template(self, builder)
        paging_doc = _SyncPagingOperationBaseSerializer._response_docstring_text_template(self, builder)
        paging_doc = paging_doc.replace(paging_doc[0], paging_doc[0].lower(), 1)
        return lro_doc.format(paging_doc).replace(self._cls_docstring_rtype, "", 1).replace("either ", "", 1)

    def cls_type_annotation(self, builder: BuilderType) -> str:
        return f"# type: ClsType[{self._response_type_annotation(builder, modify_if_head_as_boolean=False)}]"

<<<<<<< HEAD
class AsyncLROPagingOperationSerializer(
    LROPagingOperationBaseSerializer, AsyncLROOperationSerializer, AsyncPagingOperationSerializer
):
=======
class SyncLROPagingOperationGenericSerializer(_SyncLROPagingOperationBaseSerializer, SyncOperationGenericSerializer):
    pass

class SyncLROPagingOperationPython3Serializer(_SyncLROPagingOperationBaseSerializer, SyncOperationPython3Serializer):
    pass

class AsyncLROPagingOperationSerializer(AsyncLROOperationSerializer, AsyncPagingOperationSerializer):
>>>>>>> 244984f8
    @property
    def _function_definition(self) -> str:
        return "async def"

    def _response_docstring_type_wrapper(self, builder: BuilderType) -> List[str]:
        return AsyncLROOperationSerializer._response_docstring_type_wrapper(
            self, builder
        ) + AsyncPagingOperationSerializer._response_docstring_type_wrapper(self, builder)

    def _response_type_annotation_wrapper(self, builder: BuilderType) -> List[str]:
        return AsyncLROOperationSerializer._response_type_annotation_wrapper(self, builder) + [
            builder.get_pager(async_mode=True)
        ]

    def _response_docstring_text_template(self, builder: BuilderType) -> str:
        lro_doc = AsyncLROOperationSerializer._response_docstring_text_template(self, builder)
        paging_doc = AsyncPagingOperationSerializer._response_docstring_text_template(self, builder)
        paging_doc = paging_doc.replace(paging_doc[0], paging_doc[0].lower(), 1)
        return lro_doc.format(paging_doc).replace(self._cls_docstring_rtype, "", 1).replace("either ", "", 1)


def get_operation_serializer(
    builder: BuilderType,
    code_model,
    async_mode: bool,
    is_python_3_file: bool,
) -> _OperationBaseSerializer:
    retcls = _OperationBaseSerializer
    if isinstance(builder, LROPagingOperation):
        retcls = (
            AsyncLROPagingOperationSerializer if async_mode
            else (
                SyncLROPagingOperationPython3Serializer if is_python_3_file
                else SyncLROPagingOperationGenericSerializer
            )
        )
        return retcls(code_model)
    if isinstance(builder, LROOperation):
        retcls = (
            AsyncLROOperationSerializer if async_mode
            else (SyncLROOperationPython3Serializer if is_python_3_file else SyncLROOperationGenericSerializer)
        )
        return retcls(code_model)
    if isinstance(builder, PagingOperation):
        retcls = (
            AsyncPagingOperationSerializer if async_mode
            else (SyncPagingOperationPython3Serializer if is_python_3_file else SyncPagingOperationGenericSerializer)
        )
        return retcls(code_model)
    retcls = (
        AsyncOperationSerializer if async_mode
        else (SyncOperationPython3Serializer if is_python_3_file else SyncOperationGenericSerializer)
    )
    return retcls(code_model)


def get_request_builder_serializer(code_model, is_python_3_file: bool) -> _RequestBuilderBaseSerializer:
    retcls = RequestBuilderPython3Serializer if is_python_3_file else RequestBuilderGenericSerializer
    return retcls(code_model)<|MERGE_RESOLUTION|>--- conflicted
+++ resolved
@@ -3,8 +3,6 @@
 # Licensed under the MIT License. See License.txt in the project root for
 # license information.
 # --------------------------------------------------------------------------
-from autorest.codegen.models.schema_response import SchemaResponse
-from autorest.codegen.models import code_model
 from functools import partial
 from itertools import groupby
 import json
@@ -26,7 +24,8 @@
     Parameter,
     RequestBuilder,
     RequestBuilderParameter,
-    NoModelObjectSchema,
+    EnumSchema,
+    SchemaResponse,
 )
 from . import utils
 
@@ -216,7 +215,7 @@
 
     @property
     def _cls_docstring_rtype(self) -> str:
-        return "" if self.code_model.version_tolerant else " or the result of cls(response)"
+        return "" if self.code_model.options["version_tolerant"] else " or the result of cls(response)"
 
     def _method_signature(self, builder: BuilderType) -> str:
         return utils.serialize_method(
@@ -274,7 +273,13 @@
             response
             for response in builder.responses
             if any(code in builder.success_status_code for code in response.status_codes)
-            and isinstance(response.schema, (DictionarySchema, ListSchema, ObjectSchema, NoModelObjectSchema))
+            and isinstance(
+                response.schema, (
+                    DictionarySchema,
+                    ListSchema,
+                    ObjectSchema,
+                    EnumSchema
+                ))
         ]
         retval = defaultdict(list)
         for response in responses:
@@ -399,11 +404,7 @@
 ############################## REQUEST BUILDERS ##############################
 
 
-<<<<<<< HEAD
-class RequestBuilderBaseSerializer(BuilderBaseSerializer):
-=======
 class _RequestBuilderBaseSerializer(_BuilderBaseSerializer):  # pylint: disable=abstract-method
->>>>>>> 244984f8
     def description_and_summary(self, builder: BuilderType) -> List[str]:
         retval = super().description_and_summary(builder)
         retval += [
@@ -511,11 +512,7 @@
 ############################## NORMAL OPERATIONS ##############################
 
 
-<<<<<<< HEAD
-class OperationBaseSerializer(BuilderBaseSerializer):
-=======
 class _OperationBaseSerializer(_BuilderBaseSerializer):  # pylint: disable=abstract-method
->>>>>>> 244984f8
     def description_and_summary(self, builder: BuilderType) -> List[str]:
         retval = super().description_and_summary(builder)
         if builder.deprecated:
@@ -533,7 +530,7 @@
 
     def param_description(self, builder: BuilderType) -> List[str]:  # pylint: disable=no-self-use
         description_list = super().param_description(builder)
-        if not self.code_model.version_tolerant:
+        if not self.code_model.options["version_tolerant"]:
             description_list.append(
                 ":keyword callable cls: A custom type or function that will be passed the direct response"
             )
@@ -615,7 +612,7 @@
         body_param = builder.parameters.body[0]
         body_is_xml = ", is_xml=True" if send_xml else ""
         pass_ser_ctxt = f", {ser_ctxt_name}={ser_ctxt_name}" if ser_ctxt else ""
-        if self.code_model.show_models:
+        if self.code_model.options["show_models"]:
             return (
                 f"{builder.serialized_body_kwarg} = self._serialize.body({body_param.serialized_name}, "
                 f"'{ body_param.serialization_type }'{body_is_xml}{ pass_ser_ctxt })"
@@ -696,14 +693,7 @@
         for constant_body in builder.parameters.constant_bodies:
             retval.append(f"{constant_body.serialized_name} = {constant_body.constant_declaration}")
         if builder.parameters.has_body:
-<<<<<<< HEAD
             retval.extend(self._serialize_body_parameters(builder))
-        operation_group_name = request_builder.operation_group_name
-        request_path_name = "rest{}.{}".format(
-            ("_" + operation_group_name) if operation_group_name else "", request_builder.name
-        )
-=======
-            retval.extend(_serialize_body_parameters(builder))
         if self.code_model.options["builders_visibility"] == "embedded":
             request_path_name = request_builder.name
         else:
@@ -711,7 +701,6 @@
             request_path_name = "rest{}.{}".format(
                 ("_" + operation_group_name) if operation_group_name else "", request_builder.name
             )
->>>>>>> 244984f8
         retval.append("")
         retval.append(f"request = {request_path_name}(")
         for parameter in request_builder.parameters.method:
@@ -725,7 +714,7 @@
         template_url = template_url or f"self.{builder.name}.metadata['url']"
         retval.append(f"    template_url={template_url},")
 
-        convert_to_legacy = "" if self.code_model.version_tolerant else "._to_pipeline_transport_request()"
+        convert_to_legacy = "" if self.code_model.options["version_tolerant"] else "._to_pipeline_transport_request()"
         retval.append(f"){convert_to_legacy}")
         if builder.parameters.path:
             retval.extend(self._serialize_path_format_parameters(builder))
@@ -739,7 +728,6 @@
     def call_request_builder(self, builder: BuilderType) -> List[str]:
         return self._call_request_builder_helper(builder, builder.request_builder)
 
-<<<<<<< HEAD
     def response_headers_and_deserialization(self, response: SchemaResponse) -> List[str]:
         retval: List[str] = [
             f"response_headers['{response_header.name}']=self._deserialize('{response_header.serialization_type}', response.headers.get('{response_header.name}'))"
@@ -750,11 +738,11 @@
         if response.is_stream_response:
             retval.append(
                 "deserialized = {}".format(
-                    "response" if self.code_model.version_tolerant else "response.stream_download(self._client._pipeline)"
+                    "response" if self.code_model.options["version_tolerant"] else "response.stream_download(self._client._pipeline)"
                 )
             )
         elif response.has_body:
-            if self.code_model.show_models:
+            if self.code_model.options["show_models"]:
                 retval.append(f"deserialized = self._deserialize('{response.serialization_type}', pipeline_response)")
             else:
                 is_xml = any(["xml" in ct for ct in response.media_types])
@@ -774,7 +762,7 @@
         retval = [f"if response.status_code not in {str(builder.success_status_code)}:"]
         retval.append("    map_error(status_code=response.status_code, response=response, error_map=error_map)")
         error_model = ""
-        if builder.default_exception and self.code_model.show_models:
+        if builder.default_exception and self.code_model.options["show_models"]:
             retval.append(f"    error = self._deserialize.failsafe_deserialize({builder.default_exception}, response)")
             error_model = ", model=error"
         retval.append("    raise HttpResponseError(response=response{}{})".format(
@@ -830,7 +818,9 @@
             if not 409 in builder.status_code_exceptions_status_codes:
                 retval.append("    409: ResourceExistsError,")
             for excep in builder.status_code_exceptions:
-                error_model_str = f", model=self._deserialize(_models.{excep.serialization_type}, response)" if excep.is_exception and self.code_model.show_models else ""
+                error_model_str = ""
+                if isinstance(excep.schema, ObjectSchema) and excep.is_exception and self.code_model.options["show_models"]:
+                    error_model_str = f", model=self._deserialize(_models.{excep.serialization_type}, response)"
                 error_format_str = ", error_format=ARMErrorFormat" if self.code_model.options['azure_arm'] else ""
                 for status_code in excep.status_codes:
                     if status_code == 401:
@@ -842,9 +832,9 @@
                     elif not error_model_str and not error_format_str:
                         retval.append(f"    {status_code}: HttpResponseError,")
                     else:
-                        retval.append(f"{status_code}: lambda response: HttpResponseError(response=response{error_model_str}{error_format_str}),")
+                        retval.append(f"    {status_code}: lambda response: HttpResponseError(response=response{error_model_str}{error_format_str}),")
         else:
-            retval.append("401: ClientAuthenticationError, 404: ResourceNotFoundError, 409: ResourceExistsError")
+            retval.append("    401: ClientAuthenticationError, 404: ResourceNotFoundError, 409: ResourceExistsError")
         retval.append("}")
         retval.append("error_map.update(kwargs.pop('error_map', {}))")
         return retval
@@ -852,13 +842,10 @@
     def get_metadata_url(self, builder: BuilderType) -> str:
         return f"{builder.python_name}.metadata = {{'url': '{ builder.request_builder.url }'}}  # type: ignore"
 
-class SyncOperationSerializer(OperationBaseSerializer):
+class _SyncOperationBaseSerializer(_OperationBaseSerializer):  # pylint: disable=abstract-method
     @property
     def _want_inline_type_hints(self) -> bool:
         return False
-=======
-class _SyncOperationBaseSerializer(_OperationBaseSerializer):  # pylint: disable=abstract-method
->>>>>>> 244984f8
 
     @property
     def _def(self) -> str:
@@ -878,26 +865,16 @@
     def _get_kwargs_to_pop(self, builder: BuilderType):
         return builder.parameters.kwargs_to_pop(is_python_3_file=False)
 
-<<<<<<< HEAD
     @property
     def _call_method(self) -> str:
         return ""
 
-class AsyncOperationSerializer(OperationBaseSerializer):
-=======
+
 class SyncOperationPython3Serializer(_SyncOperationBaseSerializer):
->>>>>>> 244984f8
     @property
     def _want_inline_type_hints(self) -> bool:
         return True
 
-<<<<<<< HEAD
-    @property
-    def _def(self) -> str:
-        return "async def"
-
-=======
->>>>>>> 244984f8
     @staticmethod
     def _method_signature_and_response_type_annotation_template(method_signature: str, response_type_annotation: str):
         return utils.method_signature_and_response_type_annotation_template(
@@ -907,8 +884,11 @@
     def _get_kwargs_to_pop(self, builder: BuilderType):
         return builder.parameters.kwargs_to_pop(is_python_3_file=True)
 
-
 class AsyncOperationSerializer(SyncOperationPython3Serializer):
+
+    @property
+    def _def(self) -> str:
+        return "async def"
 
     @property
     def _function_definition(self) -> str:
@@ -945,12 +925,6 @@
             request_builder,
             template_url=template_url,
         )
-
-<<<<<<< HEAD
-    @property
-    @abstractmethod
-    def _list_type_returned_to_users(self) -> str:
-        ...
 
     def _prepare_request_callback(self, builder: BuilderType) -> List[str]:
         retval = ["def prepare_request(next_link=None):"]
@@ -978,6 +952,11 @@
         retval.append("    return request")
         return retval
 
+    @property
+    @abstractmethod
+    def _list_type_returned_to_users(self) -> str:
+        ...
+
     def _extract_data_callback(self, builder: BuilderType) -> List[str]:
         retval = [f"{self._def} extract_data(pipeline_response):"]
         response = builder.responses[0]
@@ -1018,22 +997,13 @@
         retval.extend(self._get_next_callback(builder))
         return retval
 
-    @abstractmethod
-    def _pager(self, builder: BuilderType) -> str:
-        ...
-
-
-class SyncPagingOperationSerializer(PagingOperationBaseSerializer, SyncOperationSerializer):
-=======
 class _SyncPagingOperationBaseSerializer(_PagingOperationBaseSerializer, _SyncOperationBaseSerializer):  # pylint: disable=abstract-method
->>>>>>> 244984f8
     def _response_docstring_type_wrapper(self, builder: BuilderType) -> List[str]:  # pylint: no-self-use
         return [f"~{builder.get_pager_path(async_mode=False)}"]
 
     def _response_type_annotation_wrapper(self, builder: BuilderType) -> List[str]:
         return ["Iterable"]
 
-<<<<<<< HEAD
     @property
     def _list_type_returned_to_users(self) -> str:
         return "iter"
@@ -1041,10 +1011,8 @@
     def _pager(self, builder: BuilderType) -> str:
         return builder.get_pager(async_mode=False)
 
-=======
 class SyncPagingOperationGenericSerializer(_SyncPagingOperationBaseSerializer, SyncOperationGenericSerializer):
     pass
->>>>>>> 244984f8
 
 class SyncPagingOperationPython3Serializer(_SyncPagingOperationBaseSerializer, SyncOperationPython3Serializer):
     pass
@@ -1107,7 +1075,6 @@
         )
         return retval
 
-<<<<<<< HEAD
     def initial_call(self, builder: BuilderType) -> List[str]:
         retval = [f"polling = kwargs.pop('polling', True)  # type: Union[bool, {self._polling_method_type}]"]
         retval.append(f"cls = kwargs.pop('cls', None)  {self.cls_type_annotation(builder)}")
@@ -1163,28 +1130,25 @@
 
     def get_long_running_output(self, builder: BuilderType) -> List[str]:
         retval = ["def get_long_running_output(pipeline_response):"]
-        if builder.lro_response.has_headers:
-            retval.append("    response_headers = {}")
         if builder.lro_response:
+            if builder.lro_response.has_headers:
+                retval.append("    response_headers = {}")
             retval.append("    response = pipeline_response.http_response")
             retval.extend([
                 f"    {line}"
                 for line in self.response_headers_and_deserialization(builder.lro_response)
             ])
         retval.append("    if cls:")
-        retval.append("        return cls(pipeline_response, {}, {}".format(
-            'deserialized' if builder.lro_response.has_body else 'None',
-            'response_headers' if builder.lro_response.has_headers else '{}'
+        retval.append("        return cls(pipeline_response, {}, {})".format(
+            'deserialized' if builder.lro_response and builder.lro_response.has_body else 'None',
+            'response_headers' if builder.lro_response and builder.lro_response.has_headers else '{}'
         ))
-        if builder.lro_response.has_body:
+        if builder.lro_response and builder.lro_response.has_body:
             retval.append("    return deserialized")
         return retval
 
 
-class SyncLROOperationSerializer(LROOperationBaseSerializer, SyncOperationSerializer):
-=======
 class _SyncLROOperationBaseSerializer(_LROOperationBaseSerializer, _SyncOperationBaseSerializer):  # pylint: disable=abstract-method
->>>>>>> 244984f8
     def _response_docstring_text_template(self, builder: BuilderType) -> str:  # pylint: disable=no-self-use
         lro_section = f"An instance of {builder.get_poller(async_mode=False)} "
         if self._cls_docstring_rtype:
@@ -1207,14 +1171,11 @@
     def _polling_method_type(self):
         return "azure.core.polling.PollingMethod"
 
-<<<<<<< HEAD
     def _poller(self, builder: BuilderType) -> str:
         return builder.get_poller(async_mode=False)
 
-=======
 class SyncLROOperationGenericSerializer(_SyncLROOperationBaseSerializer, SyncOperationGenericSerializer):
     pass
->>>>>>> 244984f8
 
 class SyncLROOperationPython3Serializer(_SyncLROOperationBaseSerializer, SyncOperationPython3Serializer):
     pass
@@ -1249,7 +1210,8 @@
 
 ############################## LRO PAGING OPERATIONS ##############################
 
-class LROPagingOperationBaseSerializer(LROOperationBaseSerializer, PagingOperationBaseSerializer):
+class _LROPagingOperationBaseSerializer(_LROOperationBaseSerializer, _PagingOperationBaseSerializer):
+
     def get_long_running_output(self, builder: BuilderType) -> List[str]:
         retval = ["def get_long_running_output(pipeline_response):"]
         retval.append(f"    {self._def} internal_get_next(next_link=None):")
@@ -1263,14 +1225,10 @@
         retval.append("    )")
         return retval
 
-<<<<<<< HEAD
-
-class SyncLROPagingOperationSerializer(
-    LROPagingOperationBaseSerializer, SyncLROOperationSerializer, SyncPagingOperationSerializer
+
+class _SyncLROPagingOperationBaseSerializer(  # pylint: disable=abstract-method
+    _SyncLROOperationBaseSerializer, _SyncPagingOperationBaseSerializer, _LROPagingOperationBaseSerializer
 ):
-=======
-class _SyncLROPagingOperationBaseSerializer(_SyncLROOperationBaseSerializer, _SyncPagingOperationBaseSerializer):  # pylint: disable=abstract-method
->>>>>>> 244984f8
 
     def _response_docstring_type_wrapper(self, builder: BuilderType) -> List[str]:
         return _SyncLROOperationBaseSerializer._response_docstring_type_wrapper(
@@ -1291,11 +1249,6 @@
     def cls_type_annotation(self, builder: BuilderType) -> str:
         return f"# type: ClsType[{self._response_type_annotation(builder, modify_if_head_as_boolean=False)}]"
 
-<<<<<<< HEAD
-class AsyncLROPagingOperationSerializer(
-    LROPagingOperationBaseSerializer, AsyncLROOperationSerializer, AsyncPagingOperationSerializer
-):
-=======
 class SyncLROPagingOperationGenericSerializer(_SyncLROPagingOperationBaseSerializer, SyncOperationGenericSerializer):
     pass
 
@@ -1303,7 +1256,6 @@
     pass
 
 class AsyncLROPagingOperationSerializer(AsyncLROOperationSerializer, AsyncPagingOperationSerializer):
->>>>>>> 244984f8
     @property
     def _function_definition(self) -> str:
         return "async def"
