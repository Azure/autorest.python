--- conflicted
+++ resolved
@@ -734,12 +734,8 @@
         if request_builder.multipart:
             # we have to construct our form data before passing to the request as well
             retval.append("# Construct form data")
-<<<<<<< HEAD
-            retval.extend(_serialize_files_body(builder))
-=======
             if not self.code_model.options["version_tolerant"]:
-                retval.extend(_serialize_files_parameter(builder))
->>>>>>> 25c4eedc
+                retval.extend(_serialize_files_body(builder))
         if builder.parameters.is_flattened:
             # unflatten before passing to request builder as well
             retval.extend(_serialize_flattened_body(builder))
