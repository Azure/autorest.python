# -------------------------------------------------------------------------
# Copyright (c) Microsoft Corporation. All rights reserved.
# Licensed under the MIT License. See License.txt in the project root for
# license information.
# --------------------------------------------------------------------------
import json
from jinja2 import Environment
from autorest.codegen.models.operation import Operation

from .import_serializer import FileImportSerializer
<<<<<<< HEAD
from ..models import LROOperation, PagingOperation, CodeModel, OperationGroup

def serialize_json_dict(template_representation):
    return json.dumps(template_representation, sort_keys=True, indent=4)
=======
from ..models import LROOperation, PagingOperation, CodeModel, OperationGroup, LROPagingOperation
from .operation_serializer import (
    OperationBaseSerializer,
    SyncOperationSerializer,
    AsyncOperationSerializer,
    SyncPagingOperationSerializer,
    AsyncPagingOperationSerializer,
    SyncLROOperationSerializer,
    AsyncLROOperationSerializer,
    SyncLROPagingOperationSerializer,
    AsyncLROPagingOperationSerializer,
)
>>>>>>> 6de4c820

class OperationGroupSerializer:
    def __init__(
        self, code_model: CodeModel, env: Environment, operation_group: OperationGroup, async_mode: bool
    ) -> None:
        self.code_model = code_model
        self.env = env
        self.operation_group = operation_group
        self.async_mode = async_mode

    def serialize(self) -> str:
        def _is_lro(operation):
            return isinstance(operation, LROOperation)

        def _is_paging(operation):
            return isinstance(operation, PagingOperation)

        def _get_operation_serializer(operation: Operation) -> OperationBaseSerializer:
            if isinstance(operation, LROPagingOperation):
                retcls = AsyncLROPagingOperationSerializer if self.async_mode else SyncLROPagingOperationSerializer
            elif isinstance(operation, LROOperation):
                retcls = AsyncLROOperationSerializer if self.async_mode else SyncLROOperationSerializer
            elif isinstance(operation, PagingOperation):
                retcls = AsyncPagingOperationSerializer if self.async_mode else SyncPagingOperationSerializer
            else:
                retcls = AsyncOperationSerializer if self.async_mode else SyncOperationSerializer
            return retcls(self.code_model)

        operation_group_template = self.env.get_template("operations_container.py.jinja2")
        if self.operation_group.is_empty_operation_group:
            operation_group_template = self.env.get_template("operations_container_mixin.py.jinja2")

<<<<<<< HEAD
        has_schemas = not self.code_model.no_models and (self.code_model.schemas or self.code_model.enums)
=======
        operation_serializer_cls = AsyncOperationSerializer if self.async_mode else SyncOperationSerializer
        paging_operation_serializer_cls = (
            AsyncPagingOperationSerializer if self.async_mode else SyncPagingOperationSerializer
        )
        lro_operation_serializer_cls = AsyncLROOperationSerializer if self.async_mode else SyncLROOperationSerializer
        lro_paging_operation_serializer_cls = (
            AsyncLROPagingOperationSerializer if self.async_mode else SyncLROPagingOperationSerializer
        )
>>>>>>> 6de4c820

        return operation_group_template.render(
            code_model=self.code_model,
            operation_group=self.operation_group,
            imports=FileImportSerializer(
                self.operation_group.imports(
                    self.async_mode,
                    bool(has_schemas)
                ),
                is_python_3_file=self.async_mode
            ),
            async_mode=self.async_mode,
            operation_serializer=operation_serializer_cls(self.code_model),
            paging_operation_serializer=paging_operation_serializer_cls(self.code_model),
            lro_operation_serializer=lro_operation_serializer_cls(self.code_model),
            lro_paging_operation_serializer=lro_paging_operation_serializer_cls(self.code_model),
            is_lro=_is_lro,
            is_paging=_is_paging,
<<<<<<< HEAD
            serialize_json_dict=serialize_json_dict,
=======
            get_operation_serializer=_get_operation_serializer,
>>>>>>> 6de4c820
        )<|MERGE_RESOLUTION|>--- conflicted
+++ resolved
@@ -8,12 +8,7 @@
 from autorest.codegen.models.operation import Operation
 
 from .import_serializer import FileImportSerializer
-<<<<<<< HEAD
 from ..models import LROOperation, PagingOperation, CodeModel, OperationGroup
-
-def serialize_json_dict(template_representation):
-    return json.dumps(template_representation, sort_keys=True, indent=4)
-=======
 from ..models import LROOperation, PagingOperation, CodeModel, OperationGroup, LROPagingOperation
 from .operation_serializer import (
     OperationBaseSerializer,
@@ -26,7 +21,9 @@
     SyncLROPagingOperationSerializer,
     AsyncLROPagingOperationSerializer,
 )
->>>>>>> 6de4c820
+
+def serialize_json_dict(template_representation):
+    return json.dumps(template_representation, sort_keys=True, indent=4)
 
 class OperationGroupSerializer:
     def __init__(
@@ -59,9 +56,7 @@
         if self.operation_group.is_empty_operation_group:
             operation_group_template = self.env.get_template("operations_container_mixin.py.jinja2")
 
-<<<<<<< HEAD
         has_schemas = not self.code_model.no_models and (self.code_model.schemas or self.code_model.enums)
-=======
         operation_serializer_cls = AsyncOperationSerializer if self.async_mode else SyncOperationSerializer
         paging_operation_serializer_cls = (
             AsyncPagingOperationSerializer if self.async_mode else SyncPagingOperationSerializer
@@ -70,7 +65,6 @@
         lro_paging_operation_serializer_cls = (
             AsyncLROPagingOperationSerializer if self.async_mode else SyncLROPagingOperationSerializer
         )
->>>>>>> 6de4c820
 
         return operation_group_template.render(
             code_model=self.code_model,
@@ -89,9 +83,6 @@
             lro_paging_operation_serializer=lro_paging_operation_serializer_cls(self.code_model),
             is_lro=_is_lro,
             is_paging=_is_paging,
-<<<<<<< HEAD
             serialize_json_dict=serialize_json_dict,
-=======
             get_operation_serializer=_get_operation_serializer,
->>>>>>> 6de4c820
         )