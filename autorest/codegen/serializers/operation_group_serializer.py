# -------------------------------------------------------------------------
# Copyright (c) Microsoft Corporation. All rights reserved.
# Licensed under the MIT License. See License.txt in the project root for
# license information.
# --------------------------------------------------------------------------
from jinja2 import Environment
from .import_serializer import FileImportSerializer
<<<<<<< HEAD
from ..models import LROOperation, PagingOperation, Operation
=======
from ..models import LROOperation, PagingOperation, CodeModel, OperationGroup
>>>>>>> 61f33928

class OperationGroupSerializer:
    def __init__(
        self,
        code_model: CodeModel,
        env: Environment,
        operation_group: OperationGroup,
        async_mode: bool
    ):
        self.code_model = code_model
        self.env = env
        self.operation_group = operation_group
        self.async_mode = async_mode

    def serialize(self) -> str:
        def _is_lro(operation):
            return isinstance(operation, LROOperation)
        def _is_paging(operation):
            return isinstance(operation, PagingOperation)

        operation_group_template = self.env.get_template("operations_container.py.jinja2")
        if self.operation_group.is_empty_operation_group:
            operation_group_template = self.env.get_template("operations_container_mixin.py.jinja2")

        return operation_group_template.render(
            code_model=self.code_model,
            operation_group=self.operation_group,
            imports=FileImportSerializer(self.operation_group.imports(self.async_mode)),
            async_mode=self.async_mode,
            is_lro=_is_lro,
            is_paging=_is_paging,
            operation_typing_comment=OperationGroupSerializer.operation_typing_comment
        )

    def filename(self) -> str:
        basename = self.operation_group.name
        if self.operation_group.is_empty_operation_group:
            basename = self.code_model.module_name
        async_suffix = "_async" if self.async_mode else ""

<<<<<<< HEAD
        return f"_{basename}_operations{async_suffix}.py"

    @property
    def operation_group_file(self):
        return self._operation_group_file

    @staticmethod
    def operation_typing_comment(operation: Operation, lro: bool = False) -> str:
        response = "None"
        if any(r.has_body for r in operation.responses):
            if len(operation.responses) == 1:
                response = operation.responses[0].schema.type_annotation
            else:
                response_parameters_string = ", ".join([
                    r.schema.type_annotation if r.has_body else "None"
                    for r in operation.responses
                ])
                response = f"Union[{response_parameters_string}]"
        if not operation.method_parameters:
            if lro:
                return f"# type: (Optional[Any], Optional[bool], **Any) -> {response}"
            return f"# type: (Optional[Any], **Any) -> {response}"
        parameters_typing = [
            p.schema.type_annotation if p.required else f"Optional[{p.schema.type_annotation}]"
            for p in operation.method_parameters
        ]
        if lro:
            return f"# type: ({', '.join(parameters_typing)}, Optional[Any], Optional[bool], **Any) -> {response}"
        return f"# type: ({', '.join(parameters_typing)}, Optional[Any], **Any) -> {response}"
=======
        return f"_{basename}_operations{async_suffix}.py"
>>>>>>> 61f33928
<|MERGE_RESOLUTION|>--- conflicted
+++ resolved
@@ -5,11 +5,7 @@
 # --------------------------------------------------------------------------
 from jinja2 import Environment
 from .import_serializer import FileImportSerializer
-<<<<<<< HEAD
-from ..models import LROOperation, PagingOperation, Operation
-=======
-from ..models import LROOperation, PagingOperation, CodeModel, OperationGroup
->>>>>>> 61f33928
+from ..models import LROOperation, PagingOperation, CodeModel, OperationGroup, Operation
 
 class OperationGroupSerializer:
     def __init__(
@@ -50,12 +46,7 @@
             basename = self.code_model.module_name
         async_suffix = "_async" if self.async_mode else ""
 
-<<<<<<< HEAD
         return f"_{basename}_operations{async_suffix}.py"
-
-    @property
-    def operation_group_file(self):
-        return self._operation_group_file
 
     @staticmethod
     def operation_typing_comment(operation: Operation, lro: bool = False) -> str:
@@ -79,7 +70,4 @@
         ]
         if lro:
             return f"# type: ({', '.join(parameters_typing)}, Optional[Any], Optional[bool], **Any) -> {response}"
-        return f"# type: ({', '.join(parameters_typing)}, Optional[Any], **Any) -> {response}"
-=======
-        return f"_{basename}_operations{async_suffix}.py"
->>>>>>> 61f33928
+        return f"# type: ({', '.join(parameters_typing)}, Optional[Any], **Any) -> {response}"