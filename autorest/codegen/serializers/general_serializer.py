# -------------------------------------------------------------------------
# Copyright (c) Microsoft Corporation. All rights reserved.
# Licensed under the MIT License. See License.txt in the project root for
# license information.
# --------------------------------------------------------------------------
from jinja2 import Environment
from .import_serializer import FileImportSerializer
<<<<<<< HEAD
from ..models import FileImport, ImportType
=======
from ..models import CodeModel
>>>>>>> 61f33928


class GeneralSerializer:
    def __init__(self, code_model: CodeModel, env: Environment, async_mode: bool):
        self.code_model = code_model
        self.env = env
        self.async_mode = async_mode
        self._pkgutil_init_file: str = ""
        self._init_file: str = ""
        self._service_client_file: str = ""
        self._config_file: str = ""
        self._version_file: str = ""
        self._setup_file: str = ""

    def serialize_pkgutil_init_file(self) -> str:
        template = self.env.get_template("pkgutil_init.py.jinja2")
        return template.render()

    def serialize_init_file(self) -> str:
        template = self.env.get_template("init.py.jinja2")
        return template.render(
            code_model=self.code_model,
            async_mode=self.async_mode,
        )

    def serialize_service_client_file(self) -> str:
        template = self.env.get_template("service_client.py.jinja2")
        return template.render(
            code_model=self.code_model,
            async_mode=self.async_mode,
            imports=FileImportSerializer(
                self.code_model.service_client.imports(self.code_model, self.async_mode)
            ),
        )

    def serialize_config_file(self) -> str:
        template = self.env.get_template("config.py.jinja2")
        return template.render(
            code_model=self.code_model,
            async_mode=self.async_mode,
            imports=FileImportSerializer(self.config_imports(self.async_mode))
        )

    def serialize_version_file(self) -> str:
        template = self.env.get_template("version.py.jinja2")
        return template.render(code_model=self.code_model)

    def serialize_setup_file(self) -> str:
        template = self.env.get_template("setup.py.jinja2")
        return template.render(code_model=self.code_model)

    @property
<<<<<<< HEAD
    def setup_file(self):
        return self._setup_file

    def config_imports(self, async_mode):
        file_import = FileImport()
        file_import.add_from_import("azure.core.configuration", "Configuration", ImportType.AZURECORE)
        file_import.add_from_import("azure.core.pipeline", "policies", ImportType.AZURECORE)
        if self.code_model.options['package_version']:
            file_import.add_from_import(".._version" if async_mode else "._version", "VERSION", ImportType.LOCAL)
        if any(not gp.required for gp in self.code_model.global_parameters):
            file_import.add_from_import("typing", "Optional", ImportType.STDLIB)
        # if self.code_model.options['credential']:
        #     file_import.add_from_import("azure.core.credentials", "TokenCredential", ImportType.AZURECORE)
        return file_import
=======
    def setup_file(self) -> str:
        return self._setup_file
>>>>>>> 61f33928
<|MERGE_RESOLUTION|>--- conflicted
+++ resolved
@@ -5,11 +5,7 @@
 # --------------------------------------------------------------------------
 from jinja2 import Environment
 from .import_serializer import FileImportSerializer
-<<<<<<< HEAD
-from ..models import FileImport, ImportType
-=======
-from ..models import CodeModel
->>>>>>> 61f33928
+from ..models import FileImport, ImportType, CodeModel
 
 
 class GeneralSerializer:
@@ -62,8 +58,7 @@
         return template.render(code_model=self.code_model)
 
     @property
-<<<<<<< HEAD
-    def setup_file(self):
+    def setup_file(self) -> str:
         return self._setup_file
 
     def config_imports(self, async_mode):
@@ -76,8 +71,4 @@
             file_import.add_from_import("typing", "Optional", ImportType.STDLIB)
         # if self.code_model.options['credential']:
         #     file_import.add_from_import("azure.core.credentials", "TokenCredential", ImportType.AZURECORE)
-        return file_import
-=======
-    def setup_file(self) -> str:
-        return self._setup_file
->>>>>>> 61f33928
+        return file_import