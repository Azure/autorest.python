--- conflicted
+++ resolved
@@ -261,11 +261,7 @@
                     "azure.core.exceptions", "HttpResponseError", ImportType.AZURECORE
                 )
         for parameter in self.parameters:
-<<<<<<< HEAD
-            file_import.merge(parameter.schema.imports())
-=======
             file_import.merge(parameter.imports())
->>>>>>> cf02649d
 
         # If ARM, I always generated a client request id
         if code_model.options['azure_arm']:
