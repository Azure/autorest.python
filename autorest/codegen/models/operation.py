# -------------------------------------------------------------------------
# Copyright (c) Microsoft Corporation. All rights reserved.
# Licensed under the MIT License. See License.txt in the project root for
# license information.
# --------------------------------------------------------------------------
import logging
from typing import cast, Dict, List, Any, Optional, Union, Set

from .base_model import BaseModel
from .imports import FileImport, ImportType
from .schema_response import SchemaResponse
from .parameter import Parameter, ParameterStyle
from .parameter_list import ParameterList
from .base_schema import BaseSchema
from .schema_request import SchemaRequest
from .object_schema import ObjectSchema
from .constant_schema import ConstantSchema


_LOGGER = logging.getLogger(__name__)


def _non_binary_schema_media_types(media_types: List[str]) -> List[str]:
    response_media_types = []
    json_media_types = [media_type for media_type in media_types if "json" in media_type]
    xml_media_types = [media_type for media_type in media_types if "xml" in media_type]
    if not sorted(json_media_types + xml_media_types) == sorted(media_types):
        raise ValueError("The non-binary responses with schemas of {self.name} have incorrect json or xml mime types")
    if json_media_types:
        if "application/json" in json_media_types:
            response_media_types.append("application/json")
        else:
            response_media_types.append(json_media_types[0])
    if xml_media_types:
        if "application/xml" in xml_media_types:
            response_media_types.append("application/xml")
        else:
            response_media_types.append(xml_media_types[0])
    return response_media_types

def _remove_multiple_content_type_parameters(parameters: List[Parameter]) -> List[Parameter]:
    content_type_params = [p for p in parameters if p.serialized_name == "content_type"]
    remaining_params = [p for p in parameters if p.serialized_name != "content_type"]
    json_content_type_param = [p for p in content_type_params if p.yaml_data["schema"]["type"] == "constant"]
    if json_content_type_param:
        remaining_params.append(json_content_type_param[0])
    else:
        remaining_params.append(content_type_params[0])
    return remaining_params

class Operation(BaseModel):  # pylint: disable=too-many-public-methods, too-many-instance-attributes
    """Represent an operation.
    """

    def __init__(
        self,
        yaml_data: Dict[str, Any],
        name: str,
        description: str,
        url: str,
        method: str,
        api_versions: Set[str],
        requests: List[SchemaRequest],
        summary: Optional[str] = None,
        parameters: Optional[List[Parameter]] = None,
        multiple_media_type_parameters: Optional[List[Parameter]] = None,
        responses: Optional[List[SchemaResponse]] = None,
        exceptions: Optional[List[SchemaResponse]] = None,
        want_description_docstring: bool = True,
        want_tracing: bool = True,
    ) -> None:
        super().__init__(yaml_data)
        self.name = name
        self.description = description
        self.url = url
        self.method = method
        self.api_versions = api_versions
        self.requests = requests
        self.summary = summary
        self.parameters = ParameterList(parameters)
        self.multiple_media_type_parameters = multiple_media_type_parameters
        self.responses = responses or []
        self.exceptions = exceptions or []
        self.want_description_docstring = want_description_docstring
        self.want_tracing = want_tracing

    @property
    def python_name(self) -> str:
        return self.name

    @property
    def request_content_type(self) -> str:
        return next(iter(
            [
<<<<<<< HEAD
                p.schema.constant_value for p in self.parameters.constant
=======
                cast(ConstantSchema, p.schema).constant_value for p in self.parameters.constant
>>>>>>> 8724c204
                if p.serialized_name == "content_type"
            ]
        ))

    @property
    def accept_content_type(self) -> str:
        media_types = list(set(
            media_type for response in self.responses for media_type in response.media_types
        ))
        if not media_types:
            raise TypeError(
                f"Operation {self.name} has tried to get its accept_content_type even though it has no media types"
            )
        if not self.has_response_body:
            raise TypeError(
                "There is an error in the code model we're being supplied. We're getting response media types " +
                f"even though no response of {self.name} has a body"
            )
        if len(media_types) == 1:
            return media_types[0]
        binary_media_types = [
            media_type for media_type in media_types
            if not "json" in media_type and not "xml" in media_type
        ]
        non_binary_schema_media_types = [
            media_type for media_type in media_types
            if "json" in media_type or "xml" in media_type
        ]
        if all([response.binary for response in self.responses]):
            response_media_types = binary_media_types
        elif all([response.schema for response in self.responses]):
            response_media_types = _non_binary_schema_media_types(
                non_binary_schema_media_types
            )
        else:
            non_binary_schema_media_types = _non_binary_schema_media_types(
                non_binary_schema_media_types
            )
            response_media_types = binary_media_types + non_binary_schema_media_types
        return ",".join(response_media_types)

    @property
    def is_stream_request(self) -> bool:
        """Is the request is a stream, like an upload."""
        return any(request.is_stream_request for request in self.requests)

    @property
    def is_stream_response(self) -> bool:
        """Is the response expected to be streamable, like a download."""
        return any(response.is_stream_response for response in self.responses)

    @staticmethod
    def build_serialize_data_call(parameter: Parameter, function_name: str) -> str:

        optional_parameters = []

        if parameter.skip_url_encoding:
            optional_parameters.append("skip_quote=True")

        if parameter.style:
            if parameter.style in [ParameterStyle.simple, ParameterStyle.form]:
                div_char = ","
            elif parameter.style in [ParameterStyle.spaceDelimited]:
                div_char = " "
            elif parameter.style in [ParameterStyle.pipeDelimited]:
                div_char = "|"
            elif parameter.style in [ParameterStyle.tabDelimited]:
                div_char = "\t"
            else:
                raise ValueError(f"Do not support {parameter.style} yet")
            optional_parameters.append(f"div='{div_char}'")

        serialization_constraints = parameter.schema.serialization_constraints
        optional_parameters += serialization_constraints if serialization_constraints else ""

        optional_parameters_string = "" if not optional_parameters else ", " + ", ".join(optional_parameters)

        origin_name = parameter.full_serialized_name

        return (
            f"""self._serialize.{function_name}("{origin_name.lstrip('_')}", {origin_name}, """
            + f"""'{parameter.schema.serialization_type}'{optional_parameters_string})"""
        )

    @property
    def serialization_context(self) -> str:
        # FIXME Do the serialization context (XML)
        return ""

    @property
    def has_response_body(self) -> bool:
        """Tell if at least one response has a body.
        """
        return any(response.has_body or response.is_stream_response for response in self.responses)

    def get_response_from_status(self, status_code: int) -> SchemaResponse:
        for response in self.responses:
            if status_code in response.status_codes:
                return response
        raise ValueError(f"Incorrect status code {status_code}, operation {self.name}")

    @property
    def any_response_has_headers(self) -> bool:
        return any(response.has_headers for response in self.responses)

    @property
    def success_status_code(self) -> List[Union[str, int]]:
        """The list of all successfull status code.
        """
        return [code for response in self.responses for code in response.status_codes if code != "default"]

    @property
    def default_exception(self) -> Optional[str]:
        default_excp = [excp for excp in self.exceptions for code in excp.status_codes if code == "default"]
        if not default_excp:
            return None
        excep_schema = default_excp[0].schema
        if isinstance(excep_schema, ObjectSchema):
            return f"models.{excep_schema.name}"
        # in this case, it's just an AnySchema
        return "\'object\'"


    @property
    def status_code_exceptions(self) -> List[SchemaResponse]:
        return [excp for excp in self.exceptions if list(excp.status_codes) != ["default"]]

    def imports(self, code_model, async_mode: bool) -> FileImport:
        file_import = FileImport()

        # Exceptions
        file_import.add_from_import("azure.core.exceptions", "map_error", ImportType.AZURECORE)
        if code_model.options["azure_arm"]:
            file_import.add_from_import("azure.mgmt.core.exceptions", "ARMErrorFormat", ImportType.AZURECORE)
        file_import.add_from_import("azure.core.exceptions", "HttpResponseError", ImportType.AZURECORE)
        for parameter in self.parameters:
            file_import.merge(parameter.imports())

        for response in [r for r in self.responses if r.has_body]:
            file_import.merge(cast(BaseSchema, response.schema).imports())

        if len([r for r in self.responses if r.has_body]) > 1:
            file_import.add_from_import("typing", "Union", ImportType.STDLIB)

        file_import.add_from_import("typing", "Callable", ImportType.STDLIB)
        file_import.add_from_import("typing", "Optional", ImportType.STDLIB)
        file_import.add_from_import("typing", "Dict", ImportType.STDLIB)
        file_import.add_from_import("typing", "Any", ImportType.STDLIB)
        file_import.add_from_import("typing", "TypeVar", ImportType.STDLIB)
        file_import.add_from_import("typing", "Generic", ImportType.STDLIB)
        file_import.add_from_import("azure.core.pipeline", "PipelineResponse", ImportType.AZURECORE)
        file_import.add_from_import("azure.core.pipeline.transport", "HttpRequest", ImportType.AZURECORE)
        if async_mode:
            file_import.add_from_import("azure.core.pipeline.transport", "AsyncHttpResponse", ImportType.AZURECORE)
        else:
            file_import.add_from_import("azure.core.pipeline.transport", "HttpResponse", ImportType.AZURECORE)

        # Deprecation
        # FIXME: Replace with "the YAML contains deprecated:true"
        if True:  # pylint: disable=using-constant-test
            file_import.add_import("warnings", ImportType.STDLIB)

        return file_import

    @classmethod
    def from_yaml(cls, yaml_data: Dict[str, Any]) -> "Operation":
        name = yaml_data["language"]["python"]["name"]
        _LOGGER.debug("Parsing %s operation", name)

        first_request = yaml_data["requests"][0]

        multiple_requests = len(yaml_data["requests"]) > 1

        multiple_media_type_parameters: List[Parameter] = []
        parameters = [Parameter.from_yaml(yaml) for yaml in yaml_data.get("parameters", [])]

        for request in yaml_data["requests"]:
            for yaml in request.get("parameters", []):
                parameter = Parameter.from_yaml(yaml)

                if yaml["language"]["python"]["name"] == "content_type":
                    if yaml["schema"]["type"] == "sealed-choice":
                        # for requests with multiple media types
                        # we get one that's a constant, one that's an enum
                        continue
                    parameter.is_kwarg = True
                    parameters.append(parameter)
                elif multiple_requests:
                    multiple_media_type_parameters.append(parameter)
                else:
                    parameters.append(parameter)

        if multiple_requests:
<<<<<<< HEAD
            parameters = _remove_multiple_content_type_parameters(parameters)
            chosen_parameter = multiple_media_type_parameters[0]
=======
            # binary body parameters are required, while object
            # ones are not. We default to optional in this case.
            optional_parameters = [p for p in multiple_media_type_parameters if not p.required]
            if optional_parameters:
                chosen_parameter = optional_parameters[0]
            else:
                chosen_parameter = multiple_media_type_parameters[0]
>>>>>>> 8724c204
            chosen_parameter.has_multiple_media_types = True
            parameters.append(chosen_parameter)

        if multiple_media_type_parameters:
            body_parameters_name_set = set(
                p.serialized_name for p in multiple_media_type_parameters
            )
            if len(body_parameters_name_set) > 1:
                raise ValueError(
                f"The body parameter with multiple media types has different names: {body_parameters_name_set}"
            )


        parameters_index = {id(parameter.yaml_data): parameter for parameter in parameters}

        # Need to connect the groupBy and originalParameter
        for parameter in parameters:
            parameter_grouped_by_id = id(parameter.grouped_by)
            if parameter_grouped_by_id in parameters_index:
                parameter.grouped_by = parameters_index[parameter_grouped_by_id]

            parameter_original_id = id(parameter.original_parameter)
            if parameter_original_id in parameters_index:
                parameter.original_parameter = parameters_index[parameter_original_id]

        return cls(
            yaml_data=yaml_data,
            name=name,
            description=yaml_data["language"]["python"]["description"],
            url=first_request["protocol"]["http"]["path"],
            method=first_request["protocol"]["http"]["method"],
            api_versions=set(value_dict["version"] for value_dict in yaml_data["apiVersions"]),
            requests=[SchemaRequest.from_yaml(yaml) for yaml in yaml_data["requests"]],
            summary=yaml_data["language"]["python"].get("summary"),
            parameters=parameters,
            multiple_media_type_parameters=multiple_media_type_parameters,
            responses=[SchemaResponse.from_yaml(yaml) for yaml in yaml_data.get("responses", [])],
            # Exception with no schema means default exception, we don't store them
            exceptions=[SchemaResponse.from_yaml(yaml) for yaml in yaml_data.get("exceptions", []) if "schema" in yaml],
        )<|MERGE_RESOLUTION|>--- conflicted
+++ resolved
@@ -92,11 +92,7 @@
     def request_content_type(self) -> str:
         return next(iter(
             [
-<<<<<<< HEAD
-                p.schema.constant_value for p in self.parameters.constant
-=======
                 cast(ConstantSchema, p.schema).constant_value for p in self.parameters.constant
->>>>>>> 8724c204
                 if p.serialized_name == "content_type"
             ]
         ))
@@ -290,10 +286,8 @@
                     parameters.append(parameter)
 
         if multiple_requests:
-<<<<<<< HEAD
             parameters = _remove_multiple_content_type_parameters(parameters)
             chosen_parameter = multiple_media_type_parameters[0]
-=======
             # binary body parameters are required, while object
             # ones are not. We default to optional in this case.
             optional_parameters = [p for p in multiple_media_type_parameters if not p.required]
@@ -301,7 +295,6 @@
                 chosen_parameter = optional_parameters[0]
             else:
                 chosen_parameter = multiple_media_type_parameters[0]
->>>>>>> 8724c204
             chosen_parameter.has_multiple_media_types = True
             parameters.append(chosen_parameter)
 
