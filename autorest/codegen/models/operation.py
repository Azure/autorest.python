# -------------------------------------------------------------------------
# Copyright (c) Microsoft Corporation. All rights reserved.
# Licensed under the MIT License. See License.txt in the project root for
# license information.
# --------------------------------------------------------------------------
from itertools import chain
import logging
from typing import cast, Dict, List, Any, Optional, Union, Set

from .base_builder import BaseBuilder, create_parameters
from .imports import FileImport, ImportType, TypingSection
from .schema_response import SchemaResponse
from .parameter import get_parameter
from .parameter_list import ParameterList, get_parameter_list
from .base_schema import BaseSchema
from .object_schema import ObjectSchema
from .request_builder import RequestBuilder

_LOGGER = logging.getLogger(__name__)

class Operation(BaseBuilder):  # pylint: disable=too-many-public-methods, too-many-instance-attributes
    """Represent an self.
    """

    def __init__(
        self,
        code_model,
        yaml_data: Dict[str, Any],
        name: str,
        description: str,
        api_versions: Set[str],
        parameters: ParameterList,
        multiple_media_type_parameters: ParameterList,
        summary: Optional[str] = None,
        responses: Optional[List[SchemaResponse]] = None,
        exceptions: Optional[List[SchemaResponse]] = None,
        want_description_docstring: bool = True,
        want_tracing: bool = True,
    ) -> None:
        super().__init__(
            code_model=code_model,
            yaml_data=yaml_data,
            name=name,
            description=description,
            parameters=parameters,
            responses=responses,
            summary=summary,
        )
        self.multiple_media_type_parameters = multiple_media_type_parameters
        self.api_versions = api_versions
        self.multiple_media_type_parameters = multiple_media_type_parameters
        self.exceptions = exceptions or []
        self.want_description_docstring = want_description_docstring
        self.want_tracing = want_tracing
        self._request_builder: Optional[RequestBuilder] = None
        self.deprecated = False

    @property
    def python_name(self) -> str:
        return self.name

    @property
    def request_builder(self) -> RequestBuilder:
        if not self._request_builder:
            raise ValueError(
                "You're calling request_builder when you haven't linked up operation to its "
                "request builder through the code model"
            )
        return self._request_builder

    @request_builder.setter
    def request_builder(self, r: RequestBuilder) -> None:
        self._request_builder = r

    @property
    def is_stream_response(self) -> bool:
        """Is the response expected to be streamable, like a download."""
        return any(response.is_stream_response for response in self.responses)

    @property
    def body_kwargs_to_pass_to_request_builder(self) -> List[str]:
        kwargs = []
        if not self.parameters.has_body:
            return []
        body_kwarg_names = self.request_builder.parameters.body_kwarg_names
        for kwarg in body_kwarg_names:
            if kwarg == "content":
                if self.request_builder.is_stream:
                    kwargs.append("content")
            else:
                kwargs.append(kwarg)
        if not kwargs and not self.parameters.body[0].constant:
            kwargs.append("content")
        return kwargs

    @property
    def serialized_body_kwarg(self) -> str:
        # body serialization can be passed to either "json" or "content"
        if "json" in self.body_kwargs_to_pass_to_request_builder:
            return "json"
        if not self.request_builder.is_stream:
            return "content"
        raise ValueError("You should not be trying to serialize this body")

    @property
    def has_optional_return_type(self) -> bool:
        """Has optional return type if there are multiple successful response types where some have
        bodies and some are None
        """

        # successful status codes of responses that have bodies
        status_codes_for_responses_with_bodies = [
            code for code in self.success_status_code
            if isinstance(code, int) and self.get_response_from_status(code).has_body
        ]

        successful_responses = [
            response for response in self.responses
            if any(code in self.success_status_code for code in response.status_codes)
        ]

        return (
            self.has_response_body and
            len(successful_responses) > 1 and
            len(self.success_status_code) != len(status_codes_for_responses_with_bodies)
        )

    @property
    def serialization_context(self) -> str:
        # FIXME Do the serialization context (XML)
        return ""

    @property
    def has_response_body(self) -> bool:
        """Tell if at least one response has a body.
        """
        return any(response.has_body or response.is_stream_response for response in self.responses)

    @property
    def any_response_has_headers(self) -> bool:
        return any(response.has_headers for response in self.responses)

    @property
    def default_exception(self) -> Optional[str]:
        default_excp = [excp for excp in self.exceptions for code in excp.status_codes if code == "default"]
        if not default_excp:
            return None
        excep_schema = default_excp[0].schema
        if isinstance(excep_schema, ObjectSchema):
            return f"_models.{excep_schema.name}"
        # in this case, it's just an AnySchema
        return "\'object\'"

    @property
    def status_code_exceptions(self) -> List[SchemaResponse]:
        return [excp for excp in self.exceptions if list(excp.status_codes) != ["default"]]

    @property
    def status_code_exceptions_status_codes(self) -> List[Union[str, int]]:
        """Actually returns all of the status codes from exceptions (besides default)"""
        return list(chain.from_iterable([
            excp.status_codes for excp in self.status_code_exceptions
        ]))

    def _imports_shared(self, async_mode: bool) -> FileImport: # pylint: disable=unused-argument
        file_import = FileImport()
        file_import.add_from_import("typing", "Any", ImportType.STDLIB, TypingSection.CONDITIONAL)
        for param in self.parameters.method:
            file_import.merge(param.imports())

        for param in self.multiple_media_type_parameters:
            file_import.merge(param.imports())

        for response in self.responses:
            file_import.merge(response.imports(self.code_model))
            if response.has_body:
                file_import.merge(cast(BaseSchema, response.schema).imports())

        if len([r for r in self.responses if r.has_body]) > 1:
            file_import.add_from_import("typing", "Union", ImportType.STDLIB, TypingSection.CONDITIONAL)

        if self.is_stream_response:
            file_import.add_from_import("typing", "IO", ImportType.STDLIB, TypingSection.CONDITIONAL)
        return file_import


    def imports_for_multiapi(self, async_mode: bool) -> FileImport:  # pylint: disable=unused-argument
        return self._imports_shared(async_mode)

    def imports(self, async_mode: bool) -> FileImport:
        file_import = self._imports_shared(async_mode)

        # Exceptions
        file_import.add_from_import("azure.core.exceptions", "map_error", ImportType.AZURECORE)
        if self.code_model.options["azure_arm"]:
            file_import.add_from_import("azure.mgmt.core.exceptions", "ARMErrorFormat", ImportType.AZURECORE)
        file_import.add_from_import("azure.core.exceptions", "HttpResponseError", ImportType.AZURECORE)


        file_import.add_import("functools", ImportType.STDLIB)
        file_import.add_from_import("typing", "Callable", ImportType.STDLIB, TypingSection.CONDITIONAL)
        file_import.add_from_import("typing", "Optional", ImportType.STDLIB, TypingSection.CONDITIONAL)
        file_import.add_from_import("typing", "Dict", ImportType.STDLIB, TypingSection.CONDITIONAL)
        file_import.add_from_import("typing", "TypeVar", ImportType.STDLIB, TypingSection.CONDITIONAL)
        file_import.add_from_import("typing", "Generic", ImportType.STDLIB, TypingSection.CONDITIONAL)
        file_import.add_from_import("azure.core.pipeline", "PipelineResponse", ImportType.AZURECORE)
        file_import.add_from_import("azure.core.rest", "HttpRequest", ImportType.AZURECORE)
        if async_mode:
            file_import.add_from_import("azure.core.pipeline.transport", "AsyncHttpResponse", ImportType.AZURECORE)
        else:
            file_import.add_from_import("azure.core.pipeline.transport", "HttpResponse", ImportType.AZURECORE)

        # Deprecation
        # FIXME: Replace with "the YAML contains deprecated:true"
        if True:  # pylint: disable=using-constant-test
            file_import.add_import("warnings", ImportType.STDLIB)

        if self.code_model.options["builders_visibility"] != "embedded":
            builder_group_name = self.request_builder.builder_group_name
            rest_import_path = ".." if async_mode else "."
            if code_model.has_operations_folder:
                rest_import_path += "."
            if builder_group_name:
                file_import.add_from_import(
                    f"{rest_import_path}{self.code_model.rest_layer_name}",
                    name_import=builder_group_name,
                    import_type=ImportType.LOCAL,
                    alias=f"rest_{builder_group_name}"
                )
            else:
                file_import.add_from_import(
                    rest_import_path,
                    self.code_model.rest_layer_name,
                    import_type=ImportType.LOCAL,
                    alias="rest"
                )
<<<<<<< HEAD
        if code_model.options["builders_visibility"] == "embedded" and not async_mode:
            file_import.merge(self.request_builder.imports(code_model))
        if code_model.need_request_converter:
            relative_path = ".." if async_mode else "."
            if code_model.has_operations_folder:
                relative_path += "."
=======
        if self.code_model.options["builders_visibility"] == "embedded" and not async_mode:
            file_import.merge(self.request_builder.imports())
        if self.code_model.need_request_converter:
            relative_path = "..." if async_mode else ".."
>>>>>>> 00417866
            file_import.add_from_import(
                f"{relative_path}_vendor", "_convert_request", ImportType.LOCAL
            )
        return file_import

    def convert_multiple_media_type_parameters(self) -> None:
        type_annot = ", ".join([
            param.schema.operation_type_annotation
            for param in self.multiple_media_type_parameters
        ])
        docstring_type = " or ".join([
            param.schema.docstring_type for param in self.multiple_media_type_parameters
        ])
        try:
            # get an optional param with object first. These params are the top choice
            # bc they have more info about how to serialize the body
            chosen_parameter = next(
                p for p in self.multiple_media_type_parameters if not p.required and isinstance(p.schema, ObjectSchema)
            )
        except StopIteration:  # pylint: disable=broad-except
            # otherwise, we get the first optional param, if that exists. If not, we just grab the first one
            optional_parameters = [p for p in self.multiple_media_type_parameters if not p.required]
            chosen_parameter = optional_parameters[0] if optional_parameters else self.multiple_media_type_parameters[0]
        if not chosen_parameter:
            raise ValueError("You are missing a parameter that has multiple media types")
        chosen_parameter.multiple_media_types_type_annot = f"Union[{type_annot}]"
        chosen_parameter.multiple_media_types_docstring_type = docstring_type
        self.parameters.append(chosen_parameter)

    @classmethod
    def from_yaml(cls, yaml_data: Dict[str, Any], *, code_model) -> "Operation":
        name = yaml_data["language"]["python"]["name"]
        _LOGGER.debug("Parsing %s operation", name)

        parameter_creator = get_parameter(code_model).from_yaml
        parameter_list_creator = get_parameter_list(code_model)
        parameters, multiple_media_type_parameters = create_parameters(yaml_data, code_model, parameter_creator)

        return cls(
            code_model=code_model,
            yaml_data=yaml_data,
            name=name,
            description=yaml_data["language"]["python"]["description"],
            api_versions=set(value_dict["version"] for value_dict in yaml_data["apiVersions"]),
            parameters=parameter_list_creator(code_model, parameters),
            multiple_media_type_parameters=parameter_list_creator(code_model, multiple_media_type_parameters),
            summary=yaml_data["language"]["python"].get("summary"),
            responses=[SchemaResponse.from_yaml(yaml) for yaml in yaml_data.get("responses", [])],
            # Exception with no schema means default exception, we don't store them
            exceptions=[SchemaResponse.from_yaml(yaml) for yaml in yaml_data.get("exceptions", []) if "schema" in yaml],
        )<|MERGE_RESOLUTION|>--- conflicted
+++ resolved
@@ -218,7 +218,7 @@
         if self.code_model.options["builders_visibility"] != "embedded":
             builder_group_name = self.request_builder.builder_group_name
             rest_import_path = ".." if async_mode else "."
-            if code_model.has_operations_folder:
+            if self.code_model.has_operations_folder:
                 rest_import_path += "."
             if builder_group_name:
                 file_import.add_from_import(
@@ -234,19 +234,12 @@
                     import_type=ImportType.LOCAL,
                     alias="rest"
                 )
-<<<<<<< HEAD
-        if code_model.options["builders_visibility"] == "embedded" and not async_mode:
-            file_import.merge(self.request_builder.imports(code_model))
-        if code_model.need_request_converter:
-            relative_path = ".." if async_mode else "."
-            if code_model.has_operations_folder:
-                relative_path += "."
-=======
         if self.code_model.options["builders_visibility"] == "embedded" and not async_mode:
             file_import.merge(self.request_builder.imports())
         if self.code_model.need_request_converter:
-            relative_path = "..." if async_mode else ".."
->>>>>>> 00417866
+            relative_path = ".." if async_mode else "."
+            if self.code_model.has_operations_folder:
+                relative_path += "."
             file_import.add_from_import(
                 f"{relative_path}_vendor", "_convert_request", ImportType.LOCAL
             )
