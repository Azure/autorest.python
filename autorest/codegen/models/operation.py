# -------------------------------------------------------------------------
# Copyright (c) Microsoft Corporation. All rights reserved.
# Licensed under the MIT License. See License.txt in the project root for
# license information.
# --------------------------------------------------------------------------
import logging
from typing import Dict, List, Any, Optional, Union

from .base_model import BaseModel
from .imports import FileImport, ImportType
from .schema_response import SchemaResponse
from .parameter import Parameter, ParameterStyle
from .parameter_list import ParameterList


_LOGGER = logging.getLogger(__name__)


class Operation(BaseModel):  # pylint: disable=too-many-public-methods
    """Represent an operation.
    """

    def __init__(
        self,
        yaml_data: Dict[str, Any],
        name: str,
        description: str,
        url: str,
        method: str,
        parameters: Optional[List[Parameter]] = None,
        responses: Optional[List[SchemaResponse]] = None,
        exceptions: Optional[List[SchemaResponse]] = None,
        media_types: Optional[List[str]] = None,
        want_description_docstring: Optional[bool] = True,
        want_tracing: Optional[bool] = True
    ) -> None:
        super().__init__(yaml_data)
        self.name = name
        self.description = description
        self.url = url
        self.method = method
        self.parameters = ParameterList(parameters)
        self.responses = responses or []
        self.exceptions = exceptions or []
        self.media_types = media_types or []
        self.want_description_docstring = want_description_docstring
        self.want_tracing = want_tracing

    @property
    def python_name(self) -> str:
        return self.name

    @staticmethod
    def _suggest_content_type(media_types: List[str]) -> str:
        """Return the prefered media-type.

        Assumes "media_types" attributes as a list exist.
        """
        if len(media_types) == 1:
            return media_types[0]

        if "application/json" in media_types:
            return "application/json"
        # If more type are supported, if JSON is supported, ask JSON only
        for media_type in media_types:
            if "json" in media_type:
                return media_type
        # If no JSON, and still several content type, chain them
        return ",".join(media_types)

    @property
    def accept_content_type(self) -> str:
        media_types = set(
            media_type
            for response in self.responses
            for media_type in response.media_types
        )
        return self._suggest_content_type(list(media_types))

    @property
    def request_content_type(self) -> str:
        return self._suggest_content_type(self.media_types)

    @property
    def is_stream_request(self) -> bool:
        """Is the request is a stream, like an upload."""
        # FIXME look for input
        return False

    @property
    def is_stream_response(self) -> bool:
        """Is the response expected to be streamable, like a download."""
        return any(response.is_stream_response for response in self.responses)

<<<<<<< HEAD
    @property
    def has_request_body(self):
        return any(parameter.location == ParameterLocation.Body for parameter in self.parameters)

    @property
    def body_parameter(self) -> Parameter:
        if not self.has_request_body:
            raise ValueError(f"There is no body parameter for operation {self.name}")
        # Should we check if there is two body? Modeler role right?
        return [
            parameter for parameter in self.parameters if parameter.location == ParameterLocation.Body
        ][0]

    @property
    def path_parameters(self) -> List[Parameter]:
        return [
            parameter for parameter in self.parameters
            if parameter.location in [ParameterLocation.Uri, ParameterLocation.Path] and
            parameter.rest_api_name != "$host"
        ]

    @property
    def query_parameters(self) -> List[Parameter]:
        return [
            parameter for parameter in self.parameters if parameter.location == ParameterLocation.Query
        ]

    @property
    def headers_parameters(self) -> List[Parameter]:
        return [
            parameter for parameter in self.parameters if parameter.location == ParameterLocation.Header
        ]

    @property
    def constant_parameters(self) -> List[Parameter]:
        return [
            parameter for parameter in self.parameters if isinstance(parameter.schema, ConstantSchema)
        ]

    @property
    def method_parameters(self) -> List[Parameter]:
        """The list of parameter used in method signature.
        """
        def is_parameter_in_signature(parameter):
            """A predicate to tell if this parmater deserves to be in the signature.
            """
            return not (isinstance(parameter.schema, ConstantSchema) or parameter.implementation == "Client")

        signature_parameters_required = []
        signature_parameters_optional = []
        for parameter in self.parameters:
            if is_parameter_in_signature(parameter):
                if parameter.required:
                    signature_parameters_required.append(parameter)
                else:
                    signature_parameters_optional.append(parameter)

        signature_parameters = signature_parameters_required + signature_parameters_optional
        if self.is_flattened:
            signature_parameters.remove(self.body_parameter)
        return signature_parameters

=======
>>>>>>> 61f33928
    @staticmethod
    def build_serialize_data_call(parameter: Parameter, function_name: str) -> str:

        optional_parameters = []

        if parameter.skip_url_encoding:
            optional_parameters.append("skip_quote=True")

        if parameter.style:
            if parameter.style in [ParameterStyle.simple, ParameterStyle.form]:
                div_char = ','
            elif parameter.style in [ParameterStyle.spaceDelimited]:
                div_char = ' '
            elif parameter.style in [ParameterStyle.pipeDelimited]:
                div_char = '|'
            elif parameter.style in [ParameterStyle.tabDelimited]:
                div_char = '\t'
            else:
                raise ValueError(f"Do not support {parameter.style} yet")
            optional_parameters.append(f"div='{div_char}'")

        serialization_constraints = parameter.schema.get_serialization_constraints()
        optional_parameters += serialization_constraints if serialization_constraints else ""

        optional_parameters_string = "" if not optional_parameters else ", " + ", ".join(optional_parameters)

        origin_name = parameter.full_serialized_name

        return (f"""self._serialize.{function_name}("{origin_name}", {origin_name}, """ +
        f"""'{parameter.schema.get_serialization_type()}'{optional_parameters_string})""")

    @property
    def serialization_context(self) -> str:
        # FIXME Do the serialization context (XML)
        return ""

    @property
    def has_response_body(self) -> bool:
        """Tell if at least one response has a body.
        """
        return any(response.has_body or response.is_stream_response for response in self.responses)

    def get_response_from_status(self, status_code: int) -> SchemaResponse:
        for response in self.responses:
            if status_code in response.status_codes:
                return response
        raise ValueError(f"Incorrect status code {status_code}, operation {self.name}")

    @property
    def any_response_has_headers(self) -> bool:
        return any(response.has_headers for response in self.responses)

    @property
    def success_status_code(self) -> List[Union[str, int]]:
        """The list of all successfull status code.
        """
        return [
            code
            for response in self.responses
            for code in response.status_codes
            if code != "default"
        ]

    @property
    def default_exception(self) -> Optional[SchemaResponse]:
        default_excp = [
            excp
            for excp in self.exceptions
            for code in excp.status_codes
            if code == "default"
        ]
        if default_excp:
            return default_excp[0]
        return None

    @property
    def status_code_exceptions(self) -> List[SchemaResponse]:
        return [
            excp
            for excp in self.exceptions
            if list(excp.status_codes) != ["default"]
        ]

    def imports(self, code_model, async_mode: bool) -> FileImport:
        file_import = FileImport()

        # Exceptions
        file_import.add_from_import(
            "azure.core.exceptions", "map_error", ImportType.AZURECORE
        )
        if not self.default_exception:
            if code_model.options['azure_arm']:
                file_import.add_from_import("azure.mgmt.core.exceptions", "ARMError", ImportType.AZURECORE)
            else:
                file_import.add_from_import(
                    "azure.core.exceptions", "HttpResponseError", ImportType.AZURECORE
                )
        for parameter in self.parameters:
            file_import.merge(parameter.imports())

        # If ARM, I always generated a client request id
        if code_model.options['azure_arm']:
            file_import.add_import("uuid", ImportType.STDLIB)

        # Deprecation
        # FIXME: Replace with "the YAML contains deprecated:true"
        if True:  # pylint: disable=using-constant-test
            file_import.add_import("warnings", ImportType.STDLIB)

        # Models
        if self.parameters.has_body or self.has_response_body or self.exceptions:
            if async_mode:
                file_import.add_from_import("...", "models", ImportType.LOCAL)
            else:
                file_import.add_from_import("..", "models", ImportType.LOCAL)

        return file_import

<<<<<<< HEAD

    @property
    def is_flattened(self):
        return bool([
            parameter for parameter in self.parameters if parameter.location == ParameterLocation.Other
        ])

    def build_flattened_object(self):
        if not self.is_flattened:
            raise ValueError("This method can't be called if the operation doesn't need parameter flattening")

        parameters = [
            parameter for parameter in self.parameters if parameter.location == ParameterLocation.Other
        ]
        parameter_string = ",".join([f"{param.serialized_name}={param.serialized_name}" for param in parameters])

        return f"{self.body_parameter.serialized_name} = models.{self.body_parameter.schema.name}({parameter_string})"

=======
>>>>>>> 61f33928
    @classmethod
    def from_yaml(cls, yaml_data: Dict[str, Any]) -> "Operation":
        name = yaml_data["language"]["python"]["name"]
        _LOGGER.debug("Parsing %s operation", name)

        return cls(
            yaml_data=yaml_data,
            name=name,
            description=yaml_data["language"]["python"]["description"],
            url=yaml_data["request"]["protocol"]["http"]["path"],
            method=yaml_data["request"]["protocol"]["http"]["method"],
            parameters=[
                Parameter.from_yaml(yaml)
                for yaml in yaml_data["request"].get("parameters", [])
            ],
            responses=[
                SchemaResponse.from_yaml(yaml) for yaml in yaml_data.get("responses", [])
            ],
            # Exception with no schema means default exception, we don't store them
            exceptions=[
                SchemaResponse.from_yaml(yaml) for yaml in yaml_data.get("exceptions", []) if "schema" in yaml
            ],
            media_types=yaml_data["request"]["protocol"]["http"].get("mediaTypes", [])
        )<|MERGE_RESOLUTION|>--- conflicted
+++ resolved
@@ -92,71 +92,6 @@
         """Is the response expected to be streamable, like a download."""
         return any(response.is_stream_response for response in self.responses)
 
-<<<<<<< HEAD
-    @property
-    def has_request_body(self):
-        return any(parameter.location == ParameterLocation.Body for parameter in self.parameters)
-
-    @property
-    def body_parameter(self) -> Parameter:
-        if not self.has_request_body:
-            raise ValueError(f"There is no body parameter for operation {self.name}")
-        # Should we check if there is two body? Modeler role right?
-        return [
-            parameter for parameter in self.parameters if parameter.location == ParameterLocation.Body
-        ][0]
-
-    @property
-    def path_parameters(self) -> List[Parameter]:
-        return [
-            parameter for parameter in self.parameters
-            if parameter.location in [ParameterLocation.Uri, ParameterLocation.Path] and
-            parameter.rest_api_name != "$host"
-        ]
-
-    @property
-    def query_parameters(self) -> List[Parameter]:
-        return [
-            parameter for parameter in self.parameters if parameter.location == ParameterLocation.Query
-        ]
-
-    @property
-    def headers_parameters(self) -> List[Parameter]:
-        return [
-            parameter for parameter in self.parameters if parameter.location == ParameterLocation.Header
-        ]
-
-    @property
-    def constant_parameters(self) -> List[Parameter]:
-        return [
-            parameter for parameter in self.parameters if isinstance(parameter.schema, ConstantSchema)
-        ]
-
-    @property
-    def method_parameters(self) -> List[Parameter]:
-        """The list of parameter used in method signature.
-        """
-        def is_parameter_in_signature(parameter):
-            """A predicate to tell if this parmater deserves to be in the signature.
-            """
-            return not (isinstance(parameter.schema, ConstantSchema) or parameter.implementation == "Client")
-
-        signature_parameters_required = []
-        signature_parameters_optional = []
-        for parameter in self.parameters:
-            if is_parameter_in_signature(parameter):
-                if parameter.required:
-                    signature_parameters_required.append(parameter)
-                else:
-                    signature_parameters_optional.append(parameter)
-
-        signature_parameters = signature_parameters_required + signature_parameters_optional
-        if self.is_flattened:
-            signature_parameters.remove(self.body_parameter)
-        return signature_parameters
-
-=======
->>>>>>> 61f33928
     @staticmethod
     def build_serialize_data_call(parameter: Parameter, function_name: str) -> str:
 
@@ -275,27 +210,6 @@
 
         return file_import
 
-<<<<<<< HEAD
-
-    @property
-    def is_flattened(self):
-        return bool([
-            parameter for parameter in self.parameters if parameter.location == ParameterLocation.Other
-        ])
-
-    def build_flattened_object(self):
-        if not self.is_flattened:
-            raise ValueError("This method can't be called if the operation doesn't need parameter flattening")
-
-        parameters = [
-            parameter for parameter in self.parameters if parameter.location == ParameterLocation.Other
-        ]
-        parameter_string = ",".join([f"{param.serialized_name}={param.serialized_name}" for param in parameters])
-
-        return f"{self.body_parameter.serialized_name} = models.{self.body_parameter.schema.name}({parameter_string})"
-
-=======
->>>>>>> 61f33928
     @classmethod
     def from_yaml(cls, yaml_data: Dict[str, Any]) -> "Operation":
         name = yaml_data["language"]["python"]["name"]
