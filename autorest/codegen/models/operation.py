--- conflicted
+++ resolved
@@ -237,26 +237,12 @@
             file_import.add_submodule_import("azure.core.pipeline.transport", "HttpResponse", ImportType.AZURECORE)
         if self.code_model.options["builders_visibility"] == "embedded" and not async_mode:
             file_import.merge(self.request_builder.imports())
-<<<<<<< HEAD
         file_import.add_submodule_import("azure.core.pipeline", "PipelineResponse", ImportType.AZURECORE)
         file_import.add_submodule_import("azure.core.rest", "HttpRequest", ImportType.AZURECORE)
         file_import.add_submodule_import("typing", "Callable", ImportType.STDLIB, TypingSection.CONDITIONAL)
         file_import.add_submodule_import("typing", "Optional", ImportType.STDLIB, TypingSection.CONDITIONAL)
         file_import.add_submodule_import("typing", "Dict", ImportType.STDLIB, TypingSection.CONDITIONAL)
         file_import.add_submodule_import("typing", "TypeVar", ImportType.STDLIB, TypingSection.CONDITIONAL)
-        if self.code_model.options["version_tolerant"] and (
-            self.parameters.has_body or
-            any(r for r in self.responses if r.has_body)
-        ):
-            file_import.define_mypy_type("JSONType", "Any")
-=======
-        if self.code_model.need_request_converter:
-            relative_path = "..." if async_mode else ".."
-            file_import.add_submodule_import(
-                f"{relative_path}_vendor", "_convert_request", ImportType.LOCAL
-            )
-
->>>>>>> fad054f1
         if self.code_model.options["tracing"] and self.want_tracing:
             file_import.add_submodule_import(
                 f"azure.core.tracing.decorator{'_async' if async_mode else ''}",
