# -------------------------------------------------------------------------
# Copyright (c) Microsoft Corporation. All rights reserved.
# Licensed under the MIT License. See License.txt in the project root for
# license information.
# --------------------------------------------------------------------------
from abc import ABC, abstractmethod
from typing import Any, Dict, List, Optional, Union

from .base_model import BaseModel
from .imports import FileImport


class BaseSchema(BaseModel, ABC):
    """This is the base class for all schema models.

    :param yaml_data: the yaml data for this schema
    :type yaml_data: dict[str, Any]
    """
    def __init__(self, namespace: str, yaml_data: Dict[str, Any]):
        super().__init__(yaml_data)
        self.namespace = namespace
        self.default_value = yaml_data.get('defaultValue', None)

    @classmethod
    def from_yaml(cls, namespace: str, yaml_data: Dict[str, Any], **kwargs) -> "BaseSchema":  # pylint: disable=unused-argument
        return cls(namespace=namespace, yaml_data=yaml_data)

    def imports(self) -> FileImport:  # pylint: disable=no-self-use
        return FileImport()

    @abstractmethod
    def get_serialization_type(self) -> str:
        """The tag recognized by 'msrest' as a serialization/deserialization.

        'str', 'int', 'float', 'bool' or
        https://github.com/Azure/msrest-for-python/blob/b505e3627b547bd8fdc38327e86c70bdb16df061/msrest/serialization.py#L407-L416

        or the object schema name (e.g. DotSalmon).

        If list: '[str]'
        If dict: '{str}'
        """
        ...

    @property
<<<<<<< HEAD
    @abstractmethod
    def docstring_text(self) -> str:
        ...

=======
>>>>>>> ff7c1aab
    @abstractmethod
    def docstring_type(self) -> str:
        """The python type used for RST syntax input.

        Special case for enum, for instance: 'str or ~namespace.EnumName'
        """
        ...

    @abstractmethod
    def get_python_type_annotation(self) -> str:
        """The python type used for type annotation

        Special case for enum, for instance: Union[str, "EnumName"]
        """
        ...

    def get_declaration(self, value: Any) -> str: # pylint: disable=no-self-use
        """Return the current value from YAML as a Python string that represents the constant.

        Example, if schema is "bytearray" and value is "foo",
        should return bytearray("foo", encoding="utf-8")
        as a string.

        This is important for constant serialization.

        By default, return value, since it works sometimes (integer)
        """
        return str(value)

    def get_validation_map(self) -> Optional[Dict[str, Union[bool, int, str]]]: # pylint: disable=no-self-use
        return None

    def get_serialization_constraints(self) -> Optional[List[str]]: # pylint: disable=no-self-use
        return None<|MERGE_RESOLUTION|>--- conflicted
+++ resolved
@@ -43,13 +43,13 @@
         ...
 
     @property
-<<<<<<< HEAD
     @abstractmethod
     def docstring_text(self) -> str:
+        """The names used in rtype documentation
+        """
         ...
 
-=======
->>>>>>> ff7c1aab
+    @property
     @abstractmethod
     def docstring_type(self) -> str:
         """The python type used for RST syntax input.
