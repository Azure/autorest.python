--- conflicted
+++ resolved
@@ -49,13 +49,8 @@
         """
         ...
 
-<<<<<<< HEAD
     @property
     def type_annotation(self) -> str:
-=======
-    @abstractmethod
-    def get_python_type_annotation(self) -> str:
->>>>>>> 61f33928
         """The python type used for type annotation
 
         Special case for enum, for instance: Union[str, "EnumName"]
