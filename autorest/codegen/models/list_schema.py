# -------------------------------------------------------------------------
# Copyright (c) Microsoft Corporation. All rights reserved.
# Licensed under the MIT License. See License.txt in the project root for
# license information.
# --------------------------------------------------------------------------
from typing import Any, Dict, Optional, Union
from .base_schema import BaseSchema
from .imports import FileImport, ImportType


class ListSchema(BaseSchema):
    def __init__(
        self,
        namespace: str,
        yaml_data: Dict[str, Any],
        element_type: BaseSchema,
        *,
        max_items: int = None,
        min_items: int = None,
        unique_items: int = None
    ):
        super(ListSchema, self).__init__(namespace=namespace, yaml_data=yaml_data)
        self.element_type = element_type
        self.max_items = max_items
        self.min_items = min_items
        self.unique_items = unique_items


<<<<<<< HEAD
    def get_serialization_type(self) -> str:
        return f'[{self.element_type.get_serialization_type()}]'
=======
    @property
    def serialization_type(self) -> str:
        return '[{}]'.format(self.element_type.serialization_type)
>>>>>>> 6cd7f75a

    @property
    def type_annotation(self) -> str:
        return f'List[{self.element_type.type_annotation}]'

    @property
    def docstring_type(self) -> str:
        return f'list[{self.element_type.docstring_type}]'

    @property
    def docstring_text(self) -> str:
        return "list"

    def get_validation_map(self) -> Optional[Dict[str, Union[bool, int, str]]]:
        validation_map: Dict[str, Union[bool, int, str]] = {}
        if self.max_items:
            validation_map['max_items'] = self.max_items
            validation_map['min_items'] = self.min_items or 0
        if self.min_items:
            validation_map['min_items'] = self.min_items
        if self.unique_items:
            validation_map['unique'] = True
        return validation_map or None

    @property
    def has_xml_serialization_ctxt(self):
        return super().has_xml_serialization_ctxt or self.element_type.has_xml_serialization_ctxt

    def xml_serialization_ctxt(self) -> Optional[str]:
        attrs_list = []
        base_xml_map = super().xml_serialization_ctxt()
        if base_xml_map:
            attrs_list.append(base_xml_map)

        # Attribute at the list level
        if self.xml_metadata.get('wrapped', False):
            attrs_list.append("'wrapped': True")

        # Attributes of the items
        item_xml_metadata = self.element_type.xml_metadata
        if item_xml_metadata.get('name'):
            attrs_list.append(f"'itemsName': '{item_xml_metadata['name']}'")
        if item_xml_metadata.get('prefix', False):
            attrs_list.append(f"'itemsPrefix': '{item_xml_metadata['prefix']}'")
        if item_xml_metadata.get('namespace', False):
            attrs_list.append(f"'itemsNs': '{item_xml_metadata['namespace']}'")

        return ", ".join(attrs_list)

    @classmethod
    def from_yaml(cls, namespace: str, yaml_data: Dict[str, Any], **kwargs) -> "ListSchema":
        # TODO: for items, if the type is a primitive is it listed in type instead of $ref?
        element_schema = yaml_data['elementType']

        from . import build_schema  # pylint: disable=import-outside-toplevel
        element_type = build_schema(
            yaml_data=element_schema,
            **kwargs
        )

        return cls(
            namespace=namespace,
            yaml_data=yaml_data,
            element_type=element_type,
            max_items=yaml_data.get('maxItems'),
            min_items=yaml_data.get('minItems'),
            unique_items=yaml_data.get('uniqueItems'),
        )

    def imports(self) -> FileImport:
        file_import = FileImport()
        file_import.add_from_import("typing", "List", ImportType.STDLIB)
        file_import.merge(self.element_type.imports())
        return file_import<|MERGE_RESOLUTION|>--- conflicted
+++ resolved
@@ -26,14 +26,9 @@
         self.unique_items = unique_items
 
 
-<<<<<<< HEAD
-    def get_serialization_type(self) -> str:
-        return f'[{self.element_type.get_serialization_type()}]'
-=======
     @property
     def serialization_type(self) -> str:
-        return '[{}]'.format(self.element_type.serialization_type)
->>>>>>> 6cd7f75a
+        return f'[{self.element_type.serialization_type}]'
 
     @property
     def type_annotation(self) -> str:
