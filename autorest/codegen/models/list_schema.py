# -------------------------------------------------------------------------
# Copyright (c) Microsoft Corporation. All rights reserved.
# Licensed under the MIT License. See License.txt in the project root for
# license information.
# --------------------------------------------------------------------------
from typing import Any, Dict, Optional, Union
from .base_schema import BaseSchema
from .imports import FileImport, ImportType


class ListSchema(BaseSchema):
    def __init__(
        self,
        yaml_data: Dict[str, Any],
        element_type: BaseSchema,
        *,
        max_items: int = None,
        min_items: int = None,
        unique_items: int = None
    ):
        super(ListSchema, self).__init__(yaml_data)
        self.element_type = element_type
        self.max_items = max_items
        self.min_items = min_items
        self.unique_items = unique_items


    def get_serialization_type(self) -> str:
        return '[{}]'.format(self.element_type.get_serialization_type())

<<<<<<< HEAD
    @property
    def type_annotation(self) -> str:
        return f'List[{self.element_type.type_annotation}]'
=======
    def get_python_type_annotation(self) -> str:
        return f'List[{self.element_type.get_python_type_annotation()}]'
>>>>>>> 61f33928

    def get_python_type(self, namespace: str) -> str:
        return f'list[{self.element_type.get_python_type(namespace)}]'

    def get_validation_map(self) -> Optional[Dict[str, Union[bool, int, str]]]:
        validation_map: Dict[str, Union[bool, int, str]] = {}
        if self.max_items:
            validation_map['max_items'] = self.max_items
            validation_map['min_items'] = self.min_items or 0
        if self.min_items:
            validation_map['min_items'] = self.min_items
        if self.unique_items:
            validation_map['unique'] = True
        return validation_map or None

    @classmethod
    def from_yaml(cls, yaml_data: Dict[str, Any], **kwargs) -> "ListSchema":
        # TODO: for items, if the type is a primitive is it listed in type instead of $ref?
        element_schema = yaml_data['elementType']

        from . import build_schema  # pylint: disable=import-outside-toplevel
        element_type = build_schema(
            yaml_data=element_schema,
            **kwargs
        )

        return cls(
            yaml_data=yaml_data,
            element_type=element_type,
            max_items=yaml_data.get('maxItems'),
            min_items=yaml_data.get('minItems'),
            unique_items=yaml_data.get('uniqueItems'),
        )

    def imports(self) -> FileImport:
        file_import = FileImport()
        file_import.add_from_import("typing", "List", ImportType.STDLIB)
        file_import.merge(self.element_type.imports())
        return file_import<|MERGE_RESOLUTION|>--- conflicted
+++ resolved
@@ -28,14 +28,9 @@
     def get_serialization_type(self) -> str:
         return '[{}]'.format(self.element_type.get_serialization_type())
 
-<<<<<<< HEAD
     @property
     def type_annotation(self) -> str:
         return f'List[{self.element_type.type_annotation}]'
-=======
-    def get_python_type_annotation(self) -> str:
-        return f'List[{self.element_type.get_python_type_annotation()}]'
->>>>>>> 61f33928
 
     def get_python_type(self, namespace: str) -> str:
         return f'list[{self.element_type.get_python_type(namespace)}]'
