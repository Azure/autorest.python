--- conflicted
+++ resolved
@@ -230,15 +230,6 @@
         return "JSONType"
 
     @property
-<<<<<<< HEAD
-=======
-    def operation_type_annotation(self) -> str:
-        if self.xml_metadata:
-            return "ET.Element"
-        return "JSONType"
-
-    @property
->>>>>>> f4290e65
     def docstring_type(self) -> str:
         if self.xml_metadata:
             return "ET.Element"
