# -------------------------------------------------------------------------
# Copyright (c) Microsoft Corporation. All rights reserved.
# Licensed under the MIT License. See License.txt in the project root for
# license information.
# --------------------------------------------------------------------------
from typing import Any, Dict, List, Optional, Union, Type
from .base_schema import BaseSchema
from .dictionary_schema import DictionarySchema
from .property import Property
from .imports import FileImport, ImportType, TypingSection


class ObjectSchema(BaseSchema):  # pylint: disable=too-many-instance-attributes
    """Represents a class ready to be serialized in Python.

    :param str name: The name of the class.
    :param str description: The description of the class.
    :param properties: the optional properties of the class.
    :type properties: dict(str, str)
    """

    def __init__(
        self, namespace: str, yaml_data: Dict[str, Any], name: str, description: str = "", **kwargs
    ) -> None:
        super(ObjectSchema, self).__init__(namespace=namespace, yaml_data=yaml_data)
        self.name = name
        self.description = description
        self.max_properties: Optional[int] = kwargs.pop("max_properties", None)
        self.min_properties: Optional[int] = kwargs.pop("min_properties", None)
        self.properties: List[Property] = kwargs.pop("properties", [])
        self.is_exception: bool = kwargs.pop("is_exception", False)
        self.base_models: Union[List[int], List["ObjectSchema"]] = kwargs.pop("base_models", [])
        self.subtype_map: Optional[Dict[str, str]] = kwargs.pop("subtype_map", None)
        self.discriminator_name: Optional[str] = kwargs.pop("discriminator_name", None)
        self.discriminator_value: Optional[str] = kwargs.pop("discriminator_value", None)
        self._created_json_template_representation = False

    @property
    def serialization_type(self) -> str:
        return self.name

    @property
    def type_annotation(self) -> str:
        return f'"{self.name}"'

    @property
    def operation_type_annotation(self) -> str:
        return f'"_models.{self.name}"'

    @property
    def docstring_type(self) -> str:
        return f"~{self.namespace}.models.{self.name}"

    @property
    def docstring_text(self) -> str:
        return self.name

    def get_declaration(self, value: Any) -> str:
        return f"{self.name}()"

    def __repr__(self) -> str:
        return f"<{self.__class__.__name__} {self.name}>"

    @property
    def has_xml_serialization_ctxt(self) -> bool:
        return False

    def xml_serialization_ctxt(self) -> Optional[str]:
        # object schema contains _xml_map, they don't need serialization context
        return ""

    def xml_map_content(self) -> Optional[str]:
        if not self.xml_metadata:
            raise ValueError("This object does not contain XML metadata")
        # This is NOT an error on the super call, we use the serialization context for "xml_map",
        # but we don't want to write a serialization context for an object.
        return super().xml_serialization_ctxt()

    def get_json_template_representation(self, **kwargs: Any) -> Any:
        if self._created_json_template_representation:
            return "..."  # do this to avoid loop
        self._created_json_template_representation = True
        representation = {
            "{}".format(
                prop.original_swagger_name
            ): prop.get_json_template_representation(**kwargs)
            for prop in [p for p in self.properties if not p.is_discriminator]
        }
        try:
            # add discriminator prop if there is one
            discriminator = next(p for p in self.properties if p.is_discriminator)
            representation[
                discriminator.original_swagger_name
            ] = self.discriminator_value or discriminator.original_swagger_name
        except StopIteration:
            pass

        # once we've finished, we want to reset created_json_template_representation to false
        # so we can call it again
        self._created_json_template_representation = False
        return representation

    def get_files_template_representation(self, **kwargs: Any) -> Any:
        object_schema_names = kwargs.get("object_schema_names", [])
        object_schema_names.append(self.name)  # do tis to avoid circular
        kwargs["object_schema_names"] = object_schema_names
        return {
            "{}".format(
                prop.original_swagger_name
            ): prop.get_files_template_representation(**kwargs)
            for prop in self.properties
        }


    @classmethod
    def from_yaml(cls, namespace: str, yaml_data: Dict[str, Any], **kwargs) -> "ObjectSchema":
        """Returns a ClassType from the dict object constructed from a yaml file.

        WARNING: This guy might create an infinite loop.

        :param str name: The name of the class type.
        :param yaml_data: A representation of the schema of a class type from a yaml file.
        :type yaml_data: dict(str, str)
        :returns: A ClassType.
        :rtype: ~autorest.models.schema.ClassType
        """
        obj = cls(namespace, yaml_data, "", description="")
        obj.fill_instance_from_yaml(namespace, yaml_data)
        return obj

    def fill_instance_from_yaml(self, namespace: str, yaml_data: Dict[str, Any], **kwargs) -> None:
        properties = []
        base_models = []

        name = yaml_data["language"]["python"]["name"]

        # checking to see if there is a parent class and / or additional properties
        if yaml_data.get("parents"):
            immediate_parents = yaml_data["parents"]["immediate"]
            # checking if object has a parent
            if immediate_parents:
                for immediate_parent in immediate_parents:
                    if immediate_parent["type"] == "dictionary":
                        additional_properties_schema = DictionarySchema.from_yaml(
                            namespace=namespace, yaml_data=immediate_parent, **kwargs
                        )
                        properties.append(
                            Property(
                                name="additional_properties",
                                schema=additional_properties_schema,
                                original_swagger_name="",
                                yaml_data={},
                                description="Unmatched properties from the message are deserialized to this collection."
                            )
                        )
                    elif (
                        immediate_parent["language"]["default"]["name"] != name and
                        immediate_parent['type'] == "object"
                    ):
                        base_models.append(id(immediate_parent))

        # checking to see if this is a polymorphic class
        subtype_map = None
        if yaml_data.get("discriminator"):
            subtype_map = {}
            # map of discriminator value to child's name
            for children_yaml in yaml_data["discriminator"]["immediate"].values():
                subtype_map[children_yaml["discriminatorValue"]] = children_yaml["language"]["python"]["name"]
        if yaml_data.get("properties"):
            properties += [
                Property.from_yaml(p, has_additional_properties=len(properties) > 0, **kwargs)
                for p in yaml_data["properties"]
            ]
        # this is to ensure that the attribute map type and property type are generated correctly



        description = yaml_data["language"]["python"]["description"]
        is_exception = False
        exceptions_set = kwargs.pop("exceptions_set", None)
        if exceptions_set:
            if id(yaml_data) in exceptions_set:
                is_exception = True

        self.yaml_data = yaml_data
        self.name = name
        self.description = description
        self.properties = properties
        self.base_models = base_models
        self.is_exception = is_exception
        self.subtype_map = subtype_map
        self.discriminator_name = (
            yaml_data["discriminator"]["property"]["language"]["python"]["name"]
            if yaml_data.get("discriminator")
            else None
        )
        self.discriminator_value = yaml_data.get("discriminatorValue", None)

    @property
    def has_readonly_or_constant_property(self) -> bool:
        return any(x.readonly or x.constant for x in self.properties)

    @property
    def property_with_discriminator(self) -> Any:
        try:
            return next(p for p in self.properties if getattr(p.schema, "discriminator_name", None))
        except StopIteration:
            return None

    def imports(self) -> FileImport:
        file_import = FileImport()
        if self.is_exception:
            file_import.add_from_import("azure.core.exceptions", "HttpResponseError", ImportType.AZURECORE)
        return file_import

<<<<<<< HEAD
class NoModelObjectSchema(ObjectSchema):
=======
class HiddenModelObjectSchema(ObjectSchema):
>>>>>>> 244984f8

    @property
    def serialization_type(self) -> str:
        return "object"

    @property
    def type_annotation(self) -> str:
        return "Any"

    @property
    def operation_type_annotation(self) -> str:
        return "Any"

    @property
    def docstring_type(self) -> str:
        return "Any"

    @property
    def docstring_text(self) -> str:
        return "JSON object"

    def imports(self) -> FileImport:
        file_import = FileImport()
        file_import.add_from_import("typing", "Any", ImportType.STDLIB, TypingSection.CONDITIONAL)
        return file_import

<<<<<<< HEAD
def get_object_schema(code_model):
    if code_model.show_models:
        return ObjectSchema
    return NoModelObjectSchema
=======
def get_object_schema(code_model) -> Type[ObjectSchema]:
    if code_model.options["show_models"]:
        return ObjectSchema
    return HiddenModelObjectSchema
>>>>>>> 244984f8
<|MERGE_RESOLUTION|>--- conflicted
+++ resolved
@@ -213,11 +213,7 @@
             file_import.add_from_import("azure.core.exceptions", "HttpResponseError", ImportType.AZURECORE)
         return file_import
 
-<<<<<<< HEAD
-class NoModelObjectSchema(ObjectSchema):
-=======
 class HiddenModelObjectSchema(ObjectSchema):
->>>>>>> 244984f8
 
     @property
     def serialization_type(self) -> str:
@@ -244,14 +240,7 @@
         file_import.add_from_import("typing", "Any", ImportType.STDLIB, TypingSection.CONDITIONAL)
         return file_import
 
-<<<<<<< HEAD
-def get_object_schema(code_model):
-    if code_model.show_models:
-        return ObjectSchema
-    return NoModelObjectSchema
-=======
 def get_object_schema(code_model) -> Type[ObjectSchema]:
     if code_model.options["show_models"]:
         return ObjectSchema
-    return HiddenModelObjectSchema
->>>>>>> 244984f8
+    return HiddenModelObjectSchema