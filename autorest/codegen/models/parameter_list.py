--- conflicted
+++ resolved
@@ -400,11 +400,6 @@
         ]
 
 
-<<<<<<< HEAD
-    @property
-    def host_variable_name(self) -> str:
-        return "base_url" if self.code_model.is_legacy else "endpoint"
-=======
 class RequestBuilderParameterList(_RequestBuilderParameterList):
     """Parameter list for Request Builder"""
 
@@ -425,7 +420,6 @@
     _ParameterListBase[ParameterType, BodyParameter]
 ):
     """Base parameter list for client and config classes"""
->>>>>>> 73696e8b
 
     @staticmethod
     def body_parameter_creator() -> Callable[
@@ -433,50 +427,9 @@
     ]:
         return BodyParameter.from_yaml
 
-<<<<<<< HEAD
-    def add_host(self, host_value: Optional[str]) -> None:
-        # only adds if we don't have a parameterized host
-        host_param = Parameter(
-            yaml_data={},
-            code_model=self.code_model,
-            schema=StringSchema(yaml_data={"type": "str"}, code_model=self.code_model),
-            rest_api_name=self.host_variable_name,
-            serialized_name=self.host_variable_name,
-            description=f"Service URL.",
-            implementation="Client",
-            required=True,
-            location=ParameterLocation.Other,
-            skip_url_encoding=False,
-            constraints=[],
-            client_default_value=host_value,
-        )
-        if not self.code_model.is_legacy:
-            host_param.method_location = ParameterMethodLocation.KEYWORD_ONLY
-        self.parameters.append(host_param)
-
-    def add_credential_global_parameter(self) -> None:
-        credential_parameter = Parameter(
-            yaml_data={},
-            code_model=self.code_model,
-            schema=self.code_model.credential_model.credential_schema_policy.credential,
-            serialized_name="credential",
-            rest_api_name="credential",
-            implementation="Client",
-            description="Credential needed for the client to connect to Azure.",
-            required=True,
-            location=ParameterLocation.Other,
-            skip_url_encoding=True,
-            constraints=[],
-        )
-        if self.code_model.is_legacy:
-            self.parameters.insert(0, credential_parameter)
-        else:
-            self.parameters.append(credential_parameter)
-=======
     @property
     def implementation(self) -> str:
         return "Client"
->>>>>>> 73696e8b
 
     @property
     def credential(self) -> Optional[ParameterType]:
