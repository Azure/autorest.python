--- conflicted
+++ resolved
@@ -16,13 +16,10 @@
 from .imports import FileImport, ImportType
 from .lro_operation import LROOperation
 from .paging_operation import PagingOperation
-<<<<<<< HEAD
 from .parameter import Parameter
 from .operation import Operation
-=======
 from .property import Property
 from .operation_group import OperationGroup
->>>>>>> 61f33928
 
 
 __all__ = [
@@ -39,15 +36,11 @@
     "ImportType",
     "PrimitiveSchema",
     "LROOperation",
-<<<<<<< HEAD
     "Operation",
     "PagingOperation",
-    "Parameter"
-=======
+    "Parameter",
     "OperationGroup",
-    "PagingOperation",
     "Property"
->>>>>>> 61f33928
 ]
 
 def build_schema(yaml_data: Dict[str, Any], **kwargs) -> BaseSchema:
