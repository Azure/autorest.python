--- conflicted
+++ resolved
@@ -16,10 +16,7 @@
 from .lro_operation import LROOperation
 from .paging_operation import PagingOperation
 from .parameter import Parameter
-<<<<<<< HEAD
-=======
 from .operation import Operation
->>>>>>> cf02649d
 
 
 __all__ = [
