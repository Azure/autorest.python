--- conflicted
+++ resolved
@@ -78,16 +78,11 @@
             name=name,
             schema=schema,
             original_swagger_name=yaml_data['serializedName'],
-<<<<<<< HEAD
-            yaml_data=yaml_data
+            flattened_names=yaml_data.get('flattenedNames', []),
         )
 
     def imports(self) -> FileImport:
         file_import = self.schema.imports()
         if not self.required:
             file_import.add_from_import("typing", "Optional", ImportType.STDLIB)
-        return file_import
-=======
-            flattened_names=yaml_data.get('flattenedNames', []),
-        )
->>>>>>> 8f0d3bed
+        return file_import