--- conflicted
+++ resolved
@@ -65,14 +65,8 @@
             yaml_data=yaml_data
         )
 
-<<<<<<< HEAD
-    def imports(self, async_mode) -> FileImport:
-        file_import = self.schema.imports()
-        if not self.required and not async_mode:
-=======
     def imports(self) -> FileImport:
         file_import = self.schema.imports()
         if not self.required:
->>>>>>> cf02649d
             file_import.add_from_import("typing", "Optional", ImportType.STDLIB)
         return file_import