--- conflicted
+++ resolved
@@ -7,11 +7,8 @@
 
 from .base_model import BaseModel
 from .constant_schema import ConstantSchema
-<<<<<<< HEAD
 from .imports import FileImport, ImportType
-=======
 from .base_schema import BaseSchema
->>>>>>> 61f33928
 
 
 class Property(BaseModel):
