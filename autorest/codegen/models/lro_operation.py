# -------------------------------------------------------------------------
# Copyright (c) Microsoft Corporation. All rights reserved.
# Licensed under the MIT License. See License.txt in the project root for
# license information.
# --------------------------------------------------------------------------
import logging
from typing import Dict, List, Any, Optional
from .imports import FileImport
from .operation import Operation
from .parameter import Parameter
from .schema_response import SchemaResponse
from .imports import ImportType

_LOGGER = logging.getLogger(__name__)


class LROOperation(Operation):
    def __init__(
        self,
        yaml_data: Dict[str, Any],
        name: str,
        description: str,
        url: str,
        method: str,
        summary: Optional[str] = None,
        parameters: List[Parameter] = None,
        responses: List[SchemaResponse] = None,
        exceptions: List[SchemaResponse] = None,
        media_types: List[str] = None,
        want_description_docstring: Optional[bool] = True,
        want_tracing: Optional[bool] = True,
    ) -> None:
        super(LROOperation, self).__init__(
            yaml_data,
            name,
            description,
            url,
            method,
            summary,
            parameters,
            responses,
            exceptions,
            media_types,
            want_description_docstring,
            want_tracing,
        )
        self.lro_response: Optional[SchemaResponse] = None
        self.lro_options = yaml_data.get("extensions", {}).get("x-ms-long-running-operation-options", {})

    def set_lro_response_type(self) -> None:
        if not self.responses:
            return
        responses = {response.schema: response for response in self.responses if response.has_body}
        response_types = list(responses.values())
        if len(response_types) > 1:
            _LOGGER.warning("Multiple schema types in responses: %s", response_types)
        self.lro_response = response_types.pop() if response_types else None

    def imports(self, code_model, async_mode: bool) -> FileImport:
        file_import = super().imports(code_model, async_mode)
        file_import.add_from_import("typing", "Union", ImportType.STDLIB)
        if async_mode:
            file_import.add_from_import("typing", "Optional", ImportType.STDLIB)
            file_import.add_from_import("azure.core.polling", "async_poller", ImportType.AZURECORE)
            file_import.add_from_import("azure.core.polling", "AsyncNoPolling", ImportType.AZURECORE)
<<<<<<< HEAD
            if code_model.options['azure_arm']:
                file_import.add_from_import(
                    "azure.mgmt.core.polling.async_arm_polling", "AsyncARMPolling", ImportType.AZURECORE
                )
        else:
            file_import.add_from_import("azure.core.polling", "LROPoller", ImportType.AZURECORE)
            file_import.add_from_import("azure.core.polling", "NoPolling", ImportType.AZURECORE)
            if code_model.options['azure_arm']:
                file_import.add_from_import("azure.mgmt.core.polling.arm_polling", "ARMPolling", ImportType.AZURECORE)
=======
            file_import.add_from_import(
                "azure.mgmt.core.polling.async_arm_polling", "AsyncARMPolling", ImportType.AZURECORE
            )
            file_import.add_from_import("azure.core.polling", "AsyncPollingMethod", ImportType.AZURECORE)
        else:
            file_import.add_from_import("azure.core.polling", "LROPoller", ImportType.AZURECORE)
            file_import.add_from_import("azure.core.polling", "NoPolling", ImportType.AZURECORE)
            file_import.add_from_import("azure.core.polling", "PollingMethod", ImportType.AZURECORE)
            file_import.add_from_import("azure.mgmt.core.polling.arm_polling", "ARMPolling", ImportType.AZURECORE)
>>>>>>> 4b724ee3
        return file_import<|MERGE_RESOLUTION|>--- conflicted
+++ resolved
@@ -63,7 +63,7 @@
             file_import.add_from_import("typing", "Optional", ImportType.STDLIB)
             file_import.add_from_import("azure.core.polling", "async_poller", ImportType.AZURECORE)
             file_import.add_from_import("azure.core.polling", "AsyncNoPolling", ImportType.AZURECORE)
-<<<<<<< HEAD
+            file_import.add_from_import("azure.core.polling", "AsyncPollingMethod", ImportType.AZURECORE)
             if code_model.options['azure_arm']:
                 file_import.add_from_import(
                     "azure.mgmt.core.polling.async_arm_polling", "AsyncARMPolling", ImportType.AZURECORE
@@ -71,17 +71,7 @@
         else:
             file_import.add_from_import("azure.core.polling", "LROPoller", ImportType.AZURECORE)
             file_import.add_from_import("azure.core.polling", "NoPolling", ImportType.AZURECORE)
+            file_import.add_from_import("azure.core.polling", "PollingMethod", ImportType.AZURECORE)
             if code_model.options['azure_arm']:
                 file_import.add_from_import("azure.mgmt.core.polling.arm_polling", "ARMPolling", ImportType.AZURECORE)
-=======
-            file_import.add_from_import(
-                "azure.mgmt.core.polling.async_arm_polling", "AsyncARMPolling", ImportType.AZURECORE
-            )
-            file_import.add_from_import("azure.core.polling", "AsyncPollingMethod", ImportType.AZURECORE)
-        else:
-            file_import.add_from_import("azure.core.polling", "LROPoller", ImportType.AZURECORE)
-            file_import.add_from_import("azure.core.polling", "NoPolling", ImportType.AZURECORE)
-            file_import.add_from_import("azure.core.polling", "PollingMethod", ImportType.AZURECORE)
-            file_import.add_from_import("azure.mgmt.core.polling.arm_polling", "ARMPolling", ImportType.AZURECORE)
->>>>>>> 4b724ee3
         return file_import