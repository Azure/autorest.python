--- conflicted
+++ resolved
@@ -49,14 +49,11 @@
         return self.schema.get_serialization_type()
 
     @property
-<<<<<<< HEAD
     def docstring_text(self) -> str:
         return "constant"
 
-    def get_python_type(self, namespace: str) -> str:
-=======
+    @property
     def docstring_type(self) -> str:
->>>>>>> ff7c1aab
         """The python type used for RST syntax input and type annotation.
 
         :param str namespace: Optional. The namespace for the models.
