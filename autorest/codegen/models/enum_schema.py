--- conflicted
+++ resolved
@@ -5,11 +5,8 @@
 # --------------------------------------------------------------------------
 from typing import Any, Dict, List, Optional, Set
 from .base_schema import BaseSchema
-<<<<<<< HEAD
 from .imports import FileImport, ImportType
-=======
 from .primitive_schemas import StringSchema
->>>>>>> 61f33928
 
 
 class EnumValue:
