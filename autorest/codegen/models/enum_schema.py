--- conflicted
+++ resolved
@@ -76,14 +76,11 @@
         return f'Union[str, \"{self.enum_type}\"]'
 
     @property
-<<<<<<< HEAD
     def docstring_text(self) -> str:
         return self.enum_type
 
-    def get_python_type(self, namespace: str) -> str:
-=======
+    @property
     def docstring_type(self) -> str:
->>>>>>> ff7c1aab
         """The python type used for RST syntax input and type annotation.
         """
         return f"str or ~{self.namespace}.models.{self.enum_type}"
