--- conflicted
+++ resolved
@@ -56,25 +56,17 @@
         namespace: str,
         yaml_data: Dict[str, Any],
         description: str,
-<<<<<<< HEAD
-        enum_type: str,
-        values: List["EnumValue"],
-        enum_file_name: str
-=======
         name: str,
         values: List["EnumValue"],
-        enum_type: PrimitiveSchema
->>>>>>> 68808bf8
+        enum_type: PrimitiveSchema,
+        enum_file_name: str
     ) -> None:
         super(EnumSchema, self).__init__(namespace=namespace, yaml_data=yaml_data)
         self.description = description
         self.name = name
         self.values = values
-<<<<<<< HEAD
         self.enum_file_name = enum_file_name
-=======
         self.enum_type = enum_type
->>>>>>> 68808bf8
 
     @property
     def serialization_type(self) -> str:
@@ -162,17 +154,14 @@
             description=yaml_data["language"]["python"]["description"],
             name=name,
             values=values,
-<<<<<<< HEAD
+            enum_type=enum_type,
             enum_file_name=f"_{code_model.module_name}_enums"
-=======
-            enum_type=enum_type
->>>>>>> 68808bf8
         )
 
     def imports(self) -> FileImport:
         file_import = FileImport()
         file_import.add_from_import("typing", "Union", ImportType.STDLIB)
-<<<<<<< HEAD
+        file_import.merge(self.enum_type.imports())
         return file_import
 
     def model_file_imports(self) -> FileImport:
@@ -180,8 +169,4 @@
         # we import every enum since we can get extremely long imports
         # if we import my name
         imports.add_from_import("." + self.enum_file_name, "*", ImportType.LOCAL)
-        return imports
-=======
-        file_import.merge(self.enum_type.imports())
-        return file_import
->>>>>>> 68808bf8
+        return imports