--- conflicted
+++ resolved
@@ -58,16 +58,6 @@
     def __init__(
         self,
         options: Dict[str, Any],
-<<<<<<< HEAD
-        *,
-        show_builders: Optional[bool] = False,
-        show_models: Optional[bool] = True,
-        show_operations: Optional[bool] = True,
-        show_send_request: Optional[bool] = False,
-        only_path_and_body_params_positional: Optional[bool] = False,
-        version_tolerant: Optional[bool] = False,
-=======
->>>>>>> 244984f8
     ) -> None:
         self.send_request_name = "send_request" if options['show_send_request'] else "_send_request"
         self.rest_layer_name = "rest" if options["builders_visibility"] == "public" else "_rest"
@@ -88,7 +78,6 @@
         self._rest: Optional[Rest] = None
         self.request_builder_ids: Dict[int, RequestBuilder] = {}
         self._credential_schema_policy: Optional[CredentialSchemaPolicy] = None
-        self.version_tolerant = version_tolerant
 
     @property
     def global_parameters(self) -> GlobalParameterList:
