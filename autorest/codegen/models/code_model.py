--- conflicted
+++ resolved
@@ -150,13 +150,8 @@
             current = schema
             ancestors.append(schema)
             while current.base_model:
-<<<<<<< HEAD
                 parent = cast(ObjectSchema, current.base_model)
-                if parent.name in seen_schemas:
-=======
-                parent = current.base_model
                 if parent.id in seen_schema_yaml_ids:
->>>>>>> 4793bd7b
                     break
                 ancestors.insert(0, parent)
                 seen_schema_names.add(current.name)
