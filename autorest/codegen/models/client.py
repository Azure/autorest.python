--- conflicted
+++ resolved
@@ -3,17 +3,11 @@
 # Licensed under the MIT License. See License.txt in the project root for
 # license information.
 # --------------------------------------------------------------------------
-<<<<<<< HEAD
-from typing import List, Optional, TYPE_CHECKING
-from .parameter_list import GlobalParameterList
-from .imports import FileImport, ImportType, TypingSection, MsrestImportType
-=======
 from typing import Any, Dict, TYPE_CHECKING, TypeVar, Generic, Union
 
 from .base_model import BaseModel
 from .parameter_list import ClientGlobalParameterList, ConfigGlobalParameterList
-from .imports import FileImport, ImportType, TypingSection
->>>>>>> 73696e8b
+from .imports import FileImport, ImportType, TypingSection, MsrestImportType
 
 ParameterListType = TypeVar(
     "ParameterListType",
@@ -90,46 +84,28 @@
         file_import.add_submodule_import(
             "typing", "Any", ImportType.STDLIB, TypingSection.CONDITIONAL
         )
-<<<<<<< HEAD
-
-        any_optional_gp = any(not gp.required for gp in self.parameters)
-
-        legacy = not any(
-            g
-            for g in ["low_level_client", "version_tolerant"]
-            if g in self.code_model.options
-        )
-        if any_optional_gp or (
-            legacy and self.code_model.service_client.parameters.host
-        ):
-            file_import.add_submodule_import(
-                "typing", "Optional", ImportType.STDLIB, TypingSection.CONDITIONAL
-            )
+        if self.code_model.options["azure_arm"]:
+            file_import.add_submodule_import(
+                "azure.mgmt.core", self.pipeline_class(async_mode), ImportType.AZURECORE
+            )
+        else:
+            file_import.add_submodule_import(
+                "azure.core", self.pipeline_class(async_mode), ImportType.AZURECORE
+            )
+
+        for gp in self.parameters:
+            file_import.merge(gp.imports())
+        file_import.add_submodule_import(
+            "._configuration",
+            f"{self.code_model.client.name}Configuration",
+            ImportType.LOCAL,
+        )
 
         file_import.add_msrest_import(
             self.code_model,
             ".." if async_mode else ".",
             MsrestImportType.SerializerDeserializer,
             TypingSection.REGULAR,
-        )
-
-=======
->>>>>>> 73696e8b
-        if self.code_model.options["azure_arm"]:
-            file_import.add_submodule_import(
-                "azure.mgmt.core", self.pipeline_class(async_mode), ImportType.AZURECORE
-            )
-        else:
-            file_import.add_submodule_import(
-                "azure.core", self.pipeline_class(async_mode), ImportType.AZURECORE
-            )
-
-        for gp in self.parameters:
-            file_import.merge(gp.imports())
-        file_import.add_submodule_import(
-            "._configuration",
-            f"{self.code_model.client.name}Configuration",
-            ImportType.LOCAL,
         )
 
         return file_import
@@ -209,12 +185,6 @@
         )
 
     @property
-<<<<<<< HEAD
-    def filename(self) -> str:
-        if not self.code_model.is_legacy:
-            return "_client"
-        return f"_{self.code_model.module_name}"
-=======
     def name(self) -> str:
         return f"{super().name}Configuration"
 
@@ -255,5 +225,4 @@
             yaml_data=yaml_data,
             code_model=code_model,
             parameters=ConfigGlobalParameterList.from_yaml(yaml_data, code_model),
-        )
->>>>>>> 73696e8b
+        )