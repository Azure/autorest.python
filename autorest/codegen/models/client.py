--- conflicted
+++ resolved
@@ -7,12 +7,8 @@
 
 from .base_model import BaseModel
 from .parameter_list import ClientGlobalParameterList, ConfigGlobalParameterList
-<<<<<<< HEAD
 from .imports import FileImport, ImportType, TypingSection, MsrestImportType
-=======
-from .imports import FileImport, ImportType, TypingSection
 from .utils import add_to_pylint_disable
->>>>>>> 0da96921
 
 ParameterListType = TypeVar(
     "ParameterListType",
