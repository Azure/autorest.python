--- conflicted
+++ resolved
@@ -71,16 +71,10 @@
 
     def imports(self) -> FileImport:
         file_import = FileImport()
-<<<<<<< HEAD
-        for parameter in self.parameters:
+        for parameter in self.parameters.method:
             if self.abstract and (parameter.is_multipart or parameter.is_data_input):
                 continue
             file_import.merge(parameter.imports())
-=======
-        for parameter in self.parameters.method:
-            if parameter.need_import:
-                file_import.merge(parameter.imports())
->>>>>>> fad054f1
 
         file_import.add_submodule_import(
             "azure.core.rest",
