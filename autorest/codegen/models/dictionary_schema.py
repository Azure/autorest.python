--- conflicted
+++ resolved
@@ -75,8 +75,5 @@
     def imports(self) -> FileImport:
         file_import = FileImport()
         file_import.add_from_import("typing", "Dict", ImportType.STDLIB)
-<<<<<<< HEAD
-=======
         file_import.merge(self.element_type.imports())
->>>>>>> cf02649d
         return file_import