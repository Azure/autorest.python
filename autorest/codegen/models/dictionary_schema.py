--- conflicted
+++ resolved
@@ -44,14 +44,11 @@
         return f'Dict[str, {self.element_type.get_python_type_annotation()}]'
 
     @property
-<<<<<<< HEAD
     def docstring_text(self) -> str:
         return "dict"
 
-    def get_python_type(self, namespace: str) -> str:
-=======
+    @property
     def docstring_type(self) -> str:
->>>>>>> ff7c1aab
         """The python type used for RST syntax input and type annotation.
 
         :param str namespace: Optional. The namespace for the models.
