# -------------------------------------------------------------------------
# Copyright (c) Microsoft Corporation. All rights reserved.
# Licensed under the MIT License. See License.txt in the project root for
# license information.
# --------------------------------------------------------------------------
import logging
from typing import cast, Dict, List, Any, Optional, Set, Union

from .operation import Operation
from .parameter import Parameter
from .schema_response import SchemaResponse
from .schema_request import SchemaRequest
from .imports import ImportType, FileImport, TypingSection
from .object_schema import ObjectSchema

_LOGGER = logging.getLogger(__name__)


class PagingOperation(Operation):
    def __init__(
        self,
        yaml_data: Dict[str, Any],
        name: str,
        description: str,
        url: str,
        method: str,
        multipart: bool,
        api_versions: Set[str],
        requests: List[SchemaRequest],
        summary: Optional[str] = None,
        parameters: Optional[List[Parameter]] = None,
        multiple_media_type_parameters: Optional[List[Parameter]] = None,
        responses: Optional[List[SchemaResponse]] = None,
        exceptions: Optional[List[SchemaResponse]] = None,
        want_description_docstring: bool = True,
        want_tracing: bool = True,
        *,
        override_success_response_to_200: bool = False
    ) -> None:
        super(PagingOperation, self).__init__(
            yaml_data,
            name,
            description,
            url,
            method,
            multipart,
            api_versions,
            requests,
            summary,
            parameters,
            multiple_media_type_parameters,
            responses,
            exceptions,
            want_description_docstring,
            want_tracing
        )
        self._item_name: str = yaml_data["extensions"]["x-ms-pageable"].get("itemName")
        self._next_link_name: str = yaml_data["extensions"]["x-ms-pageable"].get("nextLinkName")
        self.operation_name: str = yaml_data["extensions"]["x-ms-pageable"].get("operationName")
        self.next_operation: Optional[Operation] = None
        self.override_success_response_to_200 = override_success_response_to_200
        self.coroutine_when_async = False

    def _get_response(self) -> SchemaResponse:
        response = self.responses[0]
        if not isinstance(response.schema, ObjectSchema):
            raise ValueError(
                "The response of a paging operation must be of type " + f"ObjectSchema but {response.schema} is not"
            )
        return response

    def _find_python_name(self, rest_api_name: str, log_name: str) -> str:
        response = self._get_response()
        response_schema = cast(ObjectSchema, response.schema)
        if response_schema:
            for prop in response_schema.properties:
                if prop.original_swagger_name == rest_api_name:
                    return prop.name
        raise ValueError(
            f"While scanning x-ms-pageable, was unable to find "
            + f"{log_name}:{rest_api_name} in model {response_schema.name}"
        )

    @property
    def item_name(self) -> str:
        if self._item_name is None:
            # Default value. I still check if I find it,  so I can do a nice message.
            item_name = "value"
            try:
                return self._find_python_name(item_name, "itemName")
            except ValueError:
                response = self._get_response()
                raise ValueError(
                    f"While scanning x-ms-pageable, itemName was not defined and object"
                    + f" {response.schema.name} has no array called 'value'"
                )
        return self._find_python_name(self._item_name, "itemName")

    @property
    def next_link_name(self) -> Optional[str]:
        if not self._next_link_name:
            # That's an ok scenario, it just means no next page possible
            return None
        return self._find_python_name(self._next_link_name, "nextLinkName")

    @property
    def has_optional_return_type(self) -> bool:
        """A paging will never have an optional return type, we will always return a pager"""
        return False

    def get_pager_path(self, async_mode: bool) -> str:
        extension_name = "pager-async" if async_mode else "pager-sync"
        return self.yaml_data["extensions"][extension_name]

    def get_pager(self, async_mode: bool) -> str:
        return self.get_pager_path(async_mode).split(".")[-1]

    @property
    def success_status_code(self) -> List[Union[str, int]]:
        """The list of all successfull status code.
        """
        if self.override_success_response_to_200:
            return [200]
        return super(PagingOperation, self).success_status_code

    def imports(self, code_model, async_mode: bool) -> FileImport:
        file_import = super(PagingOperation, self).imports(code_model, async_mode)

<<<<<<< HEAD
        paging_file = "async_paging" if async_mode else "paging"
        async_prefix = "Async" if async_mode else ""

        file_import.add_from_import(f"azure.core.{paging_file}", f"{async_prefix}ItemPaged", ImportType.AZURECORE)
        file_import.add_from_import(f"typing", f"{async_prefix}Iterable", ImportType.STDLIB, TypingSection.CONDITIONAL)

        if self.next_operation:
            file_import.add_from_import(
                f"azure.core.{paging_file}_method",
                f"{async_prefix}DifferentNextOperationPagingMethod",
                ImportType.AZURECORE
            )
            file_import.add_import("functools", ImportType.STDLIB)
        else:
            file_import.add_from_import(
                f"azure.core.{paging_file}_method", f"{async_prefix}BasicPagingMethod", ImportType.AZURECORE
            )

        if async_mode:
            file_import.add_from_import("azure.core.async_paging", "AsyncList", ImportType.AZURECORE)
=======
        pager_import_path = ".".join(self.get_pager_path(async_mode).split(".")[:-1])
        pager = self.get_pager(async_mode)

        file_import.add_from_import(pager_import_path, pager, ImportType.AZURECORE)

        if async_mode:
            file_import.add_from_import("azure.core.async_paging", "AsyncList", ImportType.AZURECORE)
            file_import.add_from_import("typing", "AsyncIterable", ImportType.STDLIB, TypingSection.CONDITIONAL)
        else:
            file_import.add_from_import("typing", "Iterable", ImportType.STDLIB, TypingSection.CONDITIONAL)
>>>>>>> 49afdc2f

        if code_model.options["tracing"]:
            file_import.add_from_import(
                "azure.core.tracing.decorator", "distributed_trace", ImportType.AZURECORE,
            )

        return file_import<|MERGE_RESOLUTION|>--- conflicted
+++ resolved
@@ -126,12 +126,8 @@
     def imports(self, code_model, async_mode: bool) -> FileImport:
         file_import = super(PagingOperation, self).imports(code_model, async_mode)
 
-<<<<<<< HEAD
         paging_file = "async_paging" if async_mode else "paging"
         async_prefix = "Async" if async_mode else ""
-
-        file_import.add_from_import(f"azure.core.{paging_file}", f"{async_prefix}ItemPaged", ImportType.AZURECORE)
-        file_import.add_from_import(f"typing", f"{async_prefix}Iterable", ImportType.STDLIB, TypingSection.CONDITIONAL)
 
         if self.next_operation:
             file_import.add_from_import(
@@ -144,21 +140,15 @@
             file_import.add_from_import(
                 f"azure.core.{paging_file}_method", f"{async_prefix}BasicPagingMethod", ImportType.AZURECORE
             )
+        file_import.add_from_import("typing", f"{async_prefix}Iterable", ImportType.STDLIB, TypingSection.CONDITIONAL)
 
         if async_mode:
             file_import.add_from_import("azure.core.async_paging", "AsyncList", ImportType.AZURECORE)
-=======
+
         pager_import_path = ".".join(self.get_pager_path(async_mode).split(".")[:-1])
         pager = self.get_pager(async_mode)
 
         file_import.add_from_import(pager_import_path, pager, ImportType.AZURECORE)
-
-        if async_mode:
-            file_import.add_from_import("azure.core.async_paging", "AsyncList", ImportType.AZURECORE)
-            file_import.add_from_import("typing", "AsyncIterable", ImportType.STDLIB, TypingSection.CONDITIONAL)
-        else:
-            file_import.add_from_import("typing", "Iterable", ImportType.STDLIB, TypingSection.CONDITIONAL)
->>>>>>> 49afdc2f
 
         if code_model.options["tracing"]:
             file_import.add_from_import(
