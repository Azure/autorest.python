# -------------------------------------------------------------------------
# Copyright (c) Microsoft Corporation. All rights reserved.
# Licensed under the MIT License. See License.txt in the project root for
# license information.
# --------------------------------------------------------------------------
import logging
import sys
from typing import Dict, Any, Set, Union, List, Type
import yaml

from .. import Plugin
from .models.code_model import CodeModel
from .models import build_schema
from .models.operation_group import OperationGroup
from .models.parameter import Parameter
from .models.parameter_list import GlobalParameterList
from .models.rest import Rest
from .serializers import JinjaSerializer
from .models.credential_schema_policy import CredentialSchemaPolicy, get_credential_schema_policy_type
from .models.credential_schema import AzureKeyCredentialSchema, TokenCredentialSchema

def _build_convenience_layer(yaml_data: Dict[str, Any], code_model: CodeModel) -> None:
    # Create operations
    if code_model.options["show_operations"] and yaml_data.get("operationGroups"):
        code_model.operation_groups = [
            OperationGroup.from_yaml(code_model, op_group) for op_group in yaml_data["operationGroups"]
        ]
    if code_model.options["models_mode"] and yaml_data.get("schemas"):
        # sets the enums property in our code_model variable, which will later be passed to EnumSerializer

        code_model.add_inheritance_to_models()
        code_model.sort_schemas()

    if code_model.options["show_operations"]:
        code_model.link_operation_to_request_builder()
        code_model.add_schema_link_to_operation()
        code_model.generate_single_parameter_from_multiple_media_types_operation()
        # LRO operation
        code_model.format_lro_operations()
        code_model.remove_next_operation()

def _validate_code_model_options(options: Dict[str, Any]) -> None:

    if options["builders_visibility"] not in ["public", "hidden", "embedded"]:
        raise ValueError(
            "The value of --builders-visibility must be either 'public', 'hidden', "
            "or 'embedded'"
        )

    if not options["show_operations"] and options["builders_visibility"] == "embedded":
        raise ValueError(
            "Can not embed builders without operations. "
            "Either set --show-operations to True, or change the value of --builders-visibility "
            "to 'public' or 'hidden'."
        )

    if not options["show_operations"] and options["add_python_3_operation_files"]:
        raise ValueError(
            "Can not add typed sync operation files if you are not showing operations. "
            "If you want typed synced operation files, you have to add flag "
            "--show-operations"
        )

    if options["basic_setup_py"] and not options["package_version"]:
        raise ValueError("--basic-setup-py must be used with --package-version")

_LOGGER = logging.getLogger(__name__)
class CodeGenerator(Plugin):
    @staticmethod
    def remove_cloud_errors(yaml_data: Dict[str, Any]) -> None:
        for group in yaml_data["operationGroups"]:
            for operation in group["operations"]:
                if not operation.get("exceptions"):
                    continue
                i = 0
                while i < len(operation["exceptions"]):
                    exception = operation["exceptions"][i]
                    if exception.get("schema") and exception["schema"]["language"]["default"]["name"] == "CloudError":
                        del operation["exceptions"][i]
                        i -= 1
                    i += 1
        if yaml_data.get("schemas") and yaml_data["schemas"].get("objects"):
            for i in range(len(yaml_data["schemas"]["objects"])):
                obj_schema = yaml_data["schemas"]["objects"][i]
                if obj_schema["language"]["default"]["name"] == "CloudError":
                    del yaml_data["schemas"]["objects"][i]
                    break

    @staticmethod
    def _build_exceptions_set(yaml_data: List[Dict[str, Any]]) -> Set[int]:
        exceptions_set = set()
        for group in yaml_data:
            for operation in group["operations"]:
                if not operation.get("exceptions"):
                    continue
                for exception in operation["exceptions"]:
                    if not exception.get("schema"):
                        continue
                    exceptions_set.add(id(exception["schema"]))
        return exceptions_set

    def _create_code_model(self, yaml_data: Dict[str, Any], options: Dict[str, Union[str, bool]]) -> CodeModel:
        # Create a code model

        code_model = CodeModel(options=options)
        if code_model.options['credential']:
            self._handle_default_authentication_policy(code_model)
        code_model.module_name = yaml_data["info"]["python_title"]
        code_model.class_name = yaml_data["info"]["pascal_case_title"]
        code_model.description = (
            yaml_data["info"]["description"] if yaml_data["info"].get("description") else ""
        )

        # Global parameters
        code_model.global_parameters = GlobalParameterList(
            [Parameter.from_yaml(param) for param in yaml_data.get("globalParameters", [])],
        )

        # Custom URL
        dollar_host = [parameter for parameter in code_model.global_parameters if parameter.rest_api_name == "$host"]
        if not dollar_host:
            # We don't want to support multi-api customurl YET (will see if that goes well....)
            # So far now, let's get the first one in the first operation
            # UGLY as hell.....
            if yaml_data.get("operationGroups"):
                first_req_of_first_op_of_first_grp = yaml_data["operationGroups"][0]["operations"][0]["requests"][0]
                code_model.service_client.custom_base_url = (
                    first_req_of_first_op_of_first_grp["protocol"]["http"]["uri"]
                )
        else:
            for host in dollar_host:
                code_model.global_parameters.remove(host)
            code_model.service_client.base_url = dollar_host[0].yaml_data["clientDefaultValue"]

        # Get my namespace
        namespace = self._autorestapi.get_value("namespace")
        _LOGGER.debug("Namespace parameter was %s", namespace)
        if not namespace:
            namespace = yaml_data["info"]["python_title"]
        code_model.namespace = namespace

        code_model.rest = Rest.from_yaml(yaml_data, code_model=code_model)
        if yaml_data.get("schemas"):
            exceptions_set = CodeGenerator._build_exceptions_set(yaml_data=yaml_data["operationGroups"])

            for type_list in yaml_data["schemas"].values():
                for schema in type_list:
                    build_schema(yaml_data=schema, exceptions_set=exceptions_set, code_model=code_model)
            code_model.add_schema_link_to_request_builder()
            code_model.add_schema_link_to_global_parameters()

        _build_convenience_layer(yaml_data=yaml_data, code_model=code_model)

        if options["credential"]:
            code_model.add_credential_global_parameter()

        return code_model

    def _get_credential_scopes(self, credential):
        credential_scopes_temp = self._autorestapi.get_value("credential-scopes")
        credential_scopes = credential_scopes_temp.split(",") if credential_scopes_temp else None
        if credential_scopes and not credential:
            raise ValueError("--credential-scopes must be used with the --add-credential flag")

        # check to see if user just passes in --credential-scopes with no value
        if self._autorestapi.get_boolean_value("credential-scopes", False) and not credential_scopes:
            raise ValueError(
                "--credential-scopes takes a list of scopes in comma separated format. "
                "For example: --credential-scopes=https://cognitiveservices.azure.com/.default"
            )
        return credential_scopes

    def _initialize_credential_schema_policy(
        self, code_model: CodeModel, credential_schema_policy: Type[CredentialSchemaPolicy]
    ) -> CredentialSchemaPolicy:
        credential_scopes = self._get_credential_scopes(code_model.options['credential'])
        credential_key_header_name = self._autorestapi.get_value('credential-key-header-name')
        azure_arm = code_model.options['azure_arm']
        credential = code_model.options['credential']

        if hasattr(credential_schema_policy, "credential_scopes"):
            if not credential_scopes:
                if azure_arm:
                    credential_scopes = ["https://management.azure.com/.default"]
                elif credential:
                    # If add-credential is specified, we still want to add a credential_scopes variable.
                    # Will make it an empty list so we can differentiate between this case and None
                    _LOGGER.warning(
                        "You have default credential policy %s "
                        "but not the --credential-scopes flag set while generating non-management plane code. "
                        "This is not recommend because it forces the customer to pass credential scopes "
                        "through kwargs if they want to authenticate.",
                        credential_schema_policy.name()
                    )
                    credential_scopes = []

            if credential_key_header_name:
                raise ValueError(
                    "You have passed in a credential key header name with default credential policy type "
                    f"{credential_schema_policy.name()}. This is not allowed, since credential key header "
                    "name is tied with AzureKeyCredentialPolicy. Instead, with this policy it is recommend you "
                    "pass in --credential-scopes."
                )
            return credential_schema_policy(
                credential=TokenCredentialSchema(async_mode=False),
                credential_scopes=credential_scopes,
            )
        # currently the only other credential policy is AzureKeyCredentialPolicy
        if credential_scopes:
            raise ValueError(
                "You have passed in credential scopes with default credential policy type "
                "AzureKeyCredentialPolicy. This is not allowed, since credential scopes is tied with "
                f"{code_model.default_authentication_policy.name()}. Instead, with this policy you must pass in "
                "--credential-key-header-name."
            )
        if not credential_key_header_name:
            credential_key_header_name = "api-key"
            _LOGGER.info(
                "Defaulting the AzureKeyCredentialPolicy header's name to 'api-key'"
            )
        return credential_schema_policy(
            credential=AzureKeyCredentialSchema(),
            credential_key_header_name=credential_key_header_name,
        )

    def _handle_default_authentication_policy(self, code_model: CodeModel):
        credential_schema_policy_name = (
            self._autorestapi.get_value("credential-default-policy-type") or
            code_model.default_authentication_policy.name()
        )
        credential_schema_policy_type = get_credential_schema_policy_type(credential_schema_policy_name)
        credential_schema_policy = self._initialize_credential_schema_policy(
            code_model, credential_schema_policy_type
        )
        code_model.credential_schema_policy = credential_schema_policy

    def _build_code_model_options(self) -> Dict[str, Any]:
        """Build en options dict from the user input while running autorest.
        """
        azure_arm = self._autorestapi.get_boolean_value("azure-arm", False)
        credential = (
            self._autorestapi.get_boolean_value("add-credentials", False) or
            self._autorestapi.get_boolean_value("add-credential", False)
        )

        license_header = self._autorestapi.get_value("header-text")
        if license_header:
            license_header = license_header.replace("\n", "\n# ")
            license_header = (
                "# --------------------------------------------------------------------------\n# " + license_header
            )
            license_header += "\n# --------------------------------------------------------------------------"

        low_level_client = self._autorestapi.get_boolean_value("low-level-client", False)
        version_tolerant = self._autorestapi.get_boolean_value("version-tolerant", False)

        options: Dict[str, Any] = {
            "azure_arm": azure_arm,
            "credential": credential,
            "head_as_boolean": self._autorestapi.get_boolean_value("head-as-boolean", False),
            "license_header": license_header,
            "keep_version_file": self._autorestapi.get_boolean_value("keep-version-file", False),
            "no_async": self._autorestapi.get_boolean_value("no-async", False),
            "no_namespace_folders": self._autorestapi.get_boolean_value("no-namespace-folders", False),
            "basic_setup_py": self._autorestapi.get_boolean_value("basic-setup-py", False),
            "package_name": self._autorestapi.get_value("package-name"),
            "package_version": self._autorestapi.get_value("package-version"),
            "client_side_validation": self._autorestapi.get_boolean_value("client-side-validation", False),
            "tracing": self._autorestapi.get_boolean_value("trace", False),
            "multiapi": self._autorestapi.get_boolean_value("multiapi", False),
            "polymorphic_examples": self._autorestapi.get_value("polymorphic-examples") or 5,
            "models_mode": self._autorestapi.get_value("models-mode"),
            "builders_visibility": self._autorestapi.get_value("builders-visibility"),
            "show_operations": self._autorestapi.get_boolean_value("show-operations", not low_level_client),
            "show_send_request": self._autorestapi.get_boolean_value(
                "show-send-request", low_level_client or version_tolerant
            ),
            "only_path_and_body_params_positional": self._autorestapi.get_boolean_value(
                "only-path-and-body-params-positional", low_level_client or version_tolerant
            ),
            "add_python_3_operation_files": self._autorestapi.get_boolean_value(
                "add-python3-operation-files", False
            ),
            "version_tolerant": version_tolerant
        }
<<<<<<< HEAD
        if options["show_models"] is None:
            if low_level_client or version_tolerant:
                options["show_models"] = False
=======
        if options["models_mode"] is None:
            if low_level_client:
                options["models_mode"] = False
>>>>>>> a936a828
            else:
                options["models_mode"] = "msrest"
        else:
            options["models_mode"] = options["models_mode"].lower()
            if options["models_mode"] == "false":
                options["models_mode"] = False

        if options["builders_visibility"] is None:
            options["builders_visibility"] = "public" if low_level_client else "embedded"
        else:
            options["builders_visibility"] = options["builders_visibility"].lower()

        _validate_code_model_options(options)

        # Force some options in ARM MODE:
        if azure_arm:
            options["credential"] = True
            options["head_as_boolean"] = True
        return options

    def process(self) -> bool:
        # List the input file, should be only one
        inputs = self._autorestapi.list_inputs()
        _LOGGER.debug("Possible Inputs: %s", inputs)
        if "code-model-v4-no-tags.yaml" not in inputs:
            raise ValueError("code-model-v4-no-tags.yaml must be a possible input")

        file_content = self._autorestapi.read_file("code-model-v4-no-tags.yaml")

        # Parse the received YAML
        yaml_data = yaml.safe_load(file_content)

        options = self._build_code_model_options()

        if options["azure_arm"]:
            self.remove_cloud_errors(yaml_data)

        code_model = self._create_code_model(yaml_data=yaml_data, options=options)

        serializer = JinjaSerializer(self._autorestapi)
        serializer.serialize(code_model)

        return True


def main(yaml_model_file: str) -> None:
    from ..jsonrpc.localapi import LocalAutorestAPI  # pylint: disable=import-outside-toplevel

    code_generator = CodeGenerator(autorestapi=LocalAutorestAPI(reachable_files=[yaml_model_file]))
    if not code_generator.process():
        raise SystemExit("Process didn't finish gracefully")


if __name__ == "__main__":
    main(sys.argv[1])<|MERGE_RESOLUTION|>--- conflicted
+++ resolved
@@ -283,15 +283,9 @@
             ),
             "version_tolerant": version_tolerant
         }
-<<<<<<< HEAD
-        if options["show_models"] is None:
+        if options["models_mode"] is None:
             if low_level_client or version_tolerant:
-                options["show_models"] = False
-=======
-        if options["models_mode"] is None:
-            if low_level_client:
                 options["models_mode"] = False
->>>>>>> a936a828
             else:
                 options["models_mode"] = "msrest"
         else:
