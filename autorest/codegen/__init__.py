--- conflicted
+++ resolved
@@ -13,17 +13,11 @@
 from .models import build_schema
 from .models.operation_group import OperationGroup
 from .models.parameter import Parameter
-<<<<<<< HEAD
-from .models.parameter_list import ParameterList
-from .models.credential_schema import AzureKeyCredentialSchema, TokenCredentialSchema
-from .models.credential_schema_policy import get_credential_schema_policy, CredentialSchemaPolicy
-from .serializers import JinjaSerializer
-
-
-=======
 from .models.parameter_list import GlobalParameterList
 from .models.rest import Rest
 from .serializers import JinjaSerializer
+from .models.credential_schema_policy import CredentialSchemaPolicy, get_credential_schema_policy
+from .models.credential_schema import AzureKeyCredentialSchema, TokenCredentialSchema
 
 
 def _get_credential_default_policy_type_has_async_version(credential_default_policy_type: str) -> bool:
@@ -53,7 +47,6 @@
         code_model.format_lro_operations()
         code_model.remove_next_operation()
 
->>>>>>> bacf5cf9
 _LOGGER = logging.getLogger(__name__)
 class CodeGenerator(Plugin):
     @staticmethod
@@ -91,11 +84,6 @@
 
     def _create_code_model(self, yaml_data: Dict[str, Any], options: Dict[str, Union[str, bool]]) -> CodeModel:
         # Create a code model
-<<<<<<< HEAD
-        code_model = CodeModel(options)
-        if code_model.options['credential']:
-            self._handle_default_authentication_policy(code_model)
-=======
         low_level_client = self._autorestapi.get_boolean_value("low-level-client", False)
         show_models = self._autorestapi.get_boolean_value(
             "show-models",
@@ -125,7 +113,8 @@
             only_path_and_body_params_positional=only_path_and_body_params_positional,
             options=options,
         )
->>>>>>> bacf5cf9
+        if code_model.options['credential']:
+            self._handle_default_authentication_policy(code_model)
         code_model.module_name = yaml_data["info"]["python_title"]
         code_model.class_name = yaml_data["info"]["pascal_case_title"]
         code_model.description = (
@@ -286,14 +275,7 @@
             "client_side_validation": self._autorestapi.get_boolean_value("client-side-validation", False),
             "tracing": self._autorestapi.get_boolean_value("trace", False),
             "multiapi": self._autorestapi.get_boolean_value("multiapi", False),
-<<<<<<< HEAD
-=======
-            "credential_default_policy_type": credential_default_policy_type,
-            "credential_default_policy_type_has_async_version": (
-                _get_credential_default_policy_type_has_async_version(credential_default_policy_type)
-            ),
             "polymorphic_examples": self._autorestapi.get_value("polymorphic-examples") or 5,
->>>>>>> bacf5cf9
         }
 
         if options["basic_setup_py"] and not options["package_version"]:
