--- conflicted
+++ resolved
@@ -282,11 +282,7 @@
                 "only-path-and-body-params-positional", low_level_client or version_tolerant
             ),
             "add_python_3_operation_files": self._autorestapi.get_boolean_value(
-<<<<<<< HEAD
-                "add-python3-operation-files", version_tolerant
-=======
-                "add-python3-operation-files", python_3_only
->>>>>>> baa4c363
+                "add-python3-operation-files", python_3_only or version_tolerant
             ),
             "version_tolerant": version_tolerant,
             "low_level_client": low_level_client,
