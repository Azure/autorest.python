--- conflicted
+++ resolved
@@ -284,11 +284,8 @@
                 "add-python3-operation-files", False
             ),
             "version_tolerant": version_tolerant,
-<<<<<<< HEAD
-            "combine_operation_files": self._autorestapi.get_boolean_value("combine-operation-files", False),
-=======
             "low_level_client": low_level_client,
->>>>>>> 44166734
+            "combine_operation_files": self._autorestapi.get_boolean_value("combine-operation-files", version_tolerant),
         }
 
         if options["builders_visibility"] is None:
