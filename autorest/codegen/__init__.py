--- conflicted
+++ resolved
@@ -259,13 +259,9 @@
 
         low_level_client = self._autorestapi.get_boolean_value("low-level-client", False)
         version_tolerant = self._autorestapi.get_boolean_value("version-tolerant", False)
-<<<<<<< HEAD
         show_operations = self._autorestapi.get_boolean_value("show-operations", not low_level_client)
-=======
-
         models_mode_default = "none" if low_level_client or version_tolerant else "msrest"
 
->>>>>>> c6bd89bb
         options: Dict[str, Any] = {
             "azure_arm": azure_arm,
             "credential": credential,
