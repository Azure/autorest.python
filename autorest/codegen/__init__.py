# -------------------------------------------------------------------------
# Copyright (c) Microsoft Corporation. All rights reserved.
# Licensed under the MIT License. See License.txt in the project root for
# license information.
# --------------------------------------------------------------------------
import logging
import sys
from typing import Dict, Any, Set, Union, List, Type
import yaml

from .. import Plugin
from .models.code_model import CodeModel
from .models import build_schema
from .models.operation_group import OperationGroup
from .models.parameter import Parameter
from .models.parameter_list import GlobalParameterList
from .models.rest import Rest
from .serializers import JinjaSerializer
from .models.credential_schema_policy import CredentialSchemaPolicy, get_credential_schema_policy_type
from .models.credential_schema import AzureKeyCredentialSchema, TokenCredentialSchema

def _build_convenience_layer(yaml_data: Dict[str, Any], code_model: CodeModel) -> None:
<<<<<<< HEAD
    if code_model.show_models and yaml_data.get("schemas"):
        code_model.add_inheritance_to_models()
        code_model.sort_schemas()

    if code_model.show_operations and yaml_data.get("operationGroups"):
        code_model.operation_groups = [
            OperationGroup.from_yaml(code_model, op_group) for op_group in yaml_data["operationGroups"]
        ]
        code_model.link_operation_to_request_builder()
        code_model.add_schema_link_to_operation()
        code_model.generate_single_parameter_from_multiple_media_types_operation()
=======
    # Create operations
    if code_model.options["show_operations"] and yaml_data.get("operationGroups"):
        code_model.operation_groups = [
            OperationGroup.from_yaml(code_model, op_group) for op_group in yaml_data["operationGroups"]
        ]
    if code_model.options["show_models"] and yaml_data.get("schemas"):
        # sets the enums property in our code_model variable, which will later be passed to EnumSerializer

        code_model.add_inheritance_to_models()
        code_model.sort_schemas()
        code_model.link_operation_to_request_builder()
        code_model.add_schema_link_to_operation()
        code_model.generate_single_parameter_from_multiple_media_types_operation()

    if code_model.options["show_operations"]:
        # LRO operation
>>>>>>> 244984f8
        code_model.format_lro_operations()
        code_model.remove_next_operation()

def _validate_code_model_options(options: Dict[str, Any]) -> None:

    if options["builders_visibility"] not in ["public", "hidden", "embedded"]:
        raise ValueError(
            "The value of --builders-visibility must be either 'public', 'hidden', "
            "or 'embedded'"
        )

    if not options["show_operations"] and options["builders_visibility"] == "embedded":
        raise ValueError(
            "Can not embed builders without operations. "
            "Either set --show-operations to True, or change the value of --builders-visibility "
            "to 'public' or 'hidden'."
        )

    if not options["show_operations"] and options["add_python_3_operation_files"]:
        raise ValueError(
            "Can not add typed sync operation files if you are not showing operations. "
            "If you want typed synced operation files, you have to add flag "
            "--show-operations"
        )

    if options["basic_setup_py"] and not options["package_version"]:
        raise ValueError("--basic-setup-py must be used with --package-version")

_LOGGER = logging.getLogger(__name__)
class CodeGenerator(Plugin):
    @staticmethod
    def remove_cloud_errors(yaml_data: Dict[str, Any]) -> None:
        for group in yaml_data["operationGroups"]:
            for operation in group["operations"]:
                if not operation.get("exceptions"):
                    continue
                i = 0
                while i < len(operation["exceptions"]):
                    exception = operation["exceptions"][i]
                    if exception.get("schema") and exception["schema"]["language"]["default"]["name"] == "CloudError":
                        del operation["exceptions"][i]
                        i -= 1
                    i += 1
        if yaml_data.get("schemas") and yaml_data["schemas"].get("objects"):
            for i in range(len(yaml_data["schemas"]["objects"])):
                obj_schema = yaml_data["schemas"]["objects"][i]
                if obj_schema["language"]["default"]["name"] == "CloudError":
                    del yaml_data["schemas"]["objects"][i]
                    break

    @staticmethod
    def _build_exceptions_set(yaml_data: List[Dict[str, Any]]) -> Set[int]:
        exceptions_set = set()
        for group in yaml_data:
            for operation in group["operations"]:
                if not operation.get("exceptions"):
                    continue
                for exception in operation["exceptions"]:
                    if not exception.get("schema"):
                        continue
                    exceptions_set.add(id(exception["schema"]))
        return exceptions_set

    def _create_code_model(self, yaml_data: Dict[str, Any], options: Dict[str, Union[str, bool]]) -> CodeModel:
        # Create a code model
<<<<<<< HEAD
        low_level_client = self._autorestapi.get_boolean_value("low-level-client", False)
        version_tolerant = self._autorestapi.get_boolean_value("version-tolerant", False)

        show_models = self._autorestapi.get_boolean_value(
            "show-models",
            not (low_level_client or version_tolerant)
        )
        show_builders = self._autorestapi.get_boolean_value(
            "show-builders",
            low_level_client or version_tolerant
        )
        show_operations = self._autorestapi.get_boolean_value(
            "show-operations",
            not low_level_client
        )
        show_send_request = self._autorestapi.get_boolean_value(
            "show-send-request",
            low_level_client or version_tolerant
        )
        only_path_and_body_params_positional = self._autorestapi.get_boolean_value(
            "only-path-and-body-params-positional",
            low_level_client or version_tolerant
        )
        code_model = CodeModel(
            show_builders=show_builders,
            show_models=show_models,
            show_operations=show_operations,
            show_send_request=show_send_request,
            only_path_and_body_params_positional=only_path_and_body_params_positional,
            version_tolerant=version_tolerant,
            options=options,
        )
=======

        code_model = CodeModel(options=options)
>>>>>>> 244984f8
        if code_model.options['credential']:
            self._handle_default_authentication_policy(code_model)
        code_model.module_name = yaml_data["info"]["python_title"]
        code_model.class_name = yaml_data["info"]["pascal_case_title"]
        code_model.description = (
            yaml_data["info"]["description"] if yaml_data["info"].get("description") else ""
        )

        # Global parameters
        code_model.global_parameters = GlobalParameterList(
            [Parameter.from_yaml(param) for param in yaml_data.get("globalParameters", [])],
        )

        # Custom URL
        dollar_host = [parameter for parameter in code_model.global_parameters if parameter.rest_api_name == "$host"]
        if not dollar_host:
            # We don't want to support multi-api customurl YET (will see if that goes well....)
            # So far now, let's get the first one in the first operation
            # UGLY as hell.....
            if yaml_data.get("operationGroups"):
                first_req_of_first_op_of_first_grp = yaml_data["operationGroups"][0]["operations"][0]["requests"][0]
                code_model.service_client.custom_base_url = (
                    first_req_of_first_op_of_first_grp["protocol"]["http"]["uri"]
                )
        else:
            for host in dollar_host:
                code_model.global_parameters.remove(host)
            code_model.service_client.base_url = dollar_host[0].yaml_data["clientDefaultValue"]

        # Get my namespace
        namespace = self._autorestapi.get_value("namespace")
        _LOGGER.debug("Namespace parameter was %s", namespace)
        if not namespace:
            namespace = yaml_data["info"]["python_title"]
        code_model.namespace = namespace

        code_model.rest = Rest.from_yaml(yaml_data, code_model=code_model)
        if yaml_data.get("schemas"):
            exceptions_set = CodeGenerator._build_exceptions_set(yaml_data=yaml_data["operationGroups"])

            for type_list in yaml_data["schemas"].values():
                for schema in type_list:
                    build_schema(yaml_data=schema, exceptions_set=exceptions_set, code_model=code_model)
            code_model.add_schema_link_to_request_builder()
            code_model.add_schema_link_to_global_parameters()

        _build_convenience_layer(yaml_data=yaml_data, code_model=code_model)

        if options["credential"]:
            code_model.add_credential_global_parameter()

        return code_model

    def _get_credential_scopes(self, credential):
        credential_scopes_temp = self._autorestapi.get_value("credential-scopes")
        credential_scopes = credential_scopes_temp.split(",") if credential_scopes_temp else None
        if credential_scopes and not credential:
            raise ValueError("--credential-scopes must be used with the --add-credential flag")

        # check to see if user just passes in --credential-scopes with no value
        if self._autorestapi.get_boolean_value("credential-scopes", False) and not credential_scopes:
            raise ValueError(
                "--credential-scopes takes a list of scopes in comma separated format. "
                "For example: --credential-scopes=https://cognitiveservices.azure.com/.default"
            )
        return credential_scopes

    def _initialize_credential_schema_policy(
        self, code_model: CodeModel, credential_schema_policy: Type[CredentialSchemaPolicy]
    ) -> CredentialSchemaPolicy:
        credential_scopes = self._get_credential_scopes(code_model.options['credential'])
        credential_key_header_name = self._autorestapi.get_value('credential-key-header-name')
        azure_arm = code_model.options['azure_arm']
        credential = code_model.options['credential']

        if hasattr(credential_schema_policy, "credential_scopes"):
            if not credential_scopes:
                if azure_arm:
                    credential_scopes = ["https://management.azure.com/.default"]
                elif credential:
                    # If add-credential is specified, we still want to add a credential_scopes variable.
                    # Will make it an empty list so we can differentiate between this case and None
                    _LOGGER.warning(
                        "You have default credential policy %s "
                        "but not the --credential-scopes flag set while generating non-management plane code. "
                        "This is not recommend because it forces the customer to pass credential scopes "
                        "through kwargs if they want to authenticate.",
                        credential_schema_policy.name()
                    )
                    credential_scopes = []

            if credential_key_header_name:
                raise ValueError(
                    "You have passed in a credential key header name with default credential policy type "
                    f"{credential_schema_policy.name()}. This is not allowed, since credential key header "
                    "name is tied with AzureKeyCredentialPolicy. Instead, with this policy it is recommend you "
                    "pass in --credential-scopes."
                )
            return credential_schema_policy(
                credential=TokenCredentialSchema(async_mode=False),
                credential_scopes=credential_scopes,
            )
        # currently the only other credential policy is AzureKeyCredentialPolicy
        if credential_scopes:
            raise ValueError(
                "You have passed in credential scopes with default credential policy type "
                "AzureKeyCredentialPolicy. This is not allowed, since credential scopes is tied with "
                f"{code_model.default_authentication_policy.name()}. Instead, with this policy you must pass in "
                "--credential-key-header-name."
            )
        if not credential_key_header_name:
            credential_key_header_name = "api-key"
            _LOGGER.info(
                "Defaulting the AzureKeyCredentialPolicy header's name to 'api-key'"
            )
        return credential_schema_policy(
            credential=AzureKeyCredentialSchema(),
            credential_key_header_name=credential_key_header_name,
        )

    def _handle_default_authentication_policy(self, code_model: CodeModel):
        credential_schema_policy_name = (
            self._autorestapi.get_value("credential-default-policy-type") or
            code_model.default_authentication_policy.name()
        )
        credential_schema_policy_type = get_credential_schema_policy_type(credential_schema_policy_name)
        credential_schema_policy = self._initialize_credential_schema_policy(
            code_model, credential_schema_policy_type
        )
        code_model.credential_schema_policy = credential_schema_policy

    def _build_code_model_options(self) -> Dict[str, Any]:
        """Build en options dict from the user input while running autorest.
        """
        azure_arm = self._autorestapi.get_boolean_value("azure-arm", False)
        credential = (
            self._autorestapi.get_boolean_value("add-credentials", False) or
            self._autorestapi.get_boolean_value("add-credential", False)
        )

        license_header = self._autorestapi.get_value("header-text")
        if license_header:
            license_header = license_header.replace("\n", "\n# ")
            license_header = (
                "# --------------------------------------------------------------------------\n# " + license_header
            )
            license_header += "\n# --------------------------------------------------------------------------"

        low_level_client = self._autorestapi.get_boolean_value("low-level-client", False)

        options: Dict[str, Any] = {
            "azure_arm": azure_arm,
            "credential": credential,
            "head_as_boolean": self._autorestapi.get_boolean_value("head-as-boolean", False),
            "license_header": license_header,
            "keep_version_file": self._autorestapi.get_boolean_value("keep-version-file", False),
            "no_async": self._autorestapi.get_boolean_value("no-async", False),
            "no_namespace_folders": self._autorestapi.get_boolean_value("no-namespace-folders", False),
            "basic_setup_py": self._autorestapi.get_boolean_value("basic-setup-py", False),
            "package_name": self._autorestapi.get_value("package-name"),
            "package_version": self._autorestapi.get_value("package-version"),
            "client_side_validation": self._autorestapi.get_boolean_value("client-side-validation", False),
            "tracing": self._autorestapi.get_boolean_value("trace", False),
            "multiapi": self._autorestapi.get_boolean_value("multiapi", False),
            "polymorphic_examples": self._autorestapi.get_value("polymorphic-examples") or 5,
            "show_models": self._autorestapi.get_value("show-models"),
            "builders_visibility": self._autorestapi.get_value("builders-visibility"),
            "show_operations": self._autorestapi.get_boolean_value("show-operations", not low_level_client),
            "show_send_request": self._autorestapi.get_boolean_value("show-send-request", low_level_client),
            "only_path_and_body_params_positional": self._autorestapi.get_boolean_value(
                "only-path-and-body-params-positional", low_level_client
            ),
            "add_python_3_operation_files": self._autorestapi.get_boolean_value(
                "add-python3-operation-files", False
            ),
        }
        if options["show_models"] is None:
            if low_level_client:
                options["show_models"] = False
            else:
                options["show_models"] = "msrest"
        else:
            options["show_models"] = options["show_models"].lower()
            if options["show_models"] == "false":
                options["show_models"] = False

        if options["builders_visibility"] is None:
            options["builders_visibility"] = "public" if low_level_client else "embedded"
        else:
            options["builders_visibility"] = options["builders_visibility"].lower()

        _validate_code_model_options(options)

        # Force some options in ARM MODE:
        if azure_arm:
            options["credential"] = True
            options["head_as_boolean"] = True
        return options

    def process(self) -> bool:
        # List the input file, should be only one
        inputs = self._autorestapi.list_inputs()
        _LOGGER.debug("Possible Inputs: %s", inputs)
        if "code-model-v4-no-tags.yaml" not in inputs:
            raise ValueError("code-model-v4-no-tags.yaml must be a possible input")

        file_content = self._autorestapi.read_file("code-model-v4-no-tags.yaml")

        # Parse the received YAML
        yaml_data = yaml.safe_load(file_content)

        options = self._build_code_model_options()

        if options["azure_arm"]:
            self.remove_cloud_errors(yaml_data)

        code_model = self._create_code_model(yaml_data=yaml_data, options=options)

        serializer = JinjaSerializer(self._autorestapi)
        serializer.serialize(code_model)

        return True


def main(yaml_model_file: str) -> None:
    from ..jsonrpc.localapi import LocalAutorestAPI  # pylint: disable=import-outside-toplevel

    code_generator = CodeGenerator(autorestapi=LocalAutorestAPI(reachable_files=[yaml_model_file]))
    if not code_generator.process():
        raise SystemExit("Process didn't finish gracefully")


if __name__ == "__main__":
    main(sys.argv[1])<|MERGE_RESOLUTION|>--- conflicted
+++ resolved
@@ -20,19 +20,6 @@
 from .models.credential_schema import AzureKeyCredentialSchema, TokenCredentialSchema
 
 def _build_convenience_layer(yaml_data: Dict[str, Any], code_model: CodeModel) -> None:
-<<<<<<< HEAD
-    if code_model.show_models and yaml_data.get("schemas"):
-        code_model.add_inheritance_to_models()
-        code_model.sort_schemas()
-
-    if code_model.show_operations and yaml_data.get("operationGroups"):
-        code_model.operation_groups = [
-            OperationGroup.from_yaml(code_model, op_group) for op_group in yaml_data["operationGroups"]
-        ]
-        code_model.link_operation_to_request_builder()
-        code_model.add_schema_link_to_operation()
-        code_model.generate_single_parameter_from_multiple_media_types_operation()
-=======
     # Create operations
     if code_model.options["show_operations"] and yaml_data.get("operationGroups"):
         code_model.operation_groups = [
@@ -43,13 +30,12 @@
 
         code_model.add_inheritance_to_models()
         code_model.sort_schemas()
+
+    if code_model.options["show_operations"]:
         code_model.link_operation_to_request_builder()
         code_model.add_schema_link_to_operation()
         code_model.generate_single_parameter_from_multiple_media_types_operation()
-
-    if code_model.options["show_operations"]:
         # LRO operation
->>>>>>> 244984f8
         code_model.format_lro_operations()
         code_model.remove_next_operation()
 
@@ -115,43 +101,8 @@
 
     def _create_code_model(self, yaml_data: Dict[str, Any], options: Dict[str, Union[str, bool]]) -> CodeModel:
         # Create a code model
-<<<<<<< HEAD
-        low_level_client = self._autorestapi.get_boolean_value("low-level-client", False)
-        version_tolerant = self._autorestapi.get_boolean_value("version-tolerant", False)
-
-        show_models = self._autorestapi.get_boolean_value(
-            "show-models",
-            not (low_level_client or version_tolerant)
-        )
-        show_builders = self._autorestapi.get_boolean_value(
-            "show-builders",
-            low_level_client or version_tolerant
-        )
-        show_operations = self._autorestapi.get_boolean_value(
-            "show-operations",
-            not low_level_client
-        )
-        show_send_request = self._autorestapi.get_boolean_value(
-            "show-send-request",
-            low_level_client or version_tolerant
-        )
-        only_path_and_body_params_positional = self._autorestapi.get_boolean_value(
-            "only-path-and-body-params-positional",
-            low_level_client or version_tolerant
-        )
-        code_model = CodeModel(
-            show_builders=show_builders,
-            show_models=show_models,
-            show_operations=show_operations,
-            show_send_request=show_send_request,
-            only_path_and_body_params_positional=only_path_and_body_params_positional,
-            version_tolerant=version_tolerant,
-            options=options,
-        )
-=======
 
         code_model = CodeModel(options=options)
->>>>>>> 244984f8
         if code_model.options['credential']:
             self._handle_default_authentication_policy(code_model)
         code_model.module_name = yaml_data["info"]["python_title"]
@@ -301,6 +252,7 @@
             license_header += "\n# --------------------------------------------------------------------------"
 
         low_level_client = self._autorestapi.get_boolean_value("low-level-client", False)
+        version_tolerant = self._autorestapi.get_boolean_value("version-tolerant", False)
 
         options: Dict[str, Any] = {
             "azure_arm": azure_arm,
@@ -320,16 +272,19 @@
             "show_models": self._autorestapi.get_value("show-models"),
             "builders_visibility": self._autorestapi.get_value("builders-visibility"),
             "show_operations": self._autorestapi.get_boolean_value("show-operations", not low_level_client),
-            "show_send_request": self._autorestapi.get_boolean_value("show-send-request", low_level_client),
+            "show_send_request": self._autorestapi.get_boolean_value(
+                "show-send-request", low_level_client or version_tolerant
+            ),
             "only_path_and_body_params_positional": self._autorestapi.get_boolean_value(
-                "only-path-and-body-params-positional", low_level_client
+                "only-path-and-body-params-positional", low_level_client or version_tolerant
             ),
             "add_python_3_operation_files": self._autorestapi.get_boolean_value(
                 "add-python3-operation-files", False
             ),
+            "version_tolerant": version_tolerant
         }
         if options["show_models"] is None:
-            if low_level_client:
+            if low_level_client or version_tolerant:
                 options["show_models"] = False
             else:
                 options["show_models"] = "msrest"
