--- conflicted
+++ resolved
@@ -27,22 +27,13 @@
         ]
     if yaml_data.get("schemas"):
         code_model.add_inheritance_to_models()
-<<<<<<< HEAD
         if code_model.options["models_mode"]:
             code_model.sort_schemas()
-            code_model.link_operation_to_request_builder()
-            code_model.add_schema_link_to_operation()
-            code_model.generate_single_parameter_from_multiple_media_types_operation()
-
-    if code_model.options["show_operations"]:
-=======
-        code_model.sort_schemas()
 
     if code_model.options["show_operations"]:
         code_model.link_operation_to_request_builder()
         code_model.add_schema_link_to_operation()
         code_model.generate_single_parameter_from_multiple_media_types_operation()
->>>>>>> 413b1c6e
         # LRO operation
         code_model.format_lro_operations()
         code_model.remove_next_operation()
