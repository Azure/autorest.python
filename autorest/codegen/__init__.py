# -------------------------------------------------------------------------
# Copyright (c) Microsoft Corporation. All rights reserved.
# Licensed under the MIT License. See License.txt in the project root for
# license information.
# --------------------------------------------------------------------------
import logging
import sys
from typing import Dict, Any, Set, Union, List, Type
from pathlib import Path
import yaml

from .. import Plugin
from .models.code_model import CodeModel
from .models import build_schema
from .models.operation_group import OperationGroup
from .models.parameter import Parameter
from .models.parameter_list import GlobalParameterList
from .models.rest import Rest
from .serializers import JinjaSerializer
from .models.credential_schema_policy import CredentialSchemaPolicy, get_credential_schema_policy_type
from .models.credential_schema import AzureKeyCredentialSchema, TokenCredentialSchema

def _build_convenience_layer(yaml_data: Dict[str, Any], code_model: CodeModel) -> None:
    # Create operations
    if code_model.options["show_operations"] and yaml_data.get("operationGroups"):
        code_model.operation_groups = [
            OperationGroup.from_yaml(code_model, op_group) for op_group in yaml_data["operationGroups"]
        ]
    if yaml_data.get("schemas"):
        code_model.add_inheritance_to_models()
        if code_model.options["models_mode"]:
            code_model.sort_schemas()

    if code_model.options["show_operations"]:
        code_model.add_schema_link_to_operation()
        code_model.generate_single_parameter_from_multiple_content_types_operation()
        code_model.link_operation_to_request_builder()
        # LRO operation
        code_model.format_lro_operations()
        code_model.remove_next_operation()

def _validate_code_model_options(options: Dict[str, Any]) -> None:

    if options["builders_visibility"] not in ["public", "hidden", "embedded"]:
        raise ValueError(
            "The value of --builders-visibility must be either 'public', 'hidden', "
            "or 'embedded'"
        )

    if options["models_mode"] not in ["msrest", "none"]:
        raise ValueError(
            "--models-mode can only be 'msrest' or 'none'. "
            "Pass in 'msrest' if you want msrest models, or "
            "'none' if you don't want any."
        )

    if not options["show_operations"] and options["builders_visibility"] == "embedded":
        raise ValueError(
            "Can not embed builders without operations. "
            "Either set --show-operations to True, or change the value of --builders-visibility "
            "to 'public' or 'hidden'."
        )

    if not options["show_operations"] and options["add_python3_operation_files"]:
        raise ValueError(
            "Can not add typed sync operation files if you are not showing operations. "
            "If you want typed synced operation files, you have to add flag "
            "--show-operations"
        )

    if options["basic_setup_py"] and not options["package_version"]:
        raise ValueError("--basic-setup-py must be used with --package-version")

    if options["package_mode"] and not options["package_version"]:
        raise ValueError("--package-mode must be used with --package-version")

    if not options["show_operations"] and options["combine_operation_files"]:
        raise ValueError(
            "Can not combine operation files if you are not showing operations. "
            "If you want operation files, pass in flag --show-operations"
        )

<<<<<<< HEAD
    if options["package_mode"] not in ("mgmtplane", "dataplane", None) and not Path(options["package_mode"]).exists():
        raise ValueError(
            "--package-mode can only be 'mgmtplane' or 'dataplane' or directory which contains template files"
        )


=======
    if options["reformat_next_link"] and options["version_tolerant"]:
        raise ValueError(
            "--reformat-next-link can not be true for version tolerant generations. "
            "Please remove --reformat-next-link from your call for version tolerant generations."
        )

>>>>>>> 0e4a20b4
_LOGGER = logging.getLogger(__name__)
class CodeGenerator(Plugin):
    @staticmethod
    def remove_cloud_errors(yaml_data: Dict[str, Any]) -> None:
        for group in yaml_data["operationGroups"]:
            for operation in group["operations"]:
                if not operation.get("exceptions"):
                    continue
                i = 0
                while i < len(operation["exceptions"]):
                    exception = operation["exceptions"][i]
                    if exception.get("schema") and exception["schema"]["language"]["default"]["name"] == "CloudError":
                        del operation["exceptions"][i]
                        i -= 1
                    i += 1
        if yaml_data.get("schemas") and yaml_data["schemas"].get("objects"):
            for i in range(len(yaml_data["schemas"]["objects"])):
                obj_schema = yaml_data["schemas"]["objects"][i]
                if obj_schema["language"]["default"]["name"] == "CloudError":
                    del yaml_data["schemas"]["objects"][i]
                    break

    @staticmethod
    def _build_exceptions_set(yaml_data: List[Dict[str, Any]]) -> Set[int]:
        exceptions_set = set()
        for group in yaml_data:
            for operation in group["operations"]:
                if not operation.get("exceptions"):
                    continue
                for exception in operation["exceptions"]:
                    if not exception.get("schema"):
                        continue
                    exceptions_set.add(id(exception["schema"]))
        return exceptions_set

    @staticmethod
    def _build_package_dependency() -> Dict[str, str]:
        return {
            "dependency_azure_mgmt_core": "azure-mgmt-core>=1.3.0,<2.0.0",
            "dependency_azure_core": "azure-core<2.0.0,>=1.20.1",
            "dependency_msrest": "msrest>=0.6.21",
        }

    def _create_code_model(self, yaml_data: Dict[str, Any], options: Dict[str, Union[str, bool]]) -> CodeModel:
        # Create a code model

        code_model = CodeModel(options=options)
        if code_model.options['credential']:
            self._handle_default_authentication_policy(code_model)
        code_model.module_name = yaml_data["info"]["python_title"]
        code_model.class_name = yaml_data["info"]["pascal_case_title"]
        code_model.description = (
            yaml_data["info"]["description"] if yaml_data["info"].get("description") else ""
        )

        # Global parameters
        code_model.global_parameters = GlobalParameterList(
            code_model,
            [Parameter.from_yaml(param, code_model=code_model) for param in yaml_data.get("globalParameters", [])],
        )
        code_model.global_parameters.code_model = code_model

        # Custom URL
        code_model.setup_client_input_parameters(yaml_data)

        # Get my namespace
        namespace = self._autorestapi.get_value("namespace")
        _LOGGER.debug("Namespace parameter was %s", namespace)
        if not namespace:
            namespace = yaml_data["info"]["python_title"]
        code_model.namespace = namespace

        code_model.rest = Rest.from_yaml(yaml_data, code_model=code_model)
        if yaml_data.get("schemas"):
            exceptions_set = CodeGenerator._build_exceptions_set(yaml_data=yaml_data["operationGroups"])

            for type_list in yaml_data["schemas"].values():
                for schema in type_list:
                    build_schema(yaml_data=schema, exceptions_set=exceptions_set, code_model=code_model)
            code_model.add_schema_link_to_request_builder()
            code_model.add_schema_link_to_global_parameters()

        _build_convenience_layer(yaml_data=yaml_data, code_model=code_model)

        if options["credential"]:
            code_model.global_parameters.add_credential_global_parameter()

        code_model.package_dependency = self._build_package_dependency()
        return code_model

    def _get_credential_scopes(self, credential):
        credential_scopes_temp = self._autorestapi.get_value("credential-scopes")
        credential_scopes = credential_scopes_temp.split(",") if credential_scopes_temp else None
        if credential_scopes and not credential:
            raise ValueError("--credential-scopes must be used with the --add-credential flag")

        # check to see if user just passes in --credential-scopes with no value
        if self._autorestapi.get_boolean_value("credential-scopes", False) and not credential_scopes:
            raise ValueError(
                "--credential-scopes takes a list of scopes in comma separated format. "
                "For example: --credential-scopes=https://cognitiveservices.azure.com/.default"
            )
        return credential_scopes

    def _initialize_credential_schema_policy(
        self, code_model: CodeModel, credential_schema_policy: Type[CredentialSchemaPolicy]
    ) -> CredentialSchemaPolicy:
        credential_scopes = self._get_credential_scopes(code_model.options['credential'])
        credential_key_header_name = self._autorestapi.get_value('credential-key-header-name')
        azure_arm = code_model.options['azure_arm']
        credential = code_model.options['credential']

        if hasattr(credential_schema_policy, "credential_scopes"):
            if not credential_scopes:
                if azure_arm:
                    credential_scopes = ["https://management.azure.com/.default"]
                elif credential:
                    # If add-credential is specified, we still want to add a credential_scopes variable.
                    # Will make it an empty list so we can differentiate between this case and None
                    _LOGGER.warning(
                        "You have default credential policy %s "
                        "but not the --credential-scopes flag set while generating non-management plane code. "
                        "This is not recommend because it forces the customer to pass credential scopes "
                        "through kwargs if they want to authenticate.",
                        credential_schema_policy.name()
                    )
                    credential_scopes = []

            if credential_key_header_name:
                raise ValueError(
                    "You have passed in a credential key header name with default credential policy type "
                    f"{credential_schema_policy.name()}. This is not allowed, since credential key header "
                    "name is tied with AzureKeyCredentialPolicy. Instead, with this policy it is recommend you "
                    "pass in --credential-scopes."
                )
            return credential_schema_policy(
                credential=TokenCredentialSchema(async_mode=False),
                credential_scopes=credential_scopes,
            )
        # currently the only other credential policy is AzureKeyCredentialPolicy
        if credential_scopes:
            raise ValueError(
                "You have passed in credential scopes with default credential policy type "
                "AzureKeyCredentialPolicy. This is not allowed, since credential scopes is tied with "
                f"{code_model.default_authentication_policy.name()}. Instead, with this policy you must pass in "
                "--credential-key-header-name."
            )
        if not credential_key_header_name:
            credential_key_header_name = "api-key"
            _LOGGER.info(
                "Defaulting the AzureKeyCredentialPolicy header's name to 'api-key'"
            )
        return credential_schema_policy(
            credential=AzureKeyCredentialSchema(),
            credential_key_header_name=credential_key_header_name,
        )

    def _handle_default_authentication_policy(self, code_model: CodeModel):
        credential_schema_policy_name = (
            self._autorestapi.get_value("credential-default-policy-type") or
            code_model.default_authentication_policy.name()
        )
        credential_schema_policy_type = get_credential_schema_policy_type(credential_schema_policy_name)
        credential_schema_policy = self._initialize_credential_schema_policy(
            code_model, credential_schema_policy_type
        )
        code_model.credential_schema_policy = credential_schema_policy

    def _build_code_model_options(self) -> Dict[str, Any]:
        """Build en options dict from the user input while running autorest.
        """
        azure_arm = self._autorestapi.get_boolean_value("azure-arm", False)
        credential = (
            self._autorestapi.get_boolean_value("add-credentials", False) or
            self._autorestapi.get_boolean_value("add-credential", False)
        )

        license_header = self._autorestapi.get_value("header-text")
        if license_header:
            license_header = license_header.replace("\n", "\n# ")
            license_header = (
                "# --------------------------------------------------------------------------\n# " + license_header
            )
            license_header += "\n# --------------------------------------------------------------------------"

        low_level_client = self._autorestapi.get_boolean_value("low-level-client", False)
        version_tolerant = self._autorestapi.get_boolean_value("version-tolerant", False)
        show_operations = self._autorestapi.get_boolean_value("show-operations", not low_level_client)
        models_mode_default = "none" if low_level_client or version_tolerant else "msrest"
        python3_only = self._autorestapi.get_boolean_value("python3-only", low_level_client or version_tolerant)

        options: Dict[str, Any] = {
            "azure_arm": azure_arm,
            "credential": credential,
            "head_as_boolean": self._autorestapi.get_boolean_value("head-as-boolean", False),
            "license_header": license_header,
            "keep_version_file": self._autorestapi.get_boolean_value("keep-version-file", False),
            "no_async": self._autorestapi.get_boolean_value("no-async", False),
            "no_namespace_folders": self._autorestapi.get_boolean_value("no-namespace-folders", False),
            "basic_setup_py": self._autorestapi.get_boolean_value("basic-setup-py", False),
            "package_name": self._autorestapi.get_value("package-name"),
            "package_version": self._autorestapi.get_value("package-version"),
            "client_side_validation": self._autorestapi.get_boolean_value("client-side-validation", False),
            "tracing": self._autorestapi.get_boolean_value("trace", show_operations),
            "multiapi": self._autorestapi.get_boolean_value("multiapi", False),
            "polymorphic_examples": self._autorestapi.get_value("polymorphic-examples") or 5,
            "models_mode": (self._autorestapi.get_value("models-mode") or models_mode_default).lower(),
            "builders_visibility": self._autorestapi.get_value("builders-visibility"),
            "show_operations": show_operations,
            "show_send_request": self._autorestapi.get_boolean_value(
                "show-send-request", low_level_client or version_tolerant
            ),
            "only_path_and_body_params_positional": self._autorestapi.get_boolean_value(
                "only-path-and-body-params-positional", low_level_client or version_tolerant
            ),
            "add_python3_operation_files": self._autorestapi.get_boolean_value(
                "add-python3-operation-files", python3_only and not low_level_client
            ),
            "version_tolerant": version_tolerant,
            "low_level_client": low_level_client,
            "combine_operation_files": self._autorestapi.get_boolean_value("combine-operation-files", version_tolerant),
            "python3_only": python3_only,
<<<<<<< HEAD
            "package_mode": self._autorestapi.get_value("package-mode"),
            "package_pprint_name": self._autorestapi.get_value("package-pprint-name"),
            "package_configuration": self._autorestapi.get_value("package-configuration")
=======
            "default_optional_constants_to_none": self._autorestapi.get_boolean_value(
                "default-optional-constants-to-none", low_level_client or version_tolerant
            ),
            "reformat_next_link": self._autorestapi.get_boolean_value("reformat-next-link", not version_tolerant)
>>>>>>> 0e4a20b4
        }

        if options["builders_visibility"] is None:
            options["builders_visibility"] = "public" if low_level_client else "embedded"
        else:
            options["builders_visibility"] = options["builders_visibility"].lower()

        _validate_code_model_options(options)

        if options["models_mode"] == "none":
            # switch to falsy value for easier code writing
            options["models_mode"] = False

        # Force some options in ARM MODE:
        if azure_arm:
            options["credential"] = True
            options["head_as_boolean"] = True
        return options

    def process(self) -> bool:
        # List the input file, should be only one
        inputs = self._autorestapi.list_inputs()
        _LOGGER.debug("Possible Inputs: %s", inputs)
        if "code-model-v4-no-tags.yaml" not in inputs:
            raise ValueError("code-model-v4-no-tags.yaml must be a possible input")

        file_content = self._autorestapi.read_file("code-model-v4-no-tags.yaml")

        # Parse the received YAML
        yaml_data = yaml.safe_load(file_content)

        options = self._build_code_model_options()

        if options["azure_arm"]:
            self.remove_cloud_errors(yaml_data)

        code_model = self._create_code_model(yaml_data=yaml_data, options=options)

        serializer = JinjaSerializer(self._autorestapi, code_model)
        serializer.serialize()

        return True


def main(yaml_model_file: str) -> None:
    from ..jsonrpc.localapi import LocalAutorestAPI  # pylint: disable=import-outside-toplevel

    code_generator = CodeGenerator(autorestapi=LocalAutorestAPI(reachable_files=[yaml_model_file]))
    if not code_generator.process():
        raise SystemExit("Process didn't finish gracefully")


if __name__ == "__main__":
    main(sys.argv[1])<|MERGE_RESOLUTION|>--- conflicted
+++ resolved
@@ -80,21 +80,17 @@
             "If you want operation files, pass in flag --show-operations"
         )
 
-<<<<<<< HEAD
     if options["package_mode"] not in ("mgmtplane", "dataplane", None) and not Path(options["package_mode"]).exists():
         raise ValueError(
             "--package-mode can only be 'mgmtplane' or 'dataplane' or directory which contains template files"
         )
 
-
-=======
     if options["reformat_next_link"] and options["version_tolerant"]:
         raise ValueError(
             "--reformat-next-link can not be true for version tolerant generations. "
             "Please remove --reformat-next-link from your call for version tolerant generations."
         )
 
->>>>>>> 0e4a20b4
 _LOGGER = logging.getLogger(__name__)
 class CodeGenerator(Plugin):
     @staticmethod
@@ -317,16 +313,13 @@
             "low_level_client": low_level_client,
             "combine_operation_files": self._autorestapi.get_boolean_value("combine-operation-files", version_tolerant),
             "python3_only": python3_only,
-<<<<<<< HEAD
             "package_mode": self._autorestapi.get_value("package-mode"),
             "package_pprint_name": self._autorestapi.get_value("package-pprint-name"),
-            "package_configuration": self._autorestapi.get_value("package-configuration")
-=======
+            "package_configuration": self._autorestapi.get_value("package-configuration"),
             "default_optional_constants_to_none": self._autorestapi.get_boolean_value(
                 "default-optional-constants-to-none", low_level_client or version_tolerant
             ),
             "reformat_next_link": self._autorestapi.get_boolean_value("reformat-next-link", not version_tolerant)
->>>>>>> 0e4a20b4
         }
 
         if options["builders_visibility"] is None:
