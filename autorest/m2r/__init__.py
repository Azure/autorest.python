# -------------------------------------------------------------------------
# Copyright (c) Microsoft Corporation. All rights reserved.
# Licensed under the MIT License. See License.txt in the project root for
# license information.
# --------------------------------------------------------------------------
"""An autorest MD to RST plugin.
"""
import logging

import m2r

from .. import YamlUpdatePlugin


_LOGGER = logging.getLogger(__name__)


class AutorestRender(m2r.RestRenderer):
    """Redefine the concept of inline HTML in the renderer, we don't want to define a new format
    in the description/summary.
    """

    def inline_html(self, html):
        """Do not render inline HTML with a role definition."""
        return f":code:`{html}`"


class M2R(YamlUpdatePlugin):
    """A plugin to convert any description and summary from MD to RST.
    """
<<<<<<< HEAD
    def update_yaml(self, yaml_data) -> None:
=======

    def update_yaml(self, yaml_code_model) -> None:
>>>>>>> 25bc09c1
        """Convert in place the YAML str.
        """
        self._convert_docstring_no_cycles(yaml_data, set())

    def _convert_docstring_no_cycles(self, yaml_data, node_list) -> None:
        """Walk the YAML tree to convert MD to RST.
        """
        if id(yaml_data) in node_list:
            return
        node_list.add(id(yaml_data))

        if isinstance(yaml_data, list):
            for elt in yaml_data:
                self._convert_docstring_no_cycles(elt, node_list)
        elif isinstance(yaml_data, dict):
            for key, value in yaml_data.items():
                if key in ["description", "summary"]:
                    yaml_data[key] = self.convert_to_rst(value)
                    continue
                self._convert_docstring_no_cycles(value, node_list)

    @staticmethod
    def convert_to_rst(string_to_convert: str) -> str:
        """Convert that string from MD to RST.
        """
        try:
            return m2r.convert(string_to_convert, renderer=AutorestRender()).strip()
        except Exception:  # pylint: disable=broad-except
            return string_to_convert<|MERGE_RESOLUTION|>--- conflicted
+++ resolved
@@ -28,12 +28,7 @@
 class M2R(YamlUpdatePlugin):
     """A plugin to convert any description and summary from MD to RST.
     """
-<<<<<<< HEAD
     def update_yaml(self, yaml_data) -> None:
-=======
-
-    def update_yaml(self, yaml_code_model) -> None:
->>>>>>> 25bc09c1
         """Convert in place the YAML str.
         """
         self._convert_docstring_no_cycles(yaml_data, set())
