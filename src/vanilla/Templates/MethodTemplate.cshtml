@using System;
@using System.Linq;
@using AutoRest.Core.Model
@using AutoRest.Core.Utilities
@using AutoRest.Python
@using AutoRest.Python.Model
@using AutoRest.Python.vanilla.Templates
@inherits AutoRest.Python.PythonTemplate<AutoRest.Python.Model.MethodPy>
@{
string methodName = Model.Name.ToPythonCase();
<<<<<<< HEAD
string defKeyword = AsyncMode? "async def" : "def";
if (AsyncMode) methodName += "_async";
}
    @(defKeyword) @(methodName)(
            self, @(Model.MethodParameterDeclaration(Model.AddCustomHeader, Python3Mode)), **operation_config):
=======
}
    def @(((string)Model.Name).ToPythonCase())(
            self, @(Model.MethodParameterDeclaration(Model.AddCustomHeader)), **operation_config):
>>>>>>> 054552d1
        """@(WrapComment(string.Empty, Model.BuildSummaryAndDescriptionString()))
@EmptyLine
@if (Model.Deprecated)
{
@:        .. warning::
@:           This method is deprecated
@EmptyLine
}
@foreach(var parameter in Model.DocumentationParameters)
{
@:        @ParameterWrapComment(string.Empty, MethodPy.GetParameterDocumentationString(parameter))
@:        @ParameterWrapComment(string.Empty, ":type " + parameter.Name + ": " + Model.GetDocumentationType(parameter.ModelType))
}
        @ParameterWrapComment(string.Empty, ":param dict custom_headers: headers that will be added to the request")
        @ParameterWrapComment(string.Empty, ":param bool raw: returns the direct response alongside the deserialized response")
@if (Model.NeedsCallback)
{
@:        @ParameterWrapComment(string.Empty, ":param callback: When specified, will be called with each chunk of data that is streamed. The callback should take two arguments, the bytes of the current chunk of data and the response object. If the data is uploading, response will be None.")
@:        @ParameterWrapComment(string.Empty, ":type callback: Callable[Bytes, response=None]")
}
        @ParameterWrapComment(string.Empty, ":param operation_config: :ref:`Operation configuration overrides<msrest:optionsforoperations>`.")
        @ParameterWrapComment(string.Empty, string.Format(":return: {0} or ClientRawResponse if raw=true", Model.GetDocumentationTypeName(Model.ReturnType.Body)))
        @ParameterWrapComment(string.Empty, string.Format(":rtype: {0} or ~msrest.pipeline.ClientRawResponse", Model.GetReturnTypeDocumentation(Model.ReturnType.Body)))
        @ParameterWrapComment(string.Empty, string.Format(":raises: {0}", Model.ExceptionDocumentation))
        """
@if (Model.Deprecated)
{
@:        warnings.warn('Method @methodName is deprecated', DeprecationWarning)
}
        @Model.BuildInputMappings()
@if (Model.InputParameterTransformation.Any())
{
@EmptyLine
}
@if (Model.ConstantParameters.Any())
{
	foreach (var parameter in Model.ConstantParameters)
	{
        @:@(parameter.Name) = @(parameter.DefaultValue)
	}
@EmptyLine
}
        # Construct URL
        url = self.@(methodName).metadata['url']
        @(Model.BuildUrlPath("url", Model.LogicalParameters))
@EmptyLine
        # Construct parameters
        query_parameters = {}
        @(Model.BuildUrlQuery("query_parameters", Model.LogicalParameters))
@EmptyLine
        # Construct headers
        header_parameters = {}
@if (Model.HasAnyResponse)
{
        @:header_parameters['Accept'] = '@(Model.AcceptContentType)'
}
@if (Model.RequestBody != null || Model.IsFormData)
{
        @:header_parameters['Content-Type'] = '@(Model.RequestContentType)'
}
        @(Model.SetDefaultHeaders)
        @(Model.BuildHeaders("header_parameters"))
@EmptyLine
@if (Model.RequestBody != null)
{
        @:# Construct body
  if (Model.IsStreamRequestBody)
  {
    foreach (var parameter in Model.LocalParameters)
    {
      if (parameter.Location == ParameterLocation.Body && parameter.ModelType.IsPrimaryType(KnownPrimaryType.Stream))
      {
        @:body_content = self._client.stream_upload(@parameter.Name, callback)
        break;
      }
    }
  }
  else
  {
        // Right now, just generate the serialization context if it's a sequence type. Could be smarter later
        string serializationContext = "";
        if(Model.CodeModel.ShouldGenerateXmlSerialization)
        {
                var serializationContextContent = Model.BuildSerializationContext();
                if(!string.IsNullOrEmpty(serializationContextContent))
                {
                        serializationContext = ", serialization_ctxt=serialization_ctxt";
        @:serialization_ctxt = @serializationContextContent
                }
        }
        if (Model.RequestBody.IsRequired)
        {
        @:body_content = self._serialize.body(@Model.RequestBody.Name, '@(Model.RequestBody.ModelType.ToPythonRuntimeTypeString())'@serializationContext)
        }
        else
        {
        @:if @Model.RequestBody.Name is not None:
            @:body_content = self._serialize.body(@Model.RequestBody.Name, '@(Model.RequestBody.ModelType.ToPythonRuntimeTypeString())'@serializationContext)
        @:else:
            @:body_content = None
        }
  }
@EmptyLine
}
else if (Model.IsFormData)
{
        @:# Construct form data
        @:body_content = {
  foreach (var parameter in Model.LocalParameters)
  {
    if (parameter.Location == ParameterLocation.FormData)
    {
            @:'@parameter.SerializedName': @parameter.Name,
    }
  }
        @:}
@EmptyLine
}
<<<<<<< HEAD
else
{
        @:body_content = None
}
        # Construct and send request
        request = self._client.@(MethodPy.GetHttpFunction(Model.HttpMethod))(url, query_parameters)
@{string streamParameter = "stream="+(Model.IsStreamResponse?"True":"False");}
@{string sendCall = Model.GetSendCall(AsyncMode);}
        response = @(sendCall)(
            request, header_parameters, body_content, @(streamParameter), **operation_config)
=======
        # Construct and send request
@if (Model.RequestBody != null)
{
        @:request = self._client.@(MethodPy.GetHttpFunction(Model.HttpMethod))(url, query_parameters, header_parameters, body_content)
}
else if (Model.IsFormData)
{
        @:request = self._client.@(MethodPy.GetHttpFunction(Model.HttpMethod))(url, query_parameters, header_parameters, form_content=form_data_content)
}
else
{
        @:request = self._client.@(MethodPy.GetHttpFunction(Model.HttpMethod))(url, query_parameters, header_parameters)
}
        response = self._client.send(request, stream=@(Model.ReturnType.Body.IsPrimaryType(KnownPrimaryType.Stream)?"True":"False"), **operation_config)
>>>>>>> 054552d1
@EmptyLine
        if @Model.FailureStatusCodePredicate:
            @Model.RaisedException
@EmptyLine
@if (Model.HasAnyResponse)
{
  if (Model.HasResponseHeader)
  {
        @:header_dict = {}
  }
if (Model.IsStreamResponse)
{
        @:deserialized = self._client.stream_download@(AsyncMode?"_async":"")(response, callback)        
}
else
{
        @:deserialized = None
  foreach (var responsePair in Model.Responses.Where(r => r.Value.Body != null))
  {
        @:if response.status_code == @MethodPy.GetStatusCodeReference(responsePair.Key):
            @:deserialized = self._deserialize('@responsePair.Value.Body.ToPythonRuntimeTypeString()', response)
            @:@Model.AddIndividualResponseHeader(responsePair.Key)
  }
}
@EmptyLine
        @:if raw:
            @:client_raw_response = ClientRawResponse(deserialized, response)
            @:@Model.AddResponseHeader()
            @:return client_raw_response
@EmptyLine
        @:return deserialized
}
else
{
        @:@Model.ReturnEmptyResponse
}
    @(methodName).metadata = {'url': '@(Model.Url)'}<|MERGE_RESOLUTION|>--- conflicted
+++ resolved
@@ -8,17 +8,11 @@
 @inherits AutoRest.Python.PythonTemplate<AutoRest.Python.Model.MethodPy>
 @{
 string methodName = Model.Name.ToPythonCase();
-<<<<<<< HEAD
 string defKeyword = AsyncMode? "async def" : "def";
 if (AsyncMode) methodName += "_async";
 }
     @(defKeyword) @(methodName)(
             self, @(Model.MethodParameterDeclaration(Model.AddCustomHeader, Python3Mode)), **operation_config):
-=======
-}
-    def @(((string)Model.Name).ToPythonCase())(
-            self, @(Model.MethodParameterDeclaration(Model.AddCustomHeader)), **operation_config):
->>>>>>> 054552d1
         """@(WrapComment(string.Empty, Model.BuildSummaryAndDescriptionString()))
 @EmptyLine
 @if (Model.Deprecated)
@@ -126,7 +120,7 @@
 else if (Model.IsFormData)
 {
         @:# Construct form data
-        @:body_content = {
+        @:form_data_content = {
   foreach (var parameter in Model.LocalParameters)
   {
     if (parameter.Location == ParameterLocation.FormData)
@@ -137,18 +131,6 @@
         @:}
 @EmptyLine
 }
-<<<<<<< HEAD
-else
-{
-        @:body_content = None
-}
-        # Construct and send request
-        request = self._client.@(MethodPy.GetHttpFunction(Model.HttpMethod))(url, query_parameters)
-@{string streamParameter = "stream="+(Model.IsStreamResponse?"True":"False");}
-@{string sendCall = Model.GetSendCall(AsyncMode);}
-        response = @(sendCall)(
-            request, header_parameters, body_content, @(streamParameter), **operation_config)
-=======
         # Construct and send request
 @if (Model.RequestBody != null)
 {
@@ -162,8 +144,9 @@
 {
         @:request = self._client.@(MethodPy.GetHttpFunction(Model.HttpMethod))(url, query_parameters, header_parameters)
 }
-        response = self._client.send(request, stream=@(Model.ReturnType.Body.IsPrimaryType(KnownPrimaryType.Stream)?"True":"False"), **operation_config)
->>>>>>> 054552d1
+@{string streamParameter = "stream="+(Model.IsStreamResponse?"True":"False");}
+@{string sendCall = Model.GetSendCall(AsyncMode);}
+        response = @(sendCall)(request, @(streamParameter), **operation_config)
 @EmptyLine
         if @Model.FailureStatusCodePredicate:
             @Model.RaisedException
@@ -176,7 +159,7 @@
   }
 if (Model.IsStreamResponse)
 {
-        @:deserialized = self._client.stream_download@(AsyncMode?"_async":"")(response, callback)        
+        @:deserialized = self._client.stream_download@(AsyncMode?"_async":"")(response, callback)
 }
 else
 {
