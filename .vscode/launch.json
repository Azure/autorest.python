--- conflicted
+++ resolved
@@ -52,7 +52,6 @@
             ]
         },
         {
-<<<<<<< HEAD
           "type": "node",
           "request": "launch",
           "name": "Debug Current Test File",
@@ -61,8 +60,7 @@
           "program": "${workspaceFolder}/packages/typespec-python/node_modules/vitest/vitest.mjs",
           "args": ["run", "${relativeFile}"],
           "smartStep": true
-        }
-=======
+        },
           "name": "npm: regenerate",
           "request": "launch",
           "type": "node",
@@ -70,6 +68,5 @@
           "runtimeExecutable": "npm",
           "cwd": "${workspaceFolder}/packages/typespec-python",
       }
->>>>>>> 35e4b97c
     ]
 }