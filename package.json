{
  "name": "@azure-tools/python-codegen-monorepo",
  "private": true,
  "version": "0.1.0",
  "description": "Monorepo for python codegen",
  "workspaces": [
    "packages/*"
  ],
  "packageManager": "pnpm@9.5.0",
  "scripts": {
    "preinstall": "npx only-allow pnpm",
    "watch": "tsc --build ./tsconfig.ws.json --watch",
    "build": "pnpm -r run build",
    "clean": "pnpm -r run clean",
    "lint": "pnpm -r run lint",
    "format": "npx prettier **/*.ts --write",
    "check-format": "npx prettier **/*.ts --check --end-of-line auto",
    "check-version-mismatch": "syncpack list-mismatches --types prod,peer",
    "fix-version-mismatch": "syncpack fix-mismatches",
    "change": "chronus"
  },
  "repository": {
    "type": "git",
    "url": "git+https://github.com/Azure/autorest.python.git"
  },
  "author": "Microsoft",
  "license": "MIT",
  "bugs": {
    "url": "https://github.com/Azure/autorest.python/issues"
  },
  "homepage": "https://github.com/Azure/autorest.python#readme",
  "devDependencies": {
<<<<<<< HEAD
    "@azure-tools/cadl-ranch": "~0.14.2",
=======
>>>>>>> b973ebbb
    "@actions/github": "6.0.0",
    "@azure-tools/cadl-ranch": "~0.14.1",
    "@chronus/chronus": "^0.10.2",
    "@chronus/github": "^0.3.2",
    "@typespec/prettier-plugin-typespec": "~0.58.0",
    "autorest": "3.6.3",
    "cross-env": "^7.0.3",
    "eslint": "^8.57.0",
    "eslint-plugin-import": "^2.29.1",
    "eslint-plugin-unicorn": "^46.0.1",
    "prettier": "^2.8.8",
    "syncpack": "^9.8.6",
    "typescript": "~5.1.6"
  },
  "syncpack": {
    "dependencyTypes": [
      "dev",
      "overrides",
      "peer",
      "pnpmOverrides",
      "prod",
      "resolutions"
    ]
  }
}<|MERGE_RESOLUTION|>--- conflicted
+++ resolved
@@ -30,12 +30,8 @@
   },
   "homepage": "https://github.com/Azure/autorest.python#readme",
   "devDependencies": {
-<<<<<<< HEAD
+    "@actions/github": "6.0.0",
     "@azure-tools/cadl-ranch": "~0.14.2",
-=======
->>>>>>> b973ebbb
-    "@actions/github": "6.0.0",
-    "@azure-tools/cadl-ranch": "~0.14.1",
     "@chronus/chronus": "^0.10.2",
     "@chronus/github": "^0.3.2",
     "@typespec/prettier-plugin-typespec": "~0.58.0",
