{
  "name": "@autorest/python",
  "version": "5.0.0",
  "description": "The Python extension for generators in AutoRest.",
  "scripts": {
    "prepare": "python prepare.py",
    "start": "python start.py",
    "install": "python install.py"
  },
  "repository": {
    "type": "git",
    "url": "https://github.com/Azure/autorest.python"
  },
  "readme": "https://github.com/Azure/autorest.python/readme.md",
  "keywords": [
    "autorest",
    "python"
  ],
  "author": "Microsoft Corporation",
  "license": "MIT",
  "bugs": {
    "url": "https://github.com/Azure/autorest/issues"
  },
  "homepage": "https://github.com/Azure/autorest.python/blob/master/README.md",
  "devDependencies": {
    "@autorest/autorest": "^3.0.0",
<<<<<<< HEAD
    "@microsoft.azure/autorest.testserver": "^2.10.15"
=======
    "@microsoft.azure/autorest.testserver": "^2.10.17"
>>>>>>> 04b0a6f6
  },
  "files": [
    "autorest/**/*.py",
    "autorest/**/*.jinja2",
    "setup.py",
    "install.py",
    "prepare.py",
    "start.py",
    "venvtools.py"
  ]
}<|MERGE_RESOLUTION|>--- conflicted
+++ resolved
@@ -24,11 +24,7 @@
   "homepage": "https://github.com/Azure/autorest.python/blob/master/README.md",
   "devDependencies": {
     "@autorest/autorest": "^3.0.0",
-<<<<<<< HEAD
-    "@microsoft.azure/autorest.testserver": "^2.10.15"
-=======
     "@microsoft.azure/autorest.testserver": "^2.10.17"
->>>>>>> 04b0a6f6
   },
   "files": [
     "autorest/**/*.py",
