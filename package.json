{
    "name": "@autorest/python",
    "version": "5.16.0",
    "description": "The Python extension for generators in AutoRest.",
    "scripts": {
        "prepare": "node run-python3.js prepare.py",
        "start": "node run-python3.js start.py",
        "install": "node run-python3.js install.py",
        "debug": "node run-python3.js start.py --debug"
    },
    "repository": {
        "type": "git",
        "url": "https://github.com/Azure/autorest.python/tree/autorestv3"
    },
    "readme": "https://github.com/Azure/autorest.python/blob/autorestv3/README.md",
    "keywords": [
        "autorest",
        "python"
    ],
    "author": "Microsoft Corporation",
    "license": "MIT",
    "bugs": {
        "url": "https://github.com/Azure/autorest.python/issues"
    },
    "homepage": "https://github.com/Azure/autorest.python/blob/autorestv3/README.md",
    "dependencies": {
        "@autorest/system-requirements": "~1.0.0"
    },
    "devDependencies": {
<<<<<<< HEAD
        "@microsoft.azure/autorest.testserver": "^3.3.25"
=======
        "@microsoft.azure/autorest.testserver": "3.3.26"
>>>>>>> d94de246
    },
    "files": [
        "autorest/**/*.py",
        "autorest/**/*.jinja2",
        "setup.py",
        "install.py",
        "prepare.py",
        "start.py",
        "venvtools.py",
        "run-python3.js",
        "requirements.txt"
    ]
}<|MERGE_RESOLUTION|>--- conflicted
+++ resolved
@@ -27,11 +27,7 @@
         "@autorest/system-requirements": "~1.0.0"
     },
     "devDependencies": {
-<<<<<<< HEAD
-        "@microsoft.azure/autorest.testserver": "^3.3.25"
-=======
-        "@microsoft.azure/autorest.testserver": "3.3.26"
->>>>>>> d94de246
+        "@microsoft.azure/autorest.testserver": "^3.3.26"
     },
     "files": [
         "autorest/**/*.py",
