--- conflicted
+++ resolved
@@ -27,11 +27,7 @@
   },
   "devDependencies": {
     "@autorest/autorest": "^3.0.0",
-<<<<<<< HEAD
-    "@microsoft.azure/autorest.testserver": "^2.10.46"
-=======
     "@microsoft.azure/autorest.testserver": "^2.10.56"
->>>>>>> f12c2672
   },
   "files": [
     "autorest/**/*.py",
