# Python DPG Client

--------------------------------- Isabella ---------------------------------

## Intro

### Goals of DPG Clients

1. Be version tolerant: if it's not breaking in the service, end users are not broken
2. Be more Pythonic: use more keyword only arguments, which solves our breaking issue
3. Clean grow up story with easy to use customizations

### Main changes from current generation

<<<<<<< HEAD
1. Now only path and body parameters are positional, all other parameters are keyword only. Path parameters are always required, path are ordered by their position in the template. Body is always the last positional parameter. Query and header params are always keyword-only, even if they are required. Keyword only is just like an options bag.
2. We've gotten rid of models for now and are just using raw JSON objects. Python people are happy with this, and have been asking for this for a long time. So we are able to better fulfill end user goals while being more version tolerant. We may provide compatible models later based on customer feedback, and we may never do it if we don't have user asks.
be able to accessed as dicts and as models as well
=======
1. Now only path and body parameters are positional, all other parameters are keyword only
2. We've gotten rid of models for now and are just using raw JSON objects. When we add our DPG models, this won't be breaking, because our models will
   be able to accessed as dicts and as models as well
>>>>>>> d5235d04
3. We've added glass breaker `send_request` to all of our clients. Clients can now send an `HttpRequest` directly to the server leveraging our client pipelines.
4. We've also added easy-to-use for SDK writers customizations, and this the foundation of our grow up story. We are no longer wrapping all of generated code, customizing in place.

### Things Staying the Same

1. Client and Operation group structure stays the same. Client looks exactly regular, has endpoint, has credential.

The rest of the archboard is split into two large chunks. In the first half, Yuchao and Changlong are going to take us through the differences between legacy generated code and DPG generated code, and in the second half I'm going to go over the customization story with Metrics Advisor as my service.


--------------------------------------------------------------------------

--------------------------------- Yuchao ---------------------------------

## Developer Experience

### Creating A Client

yuchao-note: endpoint order

<<<<<<< HEAD
The end-users experience of creating a client is the same as it was before. We are not compromising on any user input here, this behavior is consistent with Python guidelines and existing user behavior.
=======
Creating A Client is largely the same as it was before. We have made the client arguments align with the Python guidelines, generating an `endpoint` and `credential` parameter.
>>>>>>> d5235d04

```python
from azure.purview.catalog import PurviewCatalogClient
from azure.identity import DefaultAzureCredential

client = PurviewCatalogClient("http://myendpoint.com", DefaultAzureCredential())
```

#### Creating A Client - API Diff

![Screen Shot 2022-05-11 at 11 24 07 AM](https://user-images.githubusercontent.com/43154838/167919888-81d5cf38-1e8e-4a50-9d1c-5f01df972a6b.png)

#### Creating A Client - User Behavior Diff

- Legacy

```python
from azure.purview.catalog import PurviewCatalogClient
from azure.identity import DefaultAzureCredential
    
client = PurviewCatalogClient(DefaultAzureCredential(), "http://my-endpoint.com")
```

- DPG

```python
from azure.purview.catalog import PurviewCatalogClient
from azure.identity import DefaultAzureCredential
    
client = PurviewCatalogClient("http://my-endpoint.com", DefaultAzureCredential())
```


<<<<<<< HEAD
The overall flow of all operation calls are largely the same as before. Users must still initialize their client, then either call operations directly on the client, or on operation group attributes.
=======

### Simple GET/DELETE Request

yuchao-note: 1. return type 2. Api change: keyword-only

GET/DELETE requests are largely the same as before. Since a lot of Azure services are JSON based and return JSON payloads, here is a main place where we will see differences between GET/DELETE requests with current generated code, because we no longer return models in this case.
We return raw JSON, so in most cases this means users access them like a dict. Python users have been very receptive to just accessing these
models as JSON, since Python users are already very comfortable with JSON. In fact, we've been getting issues over the years asking for our models
to really be dicts, so this change has actually been quite welcomed.
>>>>>>> d5235d04

There are two main things I want to talk about with these basic REST calls.

1. You can see here that we've moved all query and header parameters to keyword-only. This really solves all of our potential versioning issues with parameter ordering. Since path parameters are always required, we are comfortable including them as positional arguments, and we are positioning them based off of their location in the url. The body parameter will always be the last positional argument. Finally, all query and header parameters are keyword-only, they're kind of in Python's options bag. Here ordering doesn't matter.
2. GET requests will also be the main place where we see the differences with us going from models to just returning raw JSON. We want to be very clear here: Python believes its DPG story is complete without models and just returning raw JSON. Python users are very comfortable with JSON bodies, and in fact we have gotten numerous issues over the years from customers just asking for raw JSON. Additionally, we have also invested a lot of effort in making sure the structure of the model inputs and outputs are documented for users.

<<<<<<< HEAD
=======
```python
...
response = client.delete_by_unique_attribute("type_name", attr_qualified_name="attr_qualified_name")
print(response["guidAssignments"])
```
>>>>>>> d5235d04

#### Simple GET/DELETE Request - API Diff

![Screen Shot 2022-05-11 at 11 28 26 AM](https://user-images.githubusercontent.com/43154838/167920536-02f11833-23c9-4446-b8fd-452529223a34.png)

#### Simple GET/DELETE Request - User Behavior Diff

- Legacy

  ```python
  ...
  response = client.delete_by_unique_attribute("type_name", "attr_qualified_name")
  print(response.guid_assignments)
  ```

  

- DPG

  ```python
  ...
  response = client.delete_by_unique_attribute("type_name", attr_qualified_name="attr_qualified_name")
  print(response["guidAssignments"])
  ```

  

### Creating POST Request

yuchao-note: convenience of body parameters for customers 

POST requests are another area where we're going to see JSON bodies pop up.

<<<<<<< HEAD
We have invested a lot of effort into good docs even though we are removing models. We have input templates for JSON inputs, like the one here: https://azuresdkdocs.blob.core.windows.net/$web/python/azure-purview-catalog/1.0.0b3/azure.purview.catalog.operations.html#azure.purview.catalog.operations.DiscoveryOperations.browse

Now, it's even easier for users to input their bodies, because they can directly copy the template, fill in the information,
and pass that to the service. This also removes a lot of the imports and lines they'd have to dedicate to importing and initializing these models before passing them to the server.

We've also additionally added overloads for post methods where the input is a JSON type. These overloads will be helpful to people who don't want to read large models into memory just to pass them as a JSON input. Instead, they are now able to stream serialized JSON straight to the service. None of our SDKs do this yet, and it's not in the Python guidelines, but this is an issue that Johan has been wanting to solve for a long time, and now we have a well-typed solution for users.

I also want to be clear that these overloads DO NOT mean C# overloads, these don't add time or space complexity. These are for intellisense purposes only.
=======
We've also additionally added overloads for post methods where the input is a JSON type, for example a model. These overloads will be helpful to people who don't want to read large models into memory just to pass them as a JSON input. Instead, they are now able to stream serialized JSON straight to the service.

```python
...
response = client.create_or_update(
    "collection",
    {
        "entity": {"inputDict": {"my": "input"}}
    }
)
# OR
with open("myJsonInput.json", "rb") as fd:
    # myJsonInput is a file with my serialized JSON input
    response = client.create_or_update("collection", fd)
```

#### Creating POST Request - API Diff

<img width="505" alt="Screen Shot 2022-05-11 at 4 48 51 PM" src="https://user-images.githubusercontent.com/43154838/167965431-5ab2e6a5-68d2-4114-bc03-0ee99cece1c2.png">

#### Creating POST Request - User Behavior Diff
>>>>>>> d5235d04

- Legacy

<<<<<<< HEAD
Our DPG clients all come with a `send_request` function on a client. Here, you can create your own request and use our client to send that request to the service through our client pipeline. This way you can use the existing client pipeline set up to send requests that we maybe haven't added to our SDK yet. These requests can be done to relative or full URLs.
=======
  ```python
  from azure.purview.catalog.models import AtlasEntity, AtlasEntityWithExtInfo
  ... 
  sub_entity = AtlasEntity(attributes={"inputDict": {"my": "input"}})
  entity = AtlasEntityWithExtInfo(entity=sub_entity)
  response = client.create_or_update("collection", entity)
  ```

  

- DPG

  ```python
  ...
  response = client.create_or_update(
      "collection",
      {
          "entity": {"inputDict": {"my": "input"}}
      }
  )
  # OR
  with open("myJsonInput.json", "rb") as fd:
      # myJsonInput is a file with my serialized JSON input
      response = client.create_or_update("collection", fd)
  ```

### Break The Glass Scenario

ycuhao-note: convenience for customers to send any customized request

Our DPG clients all come with a `send_request` function on a client. Here, you can create your own request and use our client to send it to the service. This way you get all of the existing pipeline setup for free, and can send your request
>>>>>>> d5235d04

In the first example, we are making a request with a relative URL. This url will be formatted relative to the endpoint we initialized the client with.

In the second example, we are making a request to a whole new URL. Both of these scenarios are possible.

<<<<<<< HEAD
One file note is the `raise_for_status()`. This method on the response is common across all Python stack libraries, and it raises an `HttpResponseError` if the status code is 400 and up.
=======
request = HttpRequest("GET", "/atlas/v2/entity/uniqueAttribute/type/mytypename")
response = client.send_request(request)
response.raise_for_status()
json_response = response.json()
```
>>>>>>> d5235d04

Break The Glass Scenario - API Diff

<img width="721" alt="Screen Shot 2022-05-11 at 3 51 48 PM" src="https://user-images.githubusercontent.com/43154838/167960222-71dd7d21-9ac9-4b8a-87c0-2b94a7ac5c9e.png">





--------------------------------- Changlong ---------------------------------

### Streams
Streams can be used to transfer large ammounts of data without using too big memory.
#### Inputs

<<<<<<< HEAD
The way users stream inputs to services stays the same. The only change here is we've opened up streamed inputs to include more cases. This is the scenario that Yuchao talked about, so users with large input bodies aren't forced to read their bodies into memory before passing them to the service. Otherwise, streamed inputs are the same as our current generation.
=======
As mentioned above, we've opened up streamed inputs to include more cases, so users with large input bodies aren't forced
to read their bodies into memory before passing them to the service. Otherwise, streamed inputs are largely the same
as they are in our current generation

```python
# in RP WebPubSub
with open("temp/blob.txt", "rb") as fd:
    client.send_to_all(fd)
```
>>>>>>> d5235d04

One thing for Stream special is we don't support retry for stream sendings since the IO handler is in one way reading mode.
- Ask about what other languages are doing for retry streams
> Synced with Java that it don't have retry on streams too.

#### Outputs

<<<<<<< HEAD
With streamed outputs, we have changed end user behavior. Users used to iterate over `.stream_download()` on the response object. We've changed this method to `.iter_bytes()`. This is the syntax that `httpx` uses, which is the HTTP stack that Python is migrating to. So basically we are making our behavior here consistent with the main Python HTTP stack packages.

### Multiple Content and Body Types

We have improved the way we deal with multiple content and body types. We now do some body type sniffing on input bodies, and based off of the inputted body type, we default to a content type.
=======
With streamed outputs, users used to iterate over `.stream_download()` on the response object. We've changed this method to
`iter_bytes()`. This is the syntax that [`httpx`](https://www.python-httpx.org/) uses, which is the HTTP stack that Python is migrating to.
More aligned with `httpx`.


Generation changes:
```python
# Legacy
class FileOperations:
    def get_file(self, **kwargs):
        ...
        response = pipeline_response.http_response
        ...
        deserialized = response.stream_download(self._client._pipeline)
        return deserialized

# DPG:
class FileOperations:
    def get_file(self, **kwargs: Any) -> IO:
        ...
        response = pipeline_response.http_response
        ...
        deserialized = response
        return deserialized
```

Usage in DPG:
```python
# in testserver bodyfile

with io.BytesIO() as file_handle:
    stream = client.files.get_file()
    assert not stream._internal_response._content_consumed

    for data in stream.iter_bytes():
        assert 0 < len(data) <= stream.block_size
        file_handle.write(data)
```
>>>>>>> d5235d04

Here, the service accepts either a stream body or a JSON body. They've listed their content types as `"application/octet-stream"` and `"application/json"`. If Python sees `"application/octet-stream"`, we default IO bodies to this behavior. For other possible IO content types, like `"application/pdf"`, we make users be clear and input their content type, `"application/octet-stream"` is the only value we default to if listed in the swagger, because a lot of transports end up defaulting to this content type for streamed inputs. For JSON inputs, we default to `"application/json"` if it is included in the swagger.

<<<<<<< HEAD
This also is probably one of the more controversial parts of our design, and that's because as a huge edge case, we have a potential for breaking changes in immediate generation, and here's the edge case we're talking about:
=======
We support multiple media types in both legacy and version-tolerant codegen. In version tolerant codegen, the main improvement is that the end user no need to provide content_type for the majority of cases.
Generation changes:
```python
# Legacy, content_type is delivered in kwargs, and no default value.
    @overload
    def analyze_body(self, input=None, **kwargs):
       pass

    @overload
    def analyze_body(self, input=None, **kwargs):
        pass

    def analyze_body(self, input=None, **kwargs):
       ...

# DPG, there is default value for content type
    @overload
    def analyze_body(
        self, input: Optional[JSON] = None, *, content_type: str = "application/json", **kwargs: Any
    ) -> str:
        pass

    @overload
    def analyze_body(self, input: Optional[IO] = None, *, content_type: Optional[str] = "application/octet-stream", **kwargs: Any) -> str:
        pass

    def analyze_body(self, input: Optional[Union[JSON, IO]] = None, **kwargs: Any) -> str:
        ...
```

Usage in DPG:
```
client.analyze_body({"hello": "world"})

with open('C:\\ZZ\\foo.txt', 'rb') as fd:
    client.analyze_body(fd)
```

### argues on breaking 
One cons of the above designing is that it will bring us breaking change in an edge case.
>>>>>>> d5235d04

Say a service team starts out by just accepting a JSON input to an endpoint. Then our initial generation of this SDK with our DPG code generator will add an overload so users can pass in streamed body with default content type `"application/json"`. Then, if the service team says "now I accept a streamed body and content type `"application/octet-stream"`", the default content type or streamed input bodies will change from `"application/json"` to `"application/octet-stream"`.

The reasons why we're ok with breaking in this scenario are because

1. This is very much an edge case
2. Our tooling can catch this breaking change, so we can either do a quick customization to make it unbreaking, or use `x-ms-paths`
<<<<<<< HEAD
to add a new operation. Basically we can easily fix this manually if we don't want to break customers
=======
   to add a new operation
>>>>>>> d5235d04

Overall we weighed the pros and cons here, and we feel that the benefit of helping users stream large inputs is bigger than the con
of a technically breaking change we can easily catch and make non-breaking before getting to end users.


DPG code: https://github.com/Azure/autorest.python/blob/archboard_docs/test/vanilla/version-tolerant/Expected/AcceptanceTests/MediaTypesVersionTolerant/mediatypesversiontolerant/_operations/_operations.py#L180
Legacy code: https://github.com/Azure/autorest.python/blob/archboard_docs/test/vanilla/legacy/Expected/AcceptanceTests/MediaTypes/mediatypes/operations/_media_types_client_operations.py#L229

### LROs

LROs are like what we have right now, with the exception of us dealing with raw JSON instead of models.

Here is another input template we have for users: https://azuresdkdocs.blob.core.windows.net/$web/python/azure-iot-deviceupdate/1.0.0b2/azure.iot.deviceupdate.operations.html#azure.iot.deviceupdate.operations.DeviceUpdateOperations.begin_import_update

We also accept overloads here for streamed inputs in all cases with JSON model inputs as well.

<<<<<<< HEAD
=======
```python
poller = client.begin_lro()
response = poller.result()
assert response["hello"] == "world!"        # Be response.hello in legacy
```
>>>>>>> d5235d04

### Paging

Paging is also the same as right now, with the exception of raw JSON instead of models

```python
pages = client.list_pages()
for page in pages:
    print(page["id"])                       # Be page.id in legacy
```

--------------------------------------------------------------------------

--------------------------------- Isabella ---------------------------------

## Customization

### What are customizations like right now?

https://github.com/Azure/autorest.python/blob/autorestv3/docs/customizations.md

### Metrics Advisor Customizations

How did we tackle the two clients?

--------------------------------------------------------------------------<|MERGE_RESOLUTION|>--- conflicted
+++ resolved
@@ -12,15 +12,9 @@
 
 ### Main changes from current generation
 
-<<<<<<< HEAD
 1. Now only path and body parameters are positional, all other parameters are keyword only. Path parameters are always required, path are ordered by their position in the template. Body is always the last positional parameter. Query and header params are always keyword-only, even if they are required. Keyword only is just like an options bag.
 2. We've gotten rid of models for now and are just using raw JSON objects. Python people are happy with this, and have been asking for this for a long time. So we are able to better fulfill end user goals while being more version tolerant. We may provide compatible models later based on customer feedback, and we may never do it if we don't have user asks.
 be able to accessed as dicts and as models as well
-=======
-1. Now only path and body parameters are positional, all other parameters are keyword only
-2. We've gotten rid of models for now and are just using raw JSON objects. When we add our DPG models, this won't be breaking, because our models will
-   be able to accessed as dicts and as models as well
->>>>>>> d5235d04
 3. We've added glass breaker `send_request` to all of our clients. Clients can now send an `HttpRequest` directly to the server leveraging our client pipelines.
 4. We've also added easy-to-use for SDK writers customizations, and this the foundation of our grow up story. We are no longer wrapping all of generated code, customizing in place.
 
@@ -41,11 +35,7 @@
 
 yuchao-note: endpoint order
 
-<<<<<<< HEAD
 The end-users experience of creating a client is the same as it was before. We are not compromising on any user input here, this behavior is consistent with Python guidelines and existing user behavior.
-=======
-Creating A Client is largely the same as it was before. We have made the client arguments align with the Python guidelines, generating an `endpoint` and `credential` parameter.
->>>>>>> d5235d04
 
 ```python
 from azure.purview.catalog import PurviewCatalogClient
@@ -65,7 +55,7 @@
 ```python
 from azure.purview.catalog import PurviewCatalogClient
 from azure.identity import DefaultAzureCredential
-    
+
 client = PurviewCatalogClient(DefaultAzureCredential(), "http://my-endpoint.com")
 ```
 
@@ -74,38 +64,18 @@
 ```python
 from azure.purview.catalog import PurviewCatalogClient
 from azure.identity import DefaultAzureCredential
-    
+
 client = PurviewCatalogClient("http://my-endpoint.com", DefaultAzureCredential())
 ```
 
 
-<<<<<<< HEAD
 The overall flow of all operation calls are largely the same as before. Users must still initialize their client, then either call operations directly on the client, or on operation group attributes.
-=======
-
-### Simple GET/DELETE Request
-
-yuchao-note: 1. return type 2. Api change: keyword-only
-
-GET/DELETE requests are largely the same as before. Since a lot of Azure services are JSON based and return JSON payloads, here is a main place where we will see differences between GET/DELETE requests with current generated code, because we no longer return models in this case.
-We return raw JSON, so in most cases this means users access them like a dict. Python users have been very receptive to just accessing these
-models as JSON, since Python users are already very comfortable with JSON. In fact, we've been getting issues over the years asking for our models
-to really be dicts, so this change has actually been quite welcomed.
->>>>>>> d5235d04
 
 There are two main things I want to talk about with these basic REST calls.
 
 1. You can see here that we've moved all query and header parameters to keyword-only. This really solves all of our potential versioning issues with parameter ordering. Since path parameters are always required, we are comfortable including them as positional arguments, and we are positioning them based off of their location in the url. The body parameter will always be the last positional argument. Finally, all query and header parameters are keyword-only, they're kind of in Python's options bag. Here ordering doesn't matter.
 2. GET requests will also be the main place where we see the differences with us going from models to just returning raw JSON. We want to be very clear here: Python believes its DPG story is complete without models and just returning raw JSON. Python users are very comfortable with JSON bodies, and in fact we have gotten numerous issues over the years from customers just asking for raw JSON. Additionally, we have also invested a lot of effort in making sure the structure of the model inputs and outputs are documented for users.
 
-<<<<<<< HEAD
-=======
-```python
-...
-response = client.delete_by_unique_attribute("type_name", attr_qualified_name="attr_qualified_name")
-print(response["guidAssignments"])
-```
->>>>>>> d5235d04
 
 #### Simple GET/DELETE Request - API Diff
 
@@ -121,7 +91,7 @@
   print(response.guid_assignments)
   ```
 
-  
+
 
 - DPG
 
@@ -131,15 +101,14 @@
   print(response["guidAssignments"])
   ```
 
-  
+
 
 ### Creating POST Request
 
-yuchao-note: convenience of body parameters for customers 
+yuchao-note: convenience of body parameters for customers
 
 POST requests are another area where we're going to see JSON bodies pop up.
 
-<<<<<<< HEAD
 We have invested a lot of effort into good docs even though we are removing models. We have input templates for JSON inputs, like the one here: https://azuresdkdocs.blob.core.windows.net/$web/python/azure-purview-catalog/1.0.0b3/azure.purview.catalog.operations.html#azure.purview.catalog.operations.DiscoveryOperations.browse
 
 Now, it's even easier for users to input their bodies, because they can directly copy the template, fill in the information,
@@ -148,81 +117,14 @@
 We've also additionally added overloads for post methods where the input is a JSON type. These overloads will be helpful to people who don't want to read large models into memory just to pass them as a JSON input. Instead, they are now able to stream serialized JSON straight to the service. None of our SDKs do this yet, and it's not in the Python guidelines, but this is an issue that Johan has been wanting to solve for a long time, and now we have a well-typed solution for users.
 
 I also want to be clear that these overloads DO NOT mean C# overloads, these don't add time or space complexity. These are for intellisense purposes only.
-=======
-We've also additionally added overloads for post methods where the input is a JSON type, for example a model. These overloads will be helpful to people who don't want to read large models into memory just to pass them as a JSON input. Instead, they are now able to stream serialized JSON straight to the service.
-
-```python
-...
-response = client.create_or_update(
-    "collection",
-    {
-        "entity": {"inputDict": {"my": "input"}}
-    }
-)
-# OR
-with open("myJsonInput.json", "rb") as fd:
-    # myJsonInput is a file with my serialized JSON input
-    response = client.create_or_update("collection", fd)
-```
-
-#### Creating POST Request - API Diff
-
-<img width="505" alt="Screen Shot 2022-05-11 at 4 48 51 PM" src="https://user-images.githubusercontent.com/43154838/167965431-5ab2e6a5-68d2-4114-bc03-0ee99cece1c2.png">
-
-#### Creating POST Request - User Behavior Diff
->>>>>>> d5235d04
-
-- Legacy
-
-<<<<<<< HEAD
+
 Our DPG clients all come with a `send_request` function on a client. Here, you can create your own request and use our client to send that request to the service through our client pipeline. This way you can use the existing client pipeline set up to send requests that we maybe haven't added to our SDK yet. These requests can be done to relative or full URLs.
-=======
-  ```python
-  from azure.purview.catalog.models import AtlasEntity, AtlasEntityWithExtInfo
-  ... 
-  sub_entity = AtlasEntity(attributes={"inputDict": {"my": "input"}})
-  entity = AtlasEntityWithExtInfo(entity=sub_entity)
-  response = client.create_or_update("collection", entity)
-  ```
-
-  
-
-- DPG
-
-  ```python
-  ...
-  response = client.create_or_update(
-      "collection",
-      {
-          "entity": {"inputDict": {"my": "input"}}
-      }
-  )
-  # OR
-  with open("myJsonInput.json", "rb") as fd:
-      # myJsonInput is a file with my serialized JSON input
-      response = client.create_or_update("collection", fd)
-  ```
-
-### Break The Glass Scenario
-
-ycuhao-note: convenience for customers to send any customized request
-
-Our DPG clients all come with a `send_request` function on a client. Here, you can create your own request and use our client to send it to the service. This way you get all of the existing pipeline setup for free, and can send your request
->>>>>>> d5235d04
 
 In the first example, we are making a request with a relative URL. This url will be formatted relative to the endpoint we initialized the client with.
 
 In the second example, we are making a request to a whole new URL. Both of these scenarios are possible.
 
-<<<<<<< HEAD
 One file note is the `raise_for_status()`. This method on the response is common across all Python stack libraries, and it raises an `HttpResponseError` if the status code is 400 and up.
-=======
-request = HttpRequest("GET", "/atlas/v2/entity/uniqueAttribute/type/mytypename")
-response = client.send_request(request)
-response.raise_for_status()
-json_response = response.json()
-```
->>>>>>> d5235d04
 
 Break The Glass Scenario - API Diff
 
@@ -238,19 +140,7 @@
 Streams can be used to transfer large ammounts of data without using too big memory.
 #### Inputs
 
-<<<<<<< HEAD
 The way users stream inputs to services stays the same. The only change here is we've opened up streamed inputs to include more cases. This is the scenario that Yuchao talked about, so users with large input bodies aren't forced to read their bodies into memory before passing them to the service. Otherwise, streamed inputs are the same as our current generation.
-=======
-As mentioned above, we've opened up streamed inputs to include more cases, so users with large input bodies aren't forced
-to read their bodies into memory before passing them to the service. Otherwise, streamed inputs are largely the same
-as they are in our current generation
-
-```python
-# in RP WebPubSub
-with open("temp/blob.txt", "rb") as fd:
-    client.send_to_all(fd)
-```
->>>>>>> d5235d04
 
 One thing for Stream special is we don't support retry for stream sendings since the IO handler is in one way reading mode.
 - Ask about what other languages are doing for retry streams
@@ -258,99 +148,15 @@
 
 #### Outputs
 
-<<<<<<< HEAD
 With streamed outputs, we have changed end user behavior. Users used to iterate over `.stream_download()` on the response object. We've changed this method to `.iter_bytes()`. This is the syntax that `httpx` uses, which is the HTTP stack that Python is migrating to. So basically we are making our behavior here consistent with the main Python HTTP stack packages.
 
 ### Multiple Content and Body Types
 
 We have improved the way we deal with multiple content and body types. We now do some body type sniffing on input bodies, and based off of the inputted body type, we default to a content type.
-=======
-With streamed outputs, users used to iterate over `.stream_download()` on the response object. We've changed this method to
-`iter_bytes()`. This is the syntax that [`httpx`](https://www.python-httpx.org/) uses, which is the HTTP stack that Python is migrating to.
-More aligned with `httpx`.
-
-
-Generation changes:
-```python
-# Legacy
-class FileOperations:
-    def get_file(self, **kwargs):
-        ...
-        response = pipeline_response.http_response
-        ...
-        deserialized = response.stream_download(self._client._pipeline)
-        return deserialized
-
-# DPG:
-class FileOperations:
-    def get_file(self, **kwargs: Any) -> IO:
-        ...
-        response = pipeline_response.http_response
-        ...
-        deserialized = response
-        return deserialized
-```
-
-Usage in DPG:
-```python
-# in testserver bodyfile
-
-with io.BytesIO() as file_handle:
-    stream = client.files.get_file()
-    assert not stream._internal_response._content_consumed
-
-    for data in stream.iter_bytes():
-        assert 0 < len(data) <= stream.block_size
-        file_handle.write(data)
-```
->>>>>>> d5235d04
 
 Here, the service accepts either a stream body or a JSON body. They've listed their content types as `"application/octet-stream"` and `"application/json"`. If Python sees `"application/octet-stream"`, we default IO bodies to this behavior. For other possible IO content types, like `"application/pdf"`, we make users be clear and input their content type, `"application/octet-stream"` is the only value we default to if listed in the swagger, because a lot of transports end up defaulting to this content type for streamed inputs. For JSON inputs, we default to `"application/json"` if it is included in the swagger.
 
-<<<<<<< HEAD
 This also is probably one of the more controversial parts of our design, and that's because as a huge edge case, we have a potential for breaking changes in immediate generation, and here's the edge case we're talking about:
-=======
-We support multiple media types in both legacy and version-tolerant codegen. In version tolerant codegen, the main improvement is that the end user no need to provide content_type for the majority of cases.
-Generation changes:
-```python
-# Legacy, content_type is delivered in kwargs, and no default value.
-    @overload
-    def analyze_body(self, input=None, **kwargs):
-       pass
-
-    @overload
-    def analyze_body(self, input=None, **kwargs):
-        pass
-
-    def analyze_body(self, input=None, **kwargs):
-       ...
-
-# DPG, there is default value for content type
-    @overload
-    def analyze_body(
-        self, input: Optional[JSON] = None, *, content_type: str = "application/json", **kwargs: Any
-    ) -> str:
-        pass
-
-    @overload
-    def analyze_body(self, input: Optional[IO] = None, *, content_type: Optional[str] = "application/octet-stream", **kwargs: Any) -> str:
-        pass
-
-    def analyze_body(self, input: Optional[Union[JSON, IO]] = None, **kwargs: Any) -> str:
-        ...
-```
-
-Usage in DPG:
-```
-client.analyze_body({"hello": "world"})
-
-with open('C:\\ZZ\\foo.txt', 'rb') as fd:
-    client.analyze_body(fd)
-```
-
-### argues on breaking 
-One cons of the above designing is that it will bring us breaking change in an edge case.
->>>>>>> d5235d04
 
 Say a service team starts out by just accepting a JSON input to an endpoint. Then our initial generation of this SDK with our DPG code generator will add an overload so users can pass in streamed body with default content type `"application/json"`. Then, if the service team says "now I accept a streamed body and content type `"application/octet-stream"`", the default content type or streamed input bodies will change from `"application/json"` to `"application/octet-stream"`.
 
@@ -358,11 +164,7 @@
 
 1. This is very much an edge case
 2. Our tooling can catch this breaking change, so we can either do a quick customization to make it unbreaking, or use `x-ms-paths`
-<<<<<<< HEAD
 to add a new operation. Basically we can easily fix this manually if we don't want to break customers
-=======
-   to add a new operation
->>>>>>> d5235d04
 
 Overall we weighed the pros and cons here, and we feel that the benefit of helping users stream large inputs is bigger than the con
 of a technically breaking change we can easily catch and make non-breaking before getting to end users.
@@ -379,14 +181,6 @@
 
 We also accept overloads here for streamed inputs in all cases with JSON model inputs as well.
 
-<<<<<<< HEAD
-=======
-```python
-poller = client.begin_lro()
-response = poller.result()
-assert response["hello"] == "world!"        # Be response.hello in legacy
-```
->>>>>>> d5235d04
 
 ### Paging
 
