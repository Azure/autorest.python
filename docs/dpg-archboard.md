# Python DPG Client

--------------------------------- Isabella ---------------------------------

## Intro

### Goals of DPG Clients

1. Be version tolerant: if it's not breaking in the service, end users are not broken
2. Be more Pythonic: use more keyword only arguments, which solves our breaking issue
3. Clean grow up story with easy to use customizations

### Main changes from current generation

1. Now only path and body parameters are positional, all other parameters are keyword only. Path parameters are always required, path are ordered by their position in the template. Body is always the last positional parameter. Query and header params are always keyword-only, even if they are required. Keyword only is just like an options bag.
2. We've gotten rid of models for now and are just using raw JSON objects. Python users are happy with this, and have been asking for this for a long time. So we are able to better fulfill end user goals while being more version tolerant. We may provide compatible models later based on customer feedback, and we may never do it if we don't have user asks. Of course, the model will be able to accessed as dicts and as models as well
3. We've added glass breaker `send_request` to all of our clients. Clients can now send an `HttpRequest` directly to the server leveraging our client pipelines.
4. We've also added easy-to-use for SDK developers to customize SDK code, and this is the foundation of our grow up story. We are no longer wrapping all of generated code, customizing in place.

### Things Staying the Same

1. Client and Operation group structure stay the same. Client looks exactly regular: has endpoint, has credential.

The rest of the archboard is split into two large chunks. In the first half, Yuchao and Changlong are going to take us through the differences between legacy generated code and DPG generated code, and in the second half I'm going to go over the customization story with Metrics Advisor as my service.


--------------------------------------------------------------------------

--------------------------------- Yuchao ---------------------------------

## Developer Experience

### Creating A Client

The end-users experience of creating a client is the same as it was before. We are not compromising on any user input here, this behavior is consistent with Python guidelines and existing user behavior.

### Simple GET Request

The overall flow of all operation calls are largely the same as before. Users must still initialize their client, then either call operations directly on the client, or on operation group attributes.

There are two main things I want to talk about with these basic REST calls.

1. You can see here that we've moved all query and header parameters to keyword-only. This really solves all of our potential versioning issues with parameter ordering. Since path parameters are always required, we are comfortable including them as positional arguments, and we are positioning them based on their location in the url. The body parameter will always be the last positional argument. Finally, all query and header parameters are keyword-only, they're kind of in Python's options bag where ordering doesn't matter.
2. We are going from returning models to just returning raw JSON, which is mentioned before as `No Models`. We want to be very clear here: Python believes its DPG story is complete without models and just returning raw JSON. **Python users are very comfortable with JSON bodies, and in fact we have gotten numerous issues over the years from customers just asking for raw JSON**. Additionally, we have also invested a lot of effort in making sure the structure of the model inputs and outputs are documented for users.


### Creating POST Request

POST requests are another area where we're going to see JSON bodies pop up.

We have invested a lot of effort into good docs even though we are removing models. We have input templates for JSON inputs, like the one here: https://azuresdkdocs.blob.core.windows.net/$web/python/azure-purview-catalog/1.0.0b3/azure.purview.catalog.operations.html#azure.purview.catalog.operations.DiscoveryOperations.browse

Now, it's even easier for users to input their bodies, because they can directly copy the template, fill in the information,
and pass that to the service. This also removes a lot of the imports and lines that they'd have to dedicate to importing and initializing these models before passing them to the server.

(show DPG `# OR` part)

We've also additionally added overloads for post methods where the input is a JSON type. **These overloads will be helpful to people who don't want to read large models into memory just to pass them as a JSON input. Instead, they are now able to stream serialized JSON straight to the service**. None of our SDKs do this yet, and it's not in the Python guidelines, but this is an issue that Johan has been wanting to solve for a long time, and now we have a well-typed solution for users.

I also want to be clear that these overloads DO NOT mean C# overloads, these don't add time or space complexity. These are for intellisense purposes only.


### Break the Glass

Our DPG clients all come with a `send_request` function on a client. Here, you can create your own request and use our client to send that request to the service through our client pipeline. This way you can use the existing client pipeline set up to send requests that we maybe haven't added to our SDK yet. These requests can be done to relative or full URLs.

(show `User Behavior Diff`)

In the first example, we are making a request with a relative URL. This url will be formatted relative to the endpoint we initialized the client with.

In the second example, we are making a request to a whole new URL. Both of these scenarios are possible.

One file note is the `raise_for_status()`. This method on the response is common across all Python stack libraries, and it raises an `HttpResponseError` if the status code is 400 and up.


--------------------------------- Changlong ---------------------------------
Thanks YuChao, so let me start with Streams
### Streams

Streams can be used to transfer large ammounts of data without using big memory. First let's take a look at the stream as Inputs. 

#### Inputs

<<<<<<< HEAD
The way users stream inputs to services stays the same with our legacy python SDK. The only change here is we've opened up streamed inputs to include more cases. This is the scenario that Yuchao talked about, so users with large input bodies aren't forced to read their bodies into memory before passing them to the service. Otherwise, streamed inputs are the same as our current generation.

- Ask about what other languages are doing for retry streams


#### Outputs
With streamed outputs, we have changed end user behavior. Users used to iterate over `.stream_download()` on the response object. We've changed this method to `.iter_bytes()`. This is the syntax that `httpx` uses, which is the HTTP stack that Python is migrating to. So basically we are making our behavior here consistent with the main Python HTTP stack packages.
In one word for output side, we are more aligned with `httpx` now.(https://www.python-httpx.org/)
=======
The way users stream inputs to services stays the same. The only change here is we've opened up streamed inputs to include more cases. This is the scenario that Yuchao talked about, so users with large input bodies aren't forced to read their bodies into memory before passing them to the service. Otherwise, streamed inputs are the same as our current generation.

#### Outputs

With streamed outputs, generation and user behavior stays the same as well.
>>>>>>> 72182b84


OK, the next part is the "Multiple Content and Body Types", This is not a real service. Here we have a testcase where the server accepts "application/json" and "application/octet-stream" as valid entries
### Multiple Content and Body Types

We have improved the way we deal with multiple content and body types. We now do some body type sniffing on input bodies, and based off of the inputted body type, we default to a content type.

Here, the service accepts either a stream body or a JSON body. They've listed their content types as `"application/octet-stream"` and `"application/json"`. If Python sees `"application/octet-stream"`, we default IO bodies to this behavior. For other possible IO content types, like `"application/pdf"`, we require users be clear and input their content type, so `"application/octet-stream"` is the only value we default to if listed in the swagger, because a lot of transports end up defaulting to this content type for streamed inputs. For JSON inputs, we default to `"application/json"` if it is included in the swagger.

So here in our example generated code: the first overloaded function servces for an input body parameter of type `JSON`, so we default the content_type for it to the `"application/octet-stream"`; the second overloaded function services for an input parameter of type `IO`, we default the content_type to `"application/octet-stream"` for it.
Then in the User behaviour differences: in Legacy user code, though the user don't need to provide content_type when he/she is using model( which is equivalent to to JSON in DPG) as input, the user need to provide the content_type as octet-stream when he/she is handling input as stream IO; in our DPG user code, the user don't need to provide content_type whenever handling JSON or IO stream type of input parameter.

This also is probably one of the more controversial parts of our design, and that's because as a huge edge case, we have a potential for breaking changes in immediate generation, and here's the edge case we're talking about:

Say a service team starts out by just accepting a JSON input to an endpoint. Then our initial generation of this SDK with our DPG code generator will add an overload so users can pass in streamed body with default content type `"application/json"`. Then, if the service team says "now I accept a streamed body and content type `"application/octet-stream"`", the default content type for streamed input bodies will change from `"application/json"` to `"application/octet-stream"`.

The reasons why we're ok with breaking in this scenario are because

1. This is very much an edge case
2. Our tooling can catch this breaking change, so we can either do a quick customization to make it unbreaking, or use `x-ms-paths`
   to add a new operation. Basically we can easily fix this manually if we don't want to break customers

Overall we weighed the pros and cons here, and we feel that the benefit of helping users stream large inputs is bigger than the con
of a technically breaking change we can easily catch and make non-breaking before getting to end users.


DPG code: https://github.com/Azure/autorest.python/blob/archboard_docs/test/vanilla/version-tolerant/Expected/AcceptanceTests/MediaTypesVersionTolerant/mediatypesversiontolerant/_operations/_operations.py#L180
Legacy code: https://github.com/Azure/autorest.python/blob/archboard_docs/test/vanilla/legacy/Expected/AcceptanceTests/MediaTypes/mediatypes/operations/_media_types_client_operations.py#L229


OK, that's the talk about the multiple media and content type. Let's go to LROs
### LROs

LROs are like what we have right now, with the exception of users dealing with raw JSON instead of models.

Here is another input template we have for users: https://azuresdkdocs.blob.core.windows.net/$web/python/azure-iot-deviceupdate/1.0.0b2/azure.iot.deviceupdate.operations.html#azure.iot.deviceupdate.operations.DeviceUpdateOperations.begin_import_update, the user can copy input directly as JSON to feed the operation.

In the generated diff, the parameter action is no longer a positional parameter because it's not a path or body parameter
We also accept overloads here for streamed inputs in all cases with JSON model inputs as well.

In the user behaviour diff, first the user use JSON as body parameter directly instead of models, secondly, the user access the response properties with JSON style(bracket index) instead of model style like legcy part.

Let's go to Paging.
### Paging

Paging is also the same as right now, with the exception of raw JSON instead of models

```python
pages = client.list_pages()
for page in pages:
    print(page["id"])                       # Be page.id in legacy
```

The generation diff and the user behaviour diff are almost in the same pattern with LROs I just talking before. that's to say two differences: first use JSON directly in operation parameter, and secondly use JSON directly in the returned response value.
--------------------------------------------------------------------------

--------------------------------- Isabella ---------------------------------

## Customization

### What are customizations like right now?

https://github.com/Azure/autorest.python/blob/autorestv3/docs/customizations.md

### Metrics Advisor Customizations

How did we tackle the two clients?

--------------------------------------------------------------------------<|MERGE_RESOLUTION|>--- conflicted
+++ resolved
@@ -81,33 +81,25 @@
 
 #### Inputs
 
-<<<<<<< HEAD
-The way users stream inputs to services stays the same with our legacy python SDK. The only change here is we've opened up streamed inputs to include more cases. This is the scenario that Yuchao talked about, so users with large input bodies aren't forced to read their bodies into memory before passing them to the service. Otherwise, streamed inputs are the same as our current generation.
-
-- Ask about what other languages are doing for retry streams
-
-
-#### Outputs
-With streamed outputs, we have changed end user behavior. Users used to iterate over `.stream_download()` on the response object. We've changed this method to `.iter_bytes()`. This is the syntax that `httpx` uses, which is the HTTP stack that Python is migrating to. So basically we are making our behavior here consistent with the main Python HTTP stack packages.
-In one word for output side, we are more aligned with `httpx` now.(https://www.python-httpx.org/)
-=======
 The way users stream inputs to services stays the same. The only change here is we've opened up streamed inputs to include more cases. This is the scenario that Yuchao talked about, so users with large input bodies aren't forced to read their bodies into memory before passing them to the service. Otherwise, streamed inputs are the same as our current generation.
 
 #### Outputs
 
 With streamed outputs, generation and user behavior stays the same as well.
->>>>>>> 72182b84
 
 
-OK, the next part is the "Multiple Content and Body Types", This is not a real service. Here we have a testcase where the server accepts "application/json" and "application/octet-stream" as valid entries
+OK, the next part is the "Multiple Content and Body Types".
 ### Multiple Content and Body Types
 
 We have improved the way we deal with multiple content and body types. We now do some body type sniffing on input bodies, and based off of the inputted body type, we default to a content type.
 
-Here, the service accepts either a stream body or a JSON body. They've listed their content types as `"application/octet-stream"` and `"application/json"`. If Python sees `"application/octet-stream"`, we default IO bodies to this behavior. For other possible IO content types, like `"application/pdf"`, we require users be clear and input their content type, so `"application/octet-stream"` is the only value we default to if listed in the swagger, because a lot of transports end up defaulting to this content type for streamed inputs. For JSON inputs, we default to `"application/json"` if it is included in the swagger.
+Here in the example generated code: This is not a real service, we have a testcase that the service accepts either a stream body or a JSON body. They've listed their content types as `"application/octet-stream"` and `"application/json"`. Since Python sees `"application/octet-stream"` in consumed media type, we default IO bodies to this behavior(that's octet-stream as the default content_type). For other possible IO content types, like `"application/pdf"`, we require users be clear and input their content type, so `"application/octet-stream"` is the only value we default to if listed in the swagger, because a lot of transports end up defaulting to this content type for streamed inputs. For JSON inputs, we default to `"application/json"` if it is included in the swagger.
 
-So here in our example generated code: the first overloaded function servces for an input body parameter of type `JSON`, so we default the content_type for it to the `"application/octet-stream"`; the second overloaded function services for an input parameter of type `IO`, we default the content_type to `"application/octet-stream"` for it.
-Then in the User behaviour differences: in Legacy user code, though the user don't need to provide content_type when he/she is using model( which is equivalent to to JSON in DPG) as input, the user need to provide the content_type as octet-stream when he/she is handling input as stream IO; in our DPG user code, the user don't need to provide content_type whenever handling JSON or IO stream type of input parameter.
+So for the generated code, 
+The first overloaded function define typing for an input body parameter of type `JSON`, then the default content_type is `"application/JSON"`; the second overloaded function define typing for an input parameter of type `IO`, for this case the default content_type is `"application/octet-stream"`.
+
+Then in the User behaviour differences: in Legacy user code, though the user don't need to provide content_type when he/she is using model( which is equivalent to to JSON in DPG) as input, the user need to provide the content_type as octet-stream when he/she is handling input as stream IO; Then let's take a look at the DPG user code, the user don't need to provide content_type when handling JSON, and more important the user still don't need to provide content type when handling IO stream, that's because now the Python DPG SDK is smart enough to choose the correct content type for the user.
+
 
 This also is probably one of the more controversial parts of our design, and that's because as a huge edge case, we have a potential for breaking changes in immediate generation, and here's the edge case we're talking about:
 
@@ -127,17 +119,22 @@
 Legacy code: https://github.com/Azure/autorest.python/blob/archboard_docs/test/vanilla/legacy/Expected/AcceptanceTests/MediaTypes/mediatypes/operations/_media_types_client_operations.py#L229
 
 
-OK, that's the talk about the multiple media and content type. Let's go to LROs
+OK, that's the talk about the multiple media and content type. Is there questions about this part?
+
+
+
+
+Let's go to LROs
 ### LROs
 
 LROs are like what we have right now, with the exception of users dealing with raw JSON instead of models.
 
-Here is another input template we have for users: https://azuresdkdocs.blob.core.windows.net/$web/python/azure-iot-deviceupdate/1.0.0b2/azure.iot.deviceupdate.operations.html#azure.iot.deviceupdate.operations.DeviceUpdateOperations.begin_import_update, the user can copy input directly as JSON to feed the operation.
+Here is another input template we have for users: https://azuresdkdocs.blob.core.windows.net/$web/python/azure-iot-deviceupdate/1.0.0b2/azure.iot.deviceupdate.operations.html#azure.iot.deviceupdate.operations.DeviceUpdateOperations.begin_import_update, the user can copy input directly as JSON to feed the operation in DPG SDK.
 
-In the generated diff, the parameter action is no longer a positional parameter because it's not a path or body parameter
-We also accept overloads here for streamed inputs in all cases with JSON model inputs as well.
+In the generated diff, the parameter action is no longer a positional parameter because it's not a path or body parameter, 
+And of course, We also accept overloads here for streamed inputs as well.(in all cases with JSON model inputs, we support IO and JSON overloads)
 
-In the user behaviour diff, first the user use JSON as body parameter directly instead of models, secondly, the user access the response properties with JSON style(bracket index) instead of model style like legcy part.
+In the user behaviour diff, first the user use JSON as body parameter directly instead of models, secondly, the user access the response properties with JSON style(bracket index) instead of by a model like the legcy part.
 
 Let's go to Paging.
 ### Paging
@@ -151,6 +148,8 @@
 ```
 
 The generation diff and the user behaviour diff are almost in the same pattern with LROs I just talking before. that's to say two differences: first use JSON directly in operation parameter, and secondly use JSON directly in the returned response value.
+
+OK, that's all of my part of introduction, I will deliver back to Isabella if no other questions.
 --------------------------------------------------------------------------
 
 --------------------------------- Isabella ---------------------------------
