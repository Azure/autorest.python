--- conflicted
+++ resolved
@@ -24,12 +24,7 @@
 
     - script: |
           pnpm config set //registry.npmjs.org/:_authToken=$(azure-sdk-npm-token)
-<<<<<<< HEAD
           pnpm -r publish --access public --no-git-checks --always-auth=true
       displayName: Publish packages
-=======
-          NPM_AUTH_TOKEN="$(azure-sdk-npm-token)" pnpm -r publish --access public --no-git-checks
-      displayName: Publish packages
     - publish: /home/vsts/.npm/_logs
-      artifact: NPMLogs
->>>>>>> 6b8c5525
+      artifact: NPMLogs