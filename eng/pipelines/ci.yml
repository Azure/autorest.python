--- conflicted
+++ resolved
@@ -74,9 +74,6 @@
         condition: and(succeededOrFailed(), ne(variables['PythonVersion'], '2.7'))
         inputs:
           testRunTitle: "$(OSName) Python $(PythonVersion) - version-tolerant vanilla"
-<<<<<<< HEAD
-          searchFolder: "$(TestFolder)/vanilla/version-tolerant"
-=======
           searchFolder: "$(TestFolder)/vanilla/version-tolerant"
 
       - script: |
@@ -131,5 +128,4 @@
           - script: |
               tox -e whl -c ../../../eng/tox/tox.ini
             displayName: 'Run tests for ${{ package.name }}'
-            workingDirectory: '$(Build.SourcesDirectory)/regenerated/sdk/${{ package.service }}/${{ package.name }}'
->>>>>>> 74cf08de
+            workingDirectory: '$(Build.SourcesDirectory)/regenerated/sdk/${{ package.service }}/${{ package.name }}'