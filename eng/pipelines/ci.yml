trigger:
  branches:
    include:
      - autorestv3

pr:
  branches:
    include:
      - autorestv3

variables:
  NodeVersion: "14.x"
  PythonVersion: "3.7"
  TestFolder: "$(Build.SourcesDirectory)/test/"
  AUTOREST_TESTSERVER_COVERAGE_DIRECTORY: "$(Build.SourcesDirectory)/coverage/"

parameters:
  - name: VerificationPackages
    type: object
    default:
    - name: azure-messaging-webpubsubservice
      service: webpubsub
      branchName: main
    - name: azure-storage-blob
      service: storage
      branchName: feature/storage-autorest
    - name: azure-storage-queue
      service: storage
      branchName: feature/storage-autorest
    - name: azure-storage-file-datalake
      service: storage
      branchName: feature/storage-autorest
    - name: azure-storage-file-share
      service: storage
      branchName: feature/storage-autorest

jobs:
  - job: "AutoRest_Python_CI"
    displayName: "Run AutoRest CI Checks"

    strategy:
      matrix:
        Linux_Python37:
          OSName: "Linux"
          OSVmImage: "MMSUbuntu20.04"
          PythonVersion: "3.7"
          CoverageArg: ""
        Linux_Python310:
          OSName: "Linux"
          OSVmImage: "MMSUbuntu20.04"
          PythonVersion: "3.10"

    pool:
      name: azsdk-pool-mms-ubuntu-2004-general
      vmImage: $(OSVmImage)

    steps:
      - task: NodeTool@0
        displayName: "Install Node.js $(NodeVersion)"
        inputs:
          versionSpec: "$(NodeVersion)"

      - task: UsePythonVersion@0
        displayName: "Use Python 3.7"
        inputs:
          versionSpec: 3.7

      - script: |
          cd $(Build.SourcesDirectory)
          pip install -r dev_requirements.txt
          npm install -g autorest
          npm install
        displayName: 'Prepare Environment for Generation'
<<<<<<< HEAD

=======
      - script: |
          pylint autorest
        displayName: 'Pylint'
      - script: |
          mypy autorest
        displayName: 'Mypy'
      - script: |
          pytest test/unittests
        displayName: 'Unit tests'
      - script: |
          inv regenerate
        displayName: 'Regenerate Code'
      - script: |
          git add -A  # 'add' first so 'diff' includes untracked files
          git diff --staged -w
        displayName: 'Diff regeneration'
      - task: UsePythonVersion@0
        displayName: 'Use Python $(PythonVersion)'
        inputs:
          versionSpec: $(PythonVersion)

      - script: |
          pip install pip==20.2
          pip install tox coverage
        displayName: "Install Env Specific Reqs in Target PyVersion $(PythonVersion)"
      - script: |
          cd $(TestFolder)/azure/legacy
          tox -e ci
        displayName: 'Execute legacy "azure" Tests - Python $(PythonVersion)'
      - task: PublishTestResults@2
        condition: always()
        displayName: 'Publish legacy "azure" Test Results'
        inputs:
          testRunTitle: "$(OSName) Python $(PythonVersion) - legacy azure"
          searchFolder: "$(TestFolder)/azure/legacy"

      - script: |
          cd $(TestFolder)/azure/low-level
          tox -e ci
        displayName: 'Execute low-level "azure" Tests - Python $(PythonVersion)'
        condition: succeededOrFailed()
      - task: PublishTestResults@2
        condition: succeededOrFailed()
        displayName: 'Publish low-level "azure" Test Results'
        inputs:
          testRunTitle: "$(OSName) Python $(PythonVersion) - low-level azure"
          searchFolder: "$(TestFolder)/azure/low-level"

      - script: |
          cd $(TestFolder)/azure/version-tolerant
          tox -e ci
        displayName: 'Execute version-tolerant "azure" Tests - Python $(PythonVersion)'
        condition: succeededOrFailed()
      - task: PublishTestResults@2
        condition: succeededOrFailed()
        displayName: 'Publish version-tolerant "azure" Test Results'
        inputs:
          testRunTitle: "$(OSName) Python $(PythonVersion) - version-tolerant azure"
          searchFolder: "$(TestFolder)/azure/version-tolerant"

      - script: |
          cd $(TestFolder)/azure/version-tolerant
          tox -e lint
        displayName: 'Lint version-tolerant "azure" Tests - Python $(PythonVersion)'
        condition: and(succeededOrFailed(), eq(variables['PythonVersion'], '3.7'))

      - script: |
          cd $(TestFolder)/vanilla/legacy
          tox -e ci
        displayName: 'Execute legacy "vanilla" Tests - Python $(PythonVersion)'
      - task: PublishTestResults@2
        displayName: 'Publish legacy "vanilla" Test Results'
        condition: always()
        inputs:
          testRunTitle: "$(OSName) Python $(PythonVersion) - legacy vanilla"
          searchFolder: "$(TestFolder)/vanilla/legacy"

      - script: |
          cd $(TestFolder)/vanilla/low-level
          tox -e ci
        displayName: 'Execute low level "vanilla" Tests - Python $(PythonVersion)'
        condition: succeededOrFailed()
      - task: PublishTestResults@2
        displayName: 'Publish low level "vanilla" Test Results'
        condition: succeededOrFailed()
        inputs:
          testRunTitle: "$(OSName) Python $(PythonVersion) - low level vanilla"
          searchFolder: "$(TestFolder)/vanilla/low-level"

      - script: |
          cd $(TestFolder)/vanilla/version-tolerant
          tox -e ci
        displayName: 'Execute version-tolerant "vanilla" Tests - Python $(PythonVersion)'
        condition: succeededOrFailed()
      - task: PublishTestResults@2
        displayName: 'Publish version-tolerant "vanilla" Test Results'
        condition: succeededOrFailed()
        inputs:
          testRunTitle: "$(OSName) Python $(PythonVersion) - version-tolerant vanilla"
          searchFolder: "$(TestFolder)/vanilla/version-tolerant"

      - script: |
          cd $(TestFolder)/vanilla/version-tolerant
          tox -e lint
        displayName: 'Lint version-tolerant "vanilla" Tests - Python $(PythonVersion)'
        condition: and(succeededOrFailed(), eq(variables['PythonVersion'], '3.7'))

      - script: |
          cd $(TestFolder)/dpg/low-level
          tox -e ci
        displayName: 'Execute low level update "dpg" Tests - Python $(PythonVersion)'
        condition: succeededOrFailed()
      - script: |
          cd $(TestFolder)/dpg/version-tolerant
          tox -e ci
        displayName: 'Execute version-tolerant update "dpg" Tests - Python $(PythonVersion)'
        condition: succeededOrFailed()
      - script: |
          cd $(TestFolder)/dpg/version-tolerant
          tox -e lint
        displayName: 'Lint version-tolerant "dpg" Tests - Python $(PythonVersion)'
        condition: and(succeededOrFailed(), eq(variables['PythonVersion'], '3.7'))
      - script: |
          cd $(TestFolder)/multiapi
          tox -e ci
        displayName: 'Execute "multiapi" Tests - Python $(PythonVersion)'
      - task: PublishTestResults@2
        displayName: 'Publish "multiapi" Test Results'
        condition: always()
        inputs:
          testRunTitle: "$(OSName) Python $(PythonVersion) - multiapi"
          searchFolder: "$(TestFolder)/multiapi"

      - script: |
          npm pack
          AbsolutePkgPath=$(find "$(pwd)" -name "autorest-python-*" -maxdepth 1)
          cd ..
          npm install $AbsolutePkgPath
        displayName: "Test tarball"

      - script: |
          npm run coverage -- publish --repo=$(Build.Repository.Name) --ref=$(Build.SourceBranch) --githubToken=$(github-token) --azStorageAccount=$(storage-coverage-user) --azStorageAccessKey=$(storage-coverage-pass) --coverageDirectory=$(AUTOREST_TESTSERVER_COVERAGE_DIRECTORY)
        workingDirectory: node_modules/@microsoft.azure/autorest.testserver
        displayName: "Publish coverage report to storage account"
        condition: and(succeededOrFailed(), eq(variables['PythonVersion'], '3.10'))
>>>>>>> be8ef9be

      - ${{ if eq(ne(variables['Build.Reason'], 'PullRequest'), 'True') }}:
        - script: |
            git clone https://github.com/Azure/azure-sdk-for-python.git $(Build.SourcesDirectory)/regenerated/
          displayName: 'Clone python repo'

        - script: |
            pip install tox-monorepo
          displayName: 'Prepare environment'
          workingDirectory: '$(Build.SourcesDirectory)/regenerated/'

        - ${{ each package in parameters.VerificationPackages }}:
          - script: |
              git fetch origin
              git checkout ${{ package.branchName }}
              autorest ./swagger/README.md --use=$(Build.SourcesDirectory)
            displayName: 'Regenerate target package ${{ package.name }}'
            workingDirectory: '$(Build.SourcesDirectory)/regenerated/sdk/${{ package.service }}/${{ package.name }}'

          - script: |
              tox -e whl -c ../../../eng/tox/tox.ini
            displayName: 'Run tests for ${{ package.name }}'
            workingDirectory: '$(Build.SourcesDirectory)/regenerated/sdk/${{ package.service }}/${{ package.name }}'<|MERGE_RESOLUTION|>--- conflicted
+++ resolved
@@ -71,9 +71,6 @@
           npm install -g autorest
           npm install
         displayName: 'Prepare Environment for Generation'
-<<<<<<< HEAD
-
-=======
       - script: |
           pylint autorest
         displayName: 'Pylint'
@@ -219,7 +216,6 @@
         workingDirectory: node_modules/@microsoft.azure/autorest.testserver
         displayName: "Publish coverage report to storage account"
         condition: and(succeededOrFailed(), eq(variables['PythonVersion'], '3.10'))
->>>>>>> be8ef9be
 
       - ${{ if eq(ne(variables['Build.Reason'], 'PullRequest'), 'True') }}:
         - script: |
