trigger:
  branches:
    include:
      - autorestv3

pr:
  branches:
    include:
      - autorestv3

variables:
  NodeVersion: "12.x"
  PythonVersion: "3.6"
  TestFolder: "$(Build.SourcesDirectory)/test/"

jobs:
  - job: "AutoRest_Python_CI"
    displayName: "Run AutoRest CI Checks"

    strategy:
      matrix:
        Linux_Python27:
          OSName: "Linux"
          OSVmImage: "MMSUbuntu20.04"
          PythonVersion: "2.7"
        Linux_Python36:
          OSName: "Linux"
          OSVmImage: "MMSUbuntu20.04"
          PythonVersion: "3.6"
          CoverageArg: ""
        Linux_Python38:
          OSName: "Linux"
          OSVmImage: "MMSUbuntu20.04"
          PythonVersion: "3.8"

    pool:
      name: azsdk-pool-mms-ubuntu-2004-general
      vmImage: $(OSVmImage)

    steps:
      - task: NodeTool@0
        displayName: "Install Node.js $(NodeVersion)"
        inputs:
          versionSpec: "$(NodeVersion)"

      - task: UsePythonVersion@0
        displayName: "Use Python 3.6"
        inputs:
          versionSpec: 3.6

      - script: |
          cd $(Build.SourcesDirectory)
          pip install -r dev_requirements.txt
          npm install -g autorest
          npm install
        displayName: 'Prepare Environment for Generation'

      - script: |
          pylint autorest
        displayName: 'Pylint'
      - script: |
          mypy autorest
        displayName: 'Mypy'
      - script: |
          pytest test/unittests
        displayName: 'Unit tests'
      - script: |
          inv regenerate
        displayName: 'Regenerate Code'
      - script: |
          git add -A  # 'add' first so 'diff' includes untracked files
          git diff --staged -w
        displayName: 'Diff regeneration'

      - task: UsePythonVersion@0
        displayName: 'Use Python $(PythonVersion)'
        inputs:
          versionSpec: $(PythonVersion)

      - script: |
          pip install pip==20.2
          pip install tox coverage==4.5.4
        displayName: "Install Env Specific Reqs in Target PyVersion $(PythonVersion)"

      - script: |
          cd $(TestFolder)/azure/legacy
          tox -e ci
        displayName: 'Execute legacy "azure" Tests - Python $(PythonVersion)'
      - task: PublishTestResults@2
        condition: always()
        displayName: 'Publish legacy "azure" Test Results'
        inputs:
          testRunTitle: "$(OSName) Python $(PythonVersion) - legacy azure"
          searchFolder: "$(TestFolder)/azure/legacy"

      - script: |
          cd $(TestFolder)/azure/low-level
          tox -e ci
        displayName: 'Execute low-level "azure" Tests - Python $(PythonVersion)'
      - task: PublishTestResults@2
        condition: always()
        displayName: 'Publish low-level "azure" Test Results'
        inputs:
          testRunTitle: "$(OSName) Python $(PythonVersion) - low-level azure"
          searchFolder: "$(TestFolder)/azure/low-level"

      - script: |
          cd $(TestFolder)/azure/version-tolerant
          tox -e ci
        displayName: 'Execute version-tolerant "azure" Tests - Python $(PythonVersion)'
      - task: PublishTestResults@2
        condition: always()
        displayName: 'Publish version-tolerant "azure" Test Results'
        inputs:
          testRunTitle: "$(OSName) Python $(PythonVersion) - version-tolerant azure"
          searchFolder: "$(TestFolder)/azure/version-tolerant"

      - script: |
          cd $(TestFolder)/vanilla/legacy
          tox -e ci
        displayName: 'Execute legacy "vanilla" Tests - Python $(PythonVersion)'
      - task: PublishTestResults@2
        displayName: 'Publish legacy "vanilla" Test Results'
        condition: always()
        inputs:
          testRunTitle: "$(OSName) Python $(PythonVersion) - legacy vanilla"
          searchFolder: "$(TestFolder)/vanilla/legacy"

      - script: |
          cd $(TestFolder)/vanilla/low-level
          tox -e ci
          tox -e initial-ci
          tox -e update-ci
        displayName: 'Execute low level "vanilla" Tests - Python $(PythonVersion)'
      - task: PublishTestResults@2
        displayName: 'Publish low level "vanilla" Test Results'
        condition: always()
        inputs:
          testRunTitle: "$(OSName) Python $(PythonVersion) - low level vanilla"
          searchFolder: "$(TestFolder)/vanilla/low-level"

      - script: |
          cd $(TestFolder)/vanilla/version-tolerant
          tox -e ci
          tox -e initial-ci
          tox -e update-ci
        displayName: 'Execute version-tolerant "vanilla" Tests - Python $(PythonVersion)'
      - task: PublishTestResults@2
        displayName: 'Publish version-tolerant "vanilla" Test Results'
        condition: always()
        inputs:
          testRunTitle: "$(OSName) Python $(PythonVersion) - version-tolerant vanilla"
          searchFolder: "$(TestFolder)/vanilla/version-tolerant"

      - script: |
          cd $(TestFolder)/multiapi
          tox -e ci
        displayName: 'Execute "multiapi" Tests - Python $(PythonVersion)'
      - task: PublishTestResults@2
        displayName: 'Publish "multiapi" Test Results'
        condition: always()
        inputs:
          testRunTitle: "$(OSName) Python $(PythonVersion) - multiapi"
<<<<<<< HEAD
          searchFolder: "$(TestFolder)/multiapi"

      - script: |
          cd $(TestFolder)/azure/combine-operation-files
          tox -e ci
        displayName: 'Execute combine-operation-files "azure" Tests - Python $(PythonVersion)'
      - task: PublishTestResults@2
        condition: always()
        displayName: 'Publish combine-operation-files "azure" Test Results'
        inputs:
          testRunTitle: "$(OSName) Python $(PythonVersion) - combine-operation-files azure"
          searchFolder: "$(TestFolder)/azure/combine-operation-files"

      - script: |
          cd $(TestFolder)/vanilla/combine-operation-files
          tox -e ci
        displayName: 'Execute combine-operation-files "vanilla" Tests - Python $(PythonVersion)'
      - task: PublishTestResults@2
        condition: always()
        displayName: 'Publish combine-operation-files "vanilla" Test Results'
        inputs:
          testRunTitle: "$(OSName) Python $(PythonVersion) - combine-operation-files azure"
          searchFolder: "$(TestFolder)/vanilla/combine-operation-files"

      - script: |
          npm run coverage-push -- $(Build.Repository.Name) $(Build.SourceBranch) $(github-token) $(storage-coverage-user) $(storage-coverage-pass)
        workingDirectory: node_modules/@microsoft.azure/autorest.testserver
        displayName: "Publish coverage report to stroage account"
=======
          searchFolder: "$(TestFolder)/multiapi"
>>>>>>> 25ca4f65
<|MERGE_RESOLUTION|>--- conflicted
+++ resolved
@@ -161,7 +161,6 @@
         condition: always()
         inputs:
           testRunTitle: "$(OSName) Python $(PythonVersion) - multiapi"
-<<<<<<< HEAD
           searchFolder: "$(TestFolder)/multiapi"
 
       - script: |
@@ -189,7 +188,4 @@
       - script: |
           npm run coverage-push -- $(Build.Repository.Name) $(Build.SourceBranch) $(github-token) $(storage-coverage-user) $(storage-coverage-pass)
         workingDirectory: node_modules/@microsoft.azure/autorest.testserver
-        displayName: "Publish coverage report to stroage account"
-=======
-          searchFolder: "$(TestFolder)/multiapi"
->>>>>>> 25ca4f65
+        displayName: "Publish coverage report to stroage account"