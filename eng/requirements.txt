--- conflicted
+++ resolved
@@ -1,11 +1,5 @@
 # This is for CI requirements or dev only
-<<<<<<< HEAD
-pyright==1.1.334
-pylint==2.17.5
-tox==4.12.1
-=======
 pyright==1.1.350
 pylint==3.0.3
-tox==4.12.0
->>>>>>> 956867d1
+tox==4.12.1
 mypy==1.8.0