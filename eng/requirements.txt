--- conflicted
+++ resolved
@@ -1,12 +1,5 @@
 # This is for CI requirements or dev only
-<<<<<<< HEAD
-pyright==1.1.373
-pylint==3.2.6
-tox==4.16.0
-mypy==1.11.0
-=======
 pyright==1.1.379
 pylint==3.2.7
 tox==4.18.1
-mypy==1.10.1
->>>>>>> f3f6491c
+mypy==1.11.0