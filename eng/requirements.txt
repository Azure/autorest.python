# This is for CI requirements or dev only
pyright==1.1.334
<<<<<<< HEAD
pylint==3.0.3
tox==4.11.4
=======
pylint==2.17.5
tox==4.12.0
>>>>>>> e306702b
mypy==1.8.0<|MERGE_RESOLUTION|>--- conflicted
+++ resolved
@@ -1,10 +1,5 @@
 # This is for CI requirements or dev only
 pyright==1.1.334
-<<<<<<< HEAD
 pylint==3.0.3
-tox==4.11.4
-=======
-pylint==2.17.5
 tox==4.12.0
->>>>>>> e306702b
 mypy==1.8.0